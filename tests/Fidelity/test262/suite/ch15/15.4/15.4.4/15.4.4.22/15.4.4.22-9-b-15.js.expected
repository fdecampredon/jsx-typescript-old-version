{
    "isDeclaration": false,
    "languageVersion": "EcmaScript5",
    "parseOptions": {
        "allowAutomaticSemicolonInsertion": true
    },
    "sourceUnit": {
        "kind": "SourceUnit",
        "fullStart": 0,
        "fullEnd": 1507,
        "start": 605,
        "end": 1507,
        "fullWidth": 1507,
        "width": 902,
        "isIncrementallyUnusable": true,
        "moduleElements": [
            {
                "kind": "FunctionDeclaration",
                "fullStart": 0,
                "fullEnd": 1483,
                "start": 605,
                "end": 1481,
                "fullWidth": 1483,
                "width": 876,
                "isIncrementallyUnusable": true,
                "modifiers": [],
                "functionKeyword": {
                    "kind": "FunctionKeyword",
                    "fullStart": 0,
                    "fullEnd": 614,
                    "start": 605,
                    "end": 613,
                    "fullWidth": 614,
                    "width": 8,
                    "text": "function",
                    "value": "function",
                    "valueText": "function",
                    "hasLeadingTrivia": true,
                    "hasLeadingComment": true,
                    "hasLeadingNewLine": true,
                    "hasTrailingTrivia": true,
                    "leadingTrivia": [
                        {
                            "kind": "SingleLineCommentTrivia",
                            "text": "/// Copyright (c) 2012 Ecma International.  All rights reserved. "
                        },
                        {
                            "kind": "NewLineTrivia",
                            "text": "\r\n"
                        },
                        {
                            "kind": "SingleLineCommentTrivia",
                            "text": "/// Ecma International makes this code available under the terms and conditions set"
                        },
                        {
                            "kind": "NewLineTrivia",
                            "text": "\r\n"
                        },
                        {
                            "kind": "SingleLineCommentTrivia",
                            "text": "/// forth on http://hg.ecmascript.org/tests/test262/raw-file/tip/LICENSE (the "
                        },
                        {
                            "kind": "NewLineTrivia",
                            "text": "\r\n"
                        },
                        {
                            "kind": "SingleLineCommentTrivia",
                            "text": "/// \"Use Terms\").   Any redistribution of this code must retain the above "
                        },
                        {
                            "kind": "NewLineTrivia",
                            "text": "\r\n"
                        },
                        {
                            "kind": "SingleLineCommentTrivia",
                            "text": "/// copyright and this notice and otherwise comply with the Use Terms."
                        },
                        {
                            "kind": "NewLineTrivia",
                            "text": "\r\n"
                        },
                        {
                            "kind": "MultiLineCommentTrivia",
                            "text": "/**\r\n * @path ch15/15.4/15.4.4/15.4.4.22/15.4.4.22-9-b-15.js\r\n * @description Array.prototype.reduceRight - decreasing length of array with prototype property in step 8 causes prototype index property to be visited\r\n */"
                        },
                        {
                            "kind": "NewLineTrivia",
                            "text": "\r\n"
                        },
                        {
                            "kind": "NewLineTrivia",
                            "text": "\r\n"
                        },
                        {
                            "kind": "NewLineTrivia",
                            "text": "\r\n"
                        }
                    ],
                    "trailingTrivia": [
                        {
                            "kind": "WhitespaceTrivia",
                            "text": " "
                        }
                    ]
                },
                "identifier": {
                    "kind": "IdentifierName",
                    "fullStart": 614,
                    "fullEnd": 622,
                    "start": 614,
                    "end": 622,
                    "fullWidth": 8,
                    "width": 8,
                    "text": "testcase",
                    "value": "testcase",
                    "valueText": "testcase"
                },
                "callSignature": {
                    "kind": "CallSignature",
                    "fullStart": 622,
                    "fullEnd": 625,
                    "start": 622,
                    "end": 624,
                    "fullWidth": 3,
                    "width": 2,
                    "parameterList": {
                        "kind": "ParameterList",
                        "fullStart": 622,
                        "fullEnd": 625,
                        "start": 622,
                        "end": 624,
                        "fullWidth": 3,
                        "width": 2,
                        "openParenToken": {
                            "kind": "OpenParenToken",
                            "fullStart": 622,
                            "fullEnd": 623,
                            "start": 622,
                            "end": 623,
                            "fullWidth": 1,
                            "width": 1,
                            "text": "(",
                            "value": "(",
                            "valueText": "("
                        },
                        "parameters": [],
                        "closeParenToken": {
                            "kind": "CloseParenToken",
                            "fullStart": 623,
                            "fullEnd": 625,
                            "start": 623,
                            "end": 624,
                            "fullWidth": 2,
                            "width": 1,
                            "text": ")",
                            "value": ")",
                            "valueText": ")",
                            "hasTrailingTrivia": true,
                            "trailingTrivia": [
                                {
                                    "kind": "WhitespaceTrivia",
                                    "text": " "
                                }
                            ]
                        }
                    }
                },
                "block": {
                    "kind": "Block",
                    "fullStart": 625,
                    "fullEnd": 1483,
                    "start": 625,
                    "end": 1481,
                    "fullWidth": 858,
                    "width": 856,
                    "isIncrementallyUnusable": true,
                    "openBraceToken": {
                        "kind": "OpenBraceToken",
                        "fullStart": 625,
                        "fullEnd": 628,
                        "start": 625,
                        "end": 626,
                        "fullWidth": 3,
                        "width": 1,
                        "text": "{",
                        "value": "{",
                        "valueText": "{",
                        "hasTrailingTrivia": true,
                        "hasTrailingNewLine": true,
                        "trailingTrivia": [
                            {
                                "kind": "NewLineTrivia",
                                "text": "\r\n"
                            }
                        ]
                    },
                    "statements": [
                        {
                            "kind": "VariableStatement",
                            "fullStart": 628,
                            "fullEnd": 663,
                            "start": 638,
                            "end": 661,
                            "fullWidth": 35,
                            "width": 23,
                            "modifiers": [],
                            "variableDeclaration": {
                                "kind": "VariableDeclaration",
                                "fullStart": 628,
                                "fullEnd": 660,
                                "start": 638,
                                "end": 660,
                                "fullWidth": 32,
                                "width": 22,
                                "varKeyword": {
                                    "kind": "VarKeyword",
                                    "fullStart": 628,
                                    "fullEnd": 642,
                                    "start": 638,
                                    "end": 641,
                                    "fullWidth": 14,
                                    "width": 3,
                                    "text": "var",
                                    "value": "var",
                                    "valueText": "var",
                                    "hasLeadingTrivia": true,
                                    "hasLeadingNewLine": true,
                                    "hasTrailingTrivia": true,
                                    "leadingTrivia": [
                                        {
                                            "kind": "NewLineTrivia",
                                            "text": "\r\n"
                                        },
                                        {
                                            "kind": "WhitespaceTrivia",
                                            "text": "        "
                                        }
                                    ],
                                    "trailingTrivia": [
                                        {
                                            "kind": "WhitespaceTrivia",
                                            "text": " "
                                        }
                                    ]
                                },
                                "variableDeclarators": [
                                    {
                                        "kind": "VariableDeclarator",
                                        "fullStart": 642,
                                        "fullEnd": 660,
                                        "start": 642,
                                        "end": 660,
                                        "fullWidth": 18,
<<<<<<< HEAD
                                        "width": 18,
                                        "identifier": {
=======
                                        "propertyName": {
>>>>>>> 85e84683
                                            "kind": "IdentifierName",
                                            "fullStart": 642,
                                            "fullEnd": 653,
                                            "start": 642,
                                            "end": 652,
                                            "fullWidth": 11,
                                            "width": 10,
                                            "text": "testResult",
                                            "value": "testResult",
                                            "valueText": "testResult",
                                            "hasTrailingTrivia": true,
                                            "trailingTrivia": [
                                                {
                                                    "kind": "WhitespaceTrivia",
                                                    "text": " "
                                                }
                                            ]
                                        },
                                        "equalsValueClause": {
                                            "kind": "EqualsValueClause",
                                            "fullStart": 653,
                                            "fullEnd": 660,
                                            "start": 653,
                                            "end": 660,
                                            "fullWidth": 7,
                                            "width": 7,
                                            "equalsToken": {
                                                "kind": "EqualsToken",
                                                "fullStart": 653,
                                                "fullEnd": 655,
                                                "start": 653,
                                                "end": 654,
                                                "fullWidth": 2,
                                                "width": 1,
                                                "text": "=",
                                                "value": "=",
                                                "valueText": "=",
                                                "hasTrailingTrivia": true,
                                                "trailingTrivia": [
                                                    {
                                                        "kind": "WhitespaceTrivia",
                                                        "text": " "
                                                    }
                                                ]
                                            },
                                            "value": {
                                                "kind": "FalseKeyword",
                                                "fullStart": 655,
                                                "fullEnd": 660,
                                                "start": 655,
                                                "end": 660,
                                                "fullWidth": 5,
                                                "width": 5,
                                                "text": "false",
                                                "value": false,
                                                "valueText": "false"
                                            }
                                        }
                                    }
                                ]
                            },
                            "semicolonToken": {
                                "kind": "SemicolonToken",
                                "fullStart": 660,
                                "fullEnd": 663,
                                "start": 660,
                                "end": 661,
                                "fullWidth": 3,
                                "width": 1,
                                "text": ";",
                                "value": ";",
                                "valueText": ";",
                                "hasTrailingTrivia": true,
                                "hasTrailingNewLine": true,
                                "trailingTrivia": [
                                    {
                                        "kind": "NewLineTrivia",
                                        "text": "\r\n"
                                    }
                                ]
                            }
                        },
                        {
                            "kind": "FunctionDeclaration",
                            "fullStart": 663,
                            "fullEnd": 841,
                            "start": 673,
                            "end": 839,
                            "fullWidth": 178,
                            "width": 166,
                            "modifiers": [],
                            "functionKeyword": {
                                "kind": "FunctionKeyword",
                                "fullStart": 663,
                                "fullEnd": 682,
                                "start": 673,
                                "end": 681,
                                "fullWidth": 19,
                                "width": 8,
                                "text": "function",
                                "value": "function",
                                "valueText": "function",
                                "hasLeadingTrivia": true,
                                "hasLeadingNewLine": true,
                                "hasTrailingTrivia": true,
                                "leadingTrivia": [
                                    {
                                        "kind": "NewLineTrivia",
                                        "text": "\r\n"
                                    },
                                    {
                                        "kind": "WhitespaceTrivia",
                                        "text": "        "
                                    }
                                ],
                                "trailingTrivia": [
                                    {
                                        "kind": "WhitespaceTrivia",
                                        "text": " "
                                    }
                                ]
                            },
                            "identifier": {
                                "kind": "IdentifierName",
                                "fullStart": 682,
                                "fullEnd": 692,
                                "start": 682,
                                "end": 692,
                                "fullWidth": 10,
                                "width": 10,
                                "text": "callbackfn",
                                "value": "callbackfn",
                                "valueText": "callbackfn"
                            },
                            "callSignature": {
                                "kind": "CallSignature",
                                "fullStart": 692,
                                "fullEnd": 720,
                                "start": 692,
                                "end": 719,
                                "fullWidth": 28,
                                "width": 27,
                                "parameterList": {
                                    "kind": "ParameterList",
                                    "fullStart": 692,
                                    "fullEnd": 720,
                                    "start": 692,
                                    "end": 719,
                                    "fullWidth": 28,
                                    "width": 27,
                                    "openParenToken": {
                                        "kind": "OpenParenToken",
                                        "fullStart": 692,
                                        "fullEnd": 693,
                                        "start": 692,
                                        "end": 693,
                                        "fullWidth": 1,
                                        "width": 1,
                                        "text": "(",
                                        "value": "(",
                                        "valueText": "("
                                    },
                                    "parameters": [
                                        {
                                            "kind": "Parameter",
                                            "fullStart": 693,
                                            "fullEnd": 700,
                                            "start": 693,
                                            "end": 700,
                                            "fullWidth": 7,
                                            "width": 7,
                                            "modifiers": [],
                                            "identifier": {
                                                "kind": "IdentifierName",
                                                "fullStart": 693,
                                                "fullEnd": 700,
                                                "start": 693,
                                                "end": 700,
                                                "fullWidth": 7,
                                                "width": 7,
                                                "text": "prevVal",
                                                "value": "prevVal",
                                                "valueText": "prevVal"
                                            }
                                        },
                                        {
                                            "kind": "CommaToken",
                                            "fullStart": 700,
                                            "fullEnd": 702,
                                            "start": 700,
                                            "end": 701,
                                            "fullWidth": 2,
                                            "width": 1,
                                            "text": ",",
                                            "value": ",",
                                            "valueText": ",",
                                            "hasTrailingTrivia": true,
                                            "trailingTrivia": [
                                                {
                                                    "kind": "WhitespaceTrivia",
                                                    "text": " "
                                                }
                                            ]
                                        },
                                        {
                                            "kind": "Parameter",
                                            "fullStart": 702,
                                            "fullEnd": 708,
                                            "start": 702,
                                            "end": 708,
                                            "fullWidth": 6,
                                            "width": 6,
                                            "modifiers": [],
                                            "identifier": {
                                                "kind": "IdentifierName",
                                                "fullStart": 702,
                                                "fullEnd": 708,
                                                "start": 702,
                                                "end": 708,
                                                "fullWidth": 6,
                                                "width": 6,
                                                "text": "curVal",
                                                "value": "curVal",
                                                "valueText": "curVal"
                                            }
                                        },
                                        {
                                            "kind": "CommaToken",
                                            "fullStart": 708,
                                            "fullEnd": 710,
                                            "start": 708,
                                            "end": 709,
                                            "fullWidth": 2,
                                            "width": 1,
                                            "text": ",",
                                            "value": ",",
                                            "valueText": ",",
                                            "hasTrailingTrivia": true,
                                            "trailingTrivia": [
                                                {
                                                    "kind": "WhitespaceTrivia",
                                                    "text": " "
                                                }
                                            ]
                                        },
                                        {
                                            "kind": "Parameter",
                                            "fullStart": 710,
                                            "fullEnd": 713,
                                            "start": 710,
                                            "end": 713,
                                            "fullWidth": 3,
                                            "width": 3,
                                            "modifiers": [],
                                            "identifier": {
                                                "kind": "IdentifierName",
                                                "fullStart": 710,
                                                "fullEnd": 713,
                                                "start": 710,
                                                "end": 713,
                                                "fullWidth": 3,
                                                "width": 3,
                                                "text": "idx",
                                                "value": "idx",
                                                "valueText": "idx"
                                            }
                                        },
                                        {
                                            "kind": "CommaToken",
                                            "fullStart": 713,
                                            "fullEnd": 715,
                                            "start": 713,
                                            "end": 714,
                                            "fullWidth": 2,
                                            "width": 1,
                                            "text": ",",
                                            "value": ",",
                                            "valueText": ",",
                                            "hasTrailingTrivia": true,
                                            "trailingTrivia": [
                                                {
                                                    "kind": "WhitespaceTrivia",
                                                    "text": " "
                                                }
                                            ]
                                        },
                                        {
                                            "kind": "Parameter",
                                            "fullStart": 715,
                                            "fullEnd": 718,
                                            "start": 715,
                                            "end": 718,
                                            "fullWidth": 3,
                                            "width": 3,
                                            "modifiers": [],
                                            "identifier": {
                                                "kind": "IdentifierName",
                                                "fullStart": 715,
                                                "fullEnd": 718,
                                                "start": 715,
                                                "end": 718,
                                                "fullWidth": 3,
                                                "width": 3,
                                                "text": "obj",
                                                "value": "obj",
                                                "valueText": "obj"
                                            }
                                        }
                                    ],
                                    "closeParenToken": {
                                        "kind": "CloseParenToken",
                                        "fullStart": 718,
                                        "fullEnd": 720,
                                        "start": 718,
                                        "end": 719,
                                        "fullWidth": 2,
                                        "width": 1,
                                        "text": ")",
                                        "value": ")",
                                        "valueText": ")",
                                        "hasTrailingTrivia": true,
                                        "trailingTrivia": [
                                            {
                                                "kind": "WhitespaceTrivia",
                                                "text": " "
                                            }
                                        ]
                                    }
                                }
                            },
                            "block": {
                                "kind": "Block",
                                "fullStart": 720,
                                "fullEnd": 841,
                                "start": 720,
                                "end": 839,
                                "fullWidth": 121,
                                "width": 119,
                                "openBraceToken": {
                                    "kind": "OpenBraceToken",
                                    "fullStart": 720,
                                    "fullEnd": 723,
                                    "start": 720,
                                    "end": 721,
                                    "fullWidth": 3,
                                    "width": 1,
                                    "text": "{",
                                    "value": "{",
                                    "valueText": "{",
                                    "hasTrailingTrivia": true,
                                    "hasTrailingNewLine": true,
                                    "trailingTrivia": [
                                        {
                                            "kind": "NewLineTrivia",
                                            "text": "\r\n"
                                        }
                                    ]
                                },
                                "statements": [
                                    {
                                        "kind": "IfStatement",
                                        "fullStart": 723,
                                        "fullEnd": 830,
                                        "start": 735,
                                        "end": 828,
                                        "fullWidth": 107,
                                        "width": 93,
                                        "ifKeyword": {
                                            "kind": "IfKeyword",
                                            "fullStart": 723,
                                            "fullEnd": 738,
                                            "start": 735,
                                            "end": 737,
                                            "fullWidth": 15,
                                            "width": 2,
                                            "text": "if",
                                            "value": "if",
                                            "valueText": "if",
                                            "hasLeadingTrivia": true,
                                            "hasTrailingTrivia": true,
                                            "leadingTrivia": [
                                                {
                                                    "kind": "WhitespaceTrivia",
                                                    "text": "            "
                                                }
                                            ],
                                            "trailingTrivia": [
                                                {
                                                    "kind": "WhitespaceTrivia",
                                                    "text": " "
                                                }
                                            ]
                                        },
                                        "openParenToken": {
                                            "kind": "OpenParenToken",
                                            "fullStart": 738,
                                            "fullEnd": 739,
                                            "start": 738,
                                            "end": 739,
                                            "fullWidth": 1,
                                            "width": 1,
                                            "text": "(",
                                            "value": "(",
                                            "valueText": "("
                                        },
                                        "condition": {
                                            "kind": "LogicalAndExpression",
                                            "fullStart": 739,
                                            "fullEnd": 774,
                                            "start": 739,
                                            "end": 774,
                                            "fullWidth": 35,
                                            "width": 35,
                                            "left": {
                                                "kind": "EqualsExpression",
                                                "fullStart": 739,
                                                "fullEnd": 749,
                                                "start": 739,
                                                "end": 748,
                                                "fullWidth": 10,
                                                "width": 9,
                                                "left": {
                                                    "kind": "IdentifierName",
                                                    "fullStart": 739,
                                                    "fullEnd": 743,
                                                    "start": 739,
                                                    "end": 742,
                                                    "fullWidth": 4,
                                                    "width": 3,
                                                    "text": "idx",
                                                    "value": "idx",
                                                    "valueText": "idx",
                                                    "hasTrailingTrivia": true,
                                                    "trailingTrivia": [
                                                        {
                                                            "kind": "WhitespaceTrivia",
                                                            "text": " "
                                                        }
                                                    ]
                                                },
                                                "operatorToken": {
                                                    "kind": "EqualsEqualsEqualsToken",
                                                    "fullStart": 743,
                                                    "fullEnd": 747,
                                                    "start": 743,
                                                    "end": 746,
                                                    "fullWidth": 4,
                                                    "width": 3,
                                                    "text": "===",
                                                    "value": "===",
                                                    "valueText": "===",
                                                    "hasTrailingTrivia": true,
                                                    "trailingTrivia": [
                                                        {
                                                            "kind": "WhitespaceTrivia",
                                                            "text": " "
                                                        }
                                                    ]
                                                },
                                                "right": {
                                                    "kind": "NumericLiteral",
                                                    "fullStart": 747,
                                                    "fullEnd": 749,
                                                    "start": 747,
                                                    "end": 748,
                                                    "fullWidth": 2,
                                                    "width": 1,
                                                    "text": "2",
                                                    "value": 2,
                                                    "valueText": "2",
                                                    "hasTrailingTrivia": true,
                                                    "trailingTrivia": [
                                                        {
                                                            "kind": "WhitespaceTrivia",
                                                            "text": " "
                                                        }
                                                    ]
                                                }
                                            },
                                            "operatorToken": {
                                                "kind": "AmpersandAmpersandToken",
                                                "fullStart": 749,
                                                "fullEnd": 752,
                                                "start": 749,
                                                "end": 751,
                                                "fullWidth": 3,
                                                "width": 2,
                                                "text": "&&",
                                                "value": "&&",
                                                "valueText": "&&",
                                                "hasTrailingTrivia": true,
                                                "trailingTrivia": [
                                                    {
                                                        "kind": "WhitespaceTrivia",
                                                        "text": " "
                                                    }
                                                ]
                                            },
                                            "right": {
                                                "kind": "EqualsExpression",
                                                "fullStart": 752,
                                                "fullEnd": 774,
                                                "start": 752,
                                                "end": 774,
                                                "fullWidth": 22,
                                                "width": 22,
                                                "left": {
                                                    "kind": "IdentifierName",
                                                    "fullStart": 752,
                                                    "fullEnd": 759,
                                                    "start": 752,
                                                    "end": 758,
                                                    "fullWidth": 7,
                                                    "width": 6,
                                                    "text": "curVal",
                                                    "value": "curVal",
                                                    "valueText": "curVal",
                                                    "hasTrailingTrivia": true,
                                                    "trailingTrivia": [
                                                        {
                                                            "kind": "WhitespaceTrivia",
                                                            "text": " "
                                                        }
                                                    ]
                                                },
                                                "operatorToken": {
                                                    "kind": "EqualsEqualsEqualsToken",
                                                    "fullStart": 759,
                                                    "fullEnd": 763,
                                                    "start": 759,
                                                    "end": 762,
                                                    "fullWidth": 4,
                                                    "width": 3,
                                                    "text": "===",
                                                    "value": "===",
                                                    "valueText": "===",
                                                    "hasTrailingTrivia": true,
                                                    "trailingTrivia": [
                                                        {
                                                            "kind": "WhitespaceTrivia",
                                                            "text": " "
                                                        }
                                                    ]
                                                },
                                                "right": {
                                                    "kind": "StringLiteral",
                                                    "fullStart": 763,
                                                    "fullEnd": 774,
                                                    "start": 763,
                                                    "end": 774,
                                                    "fullWidth": 11,
                                                    "width": 11,
                                                    "text": "\"prototype\"",
                                                    "value": "prototype",
                                                    "valueText": "prototype"
                                                }
                                            }
                                        },
                                        "closeParenToken": {
                                            "kind": "CloseParenToken",
                                            "fullStart": 774,
                                            "fullEnd": 776,
                                            "start": 774,
                                            "end": 775,
                                            "fullWidth": 2,
                                            "width": 1,
                                            "text": ")",
                                            "value": ")",
                                            "valueText": ")",
                                            "hasTrailingTrivia": true,
                                            "trailingTrivia": [
                                                {
                                                    "kind": "WhitespaceTrivia",
                                                    "text": " "
                                                }
                                            ]
                                        },
                                        "statement": {
                                            "kind": "Block",
                                            "fullStart": 776,
                                            "fullEnd": 830,
                                            "start": 776,
                                            "end": 828,
                                            "fullWidth": 54,
                                            "width": 52,
                                            "openBraceToken": {
                                                "kind": "OpenBraceToken",
                                                "fullStart": 776,
                                                "fullEnd": 779,
                                                "start": 776,
                                                "end": 777,
                                                "fullWidth": 3,
                                                "width": 1,
                                                "text": "{",
                                                "value": "{",
                                                "valueText": "{",
                                                "hasTrailingTrivia": true,
                                                "hasTrailingNewLine": true,
                                                "trailingTrivia": [
                                                    {
                                                        "kind": "NewLineTrivia",
                                                        "text": "\r\n"
                                                    }
                                                ]
                                            },
                                            "statements": [
                                                {
                                                    "kind": "ExpressionStatement",
                                                    "fullStart": 779,
                                                    "fullEnd": 815,
                                                    "start": 795,
                                                    "end": 813,
                                                    "fullWidth": 36,
                                                    "width": 18,
                                                    "expression": {
                                                        "kind": "AssignmentExpression",
                                                        "fullStart": 779,
                                                        "fullEnd": 812,
                                                        "start": 795,
                                                        "end": 812,
                                                        "fullWidth": 33,
                                                        "width": 17,
                                                        "left": {
                                                            "kind": "IdentifierName",
                                                            "fullStart": 779,
                                                            "fullEnd": 806,
                                                            "start": 795,
                                                            "end": 805,
                                                            "fullWidth": 27,
                                                            "width": 10,
                                                            "text": "testResult",
                                                            "value": "testResult",
                                                            "valueText": "testResult",
                                                            "hasLeadingTrivia": true,
                                                            "hasTrailingTrivia": true,
                                                            "leadingTrivia": [
                                                                {
                                                                    "kind": "WhitespaceTrivia",
                                                                    "text": "                "
                                                                }
                                                            ],
                                                            "trailingTrivia": [
                                                                {
                                                                    "kind": "WhitespaceTrivia",
                                                                    "text": " "
                                                                }
                                                            ]
                                                        },
                                                        "operatorToken": {
                                                            "kind": "EqualsToken",
                                                            "fullStart": 806,
                                                            "fullEnd": 808,
                                                            "start": 806,
                                                            "end": 807,
                                                            "fullWidth": 2,
                                                            "width": 1,
                                                            "text": "=",
                                                            "value": "=",
                                                            "valueText": "=",
                                                            "hasTrailingTrivia": true,
                                                            "trailingTrivia": [
                                                                {
                                                                    "kind": "WhitespaceTrivia",
                                                                    "text": " "
                                                                }
                                                            ]
                                                        },
                                                        "right": {
                                                            "kind": "TrueKeyword",
                                                            "fullStart": 808,
                                                            "fullEnd": 812,
                                                            "start": 808,
                                                            "end": 812,
                                                            "fullWidth": 4,
                                                            "width": 4,
                                                            "text": "true",
                                                            "value": true,
                                                            "valueText": "true"
                                                        }
                                                    },
                                                    "semicolonToken": {
                                                        "kind": "SemicolonToken",
                                                        "fullStart": 812,
                                                        "fullEnd": 815,
                                                        "start": 812,
                                                        "end": 813,
                                                        "fullWidth": 3,
                                                        "width": 1,
                                                        "text": ";",
                                                        "value": ";",
                                                        "valueText": ";",
                                                        "hasTrailingTrivia": true,
                                                        "hasTrailingNewLine": true,
                                                        "trailingTrivia": [
                                                            {
                                                                "kind": "NewLineTrivia",
                                                                "text": "\r\n"
                                                            }
                                                        ]
                                                    }
                                                }
                                            ],
                                            "closeBraceToken": {
                                                "kind": "CloseBraceToken",
                                                "fullStart": 815,
                                                "fullEnd": 830,
                                                "start": 827,
                                                "end": 828,
                                                "fullWidth": 15,
                                                "width": 1,
                                                "text": "}",
                                                "value": "}",
                                                "valueText": "}",
                                                "hasLeadingTrivia": true,
                                                "hasTrailingTrivia": true,
                                                "hasTrailingNewLine": true,
                                                "leadingTrivia": [
                                                    {
                                                        "kind": "WhitespaceTrivia",
                                                        "text": "            "
                                                    }
                                                ],
                                                "trailingTrivia": [
                                                    {
                                                        "kind": "NewLineTrivia",
                                                        "text": "\r\n"
                                                    }
                                                ]
                                            }
                                        }
                                    }
                                ],
                                "closeBraceToken": {
                                    "kind": "CloseBraceToken",
                                    "fullStart": 830,
                                    "fullEnd": 841,
                                    "start": 838,
                                    "end": 839,
                                    "fullWidth": 11,
                                    "width": 1,
                                    "text": "}",
                                    "value": "}",
                                    "valueText": "}",
                                    "hasLeadingTrivia": true,
                                    "hasTrailingTrivia": true,
                                    "hasTrailingNewLine": true,
                                    "leadingTrivia": [
                                        {
                                            "kind": "WhitespaceTrivia",
                                            "text": "        "
                                        }
                                    ],
                                    "trailingTrivia": [
                                        {
                                            "kind": "NewLineTrivia",
                                            "text": "\r\n"
                                        }
                                    ]
                                }
                            }
                        },
                        {
                            "kind": "VariableStatement",
                            "fullStart": 841,
                            "fullEnd": 874,
                            "start": 849,
                            "end": 872,
                            "fullWidth": 33,
                            "width": 23,
                            "modifiers": [],
                            "variableDeclaration": {
                                "kind": "VariableDeclaration",
                                "fullStart": 841,
                                "fullEnd": 871,
                                "start": 849,
                                "end": 871,
                                "fullWidth": 30,
                                "width": 22,
                                "varKeyword": {
                                    "kind": "VarKeyword",
                                    "fullStart": 841,
                                    "fullEnd": 853,
                                    "start": 849,
                                    "end": 852,
                                    "fullWidth": 12,
                                    "width": 3,
                                    "text": "var",
                                    "value": "var",
                                    "valueText": "var",
                                    "hasLeadingTrivia": true,
                                    "hasTrailingTrivia": true,
                                    "leadingTrivia": [
                                        {
                                            "kind": "WhitespaceTrivia",
                                            "text": "        "
                                        }
                                    ],
                                    "trailingTrivia": [
                                        {
                                            "kind": "WhitespaceTrivia",
                                            "text": " "
                                        }
                                    ]
                                },
                                "variableDeclarators": [
                                    {
                                        "kind": "VariableDeclarator",
                                        "fullStart": 853,
                                        "fullEnd": 871,
                                        "start": 853,
                                        "end": 871,
                                        "fullWidth": 18,
<<<<<<< HEAD
                                        "width": 18,
                                        "identifier": {
=======
                                        "propertyName": {
>>>>>>> 85e84683
                                            "kind": "IdentifierName",
                                            "fullStart": 853,
                                            "fullEnd": 857,
                                            "start": 853,
                                            "end": 856,
                                            "fullWidth": 4,
                                            "width": 3,
                                            "text": "arr",
                                            "value": "arr",
                                            "valueText": "arr",
                                            "hasTrailingTrivia": true,
                                            "trailingTrivia": [
                                                {
                                                    "kind": "WhitespaceTrivia",
                                                    "text": " "
                                                }
                                            ]
                                        },
                                        "equalsValueClause": {
                                            "kind": "EqualsValueClause",
                                            "fullStart": 857,
                                            "fullEnd": 871,
                                            "start": 857,
                                            "end": 871,
                                            "fullWidth": 14,
                                            "width": 14,
                                            "equalsToken": {
                                                "kind": "EqualsToken",
                                                "fullStart": 857,
                                                "fullEnd": 859,
                                                "start": 857,
                                                "end": 858,
                                                "fullWidth": 2,
                                                "width": 1,
                                                "text": "=",
                                                "value": "=",
                                                "valueText": "=",
                                                "hasTrailingTrivia": true,
                                                "trailingTrivia": [
                                                    {
                                                        "kind": "WhitespaceTrivia",
                                                        "text": " "
                                                    }
                                                ]
                                            },
                                            "value": {
                                                "kind": "ArrayLiteralExpression",
                                                "fullStart": 859,
                                                "fullEnd": 871,
                                                "start": 859,
                                                "end": 871,
                                                "fullWidth": 12,
                                                "width": 12,
                                                "openBracketToken": {
                                                    "kind": "OpenBracketToken",
                                                    "fullStart": 859,
                                                    "fullEnd": 860,
                                                    "start": 859,
                                                    "end": 860,
                                                    "fullWidth": 1,
                                                    "width": 1,
                                                    "text": "[",
                                                    "value": "[",
                                                    "valueText": "["
                                                },
                                                "expressions": [
                                                    {
                                                        "kind": "NumericLiteral",
                                                        "fullStart": 860,
                                                        "fullEnd": 861,
                                                        "start": 860,
                                                        "end": 861,
                                                        "fullWidth": 1,
                                                        "width": 1,
                                                        "text": "0",
                                                        "value": 0,
                                                        "valueText": "0"
                                                    },
                                                    {
                                                        "kind": "CommaToken",
                                                        "fullStart": 861,
                                                        "fullEnd": 863,
                                                        "start": 861,
                                                        "end": 862,
                                                        "fullWidth": 2,
                                                        "width": 1,
                                                        "text": ",",
                                                        "value": ",",
                                                        "valueText": ",",
                                                        "hasTrailingTrivia": true,
                                                        "trailingTrivia": [
                                                            {
                                                                "kind": "WhitespaceTrivia",
                                                                "text": " "
                                                            }
                                                        ]
                                                    },
                                                    {
                                                        "kind": "NumericLiteral",
                                                        "fullStart": 863,
                                                        "fullEnd": 864,
                                                        "start": 863,
                                                        "end": 864,
                                                        "fullWidth": 1,
                                                        "width": 1,
                                                        "text": "1",
                                                        "value": 1,
                                                        "valueText": "1"
                                                    },
                                                    {
                                                        "kind": "CommaToken",
                                                        "fullStart": 864,
                                                        "fullEnd": 866,
                                                        "start": 864,
                                                        "end": 865,
                                                        "fullWidth": 2,
                                                        "width": 1,
                                                        "text": ",",
                                                        "value": ",",
                                                        "valueText": ",",
                                                        "hasTrailingTrivia": true,
                                                        "trailingTrivia": [
                                                            {
                                                                "kind": "WhitespaceTrivia",
                                                                "text": " "
                                                            }
                                                        ]
                                                    },
                                                    {
                                                        "kind": "NumericLiteral",
                                                        "fullStart": 866,
                                                        "fullEnd": 867,
                                                        "start": 866,
                                                        "end": 867,
                                                        "fullWidth": 1,
                                                        "width": 1,
                                                        "text": "2",
                                                        "value": 2,
                                                        "valueText": "2"
                                                    },
                                                    {
                                                        "kind": "CommaToken",
                                                        "fullStart": 867,
                                                        "fullEnd": 869,
                                                        "start": 867,
                                                        "end": 868,
                                                        "fullWidth": 2,
                                                        "width": 1,
                                                        "text": ",",
                                                        "value": ",",
                                                        "valueText": ",",
                                                        "hasTrailingTrivia": true,
                                                        "trailingTrivia": [
                                                            {
                                                                "kind": "WhitespaceTrivia",
                                                                "text": " "
                                                            }
                                                        ]
                                                    },
                                                    {
                                                        "kind": "NumericLiteral",
                                                        "fullStart": 869,
                                                        "fullEnd": 870,
                                                        "start": 869,
                                                        "end": 870,
                                                        "fullWidth": 1,
                                                        "width": 1,
                                                        "text": "3",
                                                        "value": 3,
                                                        "valueText": "3"
                                                    }
                                                ],
                                                "closeBracketToken": {
                                                    "kind": "CloseBracketToken",
                                                    "fullStart": 870,
                                                    "fullEnd": 871,
                                                    "start": 870,
                                                    "end": 871,
                                                    "fullWidth": 1,
                                                    "width": 1,
                                                    "text": "]",
                                                    "value": "]",
                                                    "valueText": "]"
                                                }
                                            }
                                        }
                                    }
                                ]
                            },
                            "semicolonToken": {
                                "kind": "SemicolonToken",
                                "fullStart": 871,
                                "fullEnd": 874,
                                "start": 871,
                                "end": 872,
                                "fullWidth": 3,
                                "width": 1,
                                "text": ";",
                                "value": ";",
                                "valueText": ";",
                                "hasTrailingTrivia": true,
                                "hasTrailingNewLine": true,
                                "trailingTrivia": [
                                    {
                                        "kind": "NewLineTrivia",
                                        "text": "\r\n"
                                    }
                                ]
                            }
                        },
                        {
                            "kind": "TryStatement",
                            "fullStart": 874,
                            "fullEnd": 1476,
                            "start": 884,
                            "end": 1474,
                            "fullWidth": 602,
                            "width": 590,
                            "isIncrementallyUnusable": true,
                            "tryKeyword": {
                                "kind": "TryKeyword",
                                "fullStart": 874,
                                "fullEnd": 888,
                                "start": 884,
                                "end": 887,
                                "fullWidth": 14,
                                "width": 3,
                                "text": "try",
                                "value": "try",
                                "valueText": "try",
                                "hasLeadingTrivia": true,
                                "hasLeadingNewLine": true,
                                "hasTrailingTrivia": true,
                                "leadingTrivia": [
                                    {
                                        "kind": "NewLineTrivia",
                                        "text": "\r\n"
                                    },
                                    {
                                        "kind": "WhitespaceTrivia",
                                        "text": "        "
                                    }
                                ],
                                "trailingTrivia": [
                                    {
                                        "kind": "WhitespaceTrivia",
                                        "text": " "
                                    }
                                ]
                            },
                            "block": {
                                "kind": "Block",
                                "fullStart": 888,
                                "fullEnd": 1414,
                                "start": 888,
                                "end": 1413,
                                "fullWidth": 526,
                                "width": 525,
                                "isIncrementallyUnusable": true,
                                "openBraceToken": {
                                    "kind": "OpenBraceToken",
                                    "fullStart": 888,
                                    "fullEnd": 891,
                                    "start": 888,
                                    "end": 889,
                                    "fullWidth": 3,
                                    "width": 1,
                                    "text": "{",
                                    "value": "{",
                                    "valueText": "{",
                                    "hasTrailingTrivia": true,
                                    "hasTrailingNewLine": true,
                                    "trailingTrivia": [
                                        {
                                            "kind": "NewLineTrivia",
                                            "text": "\r\n"
                                        }
                                    ]
                                },
                                "statements": [
                                    {
                                        "kind": "ExpressionStatement",
                                        "fullStart": 891,
                                        "fullEnd": 1100,
                                        "start": 903,
                                        "end": 1098,
                                        "fullWidth": 209,
                                        "width": 195,
                                        "isIncrementallyUnusable": true,
                                        "expression": {
                                            "kind": "InvocationExpression",
                                            "fullStart": 891,
                                            "fullEnd": 1097,
                                            "start": 903,
                                            "end": 1097,
                                            "fullWidth": 206,
                                            "width": 194,
                                            "isIncrementallyUnusable": true,
                                            "expression": {
                                                "kind": "MemberAccessExpression",
                                                "fullStart": 891,
                                                "fullEnd": 924,
                                                "start": 903,
                                                "end": 924,
                                                "fullWidth": 33,
                                                "width": 21,
                                                "expression": {
                                                    "kind": "IdentifierName",
                                                    "fullStart": 891,
                                                    "fullEnd": 909,
                                                    "start": 903,
                                                    "end": 909,
                                                    "fullWidth": 18,
                                                    "width": 6,
                                                    "text": "Object",
                                                    "value": "Object",
                                                    "valueText": "Object",
                                                    "hasLeadingTrivia": true,
                                                    "leadingTrivia": [
                                                        {
                                                            "kind": "WhitespaceTrivia",
                                                            "text": "            "
                                                        }
                                                    ]
                                                },
                                                "dotToken": {
                                                    "kind": "DotToken",
                                                    "fullStart": 909,
                                                    "fullEnd": 910,
                                                    "start": 909,
                                                    "end": 910,
                                                    "fullWidth": 1,
                                                    "width": 1,
                                                    "text": ".",
                                                    "value": ".",
                                                    "valueText": "."
                                                },
                                                "name": {
                                                    "kind": "IdentifierName",
                                                    "fullStart": 910,
                                                    "fullEnd": 924,
                                                    "start": 910,
                                                    "end": 924,
                                                    "fullWidth": 14,
                                                    "width": 14,
                                                    "text": "defineProperty",
                                                    "value": "defineProperty",
                                                    "valueText": "defineProperty"
                                                }
                                            },
                                            "argumentList": {
                                                "kind": "ArgumentList",
                                                "fullStart": 924,
                                                "fullEnd": 1097,
                                                "start": 924,
                                                "end": 1097,
                                                "fullWidth": 173,
                                                "width": 173,
                                                "isIncrementallyUnusable": true,
                                                "openParenToken": {
                                                    "kind": "OpenParenToken",
                                                    "fullStart": 924,
                                                    "fullEnd": 925,
                                                    "start": 924,
                                                    "end": 925,
                                                    "fullWidth": 1,
                                                    "width": 1,
                                                    "text": "(",
                                                    "value": "(",
                                                    "valueText": "("
                                                },
                                                "arguments": [
                                                    {
                                                        "kind": "MemberAccessExpression",
                                                        "fullStart": 925,
                                                        "fullEnd": 940,
                                                        "start": 925,
                                                        "end": 940,
                                                        "fullWidth": 15,
                                                        "width": 15,
                                                        "expression": {
                                                            "kind": "IdentifierName",
                                                            "fullStart": 925,
                                                            "fullEnd": 930,
                                                            "start": 925,
                                                            "end": 930,
                                                            "fullWidth": 5,
                                                            "width": 5,
                                                            "text": "Array",
                                                            "value": "Array",
                                                            "valueText": "Array"
                                                        },
                                                        "dotToken": {
                                                            "kind": "DotToken",
                                                            "fullStart": 930,
                                                            "fullEnd": 931,
                                                            "start": 930,
                                                            "end": 931,
                                                            "fullWidth": 1,
                                                            "width": 1,
                                                            "text": ".",
                                                            "value": ".",
                                                            "valueText": "."
                                                        },
                                                        "name": {
                                                            "kind": "IdentifierName",
                                                            "fullStart": 931,
                                                            "fullEnd": 940,
                                                            "start": 931,
                                                            "end": 940,
                                                            "fullWidth": 9,
                                                            "width": 9,
                                                            "text": "prototype",
                                                            "value": "prototype",
                                                            "valueText": "prototype"
                                                        }
                                                    },
                                                    {
                                                        "kind": "CommaToken",
                                                        "fullStart": 940,
                                                        "fullEnd": 942,
                                                        "start": 940,
                                                        "end": 941,
                                                        "fullWidth": 2,
                                                        "width": 1,
                                                        "text": ",",
                                                        "value": ",",
                                                        "valueText": ",",
                                                        "hasTrailingTrivia": true,
                                                        "trailingTrivia": [
                                                            {
                                                                "kind": "WhitespaceTrivia",
                                                                "text": " "
                                                            }
                                                        ]
                                                    },
                                                    {
                                                        "kind": "StringLiteral",
                                                        "fullStart": 942,
                                                        "fullEnd": 945,
                                                        "start": 942,
                                                        "end": 945,
                                                        "fullWidth": 3,
                                                        "width": 3,
                                                        "text": "\"2\"",
                                                        "value": "2",
                                                        "valueText": "2"
                                                    },
                                                    {
                                                        "kind": "CommaToken",
                                                        "fullStart": 945,
                                                        "fullEnd": 947,
                                                        "start": 945,
                                                        "end": 946,
                                                        "fullWidth": 2,
                                                        "width": 1,
                                                        "text": ",",
                                                        "value": ",",
                                                        "valueText": ",",
                                                        "hasTrailingTrivia": true,
                                                        "trailingTrivia": [
                                                            {
                                                                "kind": "WhitespaceTrivia",
                                                                "text": " "
                                                            }
                                                        ]
                                                    },
                                                    {
                                                        "kind": "ObjectLiteralExpression",
                                                        "fullStart": 947,
                                                        "fullEnd": 1096,
                                                        "start": 947,
                                                        "end": 1096,
                                                        "fullWidth": 149,
                                                        "width": 149,
                                                        "isIncrementallyUnusable": true,
                                                        "openBraceToken": {
                                                            "kind": "OpenBraceToken",
                                                            "fullStart": 947,
                                                            "fullEnd": 950,
                                                            "start": 947,
                                                            "end": 948,
                                                            "fullWidth": 3,
                                                            "width": 1,
                                                            "text": "{",
                                                            "value": "{",
                                                            "valueText": "{",
                                                            "hasTrailingTrivia": true,
                                                            "hasTrailingNewLine": true,
                                                            "trailingTrivia": [
                                                                {
                                                                    "kind": "NewLineTrivia",
                                                                    "text": "\r\n"
                                                                }
                                                            ]
                                                        },
                                                        "propertyAssignments": [
                                                            {
                                                                "kind": "SimplePropertyAssignment",
                                                                "fullStart": 950,
                                                                "fullEnd": 1044,
                                                                "start": 966,
                                                                "end": 1044,
                                                                "fullWidth": 94,
                                                                "width": 78,
                                                                "isIncrementallyUnusable": true,
                                                                "propertyName": {
                                                                    "kind": "IdentifierName",
                                                                    "fullStart": 950,
                                                                    "fullEnd": 969,
                                                                    "start": 966,
                                                                    "end": 969,
                                                                    "fullWidth": 19,
                                                                    "width": 3,
                                                                    "text": "get",
                                                                    "value": "get",
                                                                    "valueText": "get",
                                                                    "hasLeadingTrivia": true,
                                                                    "leadingTrivia": [
                                                                        {
                                                                            "kind": "WhitespaceTrivia",
                                                                            "text": "                "
                                                                        }
                                                                    ]
                                                                },
                                                                "colonToken": {
                                                                    "kind": "ColonToken",
                                                                    "fullStart": 969,
                                                                    "fullEnd": 971,
                                                                    "start": 969,
                                                                    "end": 970,
                                                                    "fullWidth": 2,
                                                                    "width": 1,
                                                                    "text": ":",
                                                                    "value": ":",
                                                                    "valueText": ":",
                                                                    "hasTrailingTrivia": true,
                                                                    "trailingTrivia": [
                                                                        {
                                                                            "kind": "WhitespaceTrivia",
                                                                            "text": " "
                                                                        }
                                                                    ]
                                                                },
                                                                "expression": {
                                                                    "kind": "FunctionExpression",
                                                                    "fullStart": 971,
                                                                    "fullEnd": 1044,
                                                                    "start": 971,
                                                                    "end": 1044,
                                                                    "fullWidth": 73,
                                                                    "width": 73,
                                                                    "functionKeyword": {
                                                                        "kind": "FunctionKeyword",
                                                                        "fullStart": 971,
                                                                        "fullEnd": 980,
                                                                        "start": 971,
                                                                        "end": 979,
                                                                        "fullWidth": 9,
                                                                        "width": 8,
                                                                        "text": "function",
                                                                        "value": "function",
                                                                        "valueText": "function",
                                                                        "hasTrailingTrivia": true,
                                                                        "trailingTrivia": [
                                                                            {
                                                                                "kind": "WhitespaceTrivia",
                                                                                "text": " "
                                                                            }
                                                                        ]
                                                                    },
                                                                    "callSignature": {
                                                                        "kind": "CallSignature",
                                                                        "fullStart": 980,
                                                                        "fullEnd": 983,
                                                                        "start": 980,
                                                                        "end": 982,
                                                                        "fullWidth": 3,
                                                                        "width": 2,
                                                                        "parameterList": {
                                                                            "kind": "ParameterList",
                                                                            "fullStart": 980,
                                                                            "fullEnd": 983,
                                                                            "start": 980,
                                                                            "end": 982,
                                                                            "fullWidth": 3,
                                                                            "width": 2,
                                                                            "openParenToken": {
                                                                                "kind": "OpenParenToken",
                                                                                "fullStart": 980,
                                                                                "fullEnd": 981,
                                                                                "start": 980,
                                                                                "end": 981,
                                                                                "fullWidth": 1,
                                                                                "width": 1,
                                                                                "text": "(",
                                                                                "value": "(",
                                                                                "valueText": "("
                                                                            },
                                                                            "parameters": [],
                                                                            "closeParenToken": {
                                                                                "kind": "CloseParenToken",
                                                                                "fullStart": 981,
                                                                                "fullEnd": 983,
                                                                                "start": 981,
                                                                                "end": 982,
                                                                                "fullWidth": 2,
                                                                                "width": 1,
                                                                                "text": ")",
                                                                                "value": ")",
                                                                                "valueText": ")",
                                                                                "hasTrailingTrivia": true,
                                                                                "trailingTrivia": [
                                                                                    {
                                                                                        "kind": "WhitespaceTrivia",
                                                                                        "text": " "
                                                                                    }
                                                                                ]
                                                                            }
                                                                        }
                                                                    },
                                                                    "block": {
                                                                        "kind": "Block",
                                                                        "fullStart": 983,
                                                                        "fullEnd": 1044,
                                                                        "start": 983,
                                                                        "end": 1044,
                                                                        "fullWidth": 61,
                                                                        "width": 61,
                                                                        "openBraceToken": {
                                                                            "kind": "OpenBraceToken",
                                                                            "fullStart": 983,
                                                                            "fullEnd": 986,
                                                                            "start": 983,
                                                                            "end": 984,
                                                                            "fullWidth": 3,
                                                                            "width": 1,
                                                                            "text": "{",
                                                                            "value": "{",
                                                                            "valueText": "{",
                                                                            "hasTrailingTrivia": true,
                                                                            "hasTrailingNewLine": true,
                                                                            "trailingTrivia": [
                                                                                {
                                                                                    "kind": "NewLineTrivia",
                                                                                    "text": "\r\n"
                                                                                }
                                                                            ]
                                                                        },
                                                                        "statements": [
                                                                            {
                                                                                "kind": "ReturnStatement",
                                                                                "fullStart": 986,
                                                                                "fullEnd": 1027,
                                                                                "start": 1006,
                                                                                "end": 1025,
                                                                                "fullWidth": 41,
                                                                                "width": 19,
                                                                                "returnKeyword": {
                                                                                    "kind": "ReturnKeyword",
                                                                                    "fullStart": 986,
                                                                                    "fullEnd": 1013,
                                                                                    "start": 1006,
                                                                                    "end": 1012,
                                                                                    "fullWidth": 27,
                                                                                    "width": 6,
                                                                                    "text": "return",
                                                                                    "value": "return",
                                                                                    "valueText": "return",
                                                                                    "hasLeadingTrivia": true,
                                                                                    "hasTrailingTrivia": true,
                                                                                    "leadingTrivia": [
                                                                                        {
                                                                                            "kind": "WhitespaceTrivia",
                                                                                            "text": "                    "
                                                                                        }
                                                                                    ],
                                                                                    "trailingTrivia": [
                                                                                        {
                                                                                            "kind": "WhitespaceTrivia",
                                                                                            "text": " "
                                                                                        }
                                                                                    ]
                                                                                },
                                                                                "expression": {
                                                                                    "kind": "StringLiteral",
                                                                                    "fullStart": 1013,
                                                                                    "fullEnd": 1024,
                                                                                    "start": 1013,
                                                                                    "end": 1024,
                                                                                    "fullWidth": 11,
                                                                                    "width": 11,
                                                                                    "text": "\"prototype\"",
                                                                                    "value": "prototype",
                                                                                    "valueText": "prototype"
                                                                                },
                                                                                "semicolonToken": {
                                                                                    "kind": "SemicolonToken",
                                                                                    "fullStart": 1024,
                                                                                    "fullEnd": 1027,
                                                                                    "start": 1024,
                                                                                    "end": 1025,
                                                                                    "fullWidth": 3,
                                                                                    "width": 1,
                                                                                    "text": ";",
                                                                                    "value": ";",
                                                                                    "valueText": ";",
                                                                                    "hasTrailingTrivia": true,
                                                                                    "hasTrailingNewLine": true,
                                                                                    "trailingTrivia": [
                                                                                        {
                                                                                            "kind": "NewLineTrivia",
                                                                                            "text": "\r\n"
                                                                                        }
                                                                                    ]
                                                                                }
                                                                            }
                                                                        ],
                                                                        "closeBraceToken": {
                                                                            "kind": "CloseBraceToken",
                                                                            "fullStart": 1027,
                                                                            "fullEnd": 1044,
                                                                            "start": 1043,
                                                                            "end": 1044,
                                                                            "fullWidth": 17,
                                                                            "width": 1,
                                                                            "text": "}",
                                                                            "value": "}",
                                                                            "valueText": "}",
                                                                            "hasLeadingTrivia": true,
                                                                            "leadingTrivia": [
                                                                                {
                                                                                    "kind": "WhitespaceTrivia",
                                                                                    "text": "                "
                                                                                }
                                                                            ]
                                                                        }
                                                                    }
                                                                }
                                                            },
                                                            {
                                                                "kind": "CommaToken",
                                                                "fullStart": 1044,
                                                                "fullEnd": 1047,
                                                                "start": 1044,
                                                                "end": 1045,
                                                                "fullWidth": 3,
                                                                "width": 1,
                                                                "text": ",",
                                                                "value": ",",
                                                                "valueText": ",",
                                                                "hasTrailingTrivia": true,
                                                                "hasTrailingNewLine": true,
                                                                "trailingTrivia": [
                                                                    {
                                                                        "kind": "NewLineTrivia",
                                                                        "text": "\r\n"
                                                                    }
                                                                ]
                                                            },
                                                            {
                                                                "kind": "SimplePropertyAssignment",
                                                                "fullStart": 1047,
                                                                "fullEnd": 1083,
                                                                "start": 1063,
                                                                "end": 1081,
                                                                "fullWidth": 36,
                                                                "width": 18,
                                                                "propertyName": {
                                                                    "kind": "IdentifierName",
                                                                    "fullStart": 1047,
                                                                    "fullEnd": 1075,
                                                                    "start": 1063,
                                                                    "end": 1075,
                                                                    "fullWidth": 28,
                                                                    "width": 12,
                                                                    "text": "configurable",
                                                                    "value": "configurable",
                                                                    "valueText": "configurable",
                                                                    "hasLeadingTrivia": true,
                                                                    "leadingTrivia": [
                                                                        {
                                                                            "kind": "WhitespaceTrivia",
                                                                            "text": "                "
                                                                        }
                                                                    ]
                                                                },
                                                                "colonToken": {
                                                                    "kind": "ColonToken",
                                                                    "fullStart": 1075,
                                                                    "fullEnd": 1077,
                                                                    "start": 1075,
                                                                    "end": 1076,
                                                                    "fullWidth": 2,
                                                                    "width": 1,
                                                                    "text": ":",
                                                                    "value": ":",
                                                                    "valueText": ":",
                                                                    "hasTrailingTrivia": true,
                                                                    "trailingTrivia": [
                                                                        {
                                                                            "kind": "WhitespaceTrivia",
                                                                            "text": " "
                                                                        }
                                                                    ]
                                                                },
                                                                "expression": {
                                                                    "kind": "TrueKeyword",
                                                                    "fullStart": 1077,
                                                                    "fullEnd": 1083,
                                                                    "start": 1077,
                                                                    "end": 1081,
                                                                    "fullWidth": 6,
                                                                    "width": 4,
                                                                    "text": "true",
                                                                    "value": true,
                                                                    "valueText": "true",
                                                                    "hasTrailingTrivia": true,
                                                                    "hasTrailingNewLine": true,
                                                                    "trailingTrivia": [
                                                                        {
                                                                            "kind": "NewLineTrivia",
                                                                            "text": "\r\n"
                                                                        }
                                                                    ]
                                                                }
                                                            }
                                                        ],
                                                        "closeBraceToken": {
                                                            "kind": "CloseBraceToken",
                                                            "fullStart": 1083,
                                                            "fullEnd": 1096,
                                                            "start": 1095,
                                                            "end": 1096,
                                                            "fullWidth": 13,
                                                            "width": 1,
                                                            "text": "}",
                                                            "value": "}",
                                                            "valueText": "}",
                                                            "hasLeadingTrivia": true,
                                                            "leadingTrivia": [
                                                                {
                                                                    "kind": "WhitespaceTrivia",
                                                                    "text": "            "
                                                                }
                                                            ]
                                                        }
                                                    }
                                                ],
                                                "closeParenToken": {
                                                    "kind": "CloseParenToken",
                                                    "fullStart": 1096,
                                                    "fullEnd": 1097,
                                                    "start": 1096,
                                                    "end": 1097,
                                                    "fullWidth": 1,
                                                    "width": 1,
                                                    "text": ")",
                                                    "value": ")",
                                                    "valueText": ")"
                                                }
                                            }
                                        },
                                        "semicolonToken": {
                                            "kind": "SemicolonToken",
                                            "fullStart": 1097,
                                            "fullEnd": 1100,
                                            "start": 1097,
                                            "end": 1098,
                                            "fullWidth": 3,
                                            "width": 1,
                                            "text": ";",
                                            "value": ";",
                                            "valueText": ";",
                                            "hasTrailingTrivia": true,
                                            "hasTrailingNewLine": true,
                                            "trailingTrivia": [
                                                {
                                                    "kind": "NewLineTrivia",
                                                    "text": "\r\n"
                                                }
                                            ]
                                        }
                                    },
                                    {
                                        "kind": "ExpressionStatement",
                                        "fullStart": 1100,
                                        "fullEnd": 1326,
                                        "start": 1114,
                                        "end": 1324,
                                        "fullWidth": 226,
                                        "width": 210,
                                        "isIncrementallyUnusable": true,
                                        "expression": {
                                            "kind": "InvocationExpression",
                                            "fullStart": 1100,
                                            "fullEnd": 1323,
                                            "start": 1114,
                                            "end": 1323,
                                            "fullWidth": 223,
                                            "width": 209,
                                            "isIncrementallyUnusable": true,
                                            "expression": {
                                                "kind": "MemberAccessExpression",
                                                "fullStart": 1100,
                                                "fullEnd": 1135,
                                                "start": 1114,
                                                "end": 1135,
                                                "fullWidth": 35,
                                                "width": 21,
                                                "expression": {
                                                    "kind": "IdentifierName",
                                                    "fullStart": 1100,
                                                    "fullEnd": 1120,
                                                    "start": 1114,
                                                    "end": 1120,
                                                    "fullWidth": 20,
                                                    "width": 6,
                                                    "text": "Object",
                                                    "value": "Object",
                                                    "valueText": "Object",
                                                    "hasLeadingTrivia": true,
                                                    "hasLeadingNewLine": true,
                                                    "leadingTrivia": [
                                                        {
                                                            "kind": "NewLineTrivia",
                                                            "text": "\r\n"
                                                        },
                                                        {
                                                            "kind": "WhitespaceTrivia",
                                                            "text": "            "
                                                        }
                                                    ]
                                                },
                                                "dotToken": {
                                                    "kind": "DotToken",
                                                    "fullStart": 1120,
                                                    "fullEnd": 1121,
                                                    "start": 1120,
                                                    "end": 1121,
                                                    "fullWidth": 1,
                                                    "width": 1,
                                                    "text": ".",
                                                    "value": ".",
                                                    "valueText": "."
                                                },
                                                "name": {
                                                    "kind": "IdentifierName",
                                                    "fullStart": 1121,
                                                    "fullEnd": 1135,
                                                    "start": 1121,
                                                    "end": 1135,
                                                    "fullWidth": 14,
                                                    "width": 14,
                                                    "text": "defineProperty",
                                                    "value": "defineProperty",
                                                    "valueText": "defineProperty"
                                                }
                                            },
                                            "argumentList": {
                                                "kind": "ArgumentList",
                                                "fullStart": 1135,
                                                "fullEnd": 1323,
                                                "start": 1135,
                                                "end": 1323,
                                                "fullWidth": 188,
                                                "width": 188,
                                                "isIncrementallyUnusable": true,
                                                "openParenToken": {
                                                    "kind": "OpenParenToken",
                                                    "fullStart": 1135,
                                                    "fullEnd": 1136,
                                                    "start": 1135,
                                                    "end": 1136,
                                                    "fullWidth": 1,
                                                    "width": 1,
                                                    "text": "(",
                                                    "value": "(",
                                                    "valueText": "("
                                                },
                                                "arguments": [
                                                    {
                                                        "kind": "IdentifierName",
                                                        "fullStart": 1136,
                                                        "fullEnd": 1139,
                                                        "start": 1136,
                                                        "end": 1139,
                                                        "fullWidth": 3,
                                                        "width": 3,
                                                        "text": "arr",
                                                        "value": "arr",
                                                        "valueText": "arr"
                                                    },
                                                    {
                                                        "kind": "CommaToken",
                                                        "fullStart": 1139,
                                                        "fullEnd": 1141,
                                                        "start": 1139,
                                                        "end": 1140,
                                                        "fullWidth": 2,
                                                        "width": 1,
                                                        "text": ",",
                                                        "value": ",",
                                                        "valueText": ",",
                                                        "hasTrailingTrivia": true,
                                                        "trailingTrivia": [
                                                            {
                                                                "kind": "WhitespaceTrivia",
                                                                "text": " "
                                                            }
                                                        ]
                                                    },
                                                    {
                                                        "kind": "StringLiteral",
                                                        "fullStart": 1141,
                                                        "fullEnd": 1144,
                                                        "start": 1141,
                                                        "end": 1144,
                                                        "fullWidth": 3,
                                                        "width": 3,
                                                        "text": "\"3\"",
                                                        "value": "3",
                                                        "valueText": "3"
                                                    },
                                                    {
                                                        "kind": "CommaToken",
                                                        "fullStart": 1144,
                                                        "fullEnd": 1146,
                                                        "start": 1144,
                                                        "end": 1145,
                                                        "fullWidth": 2,
                                                        "width": 1,
                                                        "text": ",",
                                                        "value": ",",
                                                        "valueText": ",",
                                                        "hasTrailingTrivia": true,
                                                        "trailingTrivia": [
                                                            {
                                                                "kind": "WhitespaceTrivia",
                                                                "text": " "
                                                            }
                                                        ]
                                                    },
                                                    {
                                                        "kind": "ObjectLiteralExpression",
                                                        "fullStart": 1146,
                                                        "fullEnd": 1322,
                                                        "start": 1146,
                                                        "end": 1322,
                                                        "fullWidth": 176,
                                                        "width": 176,
                                                        "isIncrementallyUnusable": true,
                                                        "openBraceToken": {
                                                            "kind": "OpenBraceToken",
                                                            "fullStart": 1146,
                                                            "fullEnd": 1149,
                                                            "start": 1146,
                                                            "end": 1147,
                                                            "fullWidth": 3,
                                                            "width": 1,
                                                            "text": "{",
                                                            "value": "{",
                                                            "valueText": "{",
                                                            "hasTrailingTrivia": true,
                                                            "hasTrailingNewLine": true,
                                                            "trailingTrivia": [
                                                                {
                                                                    "kind": "NewLineTrivia",
                                                                    "text": "\r\n"
                                                                }
                                                            ]
                                                        },
                                                        "propertyAssignments": [
                                                            {
                                                                "kind": "SimplePropertyAssignment",
                                                                "fullStart": 1149,
                                                                "fullEnd": 1270,
                                                                "start": 1165,
                                                                "end": 1270,
                                                                "fullWidth": 121,
                                                                "width": 105,
                                                                "isIncrementallyUnusable": true,
                                                                "propertyName": {
                                                                    "kind": "IdentifierName",
                                                                    "fullStart": 1149,
                                                                    "fullEnd": 1168,
                                                                    "start": 1165,
                                                                    "end": 1168,
                                                                    "fullWidth": 19,
                                                                    "width": 3,
                                                                    "text": "get",
                                                                    "value": "get",
                                                                    "valueText": "get",
                                                                    "hasLeadingTrivia": true,
                                                                    "leadingTrivia": [
                                                                        {
                                                                            "kind": "WhitespaceTrivia",
                                                                            "text": "                "
                                                                        }
                                                                    ]
                                                                },
                                                                "colonToken": {
                                                                    "kind": "ColonToken",
                                                                    "fullStart": 1168,
                                                                    "fullEnd": 1170,
                                                                    "start": 1168,
                                                                    "end": 1169,
                                                                    "fullWidth": 2,
                                                                    "width": 1,
                                                                    "text": ":",
                                                                    "value": ":",
                                                                    "valueText": ":",
                                                                    "hasTrailingTrivia": true,
                                                                    "trailingTrivia": [
                                                                        {
                                                                            "kind": "WhitespaceTrivia",
                                                                            "text": " "
                                                                        }
                                                                    ]
                                                                },
                                                                "expression": {
                                                                    "kind": "FunctionExpression",
                                                                    "fullStart": 1170,
                                                                    "fullEnd": 1270,
                                                                    "start": 1170,
                                                                    "end": 1270,
                                                                    "fullWidth": 100,
                                                                    "width": 100,
                                                                    "functionKeyword": {
                                                                        "kind": "FunctionKeyword",
                                                                        "fullStart": 1170,
                                                                        "fullEnd": 1179,
                                                                        "start": 1170,
                                                                        "end": 1178,
                                                                        "fullWidth": 9,
                                                                        "width": 8,
                                                                        "text": "function",
                                                                        "value": "function",
                                                                        "valueText": "function",
                                                                        "hasTrailingTrivia": true,
                                                                        "trailingTrivia": [
                                                                            {
                                                                                "kind": "WhitespaceTrivia",
                                                                                "text": " "
                                                                            }
                                                                        ]
                                                                    },
                                                                    "callSignature": {
                                                                        "kind": "CallSignature",
                                                                        "fullStart": 1179,
                                                                        "fullEnd": 1182,
                                                                        "start": 1179,
                                                                        "end": 1181,
                                                                        "fullWidth": 3,
                                                                        "width": 2,
                                                                        "parameterList": {
                                                                            "kind": "ParameterList",
                                                                            "fullStart": 1179,
                                                                            "fullEnd": 1182,
                                                                            "start": 1179,
                                                                            "end": 1181,
                                                                            "fullWidth": 3,
                                                                            "width": 2,
                                                                            "openParenToken": {
                                                                                "kind": "OpenParenToken",
                                                                                "fullStart": 1179,
                                                                                "fullEnd": 1180,
                                                                                "start": 1179,
                                                                                "end": 1180,
                                                                                "fullWidth": 1,
                                                                                "width": 1,
                                                                                "text": "(",
                                                                                "value": "(",
                                                                                "valueText": "("
                                                                            },
                                                                            "parameters": [],
                                                                            "closeParenToken": {
                                                                                "kind": "CloseParenToken",
                                                                                "fullStart": 1180,
                                                                                "fullEnd": 1182,
                                                                                "start": 1180,
                                                                                "end": 1181,
                                                                                "fullWidth": 2,
                                                                                "width": 1,
                                                                                "text": ")",
                                                                                "value": ")",
                                                                                "valueText": ")",
                                                                                "hasTrailingTrivia": true,
                                                                                "trailingTrivia": [
                                                                                    {
                                                                                        "kind": "WhitespaceTrivia",
                                                                                        "text": " "
                                                                                    }
                                                                                ]
                                                                            }
                                                                        }
                                                                    },
                                                                    "block": {
                                                                        "kind": "Block",
                                                                        "fullStart": 1182,
                                                                        "fullEnd": 1270,
                                                                        "start": 1182,
                                                                        "end": 1270,
                                                                        "fullWidth": 88,
                                                                        "width": 88,
                                                                        "openBraceToken": {
                                                                            "kind": "OpenBraceToken",
                                                                            "fullStart": 1182,
                                                                            "fullEnd": 1185,
                                                                            "start": 1182,
                                                                            "end": 1183,
                                                                            "fullWidth": 3,
                                                                            "width": 1,
                                                                            "text": "{",
                                                                            "value": "{",
                                                                            "valueText": "{",
                                                                            "hasTrailingTrivia": true,
                                                                            "hasTrailingNewLine": true,
                                                                            "trailingTrivia": [
                                                                                {
                                                                                    "kind": "NewLineTrivia",
                                                                                    "text": "\r\n"
                                                                                }
                                                                            ]
                                                                        },
                                                                        "statements": [
                                                                            {
                                                                                "kind": "ExpressionStatement",
                                                                                "fullStart": 1185,
                                                                                "fullEnd": 1222,
                                                                                "start": 1205,
                                                                                "end": 1220,
                                                                                "fullWidth": 37,
                                                                                "width": 15,
                                                                                "expression": {
                                                                                    "kind": "AssignmentExpression",
                                                                                    "fullStart": 1185,
                                                                                    "fullEnd": 1219,
                                                                                    "start": 1205,
                                                                                    "end": 1219,
                                                                                    "fullWidth": 34,
                                                                                    "width": 14,
                                                                                    "left": {
                                                                                        "kind": "MemberAccessExpression",
                                                                                        "fullStart": 1185,
                                                                                        "fullEnd": 1216,
                                                                                        "start": 1205,
                                                                                        "end": 1215,
                                                                                        "fullWidth": 31,
                                                                                        "width": 10,
                                                                                        "expression": {
                                                                                            "kind": "IdentifierName",
                                                                                            "fullStart": 1185,
                                                                                            "fullEnd": 1208,
                                                                                            "start": 1205,
                                                                                            "end": 1208,
                                                                                            "fullWidth": 23,
                                                                                            "width": 3,
                                                                                            "text": "arr",
                                                                                            "value": "arr",
                                                                                            "valueText": "arr",
                                                                                            "hasLeadingTrivia": true,
                                                                                            "leadingTrivia": [
                                                                                                {
                                                                                                    "kind": "WhitespaceTrivia",
                                                                                                    "text": "                    "
                                                                                                }
                                                                                            ]
                                                                                        },
                                                                                        "dotToken": {
                                                                                            "kind": "DotToken",
                                                                                            "fullStart": 1208,
                                                                                            "fullEnd": 1209,
                                                                                            "start": 1208,
                                                                                            "end": 1209,
                                                                                            "fullWidth": 1,
                                                                                            "width": 1,
                                                                                            "text": ".",
                                                                                            "value": ".",
                                                                                            "valueText": "."
                                                                                        },
                                                                                        "name": {
                                                                                            "kind": "IdentifierName",
                                                                                            "fullStart": 1209,
                                                                                            "fullEnd": 1216,
                                                                                            "start": 1209,
                                                                                            "end": 1215,
                                                                                            "fullWidth": 7,
                                                                                            "width": 6,
                                                                                            "text": "length",
                                                                                            "value": "length",
                                                                                            "valueText": "length",
                                                                                            "hasTrailingTrivia": true,
                                                                                            "trailingTrivia": [
                                                                                                {
                                                                                                    "kind": "WhitespaceTrivia",
                                                                                                    "text": " "
                                                                                                }
                                                                                            ]
                                                                                        }
                                                                                    },
                                                                                    "operatorToken": {
                                                                                        "kind": "EqualsToken",
                                                                                        "fullStart": 1216,
                                                                                        "fullEnd": 1218,
                                                                                        "start": 1216,
                                                                                        "end": 1217,
                                                                                        "fullWidth": 2,
                                                                                        "width": 1,
                                                                                        "text": "=",
                                                                                        "value": "=",
                                                                                        "valueText": "=",
                                                                                        "hasTrailingTrivia": true,
                                                                                        "trailingTrivia": [
                                                                                            {
                                                                                                "kind": "WhitespaceTrivia",
                                                                                                "text": " "
                                                                                            }
                                                                                        ]
                                                                                    },
                                                                                    "right": {
                                                                                        "kind": "NumericLiteral",
                                                                                        "fullStart": 1218,
                                                                                        "fullEnd": 1219,
                                                                                        "start": 1218,
                                                                                        "end": 1219,
                                                                                        "fullWidth": 1,
                                                                                        "width": 1,
                                                                                        "text": "2",
                                                                                        "value": 2,
                                                                                        "valueText": "2"
                                                                                    }
                                                                                },
                                                                                "semicolonToken": {
                                                                                    "kind": "SemicolonToken",
                                                                                    "fullStart": 1219,
                                                                                    "fullEnd": 1222,
                                                                                    "start": 1219,
                                                                                    "end": 1220,
                                                                                    "fullWidth": 3,
                                                                                    "width": 1,
                                                                                    "text": ";",
                                                                                    "value": ";",
                                                                                    "valueText": ";",
                                                                                    "hasTrailingTrivia": true,
                                                                                    "hasTrailingNewLine": true,
                                                                                    "trailingTrivia": [
                                                                                        {
                                                                                            "kind": "NewLineTrivia",
                                                                                            "text": "\r\n"
                                                                                        }
                                                                                    ]
                                                                                }
                                                                            },
                                                                            {
                                                                                "kind": "ReturnStatement",
                                                                                "fullStart": 1222,
                                                                                "fullEnd": 1253,
                                                                                "start": 1242,
                                                                                "end": 1251,
                                                                                "fullWidth": 31,
                                                                                "width": 9,
                                                                                "returnKeyword": {
                                                                                    "kind": "ReturnKeyword",
                                                                                    "fullStart": 1222,
                                                                                    "fullEnd": 1249,
                                                                                    "start": 1242,
                                                                                    "end": 1248,
                                                                                    "fullWidth": 27,
                                                                                    "width": 6,
                                                                                    "text": "return",
                                                                                    "value": "return",
                                                                                    "valueText": "return",
                                                                                    "hasLeadingTrivia": true,
                                                                                    "hasTrailingTrivia": true,
                                                                                    "leadingTrivia": [
                                                                                        {
                                                                                            "kind": "WhitespaceTrivia",
                                                                                            "text": "                    "
                                                                                        }
                                                                                    ],
                                                                                    "trailingTrivia": [
                                                                                        {
                                                                                            "kind": "WhitespaceTrivia",
                                                                                            "text": " "
                                                                                        }
                                                                                    ]
                                                                                },
                                                                                "expression": {
                                                                                    "kind": "NumericLiteral",
                                                                                    "fullStart": 1249,
                                                                                    "fullEnd": 1250,
                                                                                    "start": 1249,
                                                                                    "end": 1250,
                                                                                    "fullWidth": 1,
                                                                                    "width": 1,
                                                                                    "text": "1",
                                                                                    "value": 1,
                                                                                    "valueText": "1"
                                                                                },
                                                                                "semicolonToken": {
                                                                                    "kind": "SemicolonToken",
                                                                                    "fullStart": 1250,
                                                                                    "fullEnd": 1253,
                                                                                    "start": 1250,
                                                                                    "end": 1251,
                                                                                    "fullWidth": 3,
                                                                                    "width": 1,
                                                                                    "text": ";",
                                                                                    "value": ";",
                                                                                    "valueText": ";",
                                                                                    "hasTrailingTrivia": true,
                                                                                    "hasTrailingNewLine": true,
                                                                                    "trailingTrivia": [
                                                                                        {
                                                                                            "kind": "NewLineTrivia",
                                                                                            "text": "\r\n"
                                                                                        }
                                                                                    ]
                                                                                }
                                                                            }
                                                                        ],
                                                                        "closeBraceToken": {
                                                                            "kind": "CloseBraceToken",
                                                                            "fullStart": 1253,
                                                                            "fullEnd": 1270,
                                                                            "start": 1269,
                                                                            "end": 1270,
                                                                            "fullWidth": 17,
                                                                            "width": 1,
                                                                            "text": "}",
                                                                            "value": "}",
                                                                            "valueText": "}",
                                                                            "hasLeadingTrivia": true,
                                                                            "leadingTrivia": [
                                                                                {
                                                                                    "kind": "WhitespaceTrivia",
                                                                                    "text": "                "
                                                                                }
                                                                            ]
                                                                        }
                                                                    }
                                                                }
                                                            },
                                                            {
                                                                "kind": "CommaToken",
                                                                "fullStart": 1270,
                                                                "fullEnd": 1273,
                                                                "start": 1270,
                                                                "end": 1271,
                                                                "fullWidth": 3,
                                                                "width": 1,
                                                                "text": ",",
                                                                "value": ",",
                                                                "valueText": ",",
                                                                "hasTrailingTrivia": true,
                                                                "hasTrailingNewLine": true,
                                                                "trailingTrivia": [
                                                                    {
                                                                        "kind": "NewLineTrivia",
                                                                        "text": "\r\n"
                                                                    }
                                                                ]
                                                            },
                                                            {
                                                                "kind": "SimplePropertyAssignment",
                                                                "fullStart": 1273,
                                                                "fullEnd": 1309,
                                                                "start": 1289,
                                                                "end": 1307,
                                                                "fullWidth": 36,
                                                                "width": 18,
                                                                "propertyName": {
                                                                    "kind": "IdentifierName",
                                                                    "fullStart": 1273,
                                                                    "fullEnd": 1301,
                                                                    "start": 1289,
                                                                    "end": 1301,
                                                                    "fullWidth": 28,
                                                                    "width": 12,
                                                                    "text": "configurable",
                                                                    "value": "configurable",
                                                                    "valueText": "configurable",
                                                                    "hasLeadingTrivia": true,
                                                                    "leadingTrivia": [
                                                                        {
                                                                            "kind": "WhitespaceTrivia",
                                                                            "text": "                "
                                                                        }
                                                                    ]
                                                                },
                                                                "colonToken": {
                                                                    "kind": "ColonToken",
                                                                    "fullStart": 1301,
                                                                    "fullEnd": 1303,
                                                                    "start": 1301,
                                                                    "end": 1302,
                                                                    "fullWidth": 2,
                                                                    "width": 1,
                                                                    "text": ":",
                                                                    "value": ":",
                                                                    "valueText": ":",
                                                                    "hasTrailingTrivia": true,
                                                                    "trailingTrivia": [
                                                                        {
                                                                            "kind": "WhitespaceTrivia",
                                                                            "text": " "
                                                                        }
                                                                    ]
                                                                },
                                                                "expression": {
                                                                    "kind": "TrueKeyword",
                                                                    "fullStart": 1303,
                                                                    "fullEnd": 1309,
                                                                    "start": 1303,
                                                                    "end": 1307,
                                                                    "fullWidth": 6,
                                                                    "width": 4,
                                                                    "text": "true",
                                                                    "value": true,
                                                                    "valueText": "true",
                                                                    "hasTrailingTrivia": true,
                                                                    "hasTrailingNewLine": true,
                                                                    "trailingTrivia": [
                                                                        {
                                                                            "kind": "NewLineTrivia",
                                                                            "text": "\r\n"
                                                                        }
                                                                    ]
                                                                }
                                                            }
                                                        ],
                                                        "closeBraceToken": {
                                                            "kind": "CloseBraceToken",
                                                            "fullStart": 1309,
                                                            "fullEnd": 1322,
                                                            "start": 1321,
                                                            "end": 1322,
                                                            "fullWidth": 13,
                                                            "width": 1,
                                                            "text": "}",
                                                            "value": "}",
                                                            "valueText": "}",
                                                            "hasLeadingTrivia": true,
                                                            "leadingTrivia": [
                                                                {
                                                                    "kind": "WhitespaceTrivia",
                                                                    "text": "            "
                                                                }
                                                            ]
                                                        }
                                                    }
                                                ],
                                                "closeParenToken": {
                                                    "kind": "CloseParenToken",
                                                    "fullStart": 1322,
                                                    "fullEnd": 1323,
                                                    "start": 1322,
                                                    "end": 1323,
                                                    "fullWidth": 1,
                                                    "width": 1,
                                                    "text": ")",
                                                    "value": ")",
                                                    "valueText": ")"
                                                }
                                            }
                                        },
                                        "semicolonToken": {
                                            "kind": "SemicolonToken",
                                            "fullStart": 1323,
                                            "fullEnd": 1326,
                                            "start": 1323,
                                            "end": 1324,
                                            "fullWidth": 3,
                                            "width": 1,
                                            "text": ";",
                                            "value": ";",
                                            "valueText": ";",
                                            "hasTrailingTrivia": true,
                                            "hasTrailingNewLine": true,
                                            "trailingTrivia": [
                                                {
                                                    "kind": "NewLineTrivia",
                                                    "text": "\r\n"
                                                }
                                            ]
                                        }
                                    },
                                    {
                                        "kind": "ExpressionStatement",
                                        "fullStart": 1326,
                                        "fullEnd": 1370,
                                        "start": 1340,
                                        "end": 1368,
                                        "fullWidth": 44,
                                        "width": 28,
                                        "expression": {
                                            "kind": "InvocationExpression",
                                            "fullStart": 1326,
                                            "fullEnd": 1367,
                                            "start": 1340,
                                            "end": 1367,
                                            "fullWidth": 41,
                                            "width": 27,
                                            "expression": {
                                                "kind": "MemberAccessExpression",
                                                "fullStart": 1326,
                                                "fullEnd": 1355,
                                                "start": 1340,
                                                "end": 1355,
                                                "fullWidth": 29,
                                                "width": 15,
                                                "expression": {
                                                    "kind": "IdentifierName",
                                                    "fullStart": 1326,
                                                    "fullEnd": 1343,
                                                    "start": 1340,
                                                    "end": 1343,
                                                    "fullWidth": 17,
                                                    "width": 3,
                                                    "text": "arr",
                                                    "value": "arr",
                                                    "valueText": "arr",
                                                    "hasLeadingTrivia": true,
                                                    "hasLeadingNewLine": true,
                                                    "leadingTrivia": [
                                                        {
                                                            "kind": "NewLineTrivia",
                                                            "text": "\r\n"
                                                        },
                                                        {
                                                            "kind": "WhitespaceTrivia",
                                                            "text": "            "
                                                        }
                                                    ]
                                                },
                                                "dotToken": {
                                                    "kind": "DotToken",
                                                    "fullStart": 1343,
                                                    "fullEnd": 1344,
                                                    "start": 1343,
                                                    "end": 1344,
                                                    "fullWidth": 1,
                                                    "width": 1,
                                                    "text": ".",
                                                    "value": ".",
                                                    "valueText": "."
                                                },
                                                "name": {
                                                    "kind": "IdentifierName",
                                                    "fullStart": 1344,
                                                    "fullEnd": 1355,
                                                    "start": 1344,
                                                    "end": 1355,
                                                    "fullWidth": 11,
                                                    "width": 11,
                                                    "text": "reduceRight",
                                                    "value": "reduceRight",
                                                    "valueText": "reduceRight"
                                                }
                                            },
                                            "argumentList": {
                                                "kind": "ArgumentList",
                                                "fullStart": 1355,
                                                "fullEnd": 1367,
                                                "start": 1355,
                                                "end": 1367,
                                                "fullWidth": 12,
                                                "width": 12,
                                                "openParenToken": {
                                                    "kind": "OpenParenToken",
                                                    "fullStart": 1355,
                                                    "fullEnd": 1356,
                                                    "start": 1355,
                                                    "end": 1356,
                                                    "fullWidth": 1,
                                                    "width": 1,
                                                    "text": "(",
                                                    "value": "(",
                                                    "valueText": "("
                                                },
                                                "arguments": [
                                                    {
                                                        "kind": "IdentifierName",
                                                        "fullStart": 1356,
                                                        "fullEnd": 1366,
                                                        "start": 1356,
                                                        "end": 1366,
                                                        "fullWidth": 10,
                                                        "width": 10,
                                                        "text": "callbackfn",
                                                        "value": "callbackfn",
                                                        "valueText": "callbackfn"
                                                    }
                                                ],
                                                "closeParenToken": {
                                                    "kind": "CloseParenToken",
                                                    "fullStart": 1366,
                                                    "fullEnd": 1367,
                                                    "start": 1366,
                                                    "end": 1367,
                                                    "fullWidth": 1,
                                                    "width": 1,
                                                    "text": ")",
                                                    "value": ")",
                                                    "valueText": ")"
                                                }
                                            }
                                        },
                                        "semicolonToken": {
                                            "kind": "SemicolonToken",
                                            "fullStart": 1367,
                                            "fullEnd": 1370,
                                            "start": 1367,
                                            "end": 1368,
                                            "fullWidth": 3,
                                            "width": 1,
                                            "text": ";",
                                            "value": ";",
                                            "valueText": ";",
                                            "hasTrailingTrivia": true,
                                            "hasTrailingNewLine": true,
                                            "trailingTrivia": [
                                                {
                                                    "kind": "NewLineTrivia",
                                                    "text": "\r\n"
                                                }
                                            ]
                                        }
                                    },
                                    {
                                        "kind": "ReturnStatement",
                                        "fullStart": 1370,
                                        "fullEnd": 1404,
                                        "start": 1384,
                                        "end": 1402,
                                        "fullWidth": 34,
                                        "width": 18,
                                        "returnKeyword": {
                                            "kind": "ReturnKeyword",
                                            "fullStart": 1370,
                                            "fullEnd": 1391,
                                            "start": 1384,
                                            "end": 1390,
                                            "fullWidth": 21,
                                            "width": 6,
                                            "text": "return",
                                            "value": "return",
                                            "valueText": "return",
                                            "hasLeadingTrivia": true,
                                            "hasLeadingNewLine": true,
                                            "hasTrailingTrivia": true,
                                            "leadingTrivia": [
                                                {
                                                    "kind": "NewLineTrivia",
                                                    "text": "\r\n"
                                                },
                                                {
                                                    "kind": "WhitespaceTrivia",
                                                    "text": "            "
                                                }
                                            ],
                                            "trailingTrivia": [
                                                {
                                                    "kind": "WhitespaceTrivia",
                                                    "text": " "
                                                }
                                            ]
                                        },
                                        "expression": {
                                            "kind": "IdentifierName",
                                            "fullStart": 1391,
                                            "fullEnd": 1401,
                                            "start": 1391,
                                            "end": 1401,
                                            "fullWidth": 10,
                                            "width": 10,
                                            "text": "testResult",
                                            "value": "testResult",
                                            "valueText": "testResult"
                                        },
                                        "semicolonToken": {
                                            "kind": "SemicolonToken",
                                            "fullStart": 1401,
                                            "fullEnd": 1404,
                                            "start": 1401,
                                            "end": 1402,
                                            "fullWidth": 3,
                                            "width": 1,
                                            "text": ";",
                                            "value": ";",
                                            "valueText": ";",
                                            "hasTrailingTrivia": true,
                                            "hasTrailingNewLine": true,
                                            "trailingTrivia": [
                                                {
                                                    "kind": "NewLineTrivia",
                                                    "text": "\r\n"
                                                }
                                            ]
                                        }
                                    }
                                ],
                                "closeBraceToken": {
                                    "kind": "CloseBraceToken",
                                    "fullStart": 1404,
                                    "fullEnd": 1414,
                                    "start": 1412,
                                    "end": 1413,
                                    "fullWidth": 10,
                                    "width": 1,
                                    "text": "}",
                                    "value": "}",
                                    "valueText": "}",
                                    "hasLeadingTrivia": true,
                                    "hasTrailingTrivia": true,
                                    "leadingTrivia": [
                                        {
                                            "kind": "WhitespaceTrivia",
                                            "text": "        "
                                        }
                                    ],
                                    "trailingTrivia": [
                                        {
                                            "kind": "WhitespaceTrivia",
                                            "text": " "
                                        }
                                    ]
                                }
                            },
                            "finallyClause": {
                                "kind": "FinallyClause",
                                "fullStart": 1414,
                                "fullEnd": 1476,
                                "start": 1414,
                                "end": 1474,
                                "fullWidth": 62,
                                "width": 60,
                                "finallyKeyword": {
                                    "kind": "FinallyKeyword",
                                    "fullStart": 1414,
                                    "fullEnd": 1422,
                                    "start": 1414,
                                    "end": 1421,
                                    "fullWidth": 8,
                                    "width": 7,
                                    "text": "finally",
                                    "value": "finally",
                                    "valueText": "finally",
                                    "hasTrailingTrivia": true,
                                    "trailingTrivia": [
                                        {
                                            "kind": "WhitespaceTrivia",
                                            "text": " "
                                        }
                                    ]
                                },
                                "block": {
                                    "kind": "Block",
                                    "fullStart": 1422,
                                    "fullEnd": 1476,
                                    "start": 1422,
                                    "end": 1474,
                                    "fullWidth": 54,
                                    "width": 52,
                                    "openBraceToken": {
                                        "kind": "OpenBraceToken",
                                        "fullStart": 1422,
                                        "fullEnd": 1425,
                                        "start": 1422,
                                        "end": 1423,
                                        "fullWidth": 3,
                                        "width": 1,
                                        "text": "{",
                                        "value": "{",
                                        "valueText": "{",
                                        "hasTrailingTrivia": true,
                                        "hasTrailingNewLine": true,
                                        "trailingTrivia": [
                                            {
                                                "kind": "NewLineTrivia",
                                                "text": "\r\n"
                                            }
                                        ]
                                    },
                                    "statements": [
                                        {
                                            "kind": "ExpressionStatement",
                                            "fullStart": 1425,
                                            "fullEnd": 1465,
                                            "start": 1437,
                                            "end": 1463,
                                            "fullWidth": 40,
                                            "width": 26,
                                            "expression": {
                                                "kind": "DeleteExpression",
                                                "fullStart": 1425,
                                                "fullEnd": 1462,
                                                "start": 1437,
                                                "end": 1462,
                                                "fullWidth": 37,
                                                "width": 25,
                                                "deleteKeyword": {
                                                    "kind": "DeleteKeyword",
                                                    "fullStart": 1425,
                                                    "fullEnd": 1444,
                                                    "start": 1437,
                                                    "end": 1443,
                                                    "fullWidth": 19,
                                                    "width": 6,
                                                    "text": "delete",
                                                    "value": "delete",
                                                    "valueText": "delete",
                                                    "hasLeadingTrivia": true,
                                                    "hasTrailingTrivia": true,
                                                    "leadingTrivia": [
                                                        {
                                                            "kind": "WhitespaceTrivia",
                                                            "text": "            "
                                                        }
                                                    ],
                                                    "trailingTrivia": [
                                                        {
                                                            "kind": "WhitespaceTrivia",
                                                            "text": " "
                                                        }
                                                    ]
                                                },
                                                "expression": {
                                                    "kind": "ElementAccessExpression",
                                                    "fullStart": 1444,
                                                    "fullEnd": 1462,
                                                    "start": 1444,
                                                    "end": 1462,
                                                    "fullWidth": 18,
                                                    "width": 18,
                                                    "expression": {
                                                        "kind": "MemberAccessExpression",
                                                        "fullStart": 1444,
                                                        "fullEnd": 1459,
                                                        "start": 1444,
                                                        "end": 1459,
                                                        "fullWidth": 15,
                                                        "width": 15,
                                                        "expression": {
                                                            "kind": "IdentifierName",
                                                            "fullStart": 1444,
                                                            "fullEnd": 1449,
                                                            "start": 1444,
                                                            "end": 1449,
                                                            "fullWidth": 5,
                                                            "width": 5,
                                                            "text": "Array",
                                                            "value": "Array",
                                                            "valueText": "Array"
                                                        },
                                                        "dotToken": {
                                                            "kind": "DotToken",
                                                            "fullStart": 1449,
                                                            "fullEnd": 1450,
                                                            "start": 1449,
                                                            "end": 1450,
                                                            "fullWidth": 1,
                                                            "width": 1,
                                                            "text": ".",
                                                            "value": ".",
                                                            "valueText": "."
                                                        },
                                                        "name": {
                                                            "kind": "IdentifierName",
                                                            "fullStart": 1450,
                                                            "fullEnd": 1459,
                                                            "start": 1450,
                                                            "end": 1459,
                                                            "fullWidth": 9,
                                                            "width": 9,
                                                            "text": "prototype",
                                                            "value": "prototype",
                                                            "valueText": "prototype"
                                                        }
                                                    },
                                                    "openBracketToken": {
                                                        "kind": "OpenBracketToken",
                                                        "fullStart": 1459,
                                                        "fullEnd": 1460,
                                                        "start": 1459,
                                                        "end": 1460,
                                                        "fullWidth": 1,
                                                        "width": 1,
                                                        "text": "[",
                                                        "value": "[",
                                                        "valueText": "["
                                                    },
                                                    "argumentExpression": {
                                                        "kind": "NumericLiteral",
                                                        "fullStart": 1460,
                                                        "fullEnd": 1461,
                                                        "start": 1460,
                                                        "end": 1461,
                                                        "fullWidth": 1,
                                                        "width": 1,
                                                        "text": "2",
                                                        "value": 2,
                                                        "valueText": "2"
                                                    },
                                                    "closeBracketToken": {
                                                        "kind": "CloseBracketToken",
                                                        "fullStart": 1461,
                                                        "fullEnd": 1462,
                                                        "start": 1461,
                                                        "end": 1462,
                                                        "fullWidth": 1,
                                                        "width": 1,
                                                        "text": "]",
                                                        "value": "]",
                                                        "valueText": "]"
                                                    }
                                                }
                                            },
                                            "semicolonToken": {
                                                "kind": "SemicolonToken",
                                                "fullStart": 1462,
                                                "fullEnd": 1465,
                                                "start": 1462,
                                                "end": 1463,
                                                "fullWidth": 3,
                                                "width": 1,
                                                "text": ";",
                                                "value": ";",
                                                "valueText": ";",
                                                "hasTrailingTrivia": true,
                                                "hasTrailingNewLine": true,
                                                "trailingTrivia": [
                                                    {
                                                        "kind": "NewLineTrivia",
                                                        "text": "\r\n"
                                                    }
                                                ]
                                            }
                                        }
                                    ],
                                    "closeBraceToken": {
                                        "kind": "CloseBraceToken",
                                        "fullStart": 1465,
                                        "fullEnd": 1476,
                                        "start": 1473,
                                        "end": 1474,
                                        "fullWidth": 11,
                                        "width": 1,
                                        "text": "}",
                                        "value": "}",
                                        "valueText": "}",
                                        "hasLeadingTrivia": true,
                                        "hasTrailingTrivia": true,
                                        "hasTrailingNewLine": true,
                                        "leadingTrivia": [
                                            {
                                                "kind": "WhitespaceTrivia",
                                                "text": "        "
                                            }
                                        ],
                                        "trailingTrivia": [
                                            {
                                                "kind": "NewLineTrivia",
                                                "text": "\r\n"
                                            }
                                        ]
                                    }
                                }
                            }
                        }
                    ],
                    "closeBraceToken": {
                        "kind": "CloseBraceToken",
                        "fullStart": 1476,
                        "fullEnd": 1483,
                        "start": 1480,
                        "end": 1481,
                        "fullWidth": 7,
                        "width": 1,
                        "text": "}",
                        "value": "}",
                        "valueText": "}",
                        "hasLeadingTrivia": true,
                        "hasTrailingTrivia": true,
                        "hasTrailingNewLine": true,
                        "leadingTrivia": [
                            {
                                "kind": "WhitespaceTrivia",
                                "text": "    "
                            }
                        ],
                        "trailingTrivia": [
                            {
                                "kind": "NewLineTrivia",
                                "text": "\r\n"
                            }
                        ]
                    }
                }
            },
            {
                "kind": "ExpressionStatement",
                "fullStart": 1483,
                "fullEnd": 1507,
                "start": 1483,
                "end": 1505,
                "fullWidth": 24,
                "width": 22,
                "expression": {
                    "kind": "InvocationExpression",
                    "fullStart": 1483,
                    "fullEnd": 1504,
                    "start": 1483,
                    "end": 1504,
                    "fullWidth": 21,
                    "width": 21,
                    "expression": {
                        "kind": "IdentifierName",
                        "fullStart": 1483,
                        "fullEnd": 1494,
                        "start": 1483,
                        "end": 1494,
                        "fullWidth": 11,
                        "width": 11,
                        "text": "runTestCase",
                        "value": "runTestCase",
                        "valueText": "runTestCase"
                    },
                    "argumentList": {
                        "kind": "ArgumentList",
                        "fullStart": 1494,
                        "fullEnd": 1504,
                        "start": 1494,
                        "end": 1504,
                        "fullWidth": 10,
                        "width": 10,
                        "openParenToken": {
                            "kind": "OpenParenToken",
                            "fullStart": 1494,
                            "fullEnd": 1495,
                            "start": 1494,
                            "end": 1495,
                            "fullWidth": 1,
                            "width": 1,
                            "text": "(",
                            "value": "(",
                            "valueText": "("
                        },
                        "arguments": [
                            {
                                "kind": "IdentifierName",
                                "fullStart": 1495,
                                "fullEnd": 1503,
                                "start": 1495,
                                "end": 1503,
                                "fullWidth": 8,
                                "width": 8,
                                "text": "testcase",
                                "value": "testcase",
                                "valueText": "testcase"
                            }
                        ],
                        "closeParenToken": {
                            "kind": "CloseParenToken",
                            "fullStart": 1503,
                            "fullEnd": 1504,
                            "start": 1503,
                            "end": 1504,
                            "fullWidth": 1,
                            "width": 1,
                            "text": ")",
                            "value": ")",
                            "valueText": ")"
                        }
                    }
                },
                "semicolonToken": {
                    "kind": "SemicolonToken",
                    "fullStart": 1504,
                    "fullEnd": 1507,
                    "start": 1504,
                    "end": 1505,
                    "fullWidth": 3,
                    "width": 1,
                    "text": ";",
                    "value": ";",
                    "valueText": ";",
                    "hasTrailingTrivia": true,
                    "hasTrailingNewLine": true,
                    "trailingTrivia": [
                        {
                            "kind": "NewLineTrivia",
                            "text": "\r\n"
                        }
                    ]
                }
            }
        ],
        "endOfFileToken": {
            "kind": "EndOfFileToken",
            "fullStart": 1507,
            "fullEnd": 1507,
            "start": 1507,
            "end": 1507,
            "fullWidth": 0,
            "width": 0,
            "text": ""
        }
    },
    "lineMap": {
        "lineStarts": [
            0,
            67,
            152,
            232,
            308,
            380,
            385,
            442,
            596,
            601,
            603,
            605,
            628,
            630,
            663,
            665,
            723,
            779,
            815,
            830,
            841,
            874,
            876,
            891,
            950,
            986,
            1027,
            1047,
            1083,
            1100,
            1102,
            1149,
            1185,
            1222,
            1253,
            1273,
            1309,
            1326,
            1328,
            1370,
            1372,
            1404,
            1425,
            1465,
            1476,
            1483,
            1507
        ],
        "length": 1507
    }
}<|MERGE_RESOLUTION|>--- conflicted
+++ resolved
@@ -252,12 +252,8 @@
                                         "start": 642,
                                         "end": 660,
                                         "fullWidth": 18,
-<<<<<<< HEAD
                                         "width": 18,
-                                        "identifier": {
-=======
                                         "propertyName": {
->>>>>>> 85e84683
                                             "kind": "IdentifierName",
                                             "fullStart": 642,
                                             "fullEnd": 653,
@@ -1070,12 +1066,8 @@
                                         "start": 853,
                                         "end": 871,
                                         "fullWidth": 18,
-<<<<<<< HEAD
                                         "width": 18,
-                                        "identifier": {
-=======
                                         "propertyName": {
->>>>>>> 85e84683
                                             "kind": "IdentifierName",
                                             "fullStart": 853,
                                             "fullEnd": 857,
