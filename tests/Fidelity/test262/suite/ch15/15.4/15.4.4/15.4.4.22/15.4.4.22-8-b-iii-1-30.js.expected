--- conflicted
+++ resolved
@@ -247,12 +247,8 @@
                                         "start": 635,
                                         "end": 653,
                                         "fullWidth": 18,
-<<<<<<< HEAD
                                         "width": 18,
-                                        "identifier": {
-=======
                                         "propertyName": {
->>>>>>> 85e84683
                                             "kind": "IdentifierName",
                                             "fullStart": 635,
                                             "fullEnd": 646,
@@ -1145,12 +1141,8 @@
                                         "start": 847,
                                         "end": 856,
                                         "fullWidth": 9,
-<<<<<<< HEAD
                                         "width": 9,
-                                        "identifier": {
-=======
                                         "propertyName": {
->>>>>>> 85e84683
                                             "kind": "IdentifierName",
                                             "fullStart": 847,
                                             "fullEnd": 851,
@@ -1319,12 +1311,8 @@
                                         "start": 871,
                                         "end": 893,
                                         "fullWidth": 22,
-<<<<<<< HEAD
                                         "width": 22,
-                                        "identifier": {
-=======
                                         "propertyName": {
->>>>>>> 85e84683
                                             "kind": "IdentifierName",
                                             "fullStart": 871,
                                             "fullEnd": 886,
