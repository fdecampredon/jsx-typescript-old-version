{
    "isDeclaration": false,
    "languageVersion": "EcmaScript5",
    "parseOptions": {
        "allowAutomaticSemicolonInsertion": true
    },
    "sourceUnit": {
        "kind": "SourceUnit",
        "fullStart": 0,
        "fullEnd": 1425,
        "start": 599,
        "end": 1425,
        "fullWidth": 1425,
        "width": 826,
        "isIncrementallyUnusable": true,
        "moduleElements": [
            {
                "kind": "FunctionDeclaration",
                "fullStart": 0,
                "fullEnd": 1401,
                "start": 599,
                "end": 1399,
                "fullWidth": 1401,
                "width": 800,
                "isIncrementallyUnusable": true,
                "modifiers": [],
                "functionKeyword": {
                    "kind": "FunctionKeyword",
                    "fullStart": 0,
                    "fullEnd": 608,
                    "start": 599,
                    "end": 607,
                    "fullWidth": 608,
                    "width": 8,
                    "text": "function",
                    "value": "function",
                    "valueText": "function",
                    "hasLeadingTrivia": true,
                    "hasLeadingComment": true,
                    "hasLeadingNewLine": true,
                    "hasTrailingTrivia": true,
                    "leadingTrivia": [
                        {
                            "kind": "SingleLineCommentTrivia",
                            "text": "/// Copyright (c) 2012 Ecma International.  All rights reserved. "
                        },
                        {
                            "kind": "NewLineTrivia",
                            "text": "\r\n"
                        },
                        {
                            "kind": "SingleLineCommentTrivia",
                            "text": "/// Ecma International makes this code available under the terms and conditions set"
                        },
                        {
                            "kind": "NewLineTrivia",
                            "text": "\r\n"
                        },
                        {
                            "kind": "SingleLineCommentTrivia",
                            "text": "/// forth on http://hg.ecmascript.org/tests/test262/raw-file/tip/LICENSE (the "
                        },
                        {
                            "kind": "NewLineTrivia",
                            "text": "\r\n"
                        },
                        {
                            "kind": "SingleLineCommentTrivia",
                            "text": "/// \"Use Terms\").   Any redistribution of this code must retain the above "
                        },
                        {
                            "kind": "NewLineTrivia",
                            "text": "\r\n"
                        },
                        {
                            "kind": "SingleLineCommentTrivia",
                            "text": "/// copyright and this notice and otherwise comply with the Use Terms."
                        },
                        {
                            "kind": "NewLineTrivia",
                            "text": "\r\n"
                        },
                        {
                            "kind": "MultiLineCommentTrivia",
                            "text": "/**\r\n * @path ch15/15.4/15.4.4/15.4.4.22/15.4.4.22-2-12.js\r\n * @description Array.prototype.reduceRight - 'length' is own accessor property without a get function that overrides an inherited accessor property\r\n */"
                        },
                        {
                            "kind": "NewLineTrivia",
                            "text": "\r\n"
                        },
                        {
                            "kind": "NewLineTrivia",
                            "text": "\r\n"
                        },
                        {
                            "kind": "NewLineTrivia",
                            "text": "\r\n"
                        }
                    ],
                    "trailingTrivia": [
                        {
                            "kind": "WhitespaceTrivia",
                            "text": " "
                        }
                    ]
                },
                "identifier": {
                    "kind": "IdentifierName",
                    "fullStart": 608,
                    "fullEnd": 616,
                    "start": 608,
                    "end": 616,
                    "fullWidth": 8,
                    "width": 8,
                    "text": "testcase",
                    "value": "testcase",
                    "valueText": "testcase"
                },
                "callSignature": {
                    "kind": "CallSignature",
                    "fullStart": 616,
                    "fullEnd": 619,
                    "start": 616,
                    "end": 618,
                    "fullWidth": 3,
                    "width": 2,
                    "parameterList": {
                        "kind": "ParameterList",
                        "fullStart": 616,
                        "fullEnd": 619,
                        "start": 616,
                        "end": 618,
                        "fullWidth": 3,
                        "width": 2,
                        "openParenToken": {
                            "kind": "OpenParenToken",
                            "fullStart": 616,
                            "fullEnd": 617,
                            "start": 616,
                            "end": 617,
                            "fullWidth": 1,
                            "width": 1,
                            "text": "(",
                            "value": "(",
                            "valueText": "("
                        },
                        "parameters": [],
                        "closeParenToken": {
                            "kind": "CloseParenToken",
                            "fullStart": 617,
                            "fullEnd": 619,
                            "start": 617,
                            "end": 618,
                            "fullWidth": 2,
                            "width": 1,
                            "text": ")",
                            "value": ")",
                            "valueText": ")",
                            "hasTrailingTrivia": true,
                            "trailingTrivia": [
                                {
                                    "kind": "WhitespaceTrivia",
                                    "text": " "
                                }
                            ]
                        }
                    }
                },
                "block": {
                    "kind": "Block",
                    "fullStart": 619,
                    "fullEnd": 1401,
                    "start": 619,
                    "end": 1399,
                    "fullWidth": 782,
                    "width": 780,
                    "isIncrementallyUnusable": true,
                    "openBraceToken": {
                        "kind": "OpenBraceToken",
                        "fullStart": 619,
                        "fullEnd": 622,
                        "start": 619,
                        "end": 620,
                        "fullWidth": 3,
                        "width": 1,
                        "text": "{",
                        "value": "{",
                        "valueText": "{",
                        "hasTrailingTrivia": true,
                        "hasTrailingNewLine": true,
                        "trailingTrivia": [
                            {
                                "kind": "NewLineTrivia",
                                "text": "\r\n"
                            }
                        ]
                    },
                    "statements": [
                        {
                            "kind": "VariableStatement",
                            "fullStart": 622,
                            "fullEnd": 655,
                            "start": 632,
                            "end": 653,
                            "fullWidth": 33,
                            "width": 21,
                            "modifiers": [],
                            "variableDeclaration": {
                                "kind": "VariableDeclaration",
                                "fullStart": 622,
                                "fullEnd": 652,
                                "start": 632,
                                "end": 652,
                                "fullWidth": 30,
                                "width": 20,
                                "varKeyword": {
                                    "kind": "VarKeyword",
                                    "fullStart": 622,
                                    "fullEnd": 636,
                                    "start": 632,
                                    "end": 635,
                                    "fullWidth": 14,
                                    "width": 3,
                                    "text": "var",
                                    "value": "var",
                                    "valueText": "var",
                                    "hasLeadingTrivia": true,
                                    "hasLeadingNewLine": true,
                                    "hasTrailingTrivia": true,
                                    "leadingTrivia": [
                                        {
                                            "kind": "NewLineTrivia",
                                            "text": "\r\n"
                                        },
                                        {
                                            "kind": "WhitespaceTrivia",
                                            "text": "        "
                                        }
                                    ],
                                    "trailingTrivia": [
                                        {
                                            "kind": "WhitespaceTrivia",
                                            "text": " "
                                        }
                                    ]
                                },
                                "variableDeclarators": [
                                    {
                                        "kind": "VariableDeclarator",
                                        "fullStart": 636,
                                        "fullEnd": 652,
                                        "start": 636,
                                        "end": 652,
                                        "fullWidth": 16,
<<<<<<< HEAD
                                        "width": 16,
                                        "identifier": {
=======
                                        "propertyName": {
>>>>>>> 85e84683
                                            "kind": "IdentifierName",
                                            "fullStart": 636,
                                            "fullEnd": 645,
                                            "start": 636,
                                            "end": 644,
                                            "fullWidth": 9,
                                            "width": 8,
                                            "text": "accessed",
                                            "value": "accessed",
                                            "valueText": "accessed",
                                            "hasTrailingTrivia": true,
                                            "trailingTrivia": [
                                                {
                                                    "kind": "WhitespaceTrivia",
                                                    "text": " "
                                                }
                                            ]
                                        },
                                        "equalsValueClause": {
                                            "kind": "EqualsValueClause",
                                            "fullStart": 645,
                                            "fullEnd": 652,
                                            "start": 645,
                                            "end": 652,
                                            "fullWidth": 7,
                                            "width": 7,
                                            "equalsToken": {
                                                "kind": "EqualsToken",
                                                "fullStart": 645,
                                                "fullEnd": 647,
                                                "start": 645,
                                                "end": 646,
                                                "fullWidth": 2,
                                                "width": 1,
                                                "text": "=",
                                                "value": "=",
                                                "valueText": "=",
                                                "hasTrailingTrivia": true,
                                                "trailingTrivia": [
                                                    {
                                                        "kind": "WhitespaceTrivia",
                                                        "text": " "
                                                    }
                                                ]
                                            },
                                            "value": {
                                                "kind": "FalseKeyword",
                                                "fullStart": 647,
                                                "fullEnd": 652,
                                                "start": 647,
                                                "end": 652,
                                                "fullWidth": 5,
                                                "width": 5,
                                                "text": "false",
                                                "value": false,
                                                "valueText": "false"
                                            }
                                        }
                                    }
                                ]
                            },
                            "semicolonToken": {
                                "kind": "SemicolonToken",
                                "fullStart": 652,
                                "fullEnd": 655,
                                "start": 652,
                                "end": 653,
                                "fullWidth": 3,
                                "width": 1,
                                "text": ";",
                                "value": ";",
                                "valueText": ";",
                                "hasTrailingTrivia": true,
                                "hasTrailingNewLine": true,
                                "trailingTrivia": [
                                    {
                                        "kind": "NewLineTrivia",
                                        "text": "\r\n"
                                    }
                                ]
                            }
                        },
                        {
                            "kind": "FunctionDeclaration",
                            "fullStart": 655,
                            "fullEnd": 811,
                            "start": 665,
                            "end": 809,
                            "fullWidth": 156,
                            "width": 144,
                            "modifiers": [],
                            "functionKeyword": {
                                "kind": "FunctionKeyword",
                                "fullStart": 655,
                                "fullEnd": 674,
                                "start": 665,
                                "end": 673,
                                "fullWidth": 19,
                                "width": 8,
                                "text": "function",
                                "value": "function",
                                "valueText": "function",
                                "hasLeadingTrivia": true,
                                "hasLeadingNewLine": true,
                                "hasTrailingTrivia": true,
                                "leadingTrivia": [
                                    {
                                        "kind": "NewLineTrivia",
                                        "text": "\r\n"
                                    },
                                    {
                                        "kind": "WhitespaceTrivia",
                                        "text": "        "
                                    }
                                ],
                                "trailingTrivia": [
                                    {
                                        "kind": "WhitespaceTrivia",
                                        "text": " "
                                    }
                                ]
                            },
                            "identifier": {
                                "kind": "IdentifierName",
                                "fullStart": 674,
                                "fullEnd": 684,
                                "start": 674,
                                "end": 684,
                                "fullWidth": 10,
                                "width": 10,
                                "text": "callbackfn",
                                "value": "callbackfn",
                                "valueText": "callbackfn"
                            },
                            "callSignature": {
                                "kind": "CallSignature",
                                "fullStart": 684,
                                "fullEnd": 712,
                                "start": 684,
                                "end": 711,
                                "fullWidth": 28,
                                "width": 27,
                                "parameterList": {
                                    "kind": "ParameterList",
                                    "fullStart": 684,
                                    "fullEnd": 712,
                                    "start": 684,
                                    "end": 711,
                                    "fullWidth": 28,
                                    "width": 27,
                                    "openParenToken": {
                                        "kind": "OpenParenToken",
                                        "fullStart": 684,
                                        "fullEnd": 685,
                                        "start": 684,
                                        "end": 685,
                                        "fullWidth": 1,
                                        "width": 1,
                                        "text": "(",
                                        "value": "(",
                                        "valueText": "("
                                    },
                                    "parameters": [
                                        {
                                            "kind": "Parameter",
                                            "fullStart": 685,
                                            "fullEnd": 692,
                                            "start": 685,
                                            "end": 692,
                                            "fullWidth": 7,
                                            "width": 7,
                                            "modifiers": [],
                                            "identifier": {
                                                "kind": "IdentifierName",
                                                "fullStart": 685,
                                                "fullEnd": 692,
                                                "start": 685,
                                                "end": 692,
                                                "fullWidth": 7,
                                                "width": 7,
                                                "text": "prevVal",
                                                "value": "prevVal",
                                                "valueText": "prevVal"
                                            }
                                        },
                                        {
                                            "kind": "CommaToken",
                                            "fullStart": 692,
                                            "fullEnd": 694,
                                            "start": 692,
                                            "end": 693,
                                            "fullWidth": 2,
                                            "width": 1,
                                            "text": ",",
                                            "value": ",",
                                            "valueText": ",",
                                            "hasTrailingTrivia": true,
                                            "trailingTrivia": [
                                                {
                                                    "kind": "WhitespaceTrivia",
                                                    "text": " "
                                                }
                                            ]
                                        },
                                        {
                                            "kind": "Parameter",
                                            "fullStart": 694,
                                            "fullEnd": 700,
                                            "start": 694,
                                            "end": 700,
                                            "fullWidth": 6,
                                            "width": 6,
                                            "modifiers": [],
                                            "identifier": {
                                                "kind": "IdentifierName",
                                                "fullStart": 694,
                                                "fullEnd": 700,
                                                "start": 694,
                                                "end": 700,
                                                "fullWidth": 6,
                                                "width": 6,
                                                "text": "curVal",
                                                "value": "curVal",
                                                "valueText": "curVal"
                                            }
                                        },
                                        {
                                            "kind": "CommaToken",
                                            "fullStart": 700,
                                            "fullEnd": 702,
                                            "start": 700,
                                            "end": 701,
                                            "fullWidth": 2,
                                            "width": 1,
                                            "text": ",",
                                            "value": ",",
                                            "valueText": ",",
                                            "hasTrailingTrivia": true,
                                            "trailingTrivia": [
                                                {
                                                    "kind": "WhitespaceTrivia",
                                                    "text": " "
                                                }
                                            ]
                                        },
                                        {
                                            "kind": "Parameter",
                                            "fullStart": 702,
                                            "fullEnd": 705,
                                            "start": 702,
                                            "end": 705,
                                            "fullWidth": 3,
                                            "width": 3,
                                            "modifiers": [],
                                            "identifier": {
                                                "kind": "IdentifierName",
                                                "fullStart": 702,
                                                "fullEnd": 705,
                                                "start": 702,
                                                "end": 705,
                                                "fullWidth": 3,
                                                "width": 3,
                                                "text": "idx",
                                                "value": "idx",
                                                "valueText": "idx"
                                            }
                                        },
                                        {
                                            "kind": "CommaToken",
                                            "fullStart": 705,
                                            "fullEnd": 707,
                                            "start": 705,
                                            "end": 706,
                                            "fullWidth": 2,
                                            "width": 1,
                                            "text": ",",
                                            "value": ",",
                                            "valueText": ",",
                                            "hasTrailingTrivia": true,
                                            "trailingTrivia": [
                                                {
                                                    "kind": "WhitespaceTrivia",
                                                    "text": " "
                                                }
                                            ]
                                        },
                                        {
                                            "kind": "Parameter",
                                            "fullStart": 707,
                                            "fullEnd": 710,
                                            "start": 707,
                                            "end": 710,
                                            "fullWidth": 3,
                                            "width": 3,
                                            "modifiers": [],
                                            "identifier": {
                                                "kind": "IdentifierName",
                                                "fullStart": 707,
                                                "fullEnd": 710,
                                                "start": 707,
                                                "end": 710,
                                                "fullWidth": 3,
                                                "width": 3,
                                                "text": "obj",
                                                "value": "obj",
                                                "valueText": "obj"
                                            }
                                        }
                                    ],
                                    "closeParenToken": {
                                        "kind": "CloseParenToken",
                                        "fullStart": 710,
                                        "fullEnd": 712,
                                        "start": 710,
                                        "end": 711,
                                        "fullWidth": 2,
                                        "width": 1,
                                        "text": ")",
                                        "value": ")",
                                        "valueText": ")",
                                        "hasTrailingTrivia": true,
                                        "trailingTrivia": [
                                            {
                                                "kind": "WhitespaceTrivia",
                                                "text": " "
                                            }
                                        ]
                                    }
                                }
                            },
                            "block": {
                                "kind": "Block",
                                "fullStart": 712,
                                "fullEnd": 811,
                                "start": 712,
                                "end": 809,
                                "fullWidth": 99,
                                "width": 97,
                                "openBraceToken": {
                                    "kind": "OpenBraceToken",
                                    "fullStart": 712,
                                    "fullEnd": 715,
                                    "start": 712,
                                    "end": 713,
                                    "fullWidth": 3,
                                    "width": 1,
                                    "text": "{",
                                    "value": "{",
                                    "valueText": "{",
                                    "hasTrailingTrivia": true,
                                    "hasTrailingNewLine": true,
                                    "trailingTrivia": [
                                        {
                                            "kind": "NewLineTrivia",
                                            "text": "\r\n"
                                        }
                                    ]
                                },
                                "statements": [
                                    {
                                        "kind": "ExpressionStatement",
                                        "fullStart": 715,
                                        "fullEnd": 745,
                                        "start": 727,
                                        "end": 743,
                                        "fullWidth": 30,
                                        "width": 16,
                                        "expression": {
                                            "kind": "AssignmentExpression",
                                            "fullStart": 715,
                                            "fullEnd": 742,
                                            "start": 727,
                                            "end": 742,
                                            "fullWidth": 27,
                                            "width": 15,
                                            "left": {
                                                "kind": "IdentifierName",
                                                "fullStart": 715,
                                                "fullEnd": 736,
                                                "start": 727,
                                                "end": 735,
                                                "fullWidth": 21,
                                                "width": 8,
                                                "text": "accessed",
                                                "value": "accessed",
                                                "valueText": "accessed",
                                                "hasLeadingTrivia": true,
                                                "hasTrailingTrivia": true,
                                                "leadingTrivia": [
                                                    {
                                                        "kind": "WhitespaceTrivia",
                                                        "text": "            "
                                                    }
                                                ],
                                                "trailingTrivia": [
                                                    {
                                                        "kind": "WhitespaceTrivia",
                                                        "text": " "
                                                    }
                                                ]
                                            },
                                            "operatorToken": {
                                                "kind": "EqualsToken",
                                                "fullStart": 736,
                                                "fullEnd": 738,
                                                "start": 736,
                                                "end": 737,
                                                "fullWidth": 2,
                                                "width": 1,
                                                "text": "=",
                                                "value": "=",
                                                "valueText": "=",
                                                "hasTrailingTrivia": true,
                                                "trailingTrivia": [
                                                    {
                                                        "kind": "WhitespaceTrivia",
                                                        "text": " "
                                                    }
                                                ]
                                            },
                                            "right": {
                                                "kind": "TrueKeyword",
                                                "fullStart": 738,
                                                "fullEnd": 742,
                                                "start": 738,
                                                "end": 742,
                                                "fullWidth": 4,
                                                "width": 4,
                                                "text": "true",
                                                "value": true,
                                                "valueText": "true"
                                            }
                                        },
                                        "semicolonToken": {
                                            "kind": "SemicolonToken",
                                            "fullStart": 742,
                                            "fullEnd": 745,
                                            "start": 742,
                                            "end": 743,
                                            "fullWidth": 3,
                                            "width": 1,
                                            "text": ";",
                                            "value": ";",
                                            "valueText": ";",
                                            "hasTrailingTrivia": true,
                                            "hasTrailingNewLine": true,
                                            "trailingTrivia": [
                                                {
                                                    "kind": "NewLineTrivia",
                                                    "text": "\r\n"
                                                }
                                            ]
                                        }
                                    },
                                    {
                                        "kind": "ReturnStatement",
                                        "fullStart": 745,
                                        "fullEnd": 800,
                                        "start": 757,
                                        "end": 798,
                                        "fullWidth": 55,
                                        "width": 41,
                                        "returnKeyword": {
                                            "kind": "ReturnKeyword",
                                            "fullStart": 745,
                                            "fullEnd": 764,
                                            "start": 757,
                                            "end": 763,
                                            "fullWidth": 19,
                                            "width": 6,
                                            "text": "return",
                                            "value": "return",
                                            "valueText": "return",
                                            "hasLeadingTrivia": true,
                                            "hasTrailingTrivia": true,
                                            "leadingTrivia": [
                                                {
                                                    "kind": "WhitespaceTrivia",
                                                    "text": "            "
                                                }
                                            ],
                                            "trailingTrivia": [
                                                {
                                                    "kind": "WhitespaceTrivia",
                                                    "text": " "
                                                }
                                            ]
                                        },
                                        "expression": {
                                            "kind": "EqualsExpression",
                                            "fullStart": 764,
                                            "fullEnd": 797,
                                            "start": 764,
                                            "end": 797,
                                            "fullWidth": 33,
                                            "width": 33,
                                            "left": {
                                                "kind": "TypeOfExpression",
                                                "fullStart": 764,
                                                "fullEnd": 782,
                                                "start": 764,
                                                "end": 781,
                                                "fullWidth": 18,
                                                "width": 17,
                                                "typeOfKeyword": {
                                                    "kind": "TypeOfKeyword",
                                                    "fullStart": 764,
                                                    "fullEnd": 771,
                                                    "start": 764,
                                                    "end": 770,
                                                    "fullWidth": 7,
                                                    "width": 6,
                                                    "text": "typeof",
                                                    "value": "typeof",
                                                    "valueText": "typeof",
                                                    "hasTrailingTrivia": true,
                                                    "trailingTrivia": [
                                                        {
                                                            "kind": "WhitespaceTrivia",
                                                            "text": " "
                                                        }
                                                    ]
                                                },
                                                "expression": {
                                                    "kind": "MemberAccessExpression",
                                                    "fullStart": 771,
                                                    "fullEnd": 782,
                                                    "start": 771,
                                                    "end": 781,
                                                    "fullWidth": 11,
                                                    "width": 10,
                                                    "expression": {
                                                        "kind": "IdentifierName",
                                                        "fullStart": 771,
                                                        "fullEnd": 774,
                                                        "start": 771,
                                                        "end": 774,
                                                        "fullWidth": 3,
                                                        "width": 3,
                                                        "text": "obj",
                                                        "value": "obj",
                                                        "valueText": "obj"
                                                    },
                                                    "dotToken": {
                                                        "kind": "DotToken",
                                                        "fullStart": 774,
                                                        "fullEnd": 775,
                                                        "start": 774,
                                                        "end": 775,
                                                        "fullWidth": 1,
                                                        "width": 1,
                                                        "text": ".",
                                                        "value": ".",
                                                        "valueText": "."
                                                    },
                                                    "name": {
                                                        "kind": "IdentifierName",
                                                        "fullStart": 775,
                                                        "fullEnd": 782,
                                                        "start": 775,
                                                        "end": 781,
                                                        "fullWidth": 7,
                                                        "width": 6,
                                                        "text": "length",
                                                        "value": "length",
                                                        "valueText": "length",
                                                        "hasTrailingTrivia": true,
                                                        "trailingTrivia": [
                                                            {
                                                                "kind": "WhitespaceTrivia",
                                                                "text": " "
                                                            }
                                                        ]
                                                    }
                                                }
                                            },
                                            "operatorToken": {
                                                "kind": "EqualsEqualsEqualsToken",
                                                "fullStart": 782,
                                                "fullEnd": 786,
                                                "start": 782,
                                                "end": 785,
                                                "fullWidth": 4,
                                                "width": 3,
                                                "text": "===",
                                                "value": "===",
                                                "valueText": "===",
                                                "hasTrailingTrivia": true,
                                                "trailingTrivia": [
                                                    {
                                                        "kind": "WhitespaceTrivia",
                                                        "text": " "
                                                    }
                                                ]
                                            },
                                            "right": {
                                                "kind": "StringLiteral",
                                                "fullStart": 786,
                                                "fullEnd": 797,
                                                "start": 786,
                                                "end": 797,
                                                "fullWidth": 11,
                                                "width": 11,
                                                "text": "\"undefined\"",
                                                "value": "undefined",
                                                "valueText": "undefined"
                                            }
                                        },
                                        "semicolonToken": {
                                            "kind": "SemicolonToken",
                                            "fullStart": 797,
                                            "fullEnd": 800,
                                            "start": 797,
                                            "end": 798,
                                            "fullWidth": 3,
                                            "width": 1,
                                            "text": ";",
                                            "value": ";",
                                            "valueText": ";",
                                            "hasTrailingTrivia": true,
                                            "hasTrailingNewLine": true,
                                            "trailingTrivia": [
                                                {
                                                    "kind": "NewLineTrivia",
                                                    "text": "\r\n"
                                                }
                                            ]
                                        }
                                    }
                                ],
                                "closeBraceToken": {
                                    "kind": "CloseBraceToken",
                                    "fullStart": 800,
                                    "fullEnd": 811,
                                    "start": 808,
                                    "end": 809,
                                    "fullWidth": 11,
                                    "width": 1,
                                    "text": "}",
                                    "value": "}",
                                    "valueText": "}",
                                    "hasLeadingTrivia": true,
                                    "hasTrailingTrivia": true,
                                    "hasTrailingNewLine": true,
                                    "leadingTrivia": [
                                        {
                                            "kind": "WhitespaceTrivia",
                                            "text": "        "
                                        }
                                    ],
                                    "trailingTrivia": [
                                        {
                                            "kind": "NewLineTrivia",
                                            "text": "\r\n"
                                        }
                                    ]
                                }
                            }
                        },
                        {
                            "kind": "TryStatement",
                            "fullStart": 811,
                            "fullEnd": 1394,
                            "start": 821,
                            "end": 1392,
                            "fullWidth": 583,
                            "width": 571,
                            "isIncrementallyUnusable": true,
                            "tryKeyword": {
                                "kind": "TryKeyword",
                                "fullStart": 811,
                                "fullEnd": 825,
                                "start": 821,
                                "end": 824,
                                "fullWidth": 14,
                                "width": 3,
                                "text": "try",
                                "value": "try",
                                "valueText": "try",
                                "hasLeadingTrivia": true,
                                "hasLeadingNewLine": true,
                                "hasTrailingTrivia": true,
                                "leadingTrivia": [
                                    {
                                        "kind": "NewLineTrivia",
                                        "text": "\r\n"
                                    },
                                    {
                                        "kind": "WhitespaceTrivia",
                                        "text": "        "
                                    }
                                ],
                                "trailingTrivia": [
                                    {
                                        "kind": "WhitespaceTrivia",
                                        "text": " "
                                    }
                                ]
                            },
                            "block": {
                                "kind": "Block",
                                "fullStart": 825,
                                "fullEnd": 1327,
                                "start": 825,
                                "end": 1326,
                                "fullWidth": 502,
                                "width": 501,
                                "isIncrementallyUnusable": true,
                                "openBraceToken": {
                                    "kind": "OpenBraceToken",
                                    "fullStart": 825,
                                    "fullEnd": 828,
                                    "start": 825,
                                    "end": 826,
                                    "fullWidth": 3,
                                    "width": 1,
                                    "text": "{",
                                    "value": "{",
                                    "valueText": "{",
                                    "hasTrailingTrivia": true,
                                    "hasTrailingNewLine": true,
                                    "trailingTrivia": [
                                        {
                                            "kind": "NewLineTrivia",
                                            "text": "\r\n"
                                        }
                                    ]
                                },
                                "statements": [
                                    {
                                        "kind": "ExpressionStatement",
                                        "fullStart": 828,
                                        "fullEnd": 1033,
                                        "start": 840,
                                        "end": 1031,
                                        "fullWidth": 205,
                                        "width": 191,
                                        "isIncrementallyUnusable": true,
                                        "expression": {
                                            "kind": "InvocationExpression",
                                            "fullStart": 828,
                                            "fullEnd": 1030,
                                            "start": 840,
                                            "end": 1030,
                                            "fullWidth": 202,
                                            "width": 190,
                                            "isIncrementallyUnusable": true,
                                            "expression": {
                                                "kind": "MemberAccessExpression",
                                                "fullStart": 828,
                                                "fullEnd": 861,
                                                "start": 840,
                                                "end": 861,
                                                "fullWidth": 33,
                                                "width": 21,
                                                "expression": {
                                                    "kind": "IdentifierName",
                                                    "fullStart": 828,
                                                    "fullEnd": 846,
                                                    "start": 840,
                                                    "end": 846,
                                                    "fullWidth": 18,
                                                    "width": 6,
                                                    "text": "Object",
                                                    "value": "Object",
                                                    "valueText": "Object",
                                                    "hasLeadingTrivia": true,
                                                    "leadingTrivia": [
                                                        {
                                                            "kind": "WhitespaceTrivia",
                                                            "text": "            "
                                                        }
                                                    ]
                                                },
                                                "dotToken": {
                                                    "kind": "DotToken",
                                                    "fullStart": 846,
                                                    "fullEnd": 847,
                                                    "start": 846,
                                                    "end": 847,
                                                    "fullWidth": 1,
                                                    "width": 1,
                                                    "text": ".",
                                                    "value": ".",
                                                    "valueText": "."
                                                },
                                                "name": {
                                                    "kind": "IdentifierName",
                                                    "fullStart": 847,
                                                    "fullEnd": 861,
                                                    "start": 847,
                                                    "end": 861,
                                                    "fullWidth": 14,
                                                    "width": 14,
                                                    "text": "defineProperty",
                                                    "value": "defineProperty",
                                                    "valueText": "defineProperty"
                                                }
                                            },
                                            "argumentList": {
                                                "kind": "ArgumentList",
                                                "fullStart": 861,
                                                "fullEnd": 1030,
                                                "start": 861,
                                                "end": 1030,
                                                "fullWidth": 169,
                                                "width": 169,
                                                "isIncrementallyUnusable": true,
                                                "openParenToken": {
                                                    "kind": "OpenParenToken",
                                                    "fullStart": 861,
                                                    "fullEnd": 862,
                                                    "start": 861,
                                                    "end": 862,
                                                    "fullWidth": 1,
                                                    "width": 1,
                                                    "text": "(",
                                                    "value": "(",
                                                    "valueText": "("
                                                },
                                                "arguments": [
                                                    {
                                                        "kind": "MemberAccessExpression",
                                                        "fullStart": 862,
                                                        "fullEnd": 878,
                                                        "start": 862,
                                                        "end": 878,
                                                        "fullWidth": 16,
                                                        "width": 16,
                                                        "expression": {
                                                            "kind": "IdentifierName",
                                                            "fullStart": 862,
                                                            "fullEnd": 868,
                                                            "start": 862,
                                                            "end": 868,
                                                            "fullWidth": 6,
                                                            "width": 6,
                                                            "text": "Object",
                                                            "value": "Object",
                                                            "valueText": "Object"
                                                        },
                                                        "dotToken": {
                                                            "kind": "DotToken",
                                                            "fullStart": 868,
                                                            "fullEnd": 869,
                                                            "start": 868,
                                                            "end": 869,
                                                            "fullWidth": 1,
                                                            "width": 1,
                                                            "text": ".",
                                                            "value": ".",
                                                            "valueText": "."
                                                        },
                                                        "name": {
                                                            "kind": "IdentifierName",
                                                            "fullStart": 869,
                                                            "fullEnd": 878,
                                                            "start": 869,
                                                            "end": 878,
                                                            "fullWidth": 9,
                                                            "width": 9,
                                                            "text": "prototype",
                                                            "value": "prototype",
                                                            "valueText": "prototype"
                                                        }
                                                    },
                                                    {
                                                        "kind": "CommaToken",
                                                        "fullStart": 878,
                                                        "fullEnd": 880,
                                                        "start": 878,
                                                        "end": 879,
                                                        "fullWidth": 2,
                                                        "width": 1,
                                                        "text": ",",
                                                        "value": ",",
                                                        "valueText": ",",
                                                        "hasTrailingTrivia": true,
                                                        "trailingTrivia": [
                                                            {
                                                                "kind": "WhitespaceTrivia",
                                                                "text": " "
                                                            }
                                                        ]
                                                    },
                                                    {
                                                        "kind": "StringLiteral",
                                                        "fullStart": 880,
                                                        "fullEnd": 888,
                                                        "start": 880,
                                                        "end": 888,
                                                        "fullWidth": 8,
                                                        "width": 8,
                                                        "text": "\"length\"",
                                                        "value": "length",
                                                        "valueText": "length"
                                                    },
                                                    {
                                                        "kind": "CommaToken",
                                                        "fullStart": 888,
                                                        "fullEnd": 890,
                                                        "start": 888,
                                                        "end": 889,
                                                        "fullWidth": 2,
                                                        "width": 1,
                                                        "text": ",",
                                                        "value": ",",
                                                        "valueText": ",",
                                                        "hasTrailingTrivia": true,
                                                        "trailingTrivia": [
                                                            {
                                                                "kind": "WhitespaceTrivia",
                                                                "text": " "
                                                            }
                                                        ]
                                                    },
                                                    {
                                                        "kind": "ObjectLiteralExpression",
                                                        "fullStart": 890,
                                                        "fullEnd": 1029,
                                                        "start": 890,
                                                        "end": 1029,
                                                        "fullWidth": 139,
                                                        "width": 139,
                                                        "isIncrementallyUnusable": true,
                                                        "openBraceToken": {
                                                            "kind": "OpenBraceToken",
                                                            "fullStart": 890,
                                                            "fullEnd": 893,
                                                            "start": 890,
                                                            "end": 891,
                                                            "fullWidth": 3,
                                                            "width": 1,
                                                            "text": "{",
                                                            "value": "{",
                                                            "valueText": "{",
                                                            "hasTrailingTrivia": true,
                                                            "hasTrailingNewLine": true,
                                                            "trailingTrivia": [
                                                                {
                                                                    "kind": "NewLineTrivia",
                                                                    "text": "\r\n"
                                                                }
                                                            ]
                                                        },
                                                        "propertyAssignments": [
                                                            {
                                                                "kind": "SimplePropertyAssignment",
                                                                "fullStart": 893,
                                                                "fullEnd": 977,
                                                                "start": 909,
                                                                "end": 977,
                                                                "fullWidth": 84,
                                                                "width": 68,
                                                                "isIncrementallyUnusable": true,
                                                                "propertyName": {
                                                                    "kind": "IdentifierName",
                                                                    "fullStart": 893,
                                                                    "fullEnd": 912,
                                                                    "start": 909,
                                                                    "end": 912,
                                                                    "fullWidth": 19,
                                                                    "width": 3,
                                                                    "text": "get",
                                                                    "value": "get",
                                                                    "valueText": "get",
                                                                    "hasLeadingTrivia": true,
                                                                    "leadingTrivia": [
                                                                        {
                                                                            "kind": "WhitespaceTrivia",
                                                                            "text": "                "
                                                                        }
                                                                    ]
                                                                },
                                                                "colonToken": {
                                                                    "kind": "ColonToken",
                                                                    "fullStart": 912,
                                                                    "fullEnd": 914,
                                                                    "start": 912,
                                                                    "end": 913,
                                                                    "fullWidth": 2,
                                                                    "width": 1,
                                                                    "text": ":",
                                                                    "value": ":",
                                                                    "valueText": ":",
                                                                    "hasTrailingTrivia": true,
                                                                    "trailingTrivia": [
                                                                        {
                                                                            "kind": "WhitespaceTrivia",
                                                                            "text": " "
                                                                        }
                                                                    ]
                                                                },
                                                                "expression": {
                                                                    "kind": "FunctionExpression",
                                                                    "fullStart": 914,
                                                                    "fullEnd": 977,
                                                                    "start": 914,
                                                                    "end": 977,
                                                                    "fullWidth": 63,
                                                                    "width": 63,
                                                                    "functionKeyword": {
                                                                        "kind": "FunctionKeyword",
                                                                        "fullStart": 914,
                                                                        "fullEnd": 923,
                                                                        "start": 914,
                                                                        "end": 922,
                                                                        "fullWidth": 9,
                                                                        "width": 8,
                                                                        "text": "function",
                                                                        "value": "function",
                                                                        "valueText": "function",
                                                                        "hasTrailingTrivia": true,
                                                                        "trailingTrivia": [
                                                                            {
                                                                                "kind": "WhitespaceTrivia",
                                                                                "text": " "
                                                                            }
                                                                        ]
                                                                    },
                                                                    "callSignature": {
                                                                        "kind": "CallSignature",
                                                                        "fullStart": 923,
                                                                        "fullEnd": 926,
                                                                        "start": 923,
                                                                        "end": 925,
                                                                        "fullWidth": 3,
                                                                        "width": 2,
                                                                        "parameterList": {
                                                                            "kind": "ParameterList",
                                                                            "fullStart": 923,
                                                                            "fullEnd": 926,
                                                                            "start": 923,
                                                                            "end": 925,
                                                                            "fullWidth": 3,
                                                                            "width": 2,
                                                                            "openParenToken": {
                                                                                "kind": "OpenParenToken",
                                                                                "fullStart": 923,
                                                                                "fullEnd": 924,
                                                                                "start": 923,
                                                                                "end": 924,
                                                                                "fullWidth": 1,
                                                                                "width": 1,
                                                                                "text": "(",
                                                                                "value": "(",
                                                                                "valueText": "("
                                                                            },
                                                                            "parameters": [],
                                                                            "closeParenToken": {
                                                                                "kind": "CloseParenToken",
                                                                                "fullStart": 924,
                                                                                "fullEnd": 926,
                                                                                "start": 924,
                                                                                "end": 925,
                                                                                "fullWidth": 2,
                                                                                "width": 1,
                                                                                "text": ")",
                                                                                "value": ")",
                                                                                "valueText": ")",
                                                                                "hasTrailingTrivia": true,
                                                                                "trailingTrivia": [
                                                                                    {
                                                                                        "kind": "WhitespaceTrivia",
                                                                                        "text": " "
                                                                                    }
                                                                                ]
                                                                            }
                                                                        }
                                                                    },
                                                                    "block": {
                                                                        "kind": "Block",
                                                                        "fullStart": 926,
                                                                        "fullEnd": 977,
                                                                        "start": 926,
                                                                        "end": 977,
                                                                        "fullWidth": 51,
                                                                        "width": 51,
                                                                        "openBraceToken": {
                                                                            "kind": "OpenBraceToken",
                                                                            "fullStart": 926,
                                                                            "fullEnd": 929,
                                                                            "start": 926,
                                                                            "end": 927,
                                                                            "fullWidth": 3,
                                                                            "width": 1,
                                                                            "text": "{",
                                                                            "value": "{",
                                                                            "valueText": "{",
                                                                            "hasTrailingTrivia": true,
                                                                            "hasTrailingNewLine": true,
                                                                            "trailingTrivia": [
                                                                                {
                                                                                    "kind": "NewLineTrivia",
                                                                                    "text": "\r\n"
                                                                                }
                                                                            ]
                                                                        },
                                                                        "statements": [
                                                                            {
                                                                                "kind": "ReturnStatement",
                                                                                "fullStart": 929,
                                                                                "fullEnd": 960,
                                                                                "start": 949,
                                                                                "end": 958,
                                                                                "fullWidth": 31,
                                                                                "width": 9,
                                                                                "returnKeyword": {
                                                                                    "kind": "ReturnKeyword",
                                                                                    "fullStart": 929,
                                                                                    "fullEnd": 956,
                                                                                    "start": 949,
                                                                                    "end": 955,
                                                                                    "fullWidth": 27,
                                                                                    "width": 6,
                                                                                    "text": "return",
                                                                                    "value": "return",
                                                                                    "valueText": "return",
                                                                                    "hasLeadingTrivia": true,
                                                                                    "hasTrailingTrivia": true,
                                                                                    "leadingTrivia": [
                                                                                        {
                                                                                            "kind": "WhitespaceTrivia",
                                                                                            "text": "                    "
                                                                                        }
                                                                                    ],
                                                                                    "trailingTrivia": [
                                                                                        {
                                                                                            "kind": "WhitespaceTrivia",
                                                                                            "text": " "
                                                                                        }
                                                                                    ]
                                                                                },
                                                                                "expression": {
                                                                                    "kind": "NumericLiteral",
                                                                                    "fullStart": 956,
                                                                                    "fullEnd": 957,
                                                                                    "start": 956,
                                                                                    "end": 957,
                                                                                    "fullWidth": 1,
                                                                                    "width": 1,
                                                                                    "text": "2",
                                                                                    "value": 2,
                                                                                    "valueText": "2"
                                                                                },
                                                                                "semicolonToken": {
                                                                                    "kind": "SemicolonToken",
                                                                                    "fullStart": 957,
                                                                                    "fullEnd": 960,
                                                                                    "start": 957,
                                                                                    "end": 958,
                                                                                    "fullWidth": 3,
                                                                                    "width": 1,
                                                                                    "text": ";",
                                                                                    "value": ";",
                                                                                    "valueText": ";",
                                                                                    "hasTrailingTrivia": true,
                                                                                    "hasTrailingNewLine": true,
                                                                                    "trailingTrivia": [
                                                                                        {
                                                                                            "kind": "NewLineTrivia",
                                                                                            "text": "\r\n"
                                                                                        }
                                                                                    ]
                                                                                }
                                                                            }
                                                                        ],
                                                                        "closeBraceToken": {
                                                                            "kind": "CloseBraceToken",
                                                                            "fullStart": 960,
                                                                            "fullEnd": 977,
                                                                            "start": 976,
                                                                            "end": 977,
                                                                            "fullWidth": 17,
                                                                            "width": 1,
                                                                            "text": "}",
                                                                            "value": "}",
                                                                            "valueText": "}",
                                                                            "hasLeadingTrivia": true,
                                                                            "leadingTrivia": [
                                                                                {
                                                                                    "kind": "WhitespaceTrivia",
                                                                                    "text": "                "
                                                                                }
                                                                            ]
                                                                        }
                                                                    }
                                                                }
                                                            },
                                                            {
                                                                "kind": "CommaToken",
                                                                "fullStart": 977,
                                                                "fullEnd": 980,
                                                                "start": 977,
                                                                "end": 978,
                                                                "fullWidth": 3,
                                                                "width": 1,
                                                                "text": ",",
                                                                "value": ",",
                                                                "valueText": ",",
                                                                "hasTrailingTrivia": true,
                                                                "hasTrailingNewLine": true,
                                                                "trailingTrivia": [
                                                                    {
                                                                        "kind": "NewLineTrivia",
                                                                        "text": "\r\n"
                                                                    }
                                                                ]
                                                            },
                                                            {
                                                                "kind": "SimplePropertyAssignment",
                                                                "fullStart": 980,
                                                                "fullEnd": 1016,
                                                                "start": 996,
                                                                "end": 1014,
                                                                "fullWidth": 36,
                                                                "width": 18,
                                                                "propertyName": {
                                                                    "kind": "IdentifierName",
                                                                    "fullStart": 980,
                                                                    "fullEnd": 1008,
                                                                    "start": 996,
                                                                    "end": 1008,
                                                                    "fullWidth": 28,
                                                                    "width": 12,
                                                                    "text": "configurable",
                                                                    "value": "configurable",
                                                                    "valueText": "configurable",
                                                                    "hasLeadingTrivia": true,
                                                                    "leadingTrivia": [
                                                                        {
                                                                            "kind": "WhitespaceTrivia",
                                                                            "text": "                "
                                                                        }
                                                                    ]
                                                                },
                                                                "colonToken": {
                                                                    "kind": "ColonToken",
                                                                    "fullStart": 1008,
                                                                    "fullEnd": 1010,
                                                                    "start": 1008,
                                                                    "end": 1009,
                                                                    "fullWidth": 2,
                                                                    "width": 1,
                                                                    "text": ":",
                                                                    "value": ":",
                                                                    "valueText": ":",
                                                                    "hasTrailingTrivia": true,
                                                                    "trailingTrivia": [
                                                                        {
                                                                            "kind": "WhitespaceTrivia",
                                                                            "text": " "
                                                                        }
                                                                    ]
                                                                },
                                                                "expression": {
                                                                    "kind": "TrueKeyword",
                                                                    "fullStart": 1010,
                                                                    "fullEnd": 1016,
                                                                    "start": 1010,
                                                                    "end": 1014,
                                                                    "fullWidth": 6,
                                                                    "width": 4,
                                                                    "text": "true",
                                                                    "value": true,
                                                                    "valueText": "true",
                                                                    "hasTrailingTrivia": true,
                                                                    "hasTrailingNewLine": true,
                                                                    "trailingTrivia": [
                                                                        {
                                                                            "kind": "NewLineTrivia",
                                                                            "text": "\r\n"
                                                                        }
                                                                    ]
                                                                }
                                                            }
                                                        ],
                                                        "closeBraceToken": {
                                                            "kind": "CloseBraceToken",
                                                            "fullStart": 1016,
                                                            "fullEnd": 1029,
                                                            "start": 1028,
                                                            "end": 1029,
                                                            "fullWidth": 13,
                                                            "width": 1,
                                                            "text": "}",
                                                            "value": "}",
                                                            "valueText": "}",
                                                            "hasLeadingTrivia": true,
                                                            "leadingTrivia": [
                                                                {
                                                                    "kind": "WhitespaceTrivia",
                                                                    "text": "            "
                                                                }
                                                            ]
                                                        }
                                                    }
                                                ],
                                                "closeParenToken": {
                                                    "kind": "CloseParenToken",
                                                    "fullStart": 1029,
                                                    "fullEnd": 1030,
                                                    "start": 1029,
                                                    "end": 1030,
                                                    "fullWidth": 1,
                                                    "width": 1,
                                                    "text": ")",
                                                    "value": ")",
                                                    "valueText": ")"
                                                }
                                            }
                                        },
                                        "semicolonToken": {
                                            "kind": "SemicolonToken",
                                            "fullStart": 1030,
                                            "fullEnd": 1033,
                                            "start": 1030,
                                            "end": 1031,
                                            "fullWidth": 3,
                                            "width": 1,
                                            "text": ";",
                                            "value": ";",
                                            "valueText": ";",
                                            "hasTrailingTrivia": true,
                                            "hasTrailingNewLine": true,
                                            "trailingTrivia": [
                                                {
                                                    "kind": "NewLineTrivia",
                                                    "text": "\r\n"
                                                }
                                            ]
                                        }
                                    },
                                    {
                                        "kind": "VariableStatement",
                                        "fullStart": 1033,
                                        "fullEnd": 1076,
                                        "start": 1047,
                                        "end": 1074,
                                        "fullWidth": 43,
                                        "width": 27,
                                        "modifiers": [],
                                        "variableDeclaration": {
                                            "kind": "VariableDeclaration",
                                            "fullStart": 1033,
                                            "fullEnd": 1073,
                                            "start": 1047,
                                            "end": 1073,
                                            "fullWidth": 40,
                                            "width": 26,
                                            "varKeyword": {
                                                "kind": "VarKeyword",
                                                "fullStart": 1033,
                                                "fullEnd": 1051,
                                                "start": 1047,
                                                "end": 1050,
                                                "fullWidth": 18,
                                                "width": 3,
                                                "text": "var",
                                                "value": "var",
                                                "valueText": "var",
                                                "hasLeadingTrivia": true,
                                                "hasLeadingNewLine": true,
                                                "hasTrailingTrivia": true,
                                                "leadingTrivia": [
                                                    {
                                                        "kind": "NewLineTrivia",
                                                        "text": "\r\n"
                                                    },
                                                    {
                                                        "kind": "WhitespaceTrivia",
                                                        "text": "            "
                                                    }
                                                ],
                                                "trailingTrivia": [
                                                    {
                                                        "kind": "WhitespaceTrivia",
                                                        "text": " "
                                                    }
                                                ]
                                            },
                                            "variableDeclarators": [
                                                {
                                                    "kind": "VariableDeclarator",
                                                    "fullStart": 1051,
                                                    "fullEnd": 1073,
                                                    "start": 1051,
                                                    "end": 1073,
                                                    "fullWidth": 22,
<<<<<<< HEAD
                                                    "width": 22,
                                                    "identifier": {
=======
                                                    "propertyName": {
>>>>>>> 85e84683
                                                        "kind": "IdentifierName",
                                                        "fullStart": 1051,
                                                        "fullEnd": 1055,
                                                        "start": 1051,
                                                        "end": 1054,
                                                        "fullWidth": 4,
                                                        "width": 3,
                                                        "text": "obj",
                                                        "value": "obj",
                                                        "valueText": "obj",
                                                        "hasTrailingTrivia": true,
                                                        "trailingTrivia": [
                                                            {
                                                                "kind": "WhitespaceTrivia",
                                                                "text": " "
                                                            }
                                                        ]
                                                    },
                                                    "equalsValueClause": {
                                                        "kind": "EqualsValueClause",
                                                        "fullStart": 1055,
                                                        "fullEnd": 1073,
                                                        "start": 1055,
                                                        "end": 1073,
                                                        "fullWidth": 18,
                                                        "width": 18,
                                                        "equalsToken": {
                                                            "kind": "EqualsToken",
                                                            "fullStart": 1055,
                                                            "fullEnd": 1057,
                                                            "start": 1055,
                                                            "end": 1056,
                                                            "fullWidth": 2,
                                                            "width": 1,
                                                            "text": "=",
                                                            "value": "=",
                                                            "valueText": "=",
                                                            "hasTrailingTrivia": true,
                                                            "trailingTrivia": [
                                                                {
                                                                    "kind": "WhitespaceTrivia",
                                                                    "text": " "
                                                                }
                                                            ]
                                                        },
                                                        "value": {
                                                            "kind": "ObjectLiteralExpression",
                                                            "fullStart": 1057,
                                                            "fullEnd": 1073,
                                                            "start": 1057,
                                                            "end": 1073,
                                                            "fullWidth": 16,
                                                            "width": 16,
                                                            "openBraceToken": {
                                                                "kind": "OpenBraceToken",
                                                                "fullStart": 1057,
                                                                "fullEnd": 1059,
                                                                "start": 1057,
                                                                "end": 1058,
                                                                "fullWidth": 2,
                                                                "width": 1,
                                                                "text": "{",
                                                                "value": "{",
                                                                "valueText": "{",
                                                                "hasTrailingTrivia": true,
                                                                "trailingTrivia": [
                                                                    {
                                                                        "kind": "WhitespaceTrivia",
                                                                        "text": " "
                                                                    }
                                                                ]
                                                            },
                                                            "propertyAssignments": [
                                                                {
                                                                    "kind": "SimplePropertyAssignment",
                                                                    "fullStart": 1059,
                                                                    "fullEnd": 1064,
                                                                    "start": 1059,
                                                                    "end": 1064,
                                                                    "fullWidth": 5,
                                                                    "width": 5,
                                                                    "propertyName": {
                                                                        "kind": "NumericLiteral",
                                                                        "fullStart": 1059,
                                                                        "fullEnd": 1060,
                                                                        "start": 1059,
                                                                        "end": 1060,
                                                                        "fullWidth": 1,
                                                                        "width": 1,
                                                                        "text": "0",
                                                                        "value": 0,
                                                                        "valueText": "0"
                                                                    },
                                                                    "colonToken": {
                                                                        "kind": "ColonToken",
                                                                        "fullStart": 1060,
                                                                        "fullEnd": 1062,
                                                                        "start": 1060,
                                                                        "end": 1061,
                                                                        "fullWidth": 2,
                                                                        "width": 1,
                                                                        "text": ":",
                                                                        "value": ":",
                                                                        "valueText": ":",
                                                                        "hasTrailingTrivia": true,
                                                                        "trailingTrivia": [
                                                                            {
                                                                                "kind": "WhitespaceTrivia",
                                                                                "text": " "
                                                                            }
                                                                        ]
                                                                    },
                                                                    "expression": {
                                                                        "kind": "NumericLiteral",
                                                                        "fullStart": 1062,
                                                                        "fullEnd": 1064,
                                                                        "start": 1062,
                                                                        "end": 1064,
                                                                        "fullWidth": 2,
                                                                        "width": 2,
                                                                        "text": "12",
                                                                        "value": 12,
                                                                        "valueText": "12"
                                                                    }
                                                                },
                                                                {
                                                                    "kind": "CommaToken",
                                                                    "fullStart": 1064,
                                                                    "fullEnd": 1066,
                                                                    "start": 1064,
                                                                    "end": 1065,
                                                                    "fullWidth": 2,
                                                                    "width": 1,
                                                                    "text": ",",
                                                                    "value": ",",
                                                                    "valueText": ",",
                                                                    "hasTrailingTrivia": true,
                                                                    "trailingTrivia": [
                                                                        {
                                                                            "kind": "WhitespaceTrivia",
                                                                            "text": " "
                                                                        }
                                                                    ]
                                                                },
                                                                {
                                                                    "kind": "SimplePropertyAssignment",
                                                                    "fullStart": 1066,
                                                                    "fullEnd": 1072,
                                                                    "start": 1066,
                                                                    "end": 1071,
                                                                    "fullWidth": 6,
                                                                    "width": 5,
                                                                    "propertyName": {
                                                                        "kind": "NumericLiteral",
                                                                        "fullStart": 1066,
                                                                        "fullEnd": 1067,
                                                                        "start": 1066,
                                                                        "end": 1067,
                                                                        "fullWidth": 1,
                                                                        "width": 1,
                                                                        "text": "1",
                                                                        "value": 1,
                                                                        "valueText": "1"
                                                                    },
                                                                    "colonToken": {
                                                                        "kind": "ColonToken",
                                                                        "fullStart": 1067,
                                                                        "fullEnd": 1069,
                                                                        "start": 1067,
                                                                        "end": 1068,
                                                                        "fullWidth": 2,
                                                                        "width": 1,
                                                                        "text": ":",
                                                                        "value": ":",
                                                                        "valueText": ":",
                                                                        "hasTrailingTrivia": true,
                                                                        "trailingTrivia": [
                                                                            {
                                                                                "kind": "WhitespaceTrivia",
                                                                                "text": " "
                                                                            }
                                                                        ]
                                                                    },
                                                                    "expression": {
                                                                        "kind": "NumericLiteral",
                                                                        "fullStart": 1069,
                                                                        "fullEnd": 1072,
                                                                        "start": 1069,
                                                                        "end": 1071,
                                                                        "fullWidth": 3,
                                                                        "width": 2,
                                                                        "text": "13",
                                                                        "value": 13,
                                                                        "valueText": "13",
                                                                        "hasTrailingTrivia": true,
                                                                        "trailingTrivia": [
                                                                            {
                                                                                "kind": "WhitespaceTrivia",
                                                                                "text": " "
                                                                            }
                                                                        ]
                                                                    }
                                                                }
                                                            ],
                                                            "closeBraceToken": {
                                                                "kind": "CloseBraceToken",
                                                                "fullStart": 1072,
                                                                "fullEnd": 1073,
                                                                "start": 1072,
                                                                "end": 1073,
                                                                "fullWidth": 1,
                                                                "width": 1,
                                                                "text": "}",
                                                                "value": "}",
                                                                "valueText": "}"
                                                            }
                                                        }
                                                    }
                                                }
                                            ]
                                        },
                                        "semicolonToken": {
                                            "kind": "SemicolonToken",
                                            "fullStart": 1073,
                                            "fullEnd": 1076,
                                            "start": 1073,
                                            "end": 1074,
                                            "fullWidth": 3,
                                            "width": 1,
                                            "text": ";",
                                            "value": ";",
                                            "valueText": ";",
                                            "hasTrailingTrivia": true,
                                            "hasTrailingNewLine": true,
                                            "trailingTrivia": [
                                                {
                                                    "kind": "NewLineTrivia",
                                                    "text": "\r\n"
                                                }
                                            ]
                                        }
                                    },
                                    {
                                        "kind": "ExpressionStatement",
                                        "fullStart": 1076,
                                        "fullEnd": 1220,
                                        "start": 1088,
                                        "end": 1218,
                                        "fullWidth": 144,
                                        "width": 130,
                                        "isIncrementallyUnusable": true,
                                        "expression": {
                                            "kind": "InvocationExpression",
                                            "fullStart": 1076,
                                            "fullEnd": 1217,
                                            "start": 1088,
                                            "end": 1217,
                                            "fullWidth": 141,
                                            "width": 129,
                                            "isIncrementallyUnusable": true,
                                            "expression": {
                                                "kind": "MemberAccessExpression",
                                                "fullStart": 1076,
                                                "fullEnd": 1109,
                                                "start": 1088,
                                                "end": 1109,
                                                "fullWidth": 33,
                                                "width": 21,
                                                "expression": {
                                                    "kind": "IdentifierName",
                                                    "fullStart": 1076,
                                                    "fullEnd": 1094,
                                                    "start": 1088,
                                                    "end": 1094,
                                                    "fullWidth": 18,
                                                    "width": 6,
                                                    "text": "Object",
                                                    "value": "Object",
                                                    "valueText": "Object",
                                                    "hasLeadingTrivia": true,
                                                    "leadingTrivia": [
                                                        {
                                                            "kind": "WhitespaceTrivia",
                                                            "text": "            "
                                                        }
                                                    ]
                                                },
                                                "dotToken": {
                                                    "kind": "DotToken",
                                                    "fullStart": 1094,
                                                    "fullEnd": 1095,
                                                    "start": 1094,
                                                    "end": 1095,
                                                    "fullWidth": 1,
                                                    "width": 1,
                                                    "text": ".",
                                                    "value": ".",
                                                    "valueText": "."
                                                },
                                                "name": {
                                                    "kind": "IdentifierName",
                                                    "fullStart": 1095,
                                                    "fullEnd": 1109,
                                                    "start": 1095,
                                                    "end": 1109,
                                                    "fullWidth": 14,
                                                    "width": 14,
                                                    "text": "defineProperty",
                                                    "value": "defineProperty",
                                                    "valueText": "defineProperty"
                                                }
                                            },
                                            "argumentList": {
                                                "kind": "ArgumentList",
                                                "fullStart": 1109,
                                                "fullEnd": 1217,
                                                "start": 1109,
                                                "end": 1217,
                                                "fullWidth": 108,
                                                "width": 108,
                                                "isIncrementallyUnusable": true,
                                                "openParenToken": {
                                                    "kind": "OpenParenToken",
                                                    "fullStart": 1109,
                                                    "fullEnd": 1110,
                                                    "start": 1109,
                                                    "end": 1110,
                                                    "fullWidth": 1,
                                                    "width": 1,
                                                    "text": "(",
                                                    "value": "(",
                                                    "valueText": "("
                                                },
                                                "arguments": [
                                                    {
                                                        "kind": "IdentifierName",
                                                        "fullStart": 1110,
                                                        "fullEnd": 1113,
                                                        "start": 1110,
                                                        "end": 1113,
                                                        "fullWidth": 3,
                                                        "width": 3,
                                                        "text": "obj",
                                                        "value": "obj",
                                                        "valueText": "obj"
                                                    },
                                                    {
                                                        "kind": "CommaToken",
                                                        "fullStart": 1113,
                                                        "fullEnd": 1115,
                                                        "start": 1113,
                                                        "end": 1114,
                                                        "fullWidth": 2,
                                                        "width": 1,
                                                        "text": ",",
                                                        "value": ",",
                                                        "valueText": ",",
                                                        "hasTrailingTrivia": true,
                                                        "trailingTrivia": [
                                                            {
                                                                "kind": "WhitespaceTrivia",
                                                                "text": " "
                                                            }
                                                        ]
                                                    },
                                                    {
                                                        "kind": "StringLiteral",
                                                        "fullStart": 1115,
                                                        "fullEnd": 1123,
                                                        "start": 1115,
                                                        "end": 1123,
                                                        "fullWidth": 8,
                                                        "width": 8,
                                                        "text": "\"length\"",
                                                        "value": "length",
                                                        "valueText": "length"
                                                    },
                                                    {
                                                        "kind": "CommaToken",
                                                        "fullStart": 1123,
                                                        "fullEnd": 1125,
                                                        "start": 1123,
                                                        "end": 1124,
                                                        "fullWidth": 2,
                                                        "width": 1,
                                                        "text": ",",
                                                        "value": ",",
                                                        "valueText": ",",
                                                        "hasTrailingTrivia": true,
                                                        "trailingTrivia": [
                                                            {
                                                                "kind": "WhitespaceTrivia",
                                                                "text": " "
                                                            }
                                                        ]
                                                    },
                                                    {
                                                        "kind": "ObjectLiteralExpression",
                                                        "fullStart": 1125,
                                                        "fullEnd": 1216,
                                                        "start": 1125,
                                                        "end": 1216,
                                                        "fullWidth": 91,
                                                        "width": 91,
                                                        "isIncrementallyUnusable": true,
                                                        "openBraceToken": {
                                                            "kind": "OpenBraceToken",
                                                            "fullStart": 1125,
                                                            "fullEnd": 1128,
                                                            "start": 1125,
                                                            "end": 1126,
                                                            "fullWidth": 3,
                                                            "width": 1,
                                                            "text": "{",
                                                            "value": "{",
                                                            "valueText": "{",
                                                            "hasTrailingTrivia": true,
                                                            "hasTrailingNewLine": true,
                                                            "trailingTrivia": [
                                                                {
                                                                    "kind": "NewLineTrivia",
                                                                    "text": "\r\n"
                                                                }
                                                            ]
                                                        },
                                                        "propertyAssignments": [
                                                            {
                                                                "kind": "SimplePropertyAssignment",
                                                                "fullStart": 1128,
                                                                "fullEnd": 1164,
                                                                "start": 1144,
                                                                "end": 1164,
                                                                "fullWidth": 36,
                                                                "width": 20,
                                                                "isIncrementallyUnusable": true,
                                                                "propertyName": {
                                                                    "kind": "IdentifierName",
                                                                    "fullStart": 1128,
                                                                    "fullEnd": 1147,
                                                                    "start": 1144,
                                                                    "end": 1147,
                                                                    "fullWidth": 19,
                                                                    "width": 3,
                                                                    "text": "set",
                                                                    "value": "set",
                                                                    "valueText": "set",
                                                                    "hasLeadingTrivia": true,
                                                                    "leadingTrivia": [
                                                                        {
                                                                            "kind": "WhitespaceTrivia",
                                                                            "text": "                "
                                                                        }
                                                                    ]
                                                                },
                                                                "colonToken": {
                                                                    "kind": "ColonToken",
                                                                    "fullStart": 1147,
                                                                    "fullEnd": 1149,
                                                                    "start": 1147,
                                                                    "end": 1148,
                                                                    "fullWidth": 2,
                                                                    "width": 1,
                                                                    "text": ":",
                                                                    "value": ":",
                                                                    "valueText": ":",
                                                                    "hasTrailingTrivia": true,
                                                                    "trailingTrivia": [
                                                                        {
                                                                            "kind": "WhitespaceTrivia",
                                                                            "text": " "
                                                                        }
                                                                    ]
                                                                },
                                                                "expression": {
                                                                    "kind": "FunctionExpression",
                                                                    "fullStart": 1149,
                                                                    "fullEnd": 1164,
                                                                    "start": 1149,
                                                                    "end": 1164,
                                                                    "fullWidth": 15,
                                                                    "width": 15,
                                                                    "functionKeyword": {
                                                                        "kind": "FunctionKeyword",
                                                                        "fullStart": 1149,
                                                                        "fullEnd": 1158,
                                                                        "start": 1149,
                                                                        "end": 1157,
                                                                        "fullWidth": 9,
                                                                        "width": 8,
                                                                        "text": "function",
                                                                        "value": "function",
                                                                        "valueText": "function",
                                                                        "hasTrailingTrivia": true,
                                                                        "trailingTrivia": [
                                                                            {
                                                                                "kind": "WhitespaceTrivia",
                                                                                "text": " "
                                                                            }
                                                                        ]
                                                                    },
                                                                    "callSignature": {
                                                                        "kind": "CallSignature",
                                                                        "fullStart": 1158,
                                                                        "fullEnd": 1161,
                                                                        "start": 1158,
                                                                        "end": 1160,
                                                                        "fullWidth": 3,
                                                                        "width": 2,
                                                                        "parameterList": {
                                                                            "kind": "ParameterList",
                                                                            "fullStart": 1158,
                                                                            "fullEnd": 1161,
                                                                            "start": 1158,
                                                                            "end": 1160,
                                                                            "fullWidth": 3,
                                                                            "width": 2,
                                                                            "openParenToken": {
                                                                                "kind": "OpenParenToken",
                                                                                "fullStart": 1158,
                                                                                "fullEnd": 1159,
                                                                                "start": 1158,
                                                                                "end": 1159,
                                                                                "fullWidth": 1,
                                                                                "width": 1,
                                                                                "text": "(",
                                                                                "value": "(",
                                                                                "valueText": "("
                                                                            },
                                                                            "parameters": [],
                                                                            "closeParenToken": {
                                                                                "kind": "CloseParenToken",
                                                                                "fullStart": 1159,
                                                                                "fullEnd": 1161,
                                                                                "start": 1159,
                                                                                "end": 1160,
                                                                                "fullWidth": 2,
                                                                                "width": 1,
                                                                                "text": ")",
                                                                                "value": ")",
                                                                                "valueText": ")",
                                                                                "hasTrailingTrivia": true,
                                                                                "trailingTrivia": [
                                                                                    {
                                                                                        "kind": "WhitespaceTrivia",
                                                                                        "text": " "
                                                                                    }
                                                                                ]
                                                                            }
                                                                        }
                                                                    },
                                                                    "block": {
                                                                        "kind": "Block",
                                                                        "fullStart": 1161,
                                                                        "fullEnd": 1164,
                                                                        "start": 1161,
                                                                        "end": 1164,
                                                                        "fullWidth": 3,
                                                                        "width": 3,
                                                                        "openBraceToken": {
                                                                            "kind": "OpenBraceToken",
                                                                            "fullStart": 1161,
                                                                            "fullEnd": 1163,
                                                                            "start": 1161,
                                                                            "end": 1162,
                                                                            "fullWidth": 2,
                                                                            "width": 1,
                                                                            "text": "{",
                                                                            "value": "{",
                                                                            "valueText": "{",
                                                                            "hasTrailingTrivia": true,
                                                                            "trailingTrivia": [
                                                                                {
                                                                                    "kind": "WhitespaceTrivia",
                                                                                    "text": " "
                                                                                }
                                                                            ]
                                                                        },
                                                                        "statements": [],
                                                                        "closeBraceToken": {
                                                                            "kind": "CloseBraceToken",
                                                                            "fullStart": 1163,
                                                                            "fullEnd": 1164,
                                                                            "start": 1163,
                                                                            "end": 1164,
                                                                            "fullWidth": 1,
                                                                            "width": 1,
                                                                            "text": "}",
                                                                            "value": "}",
                                                                            "valueText": "}"
                                                                        }
                                                                    }
                                                                }
                                                            },
                                                            {
                                                                "kind": "CommaToken",
                                                                "fullStart": 1164,
                                                                "fullEnd": 1167,
                                                                "start": 1164,
                                                                "end": 1165,
                                                                "fullWidth": 3,
                                                                "width": 1,
                                                                "text": ",",
                                                                "value": ",",
                                                                "valueText": ",",
                                                                "hasTrailingTrivia": true,
                                                                "hasTrailingNewLine": true,
                                                                "trailingTrivia": [
                                                                    {
                                                                        "kind": "NewLineTrivia",
                                                                        "text": "\r\n"
                                                                    }
                                                                ]
                                                            },
                                                            {
                                                                "kind": "SimplePropertyAssignment",
                                                                "fullStart": 1167,
                                                                "fullEnd": 1203,
                                                                "start": 1183,
                                                                "end": 1201,
                                                                "fullWidth": 36,
                                                                "width": 18,
                                                                "propertyName": {
                                                                    "kind": "IdentifierName",
                                                                    "fullStart": 1167,
                                                                    "fullEnd": 1195,
                                                                    "start": 1183,
                                                                    "end": 1195,
                                                                    "fullWidth": 28,
                                                                    "width": 12,
                                                                    "text": "configurable",
                                                                    "value": "configurable",
                                                                    "valueText": "configurable",
                                                                    "hasLeadingTrivia": true,
                                                                    "leadingTrivia": [
                                                                        {
                                                                            "kind": "WhitespaceTrivia",
                                                                            "text": "                "
                                                                        }
                                                                    ]
                                                                },
                                                                "colonToken": {
                                                                    "kind": "ColonToken",
                                                                    "fullStart": 1195,
                                                                    "fullEnd": 1197,
                                                                    "start": 1195,
                                                                    "end": 1196,
                                                                    "fullWidth": 2,
                                                                    "width": 1,
                                                                    "text": ":",
                                                                    "value": ":",
                                                                    "valueText": ":",
                                                                    "hasTrailingTrivia": true,
                                                                    "trailingTrivia": [
                                                                        {
                                                                            "kind": "WhitespaceTrivia",
                                                                            "text": " "
                                                                        }
                                                                    ]
                                                                },
                                                                "expression": {
                                                                    "kind": "TrueKeyword",
                                                                    "fullStart": 1197,
                                                                    "fullEnd": 1203,
                                                                    "start": 1197,
                                                                    "end": 1201,
                                                                    "fullWidth": 6,
                                                                    "width": 4,
                                                                    "text": "true",
                                                                    "value": true,
                                                                    "valueText": "true",
                                                                    "hasTrailingTrivia": true,
                                                                    "hasTrailingNewLine": true,
                                                                    "trailingTrivia": [
                                                                        {
                                                                            "kind": "NewLineTrivia",
                                                                            "text": "\r\n"
                                                                        }
                                                                    ]
                                                                }
                                                            }
                                                        ],
                                                        "closeBraceToken": {
                                                            "kind": "CloseBraceToken",
                                                            "fullStart": 1203,
                                                            "fullEnd": 1216,
                                                            "start": 1215,
                                                            "end": 1216,
                                                            "fullWidth": 13,
                                                            "width": 1,
                                                            "text": "}",
                                                            "value": "}",
                                                            "valueText": "}",
                                                            "hasLeadingTrivia": true,
                                                            "leadingTrivia": [
                                                                {
                                                                    "kind": "WhitespaceTrivia",
                                                                    "text": "            "
                                                                }
                                                            ]
                                                        }
                                                    }
                                                ],
                                                "closeParenToken": {
                                                    "kind": "CloseParenToken",
                                                    "fullStart": 1216,
                                                    "fullEnd": 1217,
                                                    "start": 1216,
                                                    "end": 1217,
                                                    "fullWidth": 1,
                                                    "width": 1,
                                                    "text": ")",
                                                    "value": ")",
                                                    "valueText": ")"
                                                }
                                            }
                                        },
                                        "semicolonToken": {
                                            "kind": "SemicolonToken",
                                            "fullStart": 1217,
                                            "fullEnd": 1220,
                                            "start": 1217,
                                            "end": 1218,
                                            "fullWidth": 3,
                                            "width": 1,
                                            "text": ";",
                                            "value": ";",
                                            "valueText": ";",
                                            "hasTrailingTrivia": true,
                                            "hasTrailingNewLine": true,
                                            "trailingTrivia": [
                                                {
                                                    "kind": "NewLineTrivia",
                                                    "text": "\r\n"
                                                }
                                            ]
                                        }
                                    },
                                    {
                                        "kind": "ReturnStatement",
                                        "fullStart": 1220,
                                        "fullEnd": 1317,
                                        "start": 1234,
                                        "end": 1315,
                                        "fullWidth": 97,
                                        "width": 81,
                                        "returnKeyword": {
                                            "kind": "ReturnKeyword",
                                            "fullStart": 1220,
                                            "fullEnd": 1241,
                                            "start": 1234,
                                            "end": 1240,
                                            "fullWidth": 21,
                                            "width": 6,
                                            "text": "return",
                                            "value": "return",
                                            "valueText": "return",
                                            "hasLeadingTrivia": true,
                                            "hasLeadingNewLine": true,
                                            "hasTrailingTrivia": true,
                                            "leadingTrivia": [
                                                {
                                                    "kind": "NewLineTrivia",
                                                    "text": "\r\n"
                                                },
                                                {
                                                    "kind": "WhitespaceTrivia",
                                                    "text": "            "
                                                }
                                            ],
                                            "trailingTrivia": [
                                                {
                                                    "kind": "WhitespaceTrivia",
                                                    "text": " "
                                                }
                                            ]
                                        },
                                        "expression": {
                                            "kind": "LogicalAndExpression",
                                            "fullStart": 1241,
                                            "fullEnd": 1314,
                                            "start": 1241,
                                            "end": 1314,
                                            "fullWidth": 73,
                                            "width": 73,
                                            "left": {
                                                "kind": "EqualsExpression",
                                                "fullStart": 1241,
                                                "fullEnd": 1302,
                                                "start": 1241,
                                                "end": 1301,
                                                "fullWidth": 61,
                                                "width": 60,
                                                "left": {
                                                    "kind": "InvocationExpression",
                                                    "fullStart": 1241,
                                                    "fullEnd": 1295,
                                                    "start": 1241,
                                                    "end": 1294,
                                                    "fullWidth": 54,
                                                    "width": 53,
                                                    "expression": {
                                                        "kind": "MemberAccessExpression",
                                                        "fullStart": 1241,
                                                        "fullEnd": 1273,
                                                        "start": 1241,
                                                        "end": 1273,
                                                        "fullWidth": 32,
                                                        "width": 32,
                                                        "expression": {
                                                            "kind": "MemberAccessExpression",
                                                            "fullStart": 1241,
                                                            "fullEnd": 1268,
                                                            "start": 1241,
                                                            "end": 1268,
                                                            "fullWidth": 27,
                                                            "width": 27,
                                                            "expression": {
                                                                "kind": "MemberAccessExpression",
                                                                "fullStart": 1241,
                                                                "fullEnd": 1256,
                                                                "start": 1241,
                                                                "end": 1256,
                                                                "fullWidth": 15,
                                                                "width": 15,
                                                                "expression": {
                                                                    "kind": "IdentifierName",
                                                                    "fullStart": 1241,
                                                                    "fullEnd": 1246,
                                                                    "start": 1241,
                                                                    "end": 1246,
                                                                    "fullWidth": 5,
                                                                    "width": 5,
                                                                    "text": "Array",
                                                                    "value": "Array",
                                                                    "valueText": "Array"
                                                                },
                                                                "dotToken": {
                                                                    "kind": "DotToken",
                                                                    "fullStart": 1246,
                                                                    "fullEnd": 1247,
                                                                    "start": 1246,
                                                                    "end": 1247,
                                                                    "fullWidth": 1,
                                                                    "width": 1,
                                                                    "text": ".",
                                                                    "value": ".",
                                                                    "valueText": "."
                                                                },
                                                                "name": {
                                                                    "kind": "IdentifierName",
                                                                    "fullStart": 1247,
                                                                    "fullEnd": 1256,
                                                                    "start": 1247,
                                                                    "end": 1256,
                                                                    "fullWidth": 9,
                                                                    "width": 9,
                                                                    "text": "prototype",
                                                                    "value": "prototype",
                                                                    "valueText": "prototype"
                                                                }
                                                            },
                                                            "dotToken": {
                                                                "kind": "DotToken",
                                                                "fullStart": 1256,
                                                                "fullEnd": 1257,
                                                                "start": 1256,
                                                                "end": 1257,
                                                                "fullWidth": 1,
                                                                "width": 1,
                                                                "text": ".",
                                                                "value": ".",
                                                                "valueText": "."
                                                            },
                                                            "name": {
                                                                "kind": "IdentifierName",
                                                                "fullStart": 1257,
                                                                "fullEnd": 1268,
                                                                "start": 1257,
                                                                "end": 1268,
                                                                "fullWidth": 11,
                                                                "width": 11,
                                                                "text": "reduceRight",
                                                                "value": "reduceRight",
                                                                "valueText": "reduceRight"
                                                            }
                                                        },
                                                        "dotToken": {
                                                            "kind": "DotToken",
                                                            "fullStart": 1268,
                                                            "fullEnd": 1269,
                                                            "start": 1268,
                                                            "end": 1269,
                                                            "fullWidth": 1,
                                                            "width": 1,
                                                            "text": ".",
                                                            "value": ".",
                                                            "valueText": "."
                                                        },
                                                        "name": {
                                                            "kind": "IdentifierName",
                                                            "fullStart": 1269,
                                                            "fullEnd": 1273,
                                                            "start": 1269,
                                                            "end": 1273,
                                                            "fullWidth": 4,
                                                            "width": 4,
                                                            "text": "call",
                                                            "value": "call",
                                                            "valueText": "call"
                                                        }
                                                    },
                                                    "argumentList": {
                                                        "kind": "ArgumentList",
                                                        "fullStart": 1273,
                                                        "fullEnd": 1295,
                                                        "start": 1273,
                                                        "end": 1294,
                                                        "fullWidth": 22,
                                                        "width": 21,
                                                        "openParenToken": {
                                                            "kind": "OpenParenToken",
                                                            "fullStart": 1273,
                                                            "fullEnd": 1274,
                                                            "start": 1273,
                                                            "end": 1274,
                                                            "fullWidth": 1,
                                                            "width": 1,
                                                            "text": "(",
                                                            "value": "(",
                                                            "valueText": "("
                                                        },
                                                        "arguments": [
                                                            {
                                                                "kind": "IdentifierName",
                                                                "fullStart": 1274,
                                                                "fullEnd": 1277,
                                                                "start": 1274,
                                                                "end": 1277,
                                                                "fullWidth": 3,
                                                                "width": 3,
                                                                "text": "obj",
                                                                "value": "obj",
                                                                "valueText": "obj"
                                                            },
                                                            {
                                                                "kind": "CommaToken",
                                                                "fullStart": 1277,
                                                                "fullEnd": 1279,
                                                                "start": 1277,
                                                                "end": 1278,
                                                                "fullWidth": 2,
                                                                "width": 1,
                                                                "text": ",",
                                                                "value": ",",
                                                                "valueText": ",",
                                                                "hasTrailingTrivia": true,
                                                                "trailingTrivia": [
                                                                    {
                                                                        "kind": "WhitespaceTrivia",
                                                                        "text": " "
                                                                    }
                                                                ]
                                                            },
                                                            {
                                                                "kind": "IdentifierName",
                                                                "fullStart": 1279,
                                                                "fullEnd": 1289,
                                                                "start": 1279,
                                                                "end": 1289,
                                                                "fullWidth": 10,
                                                                "width": 10,
                                                                "text": "callbackfn",
                                                                "value": "callbackfn",
                                                                "valueText": "callbackfn"
                                                            },
                                                            {
                                                                "kind": "CommaToken",
                                                                "fullStart": 1289,
                                                                "fullEnd": 1291,
                                                                "start": 1289,
                                                                "end": 1290,
                                                                "fullWidth": 2,
                                                                "width": 1,
                                                                "text": ",",
                                                                "value": ",",
                                                                "valueText": ",",
                                                                "hasTrailingTrivia": true,
                                                                "trailingTrivia": [
                                                                    {
                                                                        "kind": "WhitespaceTrivia",
                                                                        "text": " "
                                                                    }
                                                                ]
                                                            },
                                                            {
                                                                "kind": "NumericLiteral",
                                                                "fullStart": 1291,
                                                                "fullEnd": 1293,
                                                                "start": 1291,
                                                                "end": 1293,
                                                                "fullWidth": 2,
                                                                "width": 2,
                                                                "text": "11",
                                                                "value": 11,
                                                                "valueText": "11"
                                                            }
                                                        ],
                                                        "closeParenToken": {
                                                            "kind": "CloseParenToken",
                                                            "fullStart": 1293,
                                                            "fullEnd": 1295,
                                                            "start": 1293,
                                                            "end": 1294,
                                                            "fullWidth": 2,
                                                            "width": 1,
                                                            "text": ")",
                                                            "value": ")",
                                                            "valueText": ")",
                                                            "hasTrailingTrivia": true,
                                                            "trailingTrivia": [
                                                                {
                                                                    "kind": "WhitespaceTrivia",
                                                                    "text": " "
                                                                }
                                                            ]
                                                        }
                                                    }
                                                },
                                                "operatorToken": {
                                                    "kind": "EqualsEqualsEqualsToken",
                                                    "fullStart": 1295,
                                                    "fullEnd": 1299,
                                                    "start": 1295,
                                                    "end": 1298,
                                                    "fullWidth": 4,
                                                    "width": 3,
                                                    "text": "===",
                                                    "value": "===",
                                                    "valueText": "===",
                                                    "hasTrailingTrivia": true,
                                                    "trailingTrivia": [
                                                        {
                                                            "kind": "WhitespaceTrivia",
                                                            "text": " "
                                                        }
                                                    ]
                                                },
                                                "right": {
                                                    "kind": "NumericLiteral",
                                                    "fullStart": 1299,
                                                    "fullEnd": 1302,
                                                    "start": 1299,
                                                    "end": 1301,
                                                    "fullWidth": 3,
                                                    "width": 2,
                                                    "text": "11",
                                                    "value": 11,
                                                    "valueText": "11",
                                                    "hasTrailingTrivia": true,
                                                    "trailingTrivia": [
                                                        {
                                                            "kind": "WhitespaceTrivia",
                                                            "text": " "
                                                        }
                                                    ]
                                                }
                                            },
                                            "operatorToken": {
                                                "kind": "AmpersandAmpersandToken",
                                                "fullStart": 1302,
                                                "fullEnd": 1305,
                                                "start": 1302,
                                                "end": 1304,
                                                "fullWidth": 3,
                                                "width": 2,
                                                "text": "&&",
                                                "value": "&&",
                                                "valueText": "&&",
                                                "hasTrailingTrivia": true,
                                                "trailingTrivia": [
                                                    {
                                                        "kind": "WhitespaceTrivia",
                                                        "text": " "
                                                    }
                                                ]
                                            },
                                            "right": {
                                                "kind": "LogicalNotExpression",
                                                "fullStart": 1305,
                                                "fullEnd": 1314,
                                                "start": 1305,
                                                "end": 1314,
                                                "fullWidth": 9,
                                                "width": 9,
                                                "operatorToken": {
                                                    "kind": "ExclamationToken",
                                                    "fullStart": 1305,
                                                    "fullEnd": 1306,
                                                    "start": 1305,
                                                    "end": 1306,
                                                    "fullWidth": 1,
                                                    "width": 1,
                                                    "text": "!",
                                                    "value": "!",
                                                    "valueText": "!"
                                                },
                                                "operand": {
                                                    "kind": "IdentifierName",
                                                    "fullStart": 1306,
                                                    "fullEnd": 1314,
                                                    "start": 1306,
                                                    "end": 1314,
                                                    "fullWidth": 8,
                                                    "width": 8,
                                                    "text": "accessed",
                                                    "value": "accessed",
                                                    "valueText": "accessed"
                                                }
                                            }
                                        },
                                        "semicolonToken": {
                                            "kind": "SemicolonToken",
                                            "fullStart": 1314,
                                            "fullEnd": 1317,
                                            "start": 1314,
                                            "end": 1315,
                                            "fullWidth": 3,
                                            "width": 1,
                                            "text": ";",
                                            "value": ";",
                                            "valueText": ";",
                                            "hasTrailingTrivia": true,
                                            "hasTrailingNewLine": true,
                                            "trailingTrivia": [
                                                {
                                                    "kind": "NewLineTrivia",
                                                    "text": "\r\n"
                                                }
                                            ]
                                        }
                                    }
                                ],
                                "closeBraceToken": {
                                    "kind": "CloseBraceToken",
                                    "fullStart": 1317,
                                    "fullEnd": 1327,
                                    "start": 1325,
                                    "end": 1326,
                                    "fullWidth": 10,
                                    "width": 1,
                                    "text": "}",
                                    "value": "}",
                                    "valueText": "}",
                                    "hasLeadingTrivia": true,
                                    "hasTrailingTrivia": true,
                                    "leadingTrivia": [
                                        {
                                            "kind": "WhitespaceTrivia",
                                            "text": "        "
                                        }
                                    ],
                                    "trailingTrivia": [
                                        {
                                            "kind": "WhitespaceTrivia",
                                            "text": " "
                                        }
                                    ]
                                }
                            },
                            "finallyClause": {
                                "kind": "FinallyClause",
                                "fullStart": 1327,
                                "fullEnd": 1394,
                                "start": 1327,
                                "end": 1392,
                                "fullWidth": 67,
                                "width": 65,
                                "finallyKeyword": {
                                    "kind": "FinallyKeyword",
                                    "fullStart": 1327,
                                    "fullEnd": 1335,
                                    "start": 1327,
                                    "end": 1334,
                                    "fullWidth": 8,
                                    "width": 7,
                                    "text": "finally",
                                    "value": "finally",
                                    "valueText": "finally",
                                    "hasTrailingTrivia": true,
                                    "trailingTrivia": [
                                        {
                                            "kind": "WhitespaceTrivia",
                                            "text": " "
                                        }
                                    ]
                                },
                                "block": {
                                    "kind": "Block",
                                    "fullStart": 1335,
                                    "fullEnd": 1394,
                                    "start": 1335,
                                    "end": 1392,
                                    "fullWidth": 59,
                                    "width": 57,
                                    "openBraceToken": {
                                        "kind": "OpenBraceToken",
                                        "fullStart": 1335,
                                        "fullEnd": 1338,
                                        "start": 1335,
                                        "end": 1336,
                                        "fullWidth": 3,
                                        "width": 1,
                                        "text": "{",
                                        "value": "{",
                                        "valueText": "{",
                                        "hasTrailingTrivia": true,
                                        "hasTrailingNewLine": true,
                                        "trailingTrivia": [
                                            {
                                                "kind": "NewLineTrivia",
                                                "text": "\r\n"
                                            }
                                        ]
                                    },
                                    "statements": [
                                        {
                                            "kind": "ExpressionStatement",
                                            "fullStart": 1338,
                                            "fullEnd": 1383,
                                            "start": 1350,
                                            "end": 1381,
                                            "fullWidth": 45,
                                            "width": 31,
                                            "expression": {
                                                "kind": "DeleteExpression",
                                                "fullStart": 1338,
                                                "fullEnd": 1380,
                                                "start": 1350,
                                                "end": 1380,
                                                "fullWidth": 42,
                                                "width": 30,
                                                "deleteKeyword": {
                                                    "kind": "DeleteKeyword",
                                                    "fullStart": 1338,
                                                    "fullEnd": 1357,
                                                    "start": 1350,
                                                    "end": 1356,
                                                    "fullWidth": 19,
                                                    "width": 6,
                                                    "text": "delete",
                                                    "value": "delete",
                                                    "valueText": "delete",
                                                    "hasLeadingTrivia": true,
                                                    "hasTrailingTrivia": true,
                                                    "leadingTrivia": [
                                                        {
                                                            "kind": "WhitespaceTrivia",
                                                            "text": "            "
                                                        }
                                                    ],
                                                    "trailingTrivia": [
                                                        {
                                                            "kind": "WhitespaceTrivia",
                                                            "text": " "
                                                        }
                                                    ]
                                                },
                                                "expression": {
                                                    "kind": "MemberAccessExpression",
                                                    "fullStart": 1357,
                                                    "fullEnd": 1380,
                                                    "start": 1357,
                                                    "end": 1380,
                                                    "fullWidth": 23,
                                                    "width": 23,
                                                    "expression": {
                                                        "kind": "MemberAccessExpression",
                                                        "fullStart": 1357,
                                                        "fullEnd": 1373,
                                                        "start": 1357,
                                                        "end": 1373,
                                                        "fullWidth": 16,
                                                        "width": 16,
                                                        "expression": {
                                                            "kind": "IdentifierName",
                                                            "fullStart": 1357,
                                                            "fullEnd": 1363,
                                                            "start": 1357,
                                                            "end": 1363,
                                                            "fullWidth": 6,
                                                            "width": 6,
                                                            "text": "Object",
                                                            "value": "Object",
                                                            "valueText": "Object"
                                                        },
                                                        "dotToken": {
                                                            "kind": "DotToken",
                                                            "fullStart": 1363,
                                                            "fullEnd": 1364,
                                                            "start": 1363,
                                                            "end": 1364,
                                                            "fullWidth": 1,
                                                            "width": 1,
                                                            "text": ".",
                                                            "value": ".",
                                                            "valueText": "."
                                                        },
                                                        "name": {
                                                            "kind": "IdentifierName",
                                                            "fullStart": 1364,
                                                            "fullEnd": 1373,
                                                            "start": 1364,
                                                            "end": 1373,
                                                            "fullWidth": 9,
                                                            "width": 9,
                                                            "text": "prototype",
                                                            "value": "prototype",
                                                            "valueText": "prototype"
                                                        }
                                                    },
                                                    "dotToken": {
                                                        "kind": "DotToken",
                                                        "fullStart": 1373,
                                                        "fullEnd": 1374,
                                                        "start": 1373,
                                                        "end": 1374,
                                                        "fullWidth": 1,
                                                        "width": 1,
                                                        "text": ".",
                                                        "value": ".",
                                                        "valueText": "."
                                                    },
                                                    "name": {
                                                        "kind": "IdentifierName",
                                                        "fullStart": 1374,
                                                        "fullEnd": 1380,
                                                        "start": 1374,
                                                        "end": 1380,
                                                        "fullWidth": 6,
                                                        "width": 6,
                                                        "text": "length",
                                                        "value": "length",
                                                        "valueText": "length"
                                                    }
                                                }
                                            },
                                            "semicolonToken": {
                                                "kind": "SemicolonToken",
                                                "fullStart": 1380,
                                                "fullEnd": 1383,
                                                "start": 1380,
                                                "end": 1381,
                                                "fullWidth": 3,
                                                "width": 1,
                                                "text": ";",
                                                "value": ";",
                                                "valueText": ";",
                                                "hasTrailingTrivia": true,
                                                "hasTrailingNewLine": true,
                                                "trailingTrivia": [
                                                    {
                                                        "kind": "NewLineTrivia",
                                                        "text": "\r\n"
                                                    }
                                                ]
                                            }
                                        }
                                    ],
                                    "closeBraceToken": {
                                        "kind": "CloseBraceToken",
                                        "fullStart": 1383,
                                        "fullEnd": 1394,
                                        "start": 1391,
                                        "end": 1392,
                                        "fullWidth": 11,
                                        "width": 1,
                                        "text": "}",
                                        "value": "}",
                                        "valueText": "}",
                                        "hasLeadingTrivia": true,
                                        "hasTrailingTrivia": true,
                                        "hasTrailingNewLine": true,
                                        "leadingTrivia": [
                                            {
                                                "kind": "WhitespaceTrivia",
                                                "text": "        "
                                            }
                                        ],
                                        "trailingTrivia": [
                                            {
                                                "kind": "NewLineTrivia",
                                                "text": "\r\n"
                                            }
                                        ]
                                    }
                                }
                            }
                        }
                    ],
                    "closeBraceToken": {
                        "kind": "CloseBraceToken",
                        "fullStart": 1394,
                        "fullEnd": 1401,
                        "start": 1398,
                        "end": 1399,
                        "fullWidth": 7,
                        "width": 1,
                        "text": "}",
                        "value": "}",
                        "valueText": "}",
                        "hasLeadingTrivia": true,
                        "hasTrailingTrivia": true,
                        "hasTrailingNewLine": true,
                        "leadingTrivia": [
                            {
                                "kind": "WhitespaceTrivia",
                                "text": "    "
                            }
                        ],
                        "trailingTrivia": [
                            {
                                "kind": "NewLineTrivia",
                                "text": "\r\n"
                            }
                        ]
                    }
                }
            },
            {
                "kind": "ExpressionStatement",
                "fullStart": 1401,
                "fullEnd": 1425,
                "start": 1401,
                "end": 1423,
                "fullWidth": 24,
                "width": 22,
                "expression": {
                    "kind": "InvocationExpression",
                    "fullStart": 1401,
                    "fullEnd": 1422,
                    "start": 1401,
                    "end": 1422,
                    "fullWidth": 21,
                    "width": 21,
                    "expression": {
                        "kind": "IdentifierName",
                        "fullStart": 1401,
                        "fullEnd": 1412,
                        "start": 1401,
                        "end": 1412,
                        "fullWidth": 11,
                        "width": 11,
                        "text": "runTestCase",
                        "value": "runTestCase",
                        "valueText": "runTestCase"
                    },
                    "argumentList": {
                        "kind": "ArgumentList",
                        "fullStart": 1412,
                        "fullEnd": 1422,
                        "start": 1412,
                        "end": 1422,
                        "fullWidth": 10,
                        "width": 10,
                        "openParenToken": {
                            "kind": "OpenParenToken",
                            "fullStart": 1412,
                            "fullEnd": 1413,
                            "start": 1412,
                            "end": 1413,
                            "fullWidth": 1,
                            "width": 1,
                            "text": "(",
                            "value": "(",
                            "valueText": "("
                        },
                        "arguments": [
                            {
                                "kind": "IdentifierName",
                                "fullStart": 1413,
                                "fullEnd": 1421,
                                "start": 1413,
                                "end": 1421,
                                "fullWidth": 8,
                                "width": 8,
                                "text": "testcase",
                                "value": "testcase",
                                "valueText": "testcase"
                            }
                        ],
                        "closeParenToken": {
                            "kind": "CloseParenToken",
                            "fullStart": 1421,
                            "fullEnd": 1422,
                            "start": 1421,
                            "end": 1422,
                            "fullWidth": 1,
                            "width": 1,
                            "text": ")",
                            "value": ")",
                            "valueText": ")"
                        }
                    }
                },
                "semicolonToken": {
                    "kind": "SemicolonToken",
                    "fullStart": 1422,
                    "fullEnd": 1425,
                    "start": 1422,
                    "end": 1423,
                    "fullWidth": 3,
                    "width": 1,
                    "text": ";",
                    "value": ";",
                    "valueText": ";",
                    "hasTrailingTrivia": true,
                    "hasTrailingNewLine": true,
                    "trailingTrivia": [
                        {
                            "kind": "NewLineTrivia",
                            "text": "\r\n"
                        }
                    ]
                }
            }
        ],
        "endOfFileToken": {
            "kind": "EndOfFileToken",
            "fullStart": 1425,
            "fullEnd": 1425,
            "start": 1425,
            "end": 1425,
            "fullWidth": 0,
            "width": 0,
            "text": ""
        }
    },
    "lineMap": {
        "lineStarts": [
            0,
            67,
            152,
            232,
            308,
            380,
            385,
            440,
            590,
            595,
            597,
            599,
            622,
            624,
            655,
            657,
            715,
            745,
            800,
            811,
            813,
            828,
            893,
            929,
            960,
            980,
            1016,
            1033,
            1035,
            1076,
            1128,
            1167,
            1203,
            1220,
            1222,
            1317,
            1338,
            1383,
            1394,
            1401,
            1425
        ],
        "length": 1425
    }
}<|MERGE_RESOLUTION|>--- conflicted
+++ resolved
@@ -252,12 +252,8 @@
                                         "start": 636,
                                         "end": 652,
                                         "fullWidth": 16,
-<<<<<<< HEAD
                                         "width": 16,
-                                        "identifier": {
-=======
                                         "propertyName": {
->>>>>>> 85e84683
                                             "kind": "IdentifierName",
                                             "fullStart": 636,
                                             "fullEnd": 645,
@@ -1647,12 +1643,8 @@
                                                     "start": 1051,
                                                     "end": 1073,
                                                     "fullWidth": 22,
-<<<<<<< HEAD
                                                     "width": 22,
-                                                    "identifier": {
-=======
                                                     "propertyName": {
->>>>>>> 85e84683
                                                         "kind": "IdentifierName",
                                                         "fullStart": 1051,
                                                         "fullEnd": 1055,
