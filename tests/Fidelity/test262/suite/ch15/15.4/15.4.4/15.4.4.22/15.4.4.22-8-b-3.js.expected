--- conflicted
+++ resolved
@@ -252,12 +252,8 @@
                                         "start": 581,
                                         "end": 591,
                                         "fullWidth": 10,
-<<<<<<< HEAD
                                         "width": 10,
-                                        "identifier": {
-=======
                                         "propertyName": {
->>>>>>> 85e84683
                                             "kind": "IdentifierName",
                                             "fullStart": 581,
                                             "fullEnd": 588,
@@ -391,12 +387,8 @@
                                         "start": 606,
                                         "end": 624,
                                         "fullWidth": 18,
-<<<<<<< HEAD
                                         "width": 18,
-                                        "identifier": {
-=======
                                         "propertyName": {
->>>>>>> 85e84683
                                             "kind": "IdentifierName",
                                             "fullStart": 606,
                                             "fullEnd": 617,
@@ -530,12 +522,8 @@
                                         "start": 639,
                                         "end": 654,
                                         "fullWidth": 15,
-<<<<<<< HEAD
                                         "width": 15,
-                                        "identifier": {
-=======
                                         "propertyName": {
->>>>>>> 85e84683
                                             "kind": "IdentifierName",
                                             "fullStart": 639,
                                             "fullEnd": 651,
@@ -669,12 +657,8 @@
                                         "start": 669,
                                         "end": 685,
                                         "fullWidth": 16,
-<<<<<<< HEAD
                                         "width": 16,
-                                        "identifier": {
-=======
                                         "propertyName": {
->>>>>>> 85e84683
                                             "kind": "IdentifierName",
                                             "fullStart": 669,
                                             "fullEnd": 682,
