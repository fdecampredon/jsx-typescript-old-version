--- conflicted
+++ resolved
@@ -252,12 +252,8 @@
                                         "start": 613,
                                         "end": 631,
                                         "fullWidth": 18,
-<<<<<<< HEAD
                                         "width": 18,
-                                        "identifier": {
-=======
                                         "propertyName": {
->>>>>>> 85e84683
                                             "kind": "IdentifierName",
                                             "fullStart": 613,
                                             "fullEnd": 624,
@@ -1056,12 +1052,8 @@
                                         "start": 809,
                                         "end": 840,
                                         "fullWidth": 31,
-<<<<<<< HEAD
                                         "width": 31,
-                                        "identifier": {
-=======
                                         "propertyName": {
->>>>>>> 85e84683
                                             "kind": "IdentifierName",
                                             "fullStart": 809,
                                             "fullEnd": 813,
