--- conflicted
+++ resolved
@@ -250,12 +250,8 @@
                                         "start": 576,
                                         "end": 592,
                                         "fullWidth": 16,
-<<<<<<< HEAD
                                         "width": 16,
-                                        "identifier": {
-=======
                                         "propertyName": {
->>>>>>> 85e84683
                                             "kind": "IdentifierName",
                                             "fullStart": 576,
                                             "fullEnd": 585,
@@ -796,12 +792,8 @@
                                         "start": 710,
                                         "end": 780,
                                         "fullWidth": 70,
-<<<<<<< HEAD
                                         "width": 70,
-                                        "identifier": {
-=======
                                         "propertyName": {
->>>>>>> 85e84683
                                             "kind": "IdentifierName",
                                             "fullStart": 710,
                                             "fullEnd": 714,
