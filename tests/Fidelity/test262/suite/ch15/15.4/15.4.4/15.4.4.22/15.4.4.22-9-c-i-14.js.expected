--- conflicted
+++ resolved
@@ -252,12 +252,8 @@
                                         "start": 645,
                                         "end": 663,
                                         "fullWidth": 18,
-<<<<<<< HEAD
                                         "width": 18,
-                                        "identifier": {
-=======
                                         "propertyName": {
->>>>>>> 85e84683
                                             "kind": "IdentifierName",
                                             "fullStart": 645,
                                             "fullEnd": 656,
