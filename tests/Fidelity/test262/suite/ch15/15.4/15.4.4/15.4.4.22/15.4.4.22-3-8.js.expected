--- conflicted
+++ resolved
@@ -422,11 +422,8 @@
                                             "start": 631,
                                             "end": 638,
                                             "fullWidth": 7,
-<<<<<<< HEAD
                                             "width": 7,
-=======
                                             "modifiers": [],
->>>>>>> e3c38734
                                             "identifier": {
                                                 "kind": "IdentifierName",
                                                 "fullStart": 631,
@@ -466,11 +463,8 @@
                                             "start": 640,
                                             "end": 646,
                                             "fullWidth": 6,
-<<<<<<< HEAD
                                             "width": 6,
-=======
                                             "modifiers": [],
->>>>>>> e3c38734
                                             "identifier": {
                                                 "kind": "IdentifierName",
                                                 "fullStart": 640,
@@ -510,11 +504,8 @@
                                             "start": 648,
                                             "end": 651,
                                             "fullWidth": 3,
-<<<<<<< HEAD
                                             "width": 3,
-=======
                                             "modifiers": [],
->>>>>>> e3c38734
                                             "identifier": {
                                                 "kind": "IdentifierName",
                                                 "fullStart": 648,
@@ -554,11 +545,8 @@
                                             "start": 653,
                                             "end": 656,
                                             "fullWidth": 3,
-<<<<<<< HEAD
                                             "width": 3,
-=======
                                             "modifiers": [],
->>>>>>> e3c38734
                                             "identifier": {
                                                 "kind": "IdentifierName",
                                                 "fullStart": 653,
