--- conflicted
+++ resolved
@@ -247,12 +247,8 @@
                                         "start": 600,
                                         "end": 610,
                                         "fullWidth": 10,
-<<<<<<< HEAD
                                         "width": 10,
-                                        "identifier": {
-=======
                                         "propertyName": {
->>>>>>> 85e84683
                                             "kind": "IdentifierName",
                                             "fullStart": 600,
                                             "fullEnd": 607,
@@ -876,12 +872,8 @@
                                         "start": 757,
                                         "end": 775,
                                         "fullWidth": 18,
-<<<<<<< HEAD
                                         "width": 18,
-                                        "identifier": {
-=======
                                         "propertyName": {
->>>>>>> 85e84683
                                             "kind": "IdentifierName",
                                             "fullStart": 757,
                                             "fullEnd": 761,
@@ -1847,12 +1839,8 @@
                                         "start": 989,
                                         "end": 1025,
                                         "fullWidth": 36,
-<<<<<<< HEAD
                                         "width": 36,
-                                        "identifier": {
-=======
                                         "propertyName": {
->>>>>>> 85e84683
                                             "kind": "IdentifierName",
                                             "fullStart": 989,
                                             "fullEnd": 996,
