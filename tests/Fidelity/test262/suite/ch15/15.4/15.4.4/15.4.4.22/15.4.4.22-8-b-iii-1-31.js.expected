--- conflicted
+++ resolved
@@ -247,12 +247,8 @@
                                         "start": 634,
                                         "end": 652,
                                         "fullWidth": 18,
-<<<<<<< HEAD
                                         "width": 18,
-                                        "identifier": {
-=======
                                         "propertyName": {
->>>>>>> 85e84683
                                             "kind": "IdentifierName",
                                             "fullStart": 634,
                                             "fullEnd": 645,
@@ -1145,12 +1141,8 @@
                                         "start": 846,
                                         "end": 871,
                                         "fullWidth": 25,
-<<<<<<< HEAD
                                         "width": 25,
-                                        "identifier": {
-=======
                                         "propertyName": {
->>>>>>> 85e84683
                                             "kind": "IdentifierName",
                                             "fullStart": 846,
                                             "fullEnd": 850,
@@ -1444,12 +1436,8 @@
                                         "start": 886,
                                         "end": 908,
                                         "fullWidth": 22,
-<<<<<<< HEAD
                                         "width": 22,
-                                        "identifier": {
-=======
                                         "propertyName": {
->>>>>>> 85e84683
                                             "kind": "IdentifierName",
                                             "fullStart": 886,
                                             "fullEnd": 901,
