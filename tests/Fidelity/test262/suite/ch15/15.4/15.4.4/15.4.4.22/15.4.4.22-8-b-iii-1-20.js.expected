--- conflicted
+++ resolved
@@ -252,12 +252,8 @@
                                         "start": 671,
                                         "end": 689,
                                         "fullWidth": 18,
-<<<<<<< HEAD
                                         "width": 18,
-                                        "identifier": {
-=======
                                         "propertyName": {
->>>>>>> 85e84683
                                             "kind": "IdentifierName",
                                             "fullStart": 671,
                                             "fullEnd": 682,
@@ -1322,12 +1318,8 @@
                                                     "start": 940,
                                                     "end": 952,
                                                     "fullWidth": 12,
-<<<<<<< HEAD
                                                     "width": 12,
-                                                    "identifier": {
-=======
                                                     "propertyName": {
->>>>>>> 85e84683
                                                         "kind": "IdentifierName",
                                                         "fullStart": 940,
                                                         "fullEnd": 944,
