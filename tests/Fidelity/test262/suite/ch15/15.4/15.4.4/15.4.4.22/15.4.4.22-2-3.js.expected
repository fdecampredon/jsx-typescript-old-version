--- conflicted
+++ resolved
@@ -250,12 +250,8 @@
                                         "start": 635,
                                         "end": 650,
                                         "fullWidth": 15,
-<<<<<<< HEAD
                                         "width": 15,
-                                        "identifier": {
-=======
                                         "propertyName": {
->>>>>>> 85e84683
                                             "kind": "IdentifierName",
                                             "fullStart": 635,
                                             "fullEnd": 644,
@@ -943,12 +939,8 @@
                                         "start": 806,
                                         "end": 827,
                                         "fullWidth": 21,
-<<<<<<< HEAD
                                         "width": 21,
-                                        "identifier": {
-=======
                                         "propertyName": {
->>>>>>> 85e84683
                                             "kind": "IdentifierName",
                                             "fullStart": 806,
                                             "fullEnd": 812,
@@ -1176,12 +1168,8 @@
                                         "start": 844,
                                         "end": 865,
                                         "fullWidth": 21,
-<<<<<<< HEAD
                                         "width": 21,
-                                        "identifier": {
-=======
                                         "propertyName": {
->>>>>>> 85e84683
                                             "kind": "IdentifierName",
                                             "fullStart": 844,
                                             "fullEnd": 848,
@@ -1555,12 +1543,8 @@
                                         "start": 914,
                                         "end": 931,
                                         "fullWidth": 17,
-<<<<<<< HEAD
                                         "width": 17,
-                                        "identifier": {
-=======
                                         "propertyName": {
->>>>>>> 85e84683
                                             "kind": "IdentifierName",
                                             "fullStart": 914,
                                             "fullEnd": 920,
