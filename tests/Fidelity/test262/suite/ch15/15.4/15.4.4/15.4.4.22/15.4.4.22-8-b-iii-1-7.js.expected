{
    "isDeclaration": false,
    "languageVersion": "EcmaScript5",
    "parseOptions": {
        "allowAutomaticSemicolonInsertion": true
    },
    "sourceUnit": {
        "kind": "SourceUnit",
        "fullStart": 0,
        "fullEnd": 1078,
        "start": 578,
        "end": 1078,
        "fullWidth": 1078,
        "width": 500,
        "isIncrementallyUnusable": true,
        "moduleElements": [
            {
                "kind": "FunctionDeclaration",
                "fullStart": 0,
                "fullEnd": 1054,
                "start": 578,
                "end": 1052,
                "fullWidth": 1054,
                "width": 474,
                "modifiers": [],
                "functionKeyword": {
                    "kind": "FunctionKeyword",
                    "fullStart": 0,
                    "fullEnd": 587,
                    "start": 578,
                    "end": 586,
                    "fullWidth": 587,
                    "width": 8,
                    "text": "function",
                    "value": "function",
                    "valueText": "function",
                    "hasLeadingTrivia": true,
                    "hasLeadingComment": true,
                    "hasLeadingNewLine": true,
                    "hasTrailingTrivia": true,
                    "leadingTrivia": [
                        {
                            "kind": "SingleLineCommentTrivia",
                            "text": "/// Copyright (c) 2012 Ecma International.  All rights reserved. "
                        },
                        {
                            "kind": "NewLineTrivia",
                            "text": "\r\n"
                        },
                        {
                            "kind": "SingleLineCommentTrivia",
                            "text": "/// Ecma International makes this code available under the terms and conditions set"
                        },
                        {
                            "kind": "NewLineTrivia",
                            "text": "\r\n"
                        },
                        {
                            "kind": "SingleLineCommentTrivia",
                            "text": "/// forth on http://hg.ecmascript.org/tests/test262/raw-file/tip/LICENSE (the "
                        },
                        {
                            "kind": "NewLineTrivia",
                            "text": "\r\n"
                        },
                        {
                            "kind": "SingleLineCommentTrivia",
                            "text": "/// \"Use Terms\").   Any redistribution of this code must retain the above "
                        },
                        {
                            "kind": "NewLineTrivia",
                            "text": "\r\n"
                        },
                        {
                            "kind": "SingleLineCommentTrivia",
                            "text": "/// copyright and this notice and otherwise comply with the Use Terms."
                        },
                        {
                            "kind": "NewLineTrivia",
                            "text": "\r\n"
                        },
                        {
                            "kind": "MultiLineCommentTrivia",
                            "text": "/**\r\n * @path ch15/15.4/15.4.4/15.4.4.22/15.4.4.22-8-b-iii-1-7.js\r\n * @description Array.prototype.reduceRight - element to be retrieved is inherited data property on an Array-like object\r\n */"
                        },
                        {
                            "kind": "NewLineTrivia",
                            "text": "\r\n"
                        },
                        {
                            "kind": "NewLineTrivia",
                            "text": "\r\n"
                        },
                        {
                            "kind": "NewLineTrivia",
                            "text": "\r\n"
                        }
                    ],
                    "trailingTrivia": [
                        {
                            "kind": "WhitespaceTrivia",
                            "text": " "
                        }
                    ]
                },
                "identifier": {
                    "kind": "IdentifierName",
                    "fullStart": 587,
                    "fullEnd": 595,
                    "start": 587,
                    "end": 595,
                    "fullWidth": 8,
                    "width": 8,
                    "text": "testcase",
                    "value": "testcase",
                    "valueText": "testcase"
                },
                "callSignature": {
                    "kind": "CallSignature",
                    "fullStart": 595,
                    "fullEnd": 598,
                    "start": 595,
                    "end": 597,
                    "fullWidth": 3,
                    "width": 2,
                    "parameterList": {
                        "kind": "ParameterList",
                        "fullStart": 595,
                        "fullEnd": 598,
                        "start": 595,
                        "end": 597,
                        "fullWidth": 3,
                        "width": 2,
                        "openParenToken": {
                            "kind": "OpenParenToken",
                            "fullStart": 595,
                            "fullEnd": 596,
                            "start": 595,
                            "end": 596,
                            "fullWidth": 1,
                            "width": 1,
                            "text": "(",
                            "value": "(",
                            "valueText": "("
                        },
                        "parameters": [],
                        "closeParenToken": {
                            "kind": "CloseParenToken",
                            "fullStart": 596,
                            "fullEnd": 598,
                            "start": 596,
                            "end": 597,
                            "fullWidth": 2,
                            "width": 1,
                            "text": ")",
                            "value": ")",
                            "valueText": ")",
                            "hasTrailingTrivia": true,
                            "trailingTrivia": [
                                {
                                    "kind": "WhitespaceTrivia",
                                    "text": " "
                                }
                            ]
                        }
                    }
                },
                "block": {
                    "kind": "Block",
                    "fullStart": 598,
                    "fullEnd": 1054,
                    "start": 598,
                    "end": 1052,
                    "fullWidth": 456,
                    "width": 454,
                    "openBraceToken": {
                        "kind": "OpenBraceToken",
                        "fullStart": 598,
                        "fullEnd": 601,
                        "start": 598,
                        "end": 599,
                        "fullWidth": 3,
                        "width": 1,
                        "text": "{",
                        "value": "{",
                        "valueText": "{",
                        "hasTrailingTrivia": true,
                        "hasTrailingNewLine": true,
                        "trailingTrivia": [
                            {
                                "kind": "NewLineTrivia",
                                "text": "\r\n"
                            }
                        ]
                    },
                    "statements": [
                        {
                            "kind": "VariableStatement",
                            "fullStart": 601,
                            "fullEnd": 636,
                            "start": 611,
                            "end": 634,
                            "fullWidth": 35,
                            "width": 23,
                            "modifiers": [],
                            "variableDeclaration": {
                                "kind": "VariableDeclaration",
                                "fullStart": 601,
                                "fullEnd": 633,
                                "start": 611,
                                "end": 633,
                                "fullWidth": 32,
                                "width": 22,
                                "varKeyword": {
                                    "kind": "VarKeyword",
                                    "fullStart": 601,
                                    "fullEnd": 615,
                                    "start": 611,
                                    "end": 614,
                                    "fullWidth": 14,
                                    "width": 3,
                                    "text": "var",
                                    "value": "var",
                                    "valueText": "var",
                                    "hasLeadingTrivia": true,
                                    "hasLeadingNewLine": true,
                                    "hasTrailingTrivia": true,
                                    "leadingTrivia": [
                                        {
                                            "kind": "NewLineTrivia",
                                            "text": "\r\n"
                                        },
                                        {
                                            "kind": "WhitespaceTrivia",
                                            "text": "        "
                                        }
                                    ],
                                    "trailingTrivia": [
                                        {
                                            "kind": "WhitespaceTrivia",
                                            "text": " "
                                        }
                                    ]
                                },
                                "variableDeclarators": [
                                    {
                                        "kind": "VariableDeclarator",
                                        "fullStart": 615,
                                        "fullEnd": 633,
                                        "start": 615,
                                        "end": 633,
                                        "fullWidth": 18,
<<<<<<< HEAD
                                        "width": 18,
                                        "identifier": {
=======
                                        "propertyName": {
>>>>>>> 85e84683
                                            "kind": "IdentifierName",
                                            "fullStart": 615,
                                            "fullEnd": 626,
                                            "start": 615,
                                            "end": 625,
                                            "fullWidth": 11,
                                            "width": 10,
                                            "text": "testResult",
                                            "value": "testResult",
                                            "valueText": "testResult",
                                            "hasTrailingTrivia": true,
                                            "trailingTrivia": [
                                                {
                                                    "kind": "WhitespaceTrivia",
                                                    "text": " "
                                                }
                                            ]
                                        },
                                        "equalsValueClause": {
                                            "kind": "EqualsValueClause",
                                            "fullStart": 626,
                                            "fullEnd": 633,
                                            "start": 626,
                                            "end": 633,
                                            "fullWidth": 7,
                                            "width": 7,
                                            "equalsToken": {
                                                "kind": "EqualsToken",
                                                "fullStart": 626,
                                                "fullEnd": 628,
                                                "start": 626,
                                                "end": 627,
                                                "fullWidth": 2,
                                                "width": 1,
                                                "text": "=",
                                                "value": "=",
                                                "valueText": "=",
                                                "hasTrailingTrivia": true,
                                                "trailingTrivia": [
                                                    {
                                                        "kind": "WhitespaceTrivia",
                                                        "text": " "
                                                    }
                                                ]
                                            },
                                            "value": {
                                                "kind": "FalseKeyword",
                                                "fullStart": 628,
                                                "fullEnd": 633,
                                                "start": 628,
                                                "end": 633,
                                                "fullWidth": 5,
                                                "width": 5,
                                                "text": "false",
                                                "value": false,
                                                "valueText": "false"
                                            }
                                        }
                                    }
                                ]
                            },
                            "semicolonToken": {
                                "kind": "SemicolonToken",
                                "fullStart": 633,
                                "fullEnd": 636,
                                "start": 633,
                                "end": 634,
                                "fullWidth": 3,
                                "width": 1,
                                "text": ";",
                                "value": ";",
                                "valueText": ";",
                                "hasTrailingTrivia": true,
                                "hasTrailingNewLine": true,
                                "trailingTrivia": [
                                    {
                                        "kind": "NewLineTrivia",
                                        "text": "\r\n"
                                    }
                                ]
                            }
                        },
                        {
                            "kind": "FunctionDeclaration",
                            "fullStart": 636,
                            "fullEnd": 797,
                            "start": 644,
                            "end": 795,
                            "fullWidth": 161,
                            "width": 151,
                            "modifiers": [],
                            "functionKeyword": {
                                "kind": "FunctionKeyword",
                                "fullStart": 636,
                                "fullEnd": 653,
                                "start": 644,
                                "end": 652,
                                "fullWidth": 17,
                                "width": 8,
                                "text": "function",
                                "value": "function",
                                "valueText": "function",
                                "hasLeadingTrivia": true,
                                "hasTrailingTrivia": true,
                                "leadingTrivia": [
                                    {
                                        "kind": "WhitespaceTrivia",
                                        "text": "        "
                                    }
                                ],
                                "trailingTrivia": [
                                    {
                                        "kind": "WhitespaceTrivia",
                                        "text": " "
                                    }
                                ]
                            },
                            "identifier": {
                                "kind": "IdentifierName",
                                "fullStart": 653,
                                "fullEnd": 663,
                                "start": 653,
                                "end": 663,
                                "fullWidth": 10,
                                "width": 10,
                                "text": "callbackfn",
                                "value": "callbackfn",
                                "valueText": "callbackfn"
                            },
                            "callSignature": {
                                "kind": "CallSignature",
                                "fullStart": 663,
                                "fullEnd": 691,
                                "start": 663,
                                "end": 690,
                                "fullWidth": 28,
                                "width": 27,
                                "parameterList": {
                                    "kind": "ParameterList",
                                    "fullStart": 663,
                                    "fullEnd": 691,
                                    "start": 663,
                                    "end": 690,
                                    "fullWidth": 28,
                                    "width": 27,
                                    "openParenToken": {
                                        "kind": "OpenParenToken",
                                        "fullStart": 663,
                                        "fullEnd": 664,
                                        "start": 663,
                                        "end": 664,
                                        "fullWidth": 1,
                                        "width": 1,
                                        "text": "(",
                                        "value": "(",
                                        "valueText": "("
                                    },
                                    "parameters": [
                                        {
                                            "kind": "Parameter",
                                            "fullStart": 664,
                                            "fullEnd": 671,
                                            "start": 664,
                                            "end": 671,
                                            "fullWidth": 7,
                                            "width": 7,
                                            "modifiers": [],
                                            "identifier": {
                                                "kind": "IdentifierName",
                                                "fullStart": 664,
                                                "fullEnd": 671,
                                                "start": 664,
                                                "end": 671,
                                                "fullWidth": 7,
                                                "width": 7,
                                                "text": "prevVal",
                                                "value": "prevVal",
                                                "valueText": "prevVal"
                                            }
                                        },
                                        {
                                            "kind": "CommaToken",
                                            "fullStart": 671,
                                            "fullEnd": 673,
                                            "start": 671,
                                            "end": 672,
                                            "fullWidth": 2,
                                            "width": 1,
                                            "text": ",",
                                            "value": ",",
                                            "valueText": ",",
                                            "hasTrailingTrivia": true,
                                            "trailingTrivia": [
                                                {
                                                    "kind": "WhitespaceTrivia",
                                                    "text": " "
                                                }
                                            ]
                                        },
                                        {
                                            "kind": "Parameter",
                                            "fullStart": 673,
                                            "fullEnd": 679,
                                            "start": 673,
                                            "end": 679,
                                            "fullWidth": 6,
                                            "width": 6,
                                            "modifiers": [],
                                            "identifier": {
                                                "kind": "IdentifierName",
                                                "fullStart": 673,
                                                "fullEnd": 679,
                                                "start": 673,
                                                "end": 679,
                                                "fullWidth": 6,
                                                "width": 6,
                                                "text": "curVal",
                                                "value": "curVal",
                                                "valueText": "curVal"
                                            }
                                        },
                                        {
                                            "kind": "CommaToken",
                                            "fullStart": 679,
                                            "fullEnd": 681,
                                            "start": 679,
                                            "end": 680,
                                            "fullWidth": 2,
                                            "width": 1,
                                            "text": ",",
                                            "value": ",",
                                            "valueText": ",",
                                            "hasTrailingTrivia": true,
                                            "trailingTrivia": [
                                                {
                                                    "kind": "WhitespaceTrivia",
                                                    "text": " "
                                                }
                                            ]
                                        },
                                        {
                                            "kind": "Parameter",
                                            "fullStart": 681,
                                            "fullEnd": 684,
                                            "start": 681,
                                            "end": 684,
                                            "fullWidth": 3,
                                            "width": 3,
                                            "modifiers": [],
                                            "identifier": {
                                                "kind": "IdentifierName",
                                                "fullStart": 681,
                                                "fullEnd": 684,
                                                "start": 681,
                                                "end": 684,
                                                "fullWidth": 3,
                                                "width": 3,
                                                "text": "idx",
                                                "value": "idx",
                                                "valueText": "idx"
                                            }
                                        },
                                        {
                                            "kind": "CommaToken",
                                            "fullStart": 684,
                                            "fullEnd": 686,
                                            "start": 684,
                                            "end": 685,
                                            "fullWidth": 2,
                                            "width": 1,
                                            "text": ",",
                                            "value": ",",
                                            "valueText": ",",
                                            "hasTrailingTrivia": true,
                                            "trailingTrivia": [
                                                {
                                                    "kind": "WhitespaceTrivia",
                                                    "text": " "
                                                }
                                            ]
                                        },
                                        {
                                            "kind": "Parameter",
                                            "fullStart": 686,
                                            "fullEnd": 689,
                                            "start": 686,
                                            "end": 689,
                                            "fullWidth": 3,
                                            "width": 3,
                                            "modifiers": [],
                                            "identifier": {
                                                "kind": "IdentifierName",
                                                "fullStart": 686,
                                                "fullEnd": 689,
                                                "start": 686,
                                                "end": 689,
                                                "fullWidth": 3,
                                                "width": 3,
                                                "text": "obj",
                                                "value": "obj",
                                                "valueText": "obj"
                                            }
                                        }
                                    ],
                                    "closeParenToken": {
                                        "kind": "CloseParenToken",
                                        "fullStart": 689,
                                        "fullEnd": 691,
                                        "start": 689,
                                        "end": 690,
                                        "fullWidth": 2,
                                        "width": 1,
                                        "text": ")",
                                        "value": ")",
                                        "valueText": ")",
                                        "hasTrailingTrivia": true,
                                        "trailingTrivia": [
                                            {
                                                "kind": "WhitespaceTrivia",
                                                "text": " "
                                            }
                                        ]
                                    }
                                }
                            },
                            "block": {
                                "kind": "Block",
                                "fullStart": 691,
                                "fullEnd": 797,
                                "start": 691,
                                "end": 795,
                                "fullWidth": 106,
                                "width": 104,
                                "openBraceToken": {
                                    "kind": "OpenBraceToken",
                                    "fullStart": 691,
                                    "fullEnd": 694,
                                    "start": 691,
                                    "end": 692,
                                    "fullWidth": 3,
                                    "width": 1,
                                    "text": "{",
                                    "value": "{",
                                    "valueText": "{",
                                    "hasTrailingTrivia": true,
                                    "hasTrailingNewLine": true,
                                    "trailingTrivia": [
                                        {
                                            "kind": "NewLineTrivia",
                                            "text": "\r\n"
                                        }
                                    ]
                                },
                                "statements": [
                                    {
                                        "kind": "IfStatement",
                                        "fullStart": 694,
                                        "fullEnd": 786,
                                        "start": 706,
                                        "end": 784,
                                        "fullWidth": 92,
                                        "width": 78,
                                        "ifKeyword": {
                                            "kind": "IfKeyword",
                                            "fullStart": 694,
                                            "fullEnd": 709,
                                            "start": 706,
                                            "end": 708,
                                            "fullWidth": 15,
                                            "width": 2,
                                            "text": "if",
                                            "value": "if",
                                            "valueText": "if",
                                            "hasLeadingTrivia": true,
                                            "hasTrailingTrivia": true,
                                            "leadingTrivia": [
                                                {
                                                    "kind": "WhitespaceTrivia",
                                                    "text": "            "
                                                }
                                            ],
                                            "trailingTrivia": [
                                                {
                                                    "kind": "WhitespaceTrivia",
                                                    "text": " "
                                                }
                                            ]
                                        },
                                        "openParenToken": {
                                            "kind": "OpenParenToken",
                                            "fullStart": 709,
                                            "fullEnd": 710,
                                            "start": 709,
                                            "end": 710,
                                            "fullWidth": 1,
                                            "width": 1,
                                            "text": "(",
                                            "value": "(",
                                            "valueText": "("
                                        },
                                        "condition": {
                                            "kind": "EqualsExpression",
                                            "fullStart": 710,
                                            "fullEnd": 719,
                                            "start": 710,
                                            "end": 719,
                                            "fullWidth": 9,
                                            "width": 9,
                                            "left": {
                                                "kind": "IdentifierName",
                                                "fullStart": 710,
                                                "fullEnd": 714,
                                                "start": 710,
                                                "end": 713,
                                                "fullWidth": 4,
                                                "width": 3,
                                                "text": "idx",
                                                "value": "idx",
                                                "valueText": "idx",
                                                "hasTrailingTrivia": true,
                                                "trailingTrivia": [
                                                    {
                                                        "kind": "WhitespaceTrivia",
                                                        "text": " "
                                                    }
                                                ]
                                            },
                                            "operatorToken": {
                                                "kind": "EqualsEqualsEqualsToken",
                                                "fullStart": 714,
                                                "fullEnd": 718,
                                                "start": 714,
                                                "end": 717,
                                                "fullWidth": 4,
                                                "width": 3,
                                                "text": "===",
                                                "value": "===",
                                                "valueText": "===",
                                                "hasTrailingTrivia": true,
                                                "trailingTrivia": [
                                                    {
                                                        "kind": "WhitespaceTrivia",
                                                        "text": " "
                                                    }
                                                ]
                                            },
                                            "right": {
                                                "kind": "NumericLiteral",
                                                "fullStart": 718,
                                                "fullEnd": 719,
                                                "start": 718,
                                                "end": 719,
                                                "fullWidth": 1,
                                                "width": 1,
                                                "text": "1",
                                                "value": 1,
                                                "valueText": "1"
                                            }
                                        },
                                        "closeParenToken": {
                                            "kind": "CloseParenToken",
                                            "fullStart": 719,
                                            "fullEnd": 721,
                                            "start": 719,
                                            "end": 720,
                                            "fullWidth": 2,
                                            "width": 1,
                                            "text": ")",
                                            "value": ")",
                                            "valueText": ")",
                                            "hasTrailingTrivia": true,
                                            "trailingTrivia": [
                                                {
                                                    "kind": "WhitespaceTrivia",
                                                    "text": " "
                                                }
                                            ]
                                        },
                                        "statement": {
                                            "kind": "Block",
                                            "fullStart": 721,
                                            "fullEnd": 786,
                                            "start": 721,
                                            "end": 784,
                                            "fullWidth": 65,
                                            "width": 63,
                                            "openBraceToken": {
                                                "kind": "OpenBraceToken",
                                                "fullStart": 721,
                                                "fullEnd": 724,
                                                "start": 721,
                                                "end": 722,
                                                "fullWidth": 3,
                                                "width": 1,
                                                "text": "{",
                                                "value": "{",
                                                "valueText": "{",
                                                "hasTrailingTrivia": true,
                                                "hasTrailingNewLine": true,
                                                "trailingTrivia": [
                                                    {
                                                        "kind": "NewLineTrivia",
                                                        "text": "\r\n"
                                                    }
                                                ]
                                            },
                                            "statements": [
                                                {
                                                    "kind": "ExpressionStatement",
                                                    "fullStart": 724,
                                                    "fullEnd": 771,
                                                    "start": 740,
                                                    "end": 769,
                                                    "fullWidth": 47,
                                                    "width": 29,
                                                    "expression": {
                                                        "kind": "AssignmentExpression",
                                                        "fullStart": 724,
                                                        "fullEnd": 768,
                                                        "start": 740,
                                                        "end": 768,
                                                        "fullWidth": 44,
                                                        "width": 28,
                                                        "left": {
                                                            "kind": "IdentifierName",
                                                            "fullStart": 724,
                                                            "fullEnd": 751,
                                                            "start": 740,
                                                            "end": 750,
                                                            "fullWidth": 27,
                                                            "width": 10,
                                                            "text": "testResult",
                                                            "value": "testResult",
                                                            "valueText": "testResult",
                                                            "hasLeadingTrivia": true,
                                                            "hasTrailingTrivia": true,
                                                            "leadingTrivia": [
                                                                {
                                                                    "kind": "WhitespaceTrivia",
                                                                    "text": "                "
                                                                }
                                                            ],
                                                            "trailingTrivia": [
                                                                {
                                                                    "kind": "WhitespaceTrivia",
                                                                    "text": " "
                                                                }
                                                            ]
                                                        },
                                                        "operatorToken": {
                                                            "kind": "EqualsToken",
                                                            "fullStart": 751,
                                                            "fullEnd": 753,
                                                            "start": 751,
                                                            "end": 752,
                                                            "fullWidth": 2,
                                                            "width": 1,
                                                            "text": "=",
                                                            "value": "=",
                                                            "valueText": "=",
                                                            "hasTrailingTrivia": true,
                                                            "trailingTrivia": [
                                                                {
                                                                    "kind": "WhitespaceTrivia",
                                                                    "text": " "
                                                                }
                                                            ]
                                                        },
                                                        "right": {
                                                            "kind": "ParenthesizedExpression",
                                                            "fullStart": 753,
                                                            "fullEnd": 768,
                                                            "start": 753,
                                                            "end": 768,
                                                            "fullWidth": 15,
                                                            "width": 15,
                                                            "openParenToken": {
                                                                "kind": "OpenParenToken",
                                                                "fullStart": 753,
                                                                "fullEnd": 754,
                                                                "start": 753,
                                                                "end": 754,
                                                                "fullWidth": 1,
                                                                "width": 1,
                                                                "text": "(",
                                                                "value": "(",
                                                                "valueText": "("
                                                            },
                                                            "expression": {
                                                                "kind": "EqualsExpression",
                                                                "fullStart": 754,
                                                                "fullEnd": 767,
                                                                "start": 754,
                                                                "end": 767,
                                                                "fullWidth": 13,
                                                                "width": 13,
                                                                "left": {
                                                                    "kind": "IdentifierName",
                                                                    "fullStart": 754,
                                                                    "fullEnd": 762,
                                                                    "start": 754,
                                                                    "end": 761,
                                                                    "fullWidth": 8,
                                                                    "width": 7,
                                                                    "text": "prevVal",
                                                                    "value": "prevVal",
                                                                    "valueText": "prevVal",
                                                                    "hasTrailingTrivia": true,
                                                                    "trailingTrivia": [
                                                                        {
                                                                            "kind": "WhitespaceTrivia",
                                                                            "text": " "
                                                                        }
                                                                    ]
                                                                },
                                                                "operatorToken": {
                                                                    "kind": "EqualsEqualsEqualsToken",
                                                                    "fullStart": 762,
                                                                    "fullEnd": 766,
                                                                    "start": 762,
                                                                    "end": 765,
                                                                    "fullWidth": 4,
                                                                    "width": 3,
                                                                    "text": "===",
                                                                    "value": "===",
                                                                    "valueText": "===",
                                                                    "hasTrailingTrivia": true,
                                                                    "trailingTrivia": [
                                                                        {
                                                                            "kind": "WhitespaceTrivia",
                                                                            "text": " "
                                                                        }
                                                                    ]
                                                                },
                                                                "right": {
                                                                    "kind": "NumericLiteral",
                                                                    "fullStart": 766,
                                                                    "fullEnd": 767,
                                                                    "start": 766,
                                                                    "end": 767,
                                                                    "fullWidth": 1,
                                                                    "width": 1,
                                                                    "text": "2",
                                                                    "value": 2,
                                                                    "valueText": "2"
                                                                }
                                                            },
                                                            "closeParenToken": {
                                                                "kind": "CloseParenToken",
                                                                "fullStart": 767,
                                                                "fullEnd": 768,
                                                                "start": 767,
                                                                "end": 768,
                                                                "fullWidth": 1,
                                                                "width": 1,
                                                                "text": ")",
                                                                "value": ")",
                                                                "valueText": ")"
                                                            }
                                                        }
                                                    },
                                                    "semicolonToken": {
                                                        "kind": "SemicolonToken",
                                                        "fullStart": 768,
                                                        "fullEnd": 771,
                                                        "start": 768,
                                                        "end": 769,
                                                        "fullWidth": 3,
                                                        "width": 1,
                                                        "text": ";",
                                                        "value": ";",
                                                        "valueText": ";",
                                                        "hasTrailingTrivia": true,
                                                        "hasTrailingNewLine": true,
                                                        "trailingTrivia": [
                                                            {
                                                                "kind": "NewLineTrivia",
                                                                "text": "\r\n"
                                                            }
                                                        ]
                                                    }
                                                }
                                            ],
                                            "closeBraceToken": {
                                                "kind": "CloseBraceToken",
                                                "fullStart": 771,
                                                "fullEnd": 786,
                                                "start": 783,
                                                "end": 784,
                                                "fullWidth": 15,
                                                "width": 1,
                                                "text": "}",
                                                "value": "}",
                                                "valueText": "}",
                                                "hasLeadingTrivia": true,
                                                "hasTrailingTrivia": true,
                                                "hasTrailingNewLine": true,
                                                "leadingTrivia": [
                                                    {
                                                        "kind": "WhitespaceTrivia",
                                                        "text": "            "
                                                    }
                                                ],
                                                "trailingTrivia": [
                                                    {
                                                        "kind": "NewLineTrivia",
                                                        "text": "\r\n"
                                                    }
                                                ]
                                            }
                                        }
                                    }
                                ],
                                "closeBraceToken": {
                                    "kind": "CloseBraceToken",
                                    "fullStart": 786,
                                    "fullEnd": 797,
                                    "start": 794,
                                    "end": 795,
                                    "fullWidth": 11,
                                    "width": 1,
                                    "text": "}",
                                    "value": "}",
                                    "valueText": "}",
                                    "hasLeadingTrivia": true,
                                    "hasTrailingTrivia": true,
                                    "hasTrailingNewLine": true,
                                    "leadingTrivia": [
                                        {
                                            "kind": "WhitespaceTrivia",
                                            "text": "        "
                                        }
                                    ],
                                    "trailingTrivia": [
                                        {
                                            "kind": "NewLineTrivia",
                                            "text": "\r\n"
                                        }
                                    ]
                                }
                            }
                        },
                        {
                            "kind": "VariableStatement",
                            "fullStart": 797,
                            "fullEnd": 853,
                            "start": 807,
                            "end": 851,
                            "fullWidth": 56,
                            "width": 44,
                            "modifiers": [],
                            "variableDeclaration": {
                                "kind": "VariableDeclaration",
                                "fullStart": 797,
                                "fullEnd": 850,
                                "start": 807,
                                "end": 850,
                                "fullWidth": 53,
                                "width": 43,
                                "varKeyword": {
                                    "kind": "VarKeyword",
                                    "fullStart": 797,
                                    "fullEnd": 811,
                                    "start": 807,
                                    "end": 810,
                                    "fullWidth": 14,
                                    "width": 3,
                                    "text": "var",
                                    "value": "var",
                                    "valueText": "var",
                                    "hasLeadingTrivia": true,
                                    "hasLeadingNewLine": true,
                                    "hasTrailingTrivia": true,
                                    "leadingTrivia": [
                                        {
                                            "kind": "NewLineTrivia",
                                            "text": "\r\n"
                                        },
                                        {
                                            "kind": "WhitespaceTrivia",
                                            "text": "        "
                                        }
                                    ],
                                    "trailingTrivia": [
                                        {
                                            "kind": "WhitespaceTrivia",
                                            "text": " "
                                        }
                                    ]
                                },
                                "variableDeclarators": [
                                    {
                                        "kind": "VariableDeclarator",
                                        "fullStart": 811,
                                        "fullEnd": 850,
                                        "start": 811,
                                        "end": 850,
                                        "fullWidth": 39,
<<<<<<< HEAD
                                        "width": 39,
                                        "identifier": {
=======
                                        "propertyName": {
>>>>>>> 85e84683
                                            "kind": "IdentifierName",
                                            "fullStart": 811,
                                            "fullEnd": 817,
                                            "start": 811,
                                            "end": 816,
                                            "fullWidth": 6,
                                            "width": 5,
                                            "text": "proto",
                                            "value": "proto",
                                            "valueText": "proto",
                                            "hasTrailingTrivia": true,
                                            "trailingTrivia": [
                                                {
                                                    "kind": "WhitespaceTrivia",
                                                    "text": " "
                                                }
                                            ]
                                        },
                                        "equalsValueClause": {
                                            "kind": "EqualsValueClause",
                                            "fullStart": 817,
                                            "fullEnd": 850,
                                            "start": 817,
                                            "end": 850,
                                            "fullWidth": 33,
                                            "width": 33,
                                            "equalsToken": {
                                                "kind": "EqualsToken",
                                                "fullStart": 817,
                                                "fullEnd": 819,
                                                "start": 817,
                                                "end": 818,
                                                "fullWidth": 2,
                                                "width": 1,
                                                "text": "=",
                                                "value": "=",
                                                "valueText": "=",
                                                "hasTrailingTrivia": true,
                                                "trailingTrivia": [
                                                    {
                                                        "kind": "WhitespaceTrivia",
                                                        "text": " "
                                                    }
                                                ]
                                            },
                                            "value": {
                                                "kind": "ObjectLiteralExpression",
                                                "fullStart": 819,
                                                "fullEnd": 850,
                                                "start": 819,
                                                "end": 850,
                                                "fullWidth": 31,
                                                "width": 31,
                                                "openBraceToken": {
                                                    "kind": "OpenBraceToken",
                                                    "fullStart": 819,
                                                    "fullEnd": 821,
                                                    "start": 819,
                                                    "end": 820,
                                                    "fullWidth": 2,
                                                    "width": 1,
                                                    "text": "{",
                                                    "value": "{",
                                                    "valueText": "{",
                                                    "hasTrailingTrivia": true,
                                                    "trailingTrivia": [
                                                        {
                                                            "kind": "WhitespaceTrivia",
                                                            "text": " "
                                                        }
                                                    ]
                                                },
                                                "propertyAssignments": [
                                                    {
                                                        "kind": "SimplePropertyAssignment",
                                                        "fullStart": 821,
                                                        "fullEnd": 825,
                                                        "start": 821,
                                                        "end": 825,
                                                        "fullWidth": 4,
                                                        "width": 4,
                                                        "propertyName": {
                                                            "kind": "NumericLiteral",
                                                            "fullStart": 821,
                                                            "fullEnd": 822,
                                                            "start": 821,
                                                            "end": 822,
                                                            "fullWidth": 1,
                                                            "width": 1,
                                                            "text": "0",
                                                            "value": 0,
                                                            "valueText": "0"
                                                        },
                                                        "colonToken": {
                                                            "kind": "ColonToken",
                                                            "fullStart": 822,
                                                            "fullEnd": 824,
                                                            "start": 822,
                                                            "end": 823,
                                                            "fullWidth": 2,
                                                            "width": 1,
                                                            "text": ":",
                                                            "value": ":",
                                                            "valueText": ":",
                                                            "hasTrailingTrivia": true,
                                                            "trailingTrivia": [
                                                                {
                                                                    "kind": "WhitespaceTrivia",
                                                                    "text": " "
                                                                }
                                                            ]
                                                        },
                                                        "expression": {
                                                            "kind": "NumericLiteral",
                                                            "fullStart": 824,
                                                            "fullEnd": 825,
                                                            "start": 824,
                                                            "end": 825,
                                                            "fullWidth": 1,
                                                            "width": 1,
                                                            "text": "0",
                                                            "value": 0,
                                                            "valueText": "0"
                                                        }
                                                    },
                                                    {
                                                        "kind": "CommaToken",
                                                        "fullStart": 825,
                                                        "fullEnd": 827,
                                                        "start": 825,
                                                        "end": 826,
                                                        "fullWidth": 2,
                                                        "width": 1,
                                                        "text": ",",
                                                        "value": ",",
                                                        "valueText": ",",
                                                        "hasTrailingTrivia": true,
                                                        "trailingTrivia": [
                                                            {
                                                                "kind": "WhitespaceTrivia",
                                                                "text": " "
                                                            }
                                                        ]
                                                    },
                                                    {
                                                        "kind": "SimplePropertyAssignment",
                                                        "fullStart": 827,
                                                        "fullEnd": 831,
                                                        "start": 827,
                                                        "end": 831,
                                                        "fullWidth": 4,
                                                        "width": 4,
                                                        "propertyName": {
                                                            "kind": "NumericLiteral",
                                                            "fullStart": 827,
                                                            "fullEnd": 828,
                                                            "start": 827,
                                                            "end": 828,
                                                            "fullWidth": 1,
                                                            "width": 1,
                                                            "text": "1",
                                                            "value": 1,
                                                            "valueText": "1"
                                                        },
                                                        "colonToken": {
                                                            "kind": "ColonToken",
                                                            "fullStart": 828,
                                                            "fullEnd": 830,
                                                            "start": 828,
                                                            "end": 829,
                                                            "fullWidth": 2,
                                                            "width": 1,
                                                            "text": ":",
                                                            "value": ":",
                                                            "valueText": ":",
                                                            "hasTrailingTrivia": true,
                                                            "trailingTrivia": [
                                                                {
                                                                    "kind": "WhitespaceTrivia",
                                                                    "text": " "
                                                                }
                                                            ]
                                                        },
                                                        "expression": {
                                                            "kind": "NumericLiteral",
                                                            "fullStart": 830,
                                                            "fullEnd": 831,
                                                            "start": 830,
                                                            "end": 831,
                                                            "fullWidth": 1,
                                                            "width": 1,
                                                            "text": "1",
                                                            "value": 1,
                                                            "valueText": "1"
                                                        }
                                                    },
                                                    {
                                                        "kind": "CommaToken",
                                                        "fullStart": 831,
                                                        "fullEnd": 833,
                                                        "start": 831,
                                                        "end": 832,
                                                        "fullWidth": 2,
                                                        "width": 1,
                                                        "text": ",",
                                                        "value": ",",
                                                        "valueText": ",",
                                                        "hasTrailingTrivia": true,
                                                        "trailingTrivia": [
                                                            {
                                                                "kind": "WhitespaceTrivia",
                                                                "text": " "
                                                            }
                                                        ]
                                                    },
                                                    {
                                                        "kind": "SimplePropertyAssignment",
                                                        "fullStart": 833,
                                                        "fullEnd": 837,
                                                        "start": 833,
                                                        "end": 837,
                                                        "fullWidth": 4,
                                                        "width": 4,
                                                        "propertyName": {
                                                            "kind": "NumericLiteral",
                                                            "fullStart": 833,
                                                            "fullEnd": 834,
                                                            "start": 833,
                                                            "end": 834,
                                                            "fullWidth": 1,
                                                            "width": 1,
                                                            "text": "2",
                                                            "value": 2,
                                                            "valueText": "2"
                                                        },
                                                        "colonToken": {
                                                            "kind": "ColonToken",
                                                            "fullStart": 834,
                                                            "fullEnd": 836,
                                                            "start": 834,
                                                            "end": 835,
                                                            "fullWidth": 2,
                                                            "width": 1,
                                                            "text": ":",
                                                            "value": ":",
                                                            "valueText": ":",
                                                            "hasTrailingTrivia": true,
                                                            "trailingTrivia": [
                                                                {
                                                                    "kind": "WhitespaceTrivia",
                                                                    "text": " "
                                                                }
                                                            ]
                                                        },
                                                        "expression": {
                                                            "kind": "NumericLiteral",
                                                            "fullStart": 836,
                                                            "fullEnd": 837,
                                                            "start": 836,
                                                            "end": 837,
                                                            "fullWidth": 1,
                                                            "width": 1,
                                                            "text": "2",
                                                            "value": 2,
                                                            "valueText": "2"
                                                        }
                                                    },
                                                    {
                                                        "kind": "CommaToken",
                                                        "fullStart": 837,
                                                        "fullEnd": 839,
                                                        "start": 837,
                                                        "end": 838,
                                                        "fullWidth": 2,
                                                        "width": 1,
                                                        "text": ",",
                                                        "value": ",",
                                                        "valueText": ",",
                                                        "hasTrailingTrivia": true,
                                                        "trailingTrivia": [
                                                            {
                                                                "kind": "WhitespaceTrivia",
                                                                "text": " "
                                                            }
                                                        ]
                                                    },
                                                    {
                                                        "kind": "SimplePropertyAssignment",
                                                        "fullStart": 839,
                                                        "fullEnd": 849,
                                                        "start": 839,
                                                        "end": 848,
                                                        "fullWidth": 10,
                                                        "width": 9,
                                                        "propertyName": {
                                                            "kind": "IdentifierName",
                                                            "fullStart": 839,
                                                            "fullEnd": 845,
                                                            "start": 839,
                                                            "end": 845,
                                                            "fullWidth": 6,
                                                            "width": 6,
                                                            "text": "length",
                                                            "value": "length",
                                                            "valueText": "length"
                                                        },
                                                        "colonToken": {
                                                            "kind": "ColonToken",
                                                            "fullStart": 845,
                                                            "fullEnd": 847,
                                                            "start": 845,
                                                            "end": 846,
                                                            "fullWidth": 2,
                                                            "width": 1,
                                                            "text": ":",
                                                            "value": ":",
                                                            "valueText": ":",
                                                            "hasTrailingTrivia": true,
                                                            "trailingTrivia": [
                                                                {
                                                                    "kind": "WhitespaceTrivia",
                                                                    "text": " "
                                                                }
                                                            ]
                                                        },
                                                        "expression": {
                                                            "kind": "NumericLiteral",
                                                            "fullStart": 847,
                                                            "fullEnd": 849,
                                                            "start": 847,
                                                            "end": 848,
                                                            "fullWidth": 2,
                                                            "width": 1,
                                                            "text": "3",
                                                            "value": 3,
                                                            "valueText": "3",
                                                            "hasTrailingTrivia": true,
                                                            "trailingTrivia": [
                                                                {
                                                                    "kind": "WhitespaceTrivia",
                                                                    "text": " "
                                                                }
                                                            ]
                                                        }
                                                    }
                                                ],
                                                "closeBraceToken": {
                                                    "kind": "CloseBraceToken",
                                                    "fullStart": 849,
                                                    "fullEnd": 850,
                                                    "start": 849,
                                                    "end": 850,
                                                    "fullWidth": 1,
                                                    "width": 1,
                                                    "text": "}",
                                                    "value": "}",
                                                    "valueText": "}"
                                                }
                                            }
                                        }
                                    }
                                ]
                            },
                            "semicolonToken": {
                                "kind": "SemicolonToken",
                                "fullStart": 850,
                                "fullEnd": 853,
                                "start": 850,
                                "end": 851,
                                "fullWidth": 3,
                                "width": 1,
                                "text": ";",
                                "value": ";",
                                "valueText": ";",
                                "hasTrailingTrivia": true,
                                "hasTrailingNewLine": true,
                                "trailingTrivia": [
                                    {
                                        "kind": "NewLineTrivia",
                                        "text": "\r\n"
                                    }
                                ]
                            }
                        },
                        {
                            "kind": "VariableStatement",
                            "fullStart": 853,
                            "fullEnd": 889,
                            "start": 861,
                            "end": 887,
                            "fullWidth": 36,
                            "width": 26,
                            "modifiers": [],
                            "variableDeclaration": {
                                "kind": "VariableDeclaration",
                                "fullStart": 853,
                                "fullEnd": 886,
                                "start": 861,
                                "end": 886,
                                "fullWidth": 33,
                                "width": 25,
                                "varKeyword": {
                                    "kind": "VarKeyword",
                                    "fullStart": 853,
                                    "fullEnd": 865,
                                    "start": 861,
                                    "end": 864,
                                    "fullWidth": 12,
                                    "width": 3,
                                    "text": "var",
                                    "value": "var",
                                    "valueText": "var",
                                    "hasLeadingTrivia": true,
                                    "hasTrailingTrivia": true,
                                    "leadingTrivia": [
                                        {
                                            "kind": "WhitespaceTrivia",
                                            "text": "        "
                                        }
                                    ],
                                    "trailingTrivia": [
                                        {
                                            "kind": "WhitespaceTrivia",
                                            "text": " "
                                        }
                                    ]
                                },
                                "variableDeclarators": [
                                    {
                                        "kind": "VariableDeclarator",
                                        "fullStart": 865,
                                        "fullEnd": 886,
                                        "start": 865,
                                        "end": 886,
                                        "fullWidth": 21,
<<<<<<< HEAD
                                        "width": 21,
                                        "identifier": {
=======
                                        "propertyName": {
>>>>>>> 85e84683
                                            "kind": "IdentifierName",
                                            "fullStart": 865,
                                            "fullEnd": 869,
                                            "start": 865,
                                            "end": 868,
                                            "fullWidth": 4,
                                            "width": 3,
                                            "text": "Con",
                                            "value": "Con",
                                            "valueText": "Con",
                                            "hasTrailingTrivia": true,
                                            "trailingTrivia": [
                                                {
                                                    "kind": "WhitespaceTrivia",
                                                    "text": " "
                                                }
                                            ]
                                        },
                                        "equalsValueClause": {
                                            "kind": "EqualsValueClause",
                                            "fullStart": 869,
                                            "fullEnd": 886,
                                            "start": 869,
                                            "end": 886,
                                            "fullWidth": 17,
                                            "width": 17,
                                            "equalsToken": {
                                                "kind": "EqualsToken",
                                                "fullStart": 869,
                                                "fullEnd": 871,
                                                "start": 869,
                                                "end": 870,
                                                "fullWidth": 2,
                                                "width": 1,
                                                "text": "=",
                                                "value": "=",
                                                "valueText": "=",
                                                "hasTrailingTrivia": true,
                                                "trailingTrivia": [
                                                    {
                                                        "kind": "WhitespaceTrivia",
                                                        "text": " "
                                                    }
                                                ]
                                            },
                                            "value": {
                                                "kind": "FunctionExpression",
                                                "fullStart": 871,
                                                "fullEnd": 886,
                                                "start": 871,
                                                "end": 886,
                                                "fullWidth": 15,
                                                "width": 15,
                                                "functionKeyword": {
                                                    "kind": "FunctionKeyword",
                                                    "fullStart": 871,
                                                    "fullEnd": 880,
                                                    "start": 871,
                                                    "end": 879,
                                                    "fullWidth": 9,
                                                    "width": 8,
                                                    "text": "function",
                                                    "value": "function",
                                                    "valueText": "function",
                                                    "hasTrailingTrivia": true,
                                                    "trailingTrivia": [
                                                        {
                                                            "kind": "WhitespaceTrivia",
                                                            "text": " "
                                                        }
                                                    ]
                                                },
                                                "callSignature": {
                                                    "kind": "CallSignature",
                                                    "fullStart": 880,
                                                    "fullEnd": 883,
                                                    "start": 880,
                                                    "end": 882,
                                                    "fullWidth": 3,
                                                    "width": 2,
                                                    "parameterList": {
                                                        "kind": "ParameterList",
                                                        "fullStart": 880,
                                                        "fullEnd": 883,
                                                        "start": 880,
                                                        "end": 882,
                                                        "fullWidth": 3,
                                                        "width": 2,
                                                        "openParenToken": {
                                                            "kind": "OpenParenToken",
                                                            "fullStart": 880,
                                                            "fullEnd": 881,
                                                            "start": 880,
                                                            "end": 881,
                                                            "fullWidth": 1,
                                                            "width": 1,
                                                            "text": "(",
                                                            "value": "(",
                                                            "valueText": "("
                                                        },
                                                        "parameters": [],
                                                        "closeParenToken": {
                                                            "kind": "CloseParenToken",
                                                            "fullStart": 881,
                                                            "fullEnd": 883,
                                                            "start": 881,
                                                            "end": 882,
                                                            "fullWidth": 2,
                                                            "width": 1,
                                                            "text": ")",
                                                            "value": ")",
                                                            "valueText": ")",
                                                            "hasTrailingTrivia": true,
                                                            "trailingTrivia": [
                                                                {
                                                                    "kind": "WhitespaceTrivia",
                                                                    "text": " "
                                                                }
                                                            ]
                                                        }
                                                    }
                                                },
                                                "block": {
                                                    "kind": "Block",
                                                    "fullStart": 883,
                                                    "fullEnd": 886,
                                                    "start": 883,
                                                    "end": 886,
                                                    "fullWidth": 3,
                                                    "width": 3,
                                                    "openBraceToken": {
                                                        "kind": "OpenBraceToken",
                                                        "fullStart": 883,
                                                        "fullEnd": 885,
                                                        "start": 883,
                                                        "end": 884,
                                                        "fullWidth": 2,
                                                        "width": 1,
                                                        "text": "{",
                                                        "value": "{",
                                                        "valueText": "{",
                                                        "hasTrailingTrivia": true,
                                                        "trailingTrivia": [
                                                            {
                                                                "kind": "WhitespaceTrivia",
                                                                "text": " "
                                                            }
                                                        ]
                                                    },
                                                    "statements": [],
                                                    "closeBraceToken": {
                                                        "kind": "CloseBraceToken",
                                                        "fullStart": 885,
                                                        "fullEnd": 886,
                                                        "start": 885,
                                                        "end": 886,
                                                        "fullWidth": 1,
                                                        "width": 1,
                                                        "text": "}",
                                                        "value": "}",
                                                        "valueText": "}"
                                                    }
                                                }
                                            }
                                        }
                                    }
                                ]
                            },
                            "semicolonToken": {
                                "kind": "SemicolonToken",
                                "fullStart": 886,
                                "fullEnd": 889,
                                "start": 886,
                                "end": 887,
                                "fullWidth": 3,
                                "width": 1,
                                "text": ";",
                                "value": ";",
                                "valueText": ";",
                                "hasTrailingTrivia": true,
                                "hasTrailingNewLine": true,
                                "trailingTrivia": [
                                    {
                                        "kind": "NewLineTrivia",
                                        "text": "\r\n"
                                    }
                                ]
                            }
                        },
                        {
                            "kind": "ExpressionStatement",
                            "fullStart": 889,
                            "fullEnd": 921,
                            "start": 897,
                            "end": 919,
                            "fullWidth": 32,
                            "width": 22,
                            "expression": {
                                "kind": "AssignmentExpression",
                                "fullStart": 889,
                                "fullEnd": 918,
                                "start": 897,
                                "end": 918,
                                "fullWidth": 29,
                                "width": 21,
                                "left": {
                                    "kind": "MemberAccessExpression",
                                    "fullStart": 889,
                                    "fullEnd": 911,
                                    "start": 897,
                                    "end": 910,
                                    "fullWidth": 22,
                                    "width": 13,
                                    "expression": {
                                        "kind": "IdentifierName",
                                        "fullStart": 889,
                                        "fullEnd": 900,
                                        "start": 897,
                                        "end": 900,
                                        "fullWidth": 11,
                                        "width": 3,
                                        "text": "Con",
                                        "value": "Con",
                                        "valueText": "Con",
                                        "hasLeadingTrivia": true,
                                        "leadingTrivia": [
                                            {
                                                "kind": "WhitespaceTrivia",
                                                "text": "        "
                                            }
                                        ]
                                    },
                                    "dotToken": {
                                        "kind": "DotToken",
                                        "fullStart": 900,
                                        "fullEnd": 901,
                                        "start": 900,
                                        "end": 901,
                                        "fullWidth": 1,
                                        "width": 1,
                                        "text": ".",
                                        "value": ".",
                                        "valueText": "."
                                    },
                                    "name": {
                                        "kind": "IdentifierName",
                                        "fullStart": 901,
                                        "fullEnd": 911,
                                        "start": 901,
                                        "end": 910,
                                        "fullWidth": 10,
                                        "width": 9,
                                        "text": "prototype",
                                        "value": "prototype",
                                        "valueText": "prototype",
                                        "hasTrailingTrivia": true,
                                        "trailingTrivia": [
                                            {
                                                "kind": "WhitespaceTrivia",
                                                "text": " "
                                            }
                                        ]
                                    }
                                },
                                "operatorToken": {
                                    "kind": "EqualsToken",
                                    "fullStart": 911,
                                    "fullEnd": 913,
                                    "start": 911,
                                    "end": 912,
                                    "fullWidth": 2,
                                    "width": 1,
                                    "text": "=",
                                    "value": "=",
                                    "valueText": "=",
                                    "hasTrailingTrivia": true,
                                    "trailingTrivia": [
                                        {
                                            "kind": "WhitespaceTrivia",
                                            "text": " "
                                        }
                                    ]
                                },
                                "right": {
                                    "kind": "IdentifierName",
                                    "fullStart": 913,
                                    "fullEnd": 918,
                                    "start": 913,
                                    "end": 918,
                                    "fullWidth": 5,
                                    "width": 5,
                                    "text": "proto",
                                    "value": "proto",
                                    "valueText": "proto"
                                }
                            },
                            "semicolonToken": {
                                "kind": "SemicolonToken",
                                "fullStart": 918,
                                "fullEnd": 921,
                                "start": 918,
                                "end": 919,
                                "fullWidth": 3,
                                "width": 1,
                                "text": ";",
                                "value": ";",
                                "valueText": ";",
                                "hasTrailingTrivia": true,
                                "hasTrailingNewLine": true,
                                "trailingTrivia": [
                                    {
                                        "kind": "NewLineTrivia",
                                        "text": "\r\n"
                                    }
                                ]
                            }
                        },
                        {
                            "kind": "VariableStatement",
                            "fullStart": 921,
                            "fullEnd": 955,
                            "start": 931,
                            "end": 953,
                            "fullWidth": 34,
                            "width": 22,
                            "modifiers": [],
                            "variableDeclaration": {
                                "kind": "VariableDeclaration",
                                "fullStart": 921,
                                "fullEnd": 952,
                                "start": 931,
                                "end": 952,
                                "fullWidth": 31,
                                "width": 21,
                                "varKeyword": {
                                    "kind": "VarKeyword",
                                    "fullStart": 921,
                                    "fullEnd": 935,
                                    "start": 931,
                                    "end": 934,
                                    "fullWidth": 14,
                                    "width": 3,
                                    "text": "var",
                                    "value": "var",
                                    "valueText": "var",
                                    "hasLeadingTrivia": true,
                                    "hasLeadingNewLine": true,
                                    "hasTrailingTrivia": true,
                                    "leadingTrivia": [
                                        {
                                            "kind": "NewLineTrivia",
                                            "text": "\r\n"
                                        },
                                        {
                                            "kind": "WhitespaceTrivia",
                                            "text": "        "
                                        }
                                    ],
                                    "trailingTrivia": [
                                        {
                                            "kind": "WhitespaceTrivia",
                                            "text": " "
                                        }
                                    ]
                                },
                                "variableDeclarators": [
                                    {
                                        "kind": "VariableDeclarator",
                                        "fullStart": 935,
                                        "fullEnd": 952,
                                        "start": 935,
                                        "end": 952,
                                        "fullWidth": 17,
<<<<<<< HEAD
                                        "width": 17,
                                        "identifier": {
=======
                                        "propertyName": {
>>>>>>> 85e84683
                                            "kind": "IdentifierName",
                                            "fullStart": 935,
                                            "fullEnd": 941,
                                            "start": 935,
                                            "end": 940,
                                            "fullWidth": 6,
                                            "width": 5,
                                            "text": "child",
                                            "value": "child",
                                            "valueText": "child",
                                            "hasTrailingTrivia": true,
                                            "trailingTrivia": [
                                                {
                                                    "kind": "WhitespaceTrivia",
                                                    "text": " "
                                                }
                                            ]
                                        },
                                        "equalsValueClause": {
                                            "kind": "EqualsValueClause",
                                            "fullStart": 941,
                                            "fullEnd": 952,
                                            "start": 941,
                                            "end": 952,
                                            "fullWidth": 11,
                                            "width": 11,
                                            "equalsToken": {
                                                "kind": "EqualsToken",
                                                "fullStart": 941,
                                                "fullEnd": 943,
                                                "start": 941,
                                                "end": 942,
                                                "fullWidth": 2,
                                                "width": 1,
                                                "text": "=",
                                                "value": "=",
                                                "valueText": "=",
                                                "hasTrailingTrivia": true,
                                                "trailingTrivia": [
                                                    {
                                                        "kind": "WhitespaceTrivia",
                                                        "text": " "
                                                    }
                                                ]
                                            },
                                            "value": {
                                                "kind": "ObjectCreationExpression",
                                                "fullStart": 943,
                                                "fullEnd": 952,
                                                "start": 943,
                                                "end": 952,
                                                "fullWidth": 9,
                                                "width": 9,
                                                "newKeyword": {
                                                    "kind": "NewKeyword",
                                                    "fullStart": 943,
                                                    "fullEnd": 947,
                                                    "start": 943,
                                                    "end": 946,
                                                    "fullWidth": 4,
                                                    "width": 3,
                                                    "text": "new",
                                                    "value": "new",
                                                    "valueText": "new",
                                                    "hasTrailingTrivia": true,
                                                    "trailingTrivia": [
                                                        {
                                                            "kind": "WhitespaceTrivia",
                                                            "text": " "
                                                        }
                                                    ]
                                                },
                                                "expression": {
                                                    "kind": "IdentifierName",
                                                    "fullStart": 947,
                                                    "fullEnd": 950,
                                                    "start": 947,
                                                    "end": 950,
                                                    "fullWidth": 3,
                                                    "width": 3,
                                                    "text": "Con",
                                                    "value": "Con",
                                                    "valueText": "Con"
                                                },
                                                "argumentList": {
                                                    "kind": "ArgumentList",
                                                    "fullStart": 950,
                                                    "fullEnd": 952,
                                                    "start": 950,
                                                    "end": 952,
                                                    "fullWidth": 2,
                                                    "width": 2,
                                                    "openParenToken": {
                                                        "kind": "OpenParenToken",
                                                        "fullStart": 950,
                                                        "fullEnd": 951,
                                                        "start": 950,
                                                        "end": 951,
                                                        "fullWidth": 1,
                                                        "width": 1,
                                                        "text": "(",
                                                        "value": "(",
                                                        "valueText": "("
                                                    },
                                                    "arguments": [],
                                                    "closeParenToken": {
                                                        "kind": "CloseParenToken",
                                                        "fullStart": 951,
                                                        "fullEnd": 952,
                                                        "start": 951,
                                                        "end": 952,
                                                        "fullWidth": 1,
                                                        "width": 1,
                                                        "text": ")",
                                                        "value": ")",
                                                        "valueText": ")"
                                                    }
                                                }
                                            }
                                        }
                                    }
                                ]
                            },
                            "semicolonToken": {
                                "kind": "SemicolonToken",
                                "fullStart": 952,
                                "fullEnd": 955,
                                "start": 952,
                                "end": 953,
                                "fullWidth": 3,
                                "width": 1,
                                "text": ";",
                                "value": ";",
                                "valueText": ";",
                                "hasTrailingTrivia": true,
                                "hasTrailingNewLine": true,
                                "trailingTrivia": [
                                    {
                                        "kind": "NewLineTrivia",
                                        "text": "\r\n"
                                    }
                                ]
                            }
                        },
                        {
                            "kind": "ExpressionStatement",
                            "fullStart": 955,
                            "fullEnd": 1019,
                            "start": 965,
                            "end": 1017,
                            "fullWidth": 64,
                            "width": 52,
                            "expression": {
                                "kind": "InvocationExpression",
                                "fullStart": 955,
                                "fullEnd": 1016,
                                "start": 965,
                                "end": 1016,
                                "fullWidth": 61,
                                "width": 51,
                                "expression": {
                                    "kind": "MemberAccessExpression",
                                    "fullStart": 955,
                                    "fullEnd": 997,
                                    "start": 965,
                                    "end": 997,
                                    "fullWidth": 42,
                                    "width": 32,
                                    "expression": {
                                        "kind": "MemberAccessExpression",
                                        "fullStart": 955,
                                        "fullEnd": 992,
                                        "start": 965,
                                        "end": 992,
                                        "fullWidth": 37,
                                        "width": 27,
                                        "expression": {
                                            "kind": "MemberAccessExpression",
                                            "fullStart": 955,
                                            "fullEnd": 980,
                                            "start": 965,
                                            "end": 980,
                                            "fullWidth": 25,
                                            "width": 15,
                                            "expression": {
                                                "kind": "IdentifierName",
                                                "fullStart": 955,
                                                "fullEnd": 970,
                                                "start": 965,
                                                "end": 970,
                                                "fullWidth": 15,
                                                "width": 5,
                                                "text": "Array",
                                                "value": "Array",
                                                "valueText": "Array",
                                                "hasLeadingTrivia": true,
                                                "hasLeadingNewLine": true,
                                                "leadingTrivia": [
                                                    {
                                                        "kind": "NewLineTrivia",
                                                        "text": "\r\n"
                                                    },
                                                    {
                                                        "kind": "WhitespaceTrivia",
                                                        "text": "        "
                                                    }
                                                ]
                                            },
                                            "dotToken": {
                                                "kind": "DotToken",
                                                "fullStart": 970,
                                                "fullEnd": 971,
                                                "start": 970,
                                                "end": 971,
                                                "fullWidth": 1,
                                                "width": 1,
                                                "text": ".",
                                                "value": ".",
                                                "valueText": "."
                                            },
                                            "name": {
                                                "kind": "IdentifierName",
                                                "fullStart": 971,
                                                "fullEnd": 980,
                                                "start": 971,
                                                "end": 980,
                                                "fullWidth": 9,
                                                "width": 9,
                                                "text": "prototype",
                                                "value": "prototype",
                                                "valueText": "prototype"
                                            }
                                        },
                                        "dotToken": {
                                            "kind": "DotToken",
                                            "fullStart": 980,
                                            "fullEnd": 981,
                                            "start": 980,
                                            "end": 981,
                                            "fullWidth": 1,
                                            "width": 1,
                                            "text": ".",
                                            "value": ".",
                                            "valueText": "."
                                        },
                                        "name": {
                                            "kind": "IdentifierName",
                                            "fullStart": 981,
                                            "fullEnd": 992,
                                            "start": 981,
                                            "end": 992,
                                            "fullWidth": 11,
                                            "width": 11,
                                            "text": "reduceRight",
                                            "value": "reduceRight",
                                            "valueText": "reduceRight"
                                        }
                                    },
                                    "dotToken": {
                                        "kind": "DotToken",
                                        "fullStart": 992,
                                        "fullEnd": 993,
                                        "start": 992,
                                        "end": 993,
                                        "fullWidth": 1,
                                        "width": 1,
                                        "text": ".",
                                        "value": ".",
                                        "valueText": "."
                                    },
                                    "name": {
                                        "kind": "IdentifierName",
                                        "fullStart": 993,
                                        "fullEnd": 997,
                                        "start": 993,
                                        "end": 997,
                                        "fullWidth": 4,
                                        "width": 4,
                                        "text": "call",
                                        "value": "call",
                                        "valueText": "call"
                                    }
                                },
                                "argumentList": {
                                    "kind": "ArgumentList",
                                    "fullStart": 997,
                                    "fullEnd": 1016,
                                    "start": 997,
                                    "end": 1016,
                                    "fullWidth": 19,
                                    "width": 19,
                                    "openParenToken": {
                                        "kind": "OpenParenToken",
                                        "fullStart": 997,
                                        "fullEnd": 998,
                                        "start": 997,
                                        "end": 998,
                                        "fullWidth": 1,
                                        "width": 1,
                                        "text": "(",
                                        "value": "(",
                                        "valueText": "("
                                    },
                                    "arguments": [
                                        {
                                            "kind": "IdentifierName",
                                            "fullStart": 998,
                                            "fullEnd": 1003,
                                            "start": 998,
                                            "end": 1003,
                                            "fullWidth": 5,
                                            "width": 5,
                                            "text": "child",
                                            "value": "child",
                                            "valueText": "child"
                                        },
                                        {
                                            "kind": "CommaToken",
                                            "fullStart": 1003,
                                            "fullEnd": 1005,
                                            "start": 1003,
                                            "end": 1004,
                                            "fullWidth": 2,
                                            "width": 1,
                                            "text": ",",
                                            "value": ",",
                                            "valueText": ",",
                                            "hasTrailingTrivia": true,
                                            "trailingTrivia": [
                                                {
                                                    "kind": "WhitespaceTrivia",
                                                    "text": " "
                                                }
                                            ]
                                        },
                                        {
                                            "kind": "IdentifierName",
                                            "fullStart": 1005,
                                            "fullEnd": 1015,
                                            "start": 1005,
                                            "end": 1015,
                                            "fullWidth": 10,
                                            "width": 10,
                                            "text": "callbackfn",
                                            "value": "callbackfn",
                                            "valueText": "callbackfn"
                                        }
                                    ],
                                    "closeParenToken": {
                                        "kind": "CloseParenToken",
                                        "fullStart": 1015,
                                        "fullEnd": 1016,
                                        "start": 1015,
                                        "end": 1016,
                                        "fullWidth": 1,
                                        "width": 1,
                                        "text": ")",
                                        "value": ")",
                                        "valueText": ")"
                                    }
                                }
                            },
                            "semicolonToken": {
                                "kind": "SemicolonToken",
                                "fullStart": 1016,
                                "fullEnd": 1019,
                                "start": 1016,
                                "end": 1017,
                                "fullWidth": 3,
                                "width": 1,
                                "text": ";",
                                "value": ";",
                                "valueText": ";",
                                "hasTrailingTrivia": true,
                                "hasTrailingNewLine": true,
                                "trailingTrivia": [
                                    {
                                        "kind": "NewLineTrivia",
                                        "text": "\r\n"
                                    }
                                ]
                            }
                        },
                        {
                            "kind": "ReturnStatement",
                            "fullStart": 1019,
                            "fullEnd": 1047,
                            "start": 1027,
                            "end": 1045,
                            "fullWidth": 28,
                            "width": 18,
                            "returnKeyword": {
                                "kind": "ReturnKeyword",
                                "fullStart": 1019,
                                "fullEnd": 1034,
                                "start": 1027,
                                "end": 1033,
                                "fullWidth": 15,
                                "width": 6,
                                "text": "return",
                                "value": "return",
                                "valueText": "return",
                                "hasLeadingTrivia": true,
                                "hasTrailingTrivia": true,
                                "leadingTrivia": [
                                    {
                                        "kind": "WhitespaceTrivia",
                                        "text": "        "
                                    }
                                ],
                                "trailingTrivia": [
                                    {
                                        "kind": "WhitespaceTrivia",
                                        "text": " "
                                    }
                                ]
                            },
                            "expression": {
                                "kind": "IdentifierName",
                                "fullStart": 1034,
                                "fullEnd": 1044,
                                "start": 1034,
                                "end": 1044,
                                "fullWidth": 10,
                                "width": 10,
                                "text": "testResult",
                                "value": "testResult",
                                "valueText": "testResult"
                            },
                            "semicolonToken": {
                                "kind": "SemicolonToken",
                                "fullStart": 1044,
                                "fullEnd": 1047,
                                "start": 1044,
                                "end": 1045,
                                "fullWidth": 3,
                                "width": 1,
                                "text": ";",
                                "value": ";",
                                "valueText": ";",
                                "hasTrailingTrivia": true,
                                "hasTrailingNewLine": true,
                                "trailingTrivia": [
                                    {
                                        "kind": "NewLineTrivia",
                                        "text": "\r\n"
                                    }
                                ]
                            }
                        }
                    ],
                    "closeBraceToken": {
                        "kind": "CloseBraceToken",
                        "fullStart": 1047,
                        "fullEnd": 1054,
                        "start": 1051,
                        "end": 1052,
                        "fullWidth": 7,
                        "width": 1,
                        "text": "}",
                        "value": "}",
                        "valueText": "}",
                        "hasLeadingTrivia": true,
                        "hasTrailingTrivia": true,
                        "hasTrailingNewLine": true,
                        "leadingTrivia": [
                            {
                                "kind": "WhitespaceTrivia",
                                "text": "    "
                            }
                        ],
                        "trailingTrivia": [
                            {
                                "kind": "NewLineTrivia",
                                "text": "\r\n"
                            }
                        ]
                    }
                }
            },
            {
                "kind": "ExpressionStatement",
                "fullStart": 1054,
                "fullEnd": 1078,
                "start": 1054,
                "end": 1076,
                "fullWidth": 24,
                "width": 22,
                "expression": {
                    "kind": "InvocationExpression",
                    "fullStart": 1054,
                    "fullEnd": 1075,
                    "start": 1054,
                    "end": 1075,
                    "fullWidth": 21,
                    "width": 21,
                    "expression": {
                        "kind": "IdentifierName",
                        "fullStart": 1054,
                        "fullEnd": 1065,
                        "start": 1054,
                        "end": 1065,
                        "fullWidth": 11,
                        "width": 11,
                        "text": "runTestCase",
                        "value": "runTestCase",
                        "valueText": "runTestCase"
                    },
                    "argumentList": {
                        "kind": "ArgumentList",
                        "fullStart": 1065,
                        "fullEnd": 1075,
                        "start": 1065,
                        "end": 1075,
                        "fullWidth": 10,
                        "width": 10,
                        "openParenToken": {
                            "kind": "OpenParenToken",
                            "fullStart": 1065,
                            "fullEnd": 1066,
                            "start": 1065,
                            "end": 1066,
                            "fullWidth": 1,
                            "width": 1,
                            "text": "(",
                            "value": "(",
                            "valueText": "("
                        },
                        "arguments": [
                            {
                                "kind": "IdentifierName",
                                "fullStart": 1066,
                                "fullEnd": 1074,
                                "start": 1066,
                                "end": 1074,
                                "fullWidth": 8,
                                "width": 8,
                                "text": "testcase",
                                "value": "testcase",
                                "valueText": "testcase"
                            }
                        ],
                        "closeParenToken": {
                            "kind": "CloseParenToken",
                            "fullStart": 1074,
                            "fullEnd": 1075,
                            "start": 1074,
                            "end": 1075,
                            "fullWidth": 1,
                            "width": 1,
                            "text": ")",
                            "value": ")",
                            "valueText": ")"
                        }
                    }
                },
                "semicolonToken": {
                    "kind": "SemicolonToken",
                    "fullStart": 1075,
                    "fullEnd": 1078,
                    "start": 1075,
                    "end": 1076,
                    "fullWidth": 3,
                    "width": 1,
                    "text": ";",
                    "value": ";",
                    "valueText": ";",
                    "hasTrailingTrivia": true,
                    "hasTrailingNewLine": true,
                    "trailingTrivia": [
                        {
                            "kind": "NewLineTrivia",
                            "text": "\r\n"
                        }
                    ]
                }
            }
        ],
        "endOfFileToken": {
            "kind": "EndOfFileToken",
            "fullStart": 1078,
            "fullEnd": 1078,
            "start": 1078,
            "end": 1078,
            "fullWidth": 0,
            "width": 0,
            "text": ""
        }
    },
    "lineMap": {
        "lineStarts": [
            0,
            67,
            152,
            232,
            308,
            380,
            385,
            447,
            569,
            574,
            576,
            578,
            601,
            603,
            636,
            694,
            724,
            771,
            786,
            797,
            799,
            853,
            889,
            921,
            923,
            955,
            957,
            1019,
            1047,
            1054,
            1078
        ],
        "length": 1078
    }
}<|MERGE_RESOLUTION|>--- conflicted
+++ resolved
@@ -250,12 +250,8 @@
                                         "start": 615,
                                         "end": 633,
                                         "fullWidth": 18,
-<<<<<<< HEAD
                                         "width": 18,
-                                        "identifier": {
-=======
                                         "propertyName": {
->>>>>>> 85e84683
                                             "kind": "IdentifierName",
                                             "fullStart": 615,
                                             "fullEnd": 626,
@@ -1054,12 +1050,8 @@
                                         "start": 811,
                                         "end": 850,
                                         "fullWidth": 39,
-<<<<<<< HEAD
                                         "width": 39,
-                                        "identifier": {
-=======
                                         "propertyName": {
->>>>>>> 85e84683
                                             "kind": "IdentifierName",
                                             "fullStart": 811,
                                             "fullEnd": 817,
@@ -1495,12 +1487,8 @@
                                         "start": 865,
                                         "end": 886,
                                         "fullWidth": 21,
-<<<<<<< HEAD
                                         "width": 21,
-                                        "identifier": {
-=======
                                         "propertyName": {
->>>>>>> 85e84683
                                             "kind": "IdentifierName",
                                             "fullStart": 865,
                                             "fullEnd": 869,
@@ -1874,12 +1862,8 @@
                                         "start": 935,
                                         "end": 952,
                                         "fullWidth": 17,
-<<<<<<< HEAD
                                         "width": 17,
-                                        "identifier": {
-=======
                                         "propertyName": {
->>>>>>> 85e84683
                                             "kind": "IdentifierName",
                                             "fullStart": 935,
                                             "fullEnd": 941,
