{
    "isDeclaration": false,
    "languageVersion": "EcmaScript5",
    "parseOptions": {
        "allowAutomaticSemicolonInsertion": true
    },
    "sourceUnit": {
        "kind": "SourceUnit",
        "fullStart": 0,
        "fullEnd": 1006,
        "start": 565,
        "end": 1006,
        "fullWidth": 1006,
        "width": 441,
        "isIncrementallyUnusable": true,
        "moduleElements": [
            {
                "kind": "FunctionDeclaration",
                "fullStart": 0,
                "fullEnd": 982,
                "start": 565,
                "end": 980,
                "fullWidth": 982,
                "width": 415,
                "modifiers": [],
                "functionKeyword": {
                    "kind": "FunctionKeyword",
                    "fullStart": 0,
                    "fullEnd": 574,
                    "start": 565,
                    "end": 573,
                    "fullWidth": 574,
                    "width": 8,
                    "text": "function",
                    "value": "function",
                    "valueText": "function",
                    "hasLeadingTrivia": true,
                    "hasLeadingComment": true,
                    "hasLeadingNewLine": true,
                    "hasTrailingTrivia": true,
                    "leadingTrivia": [
                        {
                            "kind": "SingleLineCommentTrivia",
                            "text": "/// Copyright (c) 2012 Ecma International.  All rights reserved. "
                        },
                        {
                            "kind": "NewLineTrivia",
                            "text": "\r\n"
                        },
                        {
                            "kind": "SingleLineCommentTrivia",
                            "text": "/// Ecma International makes this code available under the terms and conditions set"
                        },
                        {
                            "kind": "NewLineTrivia",
                            "text": "\r\n"
                        },
                        {
                            "kind": "SingleLineCommentTrivia",
                            "text": "/// forth on http://hg.ecmascript.org/tests/test262/raw-file/tip/LICENSE (the "
                        },
                        {
                            "kind": "NewLineTrivia",
                            "text": "\r\n"
                        },
                        {
                            "kind": "SingleLineCommentTrivia",
                            "text": "/// \"Use Terms\").   Any redistribution of this code must retain the above "
                        },
                        {
                            "kind": "NewLineTrivia",
                            "text": "\r\n"
                        },
                        {
                            "kind": "SingleLineCommentTrivia",
                            "text": "/// copyright and this notice and otherwise comply with the Use Terms."
                        },
                        {
                            "kind": "NewLineTrivia",
                            "text": "\r\n"
                        },
                        {
                            "kind": "MultiLineCommentTrivia",
                            "text": "/**\r\n * @path ch15/15.4/15.4.4/15.4.4.22/15.4.4.22-9-c-ii-8.js\r\n * @description Array.prototype.reduceRight - element changed by callbackfn on previous iterations is observed\r\n */"
                        },
                        {
                            "kind": "NewLineTrivia",
                            "text": "\r\n"
                        },
                        {
                            "kind": "NewLineTrivia",
                            "text": "\r\n"
                        },
                        {
                            "kind": "NewLineTrivia",
                            "text": "\r\n"
                        }
                    ],
                    "trailingTrivia": [
                        {
                            "kind": "WhitespaceTrivia",
                            "text": " "
                        }
                    ]
                },
                "identifier": {
                    "kind": "IdentifierName",
                    "fullStart": 574,
                    "fullEnd": 582,
                    "start": 574,
                    "end": 582,
                    "fullWidth": 8,
                    "width": 8,
                    "text": "testcase",
                    "value": "testcase",
                    "valueText": "testcase"
                },
                "callSignature": {
                    "kind": "CallSignature",
                    "fullStart": 582,
                    "fullEnd": 585,
                    "start": 582,
                    "end": 584,
                    "fullWidth": 3,
                    "width": 2,
                    "parameterList": {
                        "kind": "ParameterList",
                        "fullStart": 582,
                        "fullEnd": 585,
                        "start": 582,
                        "end": 584,
                        "fullWidth": 3,
                        "width": 2,
                        "openParenToken": {
                            "kind": "OpenParenToken",
                            "fullStart": 582,
                            "fullEnd": 583,
                            "start": 582,
                            "end": 583,
                            "fullWidth": 1,
                            "width": 1,
                            "text": "(",
                            "value": "(",
                            "valueText": "("
                        },
                        "parameters": [],
                        "closeParenToken": {
                            "kind": "CloseParenToken",
                            "fullStart": 583,
                            "fullEnd": 585,
                            "start": 583,
                            "end": 584,
                            "fullWidth": 2,
                            "width": 1,
                            "text": ")",
                            "value": ")",
                            "valueText": ")",
                            "hasTrailingTrivia": true,
                            "trailingTrivia": [
                                {
                                    "kind": "WhitespaceTrivia",
                                    "text": " "
                                }
                            ]
                        }
                    }
                },
                "block": {
                    "kind": "Block",
                    "fullStart": 585,
                    "fullEnd": 982,
                    "start": 585,
                    "end": 980,
                    "fullWidth": 397,
                    "width": 395,
                    "openBraceToken": {
                        "kind": "OpenBraceToken",
                        "fullStart": 585,
                        "fullEnd": 588,
                        "start": 585,
                        "end": 586,
                        "fullWidth": 3,
                        "width": 1,
                        "text": "{",
                        "value": "{",
                        "valueText": "{",
                        "hasTrailingTrivia": true,
                        "hasTrailingNewLine": true,
                        "trailingTrivia": [
                            {
                                "kind": "NewLineTrivia",
                                "text": "\r\n"
                            }
                        ]
                    },
                    "statements": [
                        {
                            "kind": "VariableStatement",
                            "fullStart": 588,
                            "fullEnd": 621,
                            "start": 598,
                            "end": 619,
                            "fullWidth": 33,
                            "width": 21,
                            "modifiers": [],
                            "variableDeclaration": {
                                "kind": "VariableDeclaration",
                                "fullStart": 588,
                                "fullEnd": 618,
                                "start": 598,
                                "end": 618,
                                "fullWidth": 30,
                                "width": 20,
                                "varKeyword": {
                                    "kind": "VarKeyword",
                                    "fullStart": 588,
                                    "fullEnd": 602,
                                    "start": 598,
                                    "end": 601,
                                    "fullWidth": 14,
                                    "width": 3,
                                    "text": "var",
                                    "value": "var",
                                    "valueText": "var",
                                    "hasLeadingTrivia": true,
                                    "hasLeadingNewLine": true,
                                    "hasTrailingTrivia": true,
                                    "leadingTrivia": [
                                        {
                                            "kind": "NewLineTrivia",
                                            "text": "\r\n"
                                        },
                                        {
                                            "kind": "WhitespaceTrivia",
                                            "text": "        "
                                        }
                                    ],
                                    "trailingTrivia": [
                                        {
                                            "kind": "WhitespaceTrivia",
                                            "text": " "
                                        }
                                    ]
                                },
                                "variableDeclarators": [
                                    {
                                        "kind": "VariableDeclarator",
                                        "fullStart": 602,
                                        "fullEnd": 618,
                                        "start": 602,
                                        "end": 618,
                                        "fullWidth": 16,
                                        "width": 16,
                                        "identifier": {
                                            "kind": "IdentifierName",
                                            "fullStart": 602,
                                            "fullEnd": 611,
                                            "start": 602,
                                            "end": 610,
                                            "fullWidth": 9,
                                            "width": 8,
                                            "text": "accessed",
                                            "value": "accessed",
                                            "valueText": "accessed",
                                            "hasTrailingTrivia": true,
                                            "trailingTrivia": [
                                                {
                                                    "kind": "WhitespaceTrivia",
                                                    "text": " "
                                                }
                                            ]
                                        },
                                        "equalsValueClause": {
                                            "kind": "EqualsValueClause",
                                            "fullStart": 611,
                                            "fullEnd": 618,
                                            "start": 611,
                                            "end": 618,
                                            "fullWidth": 7,
                                            "width": 7,
                                            "equalsToken": {
                                                "kind": "EqualsToken",
                                                "fullStart": 611,
                                                "fullEnd": 613,
                                                "start": 611,
                                                "end": 612,
                                                "fullWidth": 2,
                                                "width": 1,
                                                "text": "=",
                                                "value": "=",
                                                "valueText": "=",
                                                "hasTrailingTrivia": true,
                                                "trailingTrivia": [
                                                    {
                                                        "kind": "WhitespaceTrivia",
                                                        "text": " "
                                                    }
                                                ]
                                            },
                                            "value": {
                                                "kind": "FalseKeyword",
                                                "fullStart": 613,
                                                "fullEnd": 618,
                                                "start": 613,
                                                "end": 618,
                                                "fullWidth": 5,
                                                "width": 5,
                                                "text": "false",
                                                "value": false,
                                                "valueText": "false"
                                            }
                                        }
                                    }
                                ]
                            },
                            "semicolonToken": {
                                "kind": "SemicolonToken",
                                "fullStart": 618,
                                "fullEnd": 621,
                                "start": 618,
                                "end": 619,
                                "fullWidth": 3,
                                "width": 1,
                                "text": ";",
                                "value": ";",
                                "valueText": ";",
                                "hasTrailingTrivia": true,
                                "hasTrailingNewLine": true,
                                "trailingTrivia": [
                                    {
                                        "kind": "NewLineTrivia",
                                        "text": "\r\n"
                                    }
                                ]
                            }
                        },
                        {
                            "kind": "VariableStatement",
                            "fullStart": 621,
                            "fullEnd": 669,
                            "start": 629,
                            "end": 667,
                            "fullWidth": 48,
                            "width": 38,
                            "modifiers": [],
                            "variableDeclaration": {
                                "kind": "VariableDeclaration",
                                "fullStart": 621,
                                "fullEnd": 666,
                                "start": 629,
                                "end": 666,
                                "fullWidth": 45,
                                "width": 37,
                                "varKeyword": {
                                    "kind": "VarKeyword",
                                    "fullStart": 621,
                                    "fullEnd": 633,
                                    "start": 629,
                                    "end": 632,
                                    "fullWidth": 12,
                                    "width": 3,
                                    "text": "var",
                                    "value": "var",
                                    "valueText": "var",
                                    "hasLeadingTrivia": true,
                                    "hasTrailingTrivia": true,
                                    "leadingTrivia": [
                                        {
                                            "kind": "WhitespaceTrivia",
                                            "text": "        "
                                        }
                                    ],
                                    "trailingTrivia": [
                                        {
                                            "kind": "WhitespaceTrivia",
                                            "text": " "
                                        }
                                    ]
                                },
                                "variableDeclarators": [
                                    {
                                        "kind": "VariableDeclarator",
                                        "fullStart": 633,
                                        "fullEnd": 666,
                                        "start": 633,
                                        "end": 666,
                                        "fullWidth": 33,
                                        "width": 33,
                                        "identifier": {
                                            "kind": "IdentifierName",
                                            "fullStart": 633,
                                            "fullEnd": 637,
                                            "start": 633,
                                            "end": 636,
                                            "fullWidth": 4,
                                            "width": 3,
                                            "text": "obj",
                                            "value": "obj",
                                            "valueText": "obj",
                                            "hasTrailingTrivia": true,
                                            "trailingTrivia": [
                                                {
                                                    "kind": "WhitespaceTrivia",
                                                    "text": " "
                                                }
                                            ]
                                        },
                                        "equalsValueClause": {
                                            "kind": "EqualsValueClause",
                                            "fullStart": 637,
                                            "fullEnd": 666,
                                            "start": 637,
                                            "end": 666,
                                            "fullWidth": 29,
                                            "width": 29,
                                            "equalsToken": {
                                                "kind": "EqualsToken",
                                                "fullStart": 637,
                                                "fullEnd": 639,
                                                "start": 637,
                                                "end": 638,
                                                "fullWidth": 2,
                                                "width": 1,
                                                "text": "=",
                                                "value": "=",
                                                "valueText": "=",
                                                "hasTrailingTrivia": true,
                                                "trailingTrivia": [
                                                    {
                                                        "kind": "WhitespaceTrivia",
                                                        "text": " "
                                                    }
                                                ]
                                            },
                                            "value": {
                                                "kind": "ObjectLiteralExpression",
                                                "fullStart": 639,
                                                "fullEnd": 666,
                                                "start": 639,
                                                "end": 666,
                                                "fullWidth": 27,
                                                "width": 27,
                                                "openBraceToken": {
                                                    "kind": "OpenBraceToken",
                                                    "fullStart": 639,
                                                    "fullEnd": 641,
                                                    "start": 639,
                                                    "end": 640,
                                                    "fullWidth": 2,
                                                    "width": 1,
                                                    "text": "{",
                                                    "value": "{",
                                                    "valueText": "{",
                                                    "hasTrailingTrivia": true,
                                                    "trailingTrivia": [
                                                        {
                                                            "kind": "WhitespaceTrivia",
                                                            "text": " "
                                                        }
                                                    ]
                                                },
                                                "propertyAssignments": [
                                                    {
                                                        "kind": "SimplePropertyAssignment",
                                                        "fullStart": 641,
                                                        "fullEnd": 646,
                                                        "start": 641,
                                                        "end": 646,
                                                        "fullWidth": 5,
                                                        "width": 5,
                                                        "propertyName": {
                                                            "kind": "NumericLiteral",
                                                            "fullStart": 641,
                                                            "fullEnd": 642,
                                                            "start": 641,
                                                            "end": 642,
                                                            "fullWidth": 1,
                                                            "width": 1,
                                                            "text": "0",
                                                            "value": 0,
                                                            "valueText": "0"
                                                        },
                                                        "colonToken": {
                                                            "kind": "ColonToken",
                                                            "fullStart": 642,
                                                            "fullEnd": 644,
                                                            "start": 642,
                                                            "end": 643,
                                                            "fullWidth": 2,
                                                            "width": 1,
                                                            "text": ":",
                                                            "value": ":",
                                                            "valueText": ":",
                                                            "hasTrailingTrivia": true,
                                                            "trailingTrivia": [
                                                                {
                                                                    "kind": "WhitespaceTrivia",
                                                                    "text": " "
                                                                }
                                                            ]
                                                        },
                                                        "expression": {
                                                            "kind": "NumericLiteral",
                                                            "fullStart": 644,
                                                            "fullEnd": 646,
                                                            "start": 644,
                                                            "end": 646,
                                                            "fullWidth": 2,
                                                            "width": 2,
                                                            "text": "11",
                                                            "value": 11,
                                                            "valueText": "11"
                                                        }
                                                    },
                                                    {
                                                        "kind": "CommaToken",
                                                        "fullStart": 646,
                                                        "fullEnd": 648,
                                                        "start": 646,
                                                        "end": 647,
                                                        "fullWidth": 2,
                                                        "width": 1,
                                                        "text": ",",
                                                        "value": ",",
                                                        "valueText": ",",
                                                        "hasTrailingTrivia": true,
                                                        "trailingTrivia": [
                                                            {
                                                                "kind": "WhitespaceTrivia",
                                                                "text": " "
                                                            }
                                                        ]
                                                    },
                                                    {
                                                        "kind": "SimplePropertyAssignment",
                                                        "fullStart": 648,
                                                        "fullEnd": 653,
                                                        "start": 648,
                                                        "end": 653,
                                                        "fullWidth": 5,
                                                        "width": 5,
                                                        "propertyName": {
                                                            "kind": "NumericLiteral",
                                                            "fullStart": 648,
                                                            "fullEnd": 649,
                                                            "start": 648,
                                                            "end": 649,
                                                            "fullWidth": 1,
                                                            "width": 1,
                                                            "text": "1",
                                                            "value": 1,
                                                            "valueText": "1"
                                                        },
                                                        "colonToken": {
                                                            "kind": "ColonToken",
                                                            "fullStart": 649,
                                                            "fullEnd": 651,
                                                            "start": 649,
                                                            "end": 650,
                                                            "fullWidth": 2,
                                                            "width": 1,
                                                            "text": ":",
                                                            "value": ":",
                                                            "valueText": ":",
                                                            "hasTrailingTrivia": true,
                                                            "trailingTrivia": [
                                                                {
                                                                    "kind": "WhitespaceTrivia",
                                                                    "text": " "
                                                                }
                                                            ]
                                                        },
                                                        "expression": {
                                                            "kind": "NumericLiteral",
                                                            "fullStart": 651,
                                                            "fullEnd": 653,
                                                            "start": 651,
                                                            "end": 653,
                                                            "fullWidth": 2,
                                                            "width": 2,
                                                            "text": "12",
                                                            "value": 12,
                                                            "valueText": "12"
                                                        }
                                                    },
                                                    {
                                                        "kind": "CommaToken",
                                                        "fullStart": 653,
                                                        "fullEnd": 655,
                                                        "start": 653,
                                                        "end": 654,
                                                        "fullWidth": 2,
                                                        "width": 1,
                                                        "text": ",",
                                                        "value": ",",
                                                        "valueText": ",",
                                                        "hasTrailingTrivia": true,
                                                        "trailingTrivia": [
                                                            {
                                                                "kind": "WhitespaceTrivia",
                                                                "text": " "
                                                            }
                                                        ]
                                                    },
                                                    {
                                                        "kind": "SimplePropertyAssignment",
                                                        "fullStart": 655,
                                                        "fullEnd": 665,
                                                        "start": 655,
                                                        "end": 664,
                                                        "fullWidth": 10,
                                                        "width": 9,
                                                        "propertyName": {
                                                            "kind": "IdentifierName",
                                                            "fullStart": 655,
                                                            "fullEnd": 661,
                                                            "start": 655,
                                                            "end": 661,
                                                            "fullWidth": 6,
                                                            "width": 6,
                                                            "text": "length",
                                                            "value": "length",
                                                            "valueText": "length"
                                                        },
                                                        "colonToken": {
                                                            "kind": "ColonToken",
                                                            "fullStart": 661,
                                                            "fullEnd": 663,
                                                            "start": 661,
                                                            "end": 662,
                                                            "fullWidth": 2,
                                                            "width": 1,
                                                            "text": ":",
                                                            "value": ":",
                                                            "valueText": ":",
                                                            "hasTrailingTrivia": true,
                                                            "trailingTrivia": [
                                                                {
                                                                    "kind": "WhitespaceTrivia",
                                                                    "text": " "
                                                                }
                                                            ]
                                                        },
                                                        "expression": {
                                                            "kind": "NumericLiteral",
                                                            "fullStart": 663,
                                                            "fullEnd": 665,
                                                            "start": 663,
                                                            "end": 664,
                                                            "fullWidth": 2,
                                                            "width": 1,
                                                            "text": "2",
                                                            "value": 2,
                                                            "valueText": "2",
                                                            "hasTrailingTrivia": true,
                                                            "trailingTrivia": [
                                                                {
                                                                    "kind": "WhitespaceTrivia",
                                                                    "text": " "
                                                                }
                                                            ]
                                                        }
                                                    }
                                                ],
                                                "closeBraceToken": {
                                                    "kind": "CloseBraceToken",
                                                    "fullStart": 665,
                                                    "fullEnd": 666,
                                                    "start": 665,
                                                    "end": 666,
                                                    "fullWidth": 1,
                                                    "width": 1,
                                                    "text": "}",
                                                    "value": "}",
                                                    "valueText": "}"
                                                }
                                            }
                                        }
                                    }
                                ]
                            },
                            "semicolonToken": {
                                "kind": "SemicolonToken",
                                "fullStart": 666,
                                "fullEnd": 669,
                                "start": 666,
                                "end": 667,
                                "fullWidth": 3,
                                "width": 1,
                                "text": ";",
                                "value": ";",
                                "valueText": ";",
                                "hasTrailingTrivia": true,
                                "hasTrailingNewLine": true,
                                "trailingTrivia": [
                                    {
                                        "kind": "NewLineTrivia",
                                        "text": "\r\n"
                                    }
                                ]
                            }
                        },
                        {
                            "kind": "FunctionDeclaration",
                            "fullStart": 669,
                            "fullEnd": 881,
                            "start": 677,
                            "end": 879,
                            "fullWidth": 212,
                            "width": 202,
                            "modifiers": [],
                            "functionKeyword": {
                                "kind": "FunctionKeyword",
                                "fullStart": 669,
                                "fullEnd": 686,
                                "start": 677,
                                "end": 685,
                                "fullWidth": 17,
                                "width": 8,
                                "text": "function",
                                "value": "function",
                                "valueText": "function",
                                "hasLeadingTrivia": true,
                                "hasTrailingTrivia": true,
                                "leadingTrivia": [
                                    {
                                        "kind": "WhitespaceTrivia",
                                        "text": "        "
                                    }
                                ],
                                "trailingTrivia": [
                                    {
                                        "kind": "WhitespaceTrivia",
                                        "text": " "
                                    }
                                ]
                            },
                            "identifier": {
                                "kind": "IdentifierName",
                                "fullStart": 686,
                                "fullEnd": 696,
                                "start": 686,
                                "end": 696,
                                "fullWidth": 10,
                                "width": 10,
                                "text": "callbackfn",
                                "value": "callbackfn",
                                "valueText": "callbackfn"
                            },
                            "callSignature": {
                                "kind": "CallSignature",
                                "fullStart": 696,
                                "fullEnd": 724,
                                "start": 696,
                                "end": 723,
                                "fullWidth": 28,
                                "width": 27,
                                "parameterList": {
                                    "kind": "ParameterList",
                                    "fullStart": 696,
                                    "fullEnd": 724,
                                    "start": 696,
                                    "end": 723,
                                    "fullWidth": 28,
                                    "width": 27,
                                    "openParenToken": {
                                        "kind": "OpenParenToken",
                                        "fullStart": 696,
                                        "fullEnd": 697,
                                        "start": 696,
                                        "end": 697,
                                        "fullWidth": 1,
                                        "width": 1,
                                        "text": "(",
                                        "value": "(",
                                        "valueText": "("
                                    },
                                    "parameters": [
                                        {
                                            "kind": "Parameter",
                                            "fullStart": 697,
                                            "fullEnd": 704,
                                            "start": 697,
                                            "end": 704,
                                            "fullWidth": 7,
<<<<<<< HEAD
                                            "width": 7,
=======
                                            "modifiers": [],
>>>>>>> e3c38734
                                            "identifier": {
                                                "kind": "IdentifierName",
                                                "fullStart": 697,
                                                "fullEnd": 704,
                                                "start": 697,
                                                "end": 704,
                                                "fullWidth": 7,
                                                "width": 7,
                                                "text": "prevVal",
                                                "value": "prevVal",
                                                "valueText": "prevVal"
                                            }
                                        },
                                        {
                                            "kind": "CommaToken",
                                            "fullStart": 704,
                                            "fullEnd": 706,
                                            "start": 704,
                                            "end": 705,
                                            "fullWidth": 2,
                                            "width": 1,
                                            "text": ",",
                                            "value": ",",
                                            "valueText": ",",
                                            "hasTrailingTrivia": true,
                                            "trailingTrivia": [
                                                {
                                                    "kind": "WhitespaceTrivia",
                                                    "text": " "
                                                }
                                            ]
                                        },
                                        {
                                            "kind": "Parameter",
                                            "fullStart": 706,
                                            "fullEnd": 712,
                                            "start": 706,
                                            "end": 712,
                                            "fullWidth": 6,
<<<<<<< HEAD
                                            "width": 6,
=======
                                            "modifiers": [],
>>>>>>> e3c38734
                                            "identifier": {
                                                "kind": "IdentifierName",
                                                "fullStart": 706,
                                                "fullEnd": 712,
                                                "start": 706,
                                                "end": 712,
                                                "fullWidth": 6,
                                                "width": 6,
                                                "text": "curVal",
                                                "value": "curVal",
                                                "valueText": "curVal"
                                            }
                                        },
                                        {
                                            "kind": "CommaToken",
                                            "fullStart": 712,
                                            "fullEnd": 714,
                                            "start": 712,
                                            "end": 713,
                                            "fullWidth": 2,
                                            "width": 1,
                                            "text": ",",
                                            "value": ",",
                                            "valueText": ",",
                                            "hasTrailingTrivia": true,
                                            "trailingTrivia": [
                                                {
                                                    "kind": "WhitespaceTrivia",
                                                    "text": " "
                                                }
                                            ]
                                        },
                                        {
                                            "kind": "Parameter",
                                            "fullStart": 714,
                                            "fullEnd": 717,
                                            "start": 714,
                                            "end": 717,
                                            "fullWidth": 3,
<<<<<<< HEAD
                                            "width": 3,
=======
                                            "modifiers": [],
>>>>>>> e3c38734
                                            "identifier": {
                                                "kind": "IdentifierName",
                                                "fullStart": 714,
                                                "fullEnd": 717,
                                                "start": 714,
                                                "end": 717,
                                                "fullWidth": 3,
                                                "width": 3,
                                                "text": "idx",
                                                "value": "idx",
                                                "valueText": "idx"
                                            }
                                        },
                                        {
                                            "kind": "CommaToken",
                                            "fullStart": 717,
                                            "fullEnd": 719,
                                            "start": 717,
                                            "end": 718,
                                            "fullWidth": 2,
                                            "width": 1,
                                            "text": ",",
                                            "value": ",",
                                            "valueText": ",",
                                            "hasTrailingTrivia": true,
                                            "trailingTrivia": [
                                                {
                                                    "kind": "WhitespaceTrivia",
                                                    "text": " "
                                                }
                                            ]
                                        },
                                        {
                                            "kind": "Parameter",
                                            "fullStart": 719,
                                            "fullEnd": 722,
                                            "start": 719,
                                            "end": 722,
                                            "fullWidth": 3,
<<<<<<< HEAD
                                            "width": 3,
=======
                                            "modifiers": [],
>>>>>>> e3c38734
                                            "identifier": {
                                                "kind": "IdentifierName",
                                                "fullStart": 719,
                                                "fullEnd": 722,
                                                "start": 719,
                                                "end": 722,
                                                "fullWidth": 3,
                                                "width": 3,
                                                "text": "obj",
                                                "value": "obj",
                                                "valueText": "obj"
                                            }
                                        }
                                    ],
                                    "closeParenToken": {
                                        "kind": "CloseParenToken",
                                        "fullStart": 722,
                                        "fullEnd": 724,
                                        "start": 722,
                                        "end": 723,
                                        "fullWidth": 2,
                                        "width": 1,
                                        "text": ")",
                                        "value": ")",
                                        "valueText": ")",
                                        "hasTrailingTrivia": true,
                                        "trailingTrivia": [
                                            {
                                                "kind": "WhitespaceTrivia",
                                                "text": " "
                                            }
                                        ]
                                    }
                                }
                            },
                            "block": {
                                "kind": "Block",
                                "fullStart": 724,
                                "fullEnd": 881,
                                "start": 724,
                                "end": 879,
                                "fullWidth": 157,
                                "width": 155,
                                "openBraceToken": {
                                    "kind": "OpenBraceToken",
                                    "fullStart": 724,
                                    "fullEnd": 727,
                                    "start": 724,
                                    "end": 725,
                                    "fullWidth": 3,
                                    "width": 1,
                                    "text": "{",
                                    "value": "{",
                                    "valueText": "{",
                                    "hasTrailingTrivia": true,
                                    "hasTrailingNewLine": true,
                                    "trailingTrivia": [
                                        {
                                            "kind": "NewLineTrivia",
                                            "text": "\r\n"
                                        }
                                    ]
                                },
                                "statements": [
                                    {
                                        "kind": "ExpressionStatement",
                                        "fullStart": 727,
                                        "fullEnd": 757,
                                        "start": 739,
                                        "end": 755,
                                        "fullWidth": 30,
                                        "width": 16,
                                        "expression": {
                                            "kind": "AssignmentExpression",
                                            "fullStart": 727,
                                            "fullEnd": 754,
                                            "start": 739,
                                            "end": 754,
                                            "fullWidth": 27,
                                            "width": 15,
                                            "left": {
                                                "kind": "IdentifierName",
                                                "fullStart": 727,
                                                "fullEnd": 748,
                                                "start": 739,
                                                "end": 747,
                                                "fullWidth": 21,
                                                "width": 8,
                                                "text": "accessed",
                                                "value": "accessed",
                                                "valueText": "accessed",
                                                "hasLeadingTrivia": true,
                                                "hasTrailingTrivia": true,
                                                "leadingTrivia": [
                                                    {
                                                        "kind": "WhitespaceTrivia",
                                                        "text": "            "
                                                    }
                                                ],
                                                "trailingTrivia": [
                                                    {
                                                        "kind": "WhitespaceTrivia",
                                                        "text": " "
                                                    }
                                                ]
                                            },
                                            "operatorToken": {
                                                "kind": "EqualsToken",
                                                "fullStart": 748,
                                                "fullEnd": 750,
                                                "start": 748,
                                                "end": 749,
                                                "fullWidth": 2,
                                                "width": 1,
                                                "text": "=",
                                                "value": "=",
                                                "valueText": "=",
                                                "hasTrailingTrivia": true,
                                                "trailingTrivia": [
                                                    {
                                                        "kind": "WhitespaceTrivia",
                                                        "text": " "
                                                    }
                                                ]
                                            },
                                            "right": {
                                                "kind": "TrueKeyword",
                                                "fullStart": 750,
                                                "fullEnd": 754,
                                                "start": 750,
                                                "end": 754,
                                                "fullWidth": 4,
                                                "width": 4,
                                                "text": "true",
                                                "value": true,
                                                "valueText": "true"
                                            }
                                        },
                                        "semicolonToken": {
                                            "kind": "SemicolonToken",
                                            "fullStart": 754,
                                            "fullEnd": 757,
                                            "start": 754,
                                            "end": 755,
                                            "fullWidth": 3,
                                            "width": 1,
                                            "text": ";",
                                            "value": ";",
                                            "valueText": ";",
                                            "hasTrailingTrivia": true,
                                            "hasTrailingNewLine": true,
                                            "trailingTrivia": [
                                                {
                                                    "kind": "NewLineTrivia",
                                                    "text": "\r\n"
                                                }
                                            ]
                                        }
                                    },
                                    {
                                        "kind": "IfStatement",
                                        "fullStart": 757,
                                        "fullEnd": 837,
                                        "start": 769,
                                        "end": 835,
                                        "fullWidth": 80,
                                        "width": 66,
                                        "ifKeyword": {
                                            "kind": "IfKeyword",
                                            "fullStart": 757,
                                            "fullEnd": 772,
                                            "start": 769,
                                            "end": 771,
                                            "fullWidth": 15,
                                            "width": 2,
                                            "text": "if",
                                            "value": "if",
                                            "valueText": "if",
                                            "hasLeadingTrivia": true,
                                            "hasTrailingTrivia": true,
                                            "leadingTrivia": [
                                                {
                                                    "kind": "WhitespaceTrivia",
                                                    "text": "            "
                                                }
                                            ],
                                            "trailingTrivia": [
                                                {
                                                    "kind": "WhitespaceTrivia",
                                                    "text": " "
                                                }
                                            ]
                                        },
                                        "openParenToken": {
                                            "kind": "OpenParenToken",
                                            "fullStart": 772,
                                            "fullEnd": 773,
                                            "start": 772,
                                            "end": 773,
                                            "fullWidth": 1,
                                            "width": 1,
                                            "text": "(",
                                            "value": "(",
                                            "valueText": "("
                                        },
                                        "condition": {
                                            "kind": "EqualsExpression",
                                            "fullStart": 773,
                                            "fullEnd": 782,
                                            "start": 773,
                                            "end": 782,
                                            "fullWidth": 9,
                                            "width": 9,
                                            "left": {
                                                "kind": "IdentifierName",
                                                "fullStart": 773,
                                                "fullEnd": 777,
                                                "start": 773,
                                                "end": 776,
                                                "fullWidth": 4,
                                                "width": 3,
                                                "text": "idx",
                                                "value": "idx",
                                                "valueText": "idx",
                                                "hasTrailingTrivia": true,
                                                "trailingTrivia": [
                                                    {
                                                        "kind": "WhitespaceTrivia",
                                                        "text": " "
                                                    }
                                                ]
                                            },
                                            "operatorToken": {
                                                "kind": "EqualsEqualsEqualsToken",
                                                "fullStart": 777,
                                                "fullEnd": 781,
                                                "start": 777,
                                                "end": 780,
                                                "fullWidth": 4,
                                                "width": 3,
                                                "text": "===",
                                                "value": "===",
                                                "valueText": "===",
                                                "hasTrailingTrivia": true,
                                                "trailingTrivia": [
                                                    {
                                                        "kind": "WhitespaceTrivia",
                                                        "text": " "
                                                    }
                                                ]
                                            },
                                            "right": {
                                                "kind": "NumericLiteral",
                                                "fullStart": 781,
                                                "fullEnd": 782,
                                                "start": 781,
                                                "end": 782,
                                                "fullWidth": 1,
                                                "width": 1,
                                                "text": "1",
                                                "value": 1,
                                                "valueText": "1"
                                            }
                                        },
                                        "closeParenToken": {
                                            "kind": "CloseParenToken",
                                            "fullStart": 782,
                                            "fullEnd": 784,
                                            "start": 782,
                                            "end": 783,
                                            "fullWidth": 2,
                                            "width": 1,
                                            "text": ")",
                                            "value": ")",
                                            "valueText": ")",
                                            "hasTrailingTrivia": true,
                                            "trailingTrivia": [
                                                {
                                                    "kind": "WhitespaceTrivia",
                                                    "text": " "
                                                }
                                            ]
                                        },
                                        "statement": {
                                            "kind": "Block",
                                            "fullStart": 784,
                                            "fullEnd": 837,
                                            "start": 784,
                                            "end": 835,
                                            "fullWidth": 53,
                                            "width": 51,
                                            "openBraceToken": {
                                                "kind": "OpenBraceToken",
                                                "fullStart": 784,
                                                "fullEnd": 787,
                                                "start": 784,
                                                "end": 785,
                                                "fullWidth": 3,
                                                "width": 1,
                                                "text": "{",
                                                "value": "{",
                                                "valueText": "{",
                                                "hasTrailingTrivia": true,
                                                "hasTrailingNewLine": true,
                                                "trailingTrivia": [
                                                    {
                                                        "kind": "NewLineTrivia",
                                                        "text": "\r\n"
                                                    }
                                                ]
                                            },
                                            "statements": [
                                                {
                                                    "kind": "ExpressionStatement",
                                                    "fullStart": 787,
                                                    "fullEnd": 822,
                                                    "start": 803,
                                                    "end": 820,
                                                    "fullWidth": 35,
                                                    "width": 17,
                                                    "expression": {
                                                        "kind": "AssignmentExpression",
                                                        "fullStart": 787,
                                                        "fullEnd": 819,
                                                        "start": 803,
                                                        "end": 819,
                                                        "fullWidth": 32,
                                                        "width": 16,
                                                        "left": {
                                                            "kind": "ElementAccessExpression",
                                                            "fullStart": 787,
                                                            "fullEnd": 816,
                                                            "start": 803,
                                                            "end": 815,
                                                            "fullWidth": 29,
                                                            "width": 12,
                                                            "expression": {
                                                                "kind": "IdentifierName",
                                                                "fullStart": 787,
                                                                "fullEnd": 806,
                                                                "start": 803,
                                                                "end": 806,
                                                                "fullWidth": 19,
                                                                "width": 3,
                                                                "text": "obj",
                                                                "value": "obj",
                                                                "valueText": "obj",
                                                                "hasLeadingTrivia": true,
                                                                "leadingTrivia": [
                                                                    {
                                                                        "kind": "WhitespaceTrivia",
                                                                        "text": "                "
                                                                    }
                                                                ]
                                                            },
                                                            "openBracketToken": {
                                                                "kind": "OpenBracketToken",
                                                                "fullStart": 806,
                                                                "fullEnd": 807,
                                                                "start": 806,
                                                                "end": 807,
                                                                "fullWidth": 1,
                                                                "width": 1,
                                                                "text": "[",
                                                                "value": "[",
                                                                "valueText": "["
                                                            },
                                                            "argumentExpression": {
                                                                "kind": "SubtractExpression",
                                                                "fullStart": 807,
                                                                "fullEnd": 814,
                                                                "start": 807,
                                                                "end": 814,
                                                                "fullWidth": 7,
                                                                "width": 7,
                                                                "left": {
                                                                    "kind": "IdentifierName",
                                                                    "fullStart": 807,
                                                                    "fullEnd": 811,
                                                                    "start": 807,
                                                                    "end": 810,
                                                                    "fullWidth": 4,
                                                                    "width": 3,
                                                                    "text": "idx",
                                                                    "value": "idx",
                                                                    "valueText": "idx",
                                                                    "hasTrailingTrivia": true,
                                                                    "trailingTrivia": [
                                                                        {
                                                                            "kind": "WhitespaceTrivia",
                                                                            "text": " "
                                                                        }
                                                                    ]
                                                                },
                                                                "operatorToken": {
                                                                    "kind": "MinusToken",
                                                                    "fullStart": 811,
                                                                    "fullEnd": 813,
                                                                    "start": 811,
                                                                    "end": 812,
                                                                    "fullWidth": 2,
                                                                    "width": 1,
                                                                    "text": "-",
                                                                    "value": "-",
                                                                    "valueText": "-",
                                                                    "hasTrailingTrivia": true,
                                                                    "trailingTrivia": [
                                                                        {
                                                                            "kind": "WhitespaceTrivia",
                                                                            "text": " "
                                                                        }
                                                                    ]
                                                                },
                                                                "right": {
                                                                    "kind": "NumericLiteral",
                                                                    "fullStart": 813,
                                                                    "fullEnd": 814,
                                                                    "start": 813,
                                                                    "end": 814,
                                                                    "fullWidth": 1,
                                                                    "width": 1,
                                                                    "text": "1",
                                                                    "value": 1,
                                                                    "valueText": "1"
                                                                }
                                                            },
                                                            "closeBracketToken": {
                                                                "kind": "CloseBracketToken",
                                                                "fullStart": 814,
                                                                "fullEnd": 816,
                                                                "start": 814,
                                                                "end": 815,
                                                                "fullWidth": 2,
                                                                "width": 1,
                                                                "text": "]",
                                                                "value": "]",
                                                                "valueText": "]",
                                                                "hasTrailingTrivia": true,
                                                                "trailingTrivia": [
                                                                    {
                                                                        "kind": "WhitespaceTrivia",
                                                                        "text": " "
                                                                    }
                                                                ]
                                                            }
                                                        },
                                                        "operatorToken": {
                                                            "kind": "EqualsToken",
                                                            "fullStart": 816,
                                                            "fullEnd": 818,
                                                            "start": 816,
                                                            "end": 817,
                                                            "fullWidth": 2,
                                                            "width": 1,
                                                            "text": "=",
                                                            "value": "=",
                                                            "valueText": "=",
                                                            "hasTrailingTrivia": true,
                                                            "trailingTrivia": [
                                                                {
                                                                    "kind": "WhitespaceTrivia",
                                                                    "text": " "
                                                                }
                                                            ]
                                                        },
                                                        "right": {
                                                            "kind": "NumericLiteral",
                                                            "fullStart": 818,
                                                            "fullEnd": 819,
                                                            "start": 818,
                                                            "end": 819,
                                                            "fullWidth": 1,
                                                            "width": 1,
                                                            "text": "8",
                                                            "value": 8,
                                                            "valueText": "8"
                                                        }
                                                    },
                                                    "semicolonToken": {
                                                        "kind": "SemicolonToken",
                                                        "fullStart": 819,
                                                        "fullEnd": 822,
                                                        "start": 819,
                                                        "end": 820,
                                                        "fullWidth": 3,
                                                        "width": 1,
                                                        "text": ";",
                                                        "value": ";",
                                                        "valueText": ";",
                                                        "hasTrailingTrivia": true,
                                                        "hasTrailingNewLine": true,
                                                        "trailingTrivia": [
                                                            {
                                                                "kind": "NewLineTrivia",
                                                                "text": "\r\n"
                                                            }
                                                        ]
                                                    }
                                                }
                                            ],
                                            "closeBraceToken": {
                                                "kind": "CloseBraceToken",
                                                "fullStart": 822,
                                                "fullEnd": 837,
                                                "start": 834,
                                                "end": 835,
                                                "fullWidth": 15,
                                                "width": 1,
                                                "text": "}",
                                                "value": "}",
                                                "valueText": "}",
                                                "hasLeadingTrivia": true,
                                                "hasTrailingTrivia": true,
                                                "hasTrailingNewLine": true,
                                                "leadingTrivia": [
                                                    {
                                                        "kind": "WhitespaceTrivia",
                                                        "text": "            "
                                                    }
                                                ],
                                                "trailingTrivia": [
                                                    {
                                                        "kind": "NewLineTrivia",
                                                        "text": "\r\n"
                                                    }
                                                ]
                                            }
                                        }
                                    },
                                    {
                                        "kind": "ReturnStatement",
                                        "fullStart": 837,
                                        "fullEnd": 870,
                                        "start": 849,
                                        "end": 868,
                                        "fullWidth": 33,
                                        "width": 19,
                                        "returnKeyword": {
                                            "kind": "ReturnKeyword",
                                            "fullStart": 837,
                                            "fullEnd": 856,
                                            "start": 849,
                                            "end": 855,
                                            "fullWidth": 19,
                                            "width": 6,
                                            "text": "return",
                                            "value": "return",
                                            "valueText": "return",
                                            "hasLeadingTrivia": true,
                                            "hasTrailingTrivia": true,
                                            "leadingTrivia": [
                                                {
                                                    "kind": "WhitespaceTrivia",
                                                    "text": "            "
                                                }
                                            ],
                                            "trailingTrivia": [
                                                {
                                                    "kind": "WhitespaceTrivia",
                                                    "text": " "
                                                }
                                            ]
                                        },
                                        "expression": {
                                            "kind": "GreaterThanExpression",
                                            "fullStart": 856,
                                            "fullEnd": 867,
                                            "start": 856,
                                            "end": 867,
                                            "fullWidth": 11,
                                            "width": 11,
                                            "left": {
                                                "kind": "IdentifierName",
                                                "fullStart": 856,
                                                "fullEnd": 863,
                                                "start": 856,
                                                "end": 862,
                                                "fullWidth": 7,
                                                "width": 6,
                                                "text": "curVal",
                                                "value": "curVal",
                                                "valueText": "curVal",
                                                "hasTrailingTrivia": true,
                                                "trailingTrivia": [
                                                    {
                                                        "kind": "WhitespaceTrivia",
                                                        "text": " "
                                                    }
                                                ]
                                            },
                                            "operatorToken": {
                                                "kind": "GreaterThanToken",
                                                "fullStart": 863,
                                                "fullEnd": 865,
                                                "start": 863,
                                                "end": 864,
                                                "fullWidth": 2,
                                                "width": 1,
                                                "text": ">",
                                                "value": ">",
                                                "valueText": ">",
                                                "hasTrailingTrivia": true,
                                                "trailingTrivia": [
                                                    {
                                                        "kind": "WhitespaceTrivia",
                                                        "text": " "
                                                    }
                                                ]
                                            },
                                            "right": {
                                                "kind": "NumericLiteral",
                                                "fullStart": 865,
                                                "fullEnd": 867,
                                                "start": 865,
                                                "end": 867,
                                                "fullWidth": 2,
                                                "width": 2,
                                                "text": "10",
                                                "value": 10,
                                                "valueText": "10"
                                            }
                                        },
                                        "semicolonToken": {
                                            "kind": "SemicolonToken",
                                            "fullStart": 867,
                                            "fullEnd": 870,
                                            "start": 867,
                                            "end": 868,
                                            "fullWidth": 3,
                                            "width": 1,
                                            "text": ";",
                                            "value": ";",
                                            "valueText": ";",
                                            "hasTrailingTrivia": true,
                                            "hasTrailingNewLine": true,
                                            "trailingTrivia": [
                                                {
                                                    "kind": "NewLineTrivia",
                                                    "text": "\r\n"
                                                }
                                            ]
                                        }
                                    }
                                ],
                                "closeBraceToken": {
                                    "kind": "CloseBraceToken",
                                    "fullStart": 870,
                                    "fullEnd": 881,
                                    "start": 878,
                                    "end": 879,
                                    "fullWidth": 11,
                                    "width": 1,
                                    "text": "}",
                                    "value": "}",
                                    "valueText": "}",
                                    "hasLeadingTrivia": true,
                                    "hasTrailingTrivia": true,
                                    "hasTrailingNewLine": true,
                                    "leadingTrivia": [
                                        {
                                            "kind": "WhitespaceTrivia",
                                            "text": "        "
                                        }
                                    ],
                                    "trailingTrivia": [
                                        {
                                            "kind": "NewLineTrivia",
                                            "text": "\r\n"
                                        }
                                    ]
                                }
                            }
                        },
                        {
                            "kind": "ReturnStatement",
                            "fullStart": 881,
                            "fullEnd": 975,
                            "start": 891,
                            "end": 973,
                            "fullWidth": 94,
                            "width": 82,
                            "returnKeyword": {
                                "kind": "ReturnKeyword",
                                "fullStart": 881,
                                "fullEnd": 898,
                                "start": 891,
                                "end": 897,
                                "fullWidth": 17,
                                "width": 6,
                                "text": "return",
                                "value": "return",
                                "valueText": "return",
                                "hasLeadingTrivia": true,
                                "hasLeadingNewLine": true,
                                "hasTrailingTrivia": true,
                                "leadingTrivia": [
                                    {
                                        "kind": "NewLineTrivia",
                                        "text": "\r\n"
                                    },
                                    {
                                        "kind": "WhitespaceTrivia",
                                        "text": "        "
                                    }
                                ],
                                "trailingTrivia": [
                                    {
                                        "kind": "WhitespaceTrivia",
                                        "text": " "
                                    }
                                ]
                            },
                            "expression": {
                                "kind": "LogicalAndExpression",
                                "fullStart": 898,
                                "fullEnd": 972,
                                "start": 898,
                                "end": 972,
                                "fullWidth": 74,
                                "width": 74,
                                "left": {
                                    "kind": "EqualsExpression",
                                    "fullStart": 898,
                                    "fullEnd": 961,
                                    "start": 898,
                                    "end": 960,
                                    "fullWidth": 63,
                                    "width": 62,
                                    "left": {
                                        "kind": "InvocationExpression",
                                        "fullStart": 898,
                                        "fullEnd": 951,
                                        "start": 898,
                                        "end": 950,
                                        "fullWidth": 53,
                                        "width": 52,
                                        "expression": {
                                            "kind": "MemberAccessExpression",
                                            "fullStart": 898,
                                            "fullEnd": 930,
                                            "start": 898,
                                            "end": 930,
                                            "fullWidth": 32,
                                            "width": 32,
                                            "expression": {
                                                "kind": "MemberAccessExpression",
                                                "fullStart": 898,
                                                "fullEnd": 925,
                                                "start": 898,
                                                "end": 925,
                                                "fullWidth": 27,
                                                "width": 27,
                                                "expression": {
                                                    "kind": "MemberAccessExpression",
                                                    "fullStart": 898,
                                                    "fullEnd": 913,
                                                    "start": 898,
                                                    "end": 913,
                                                    "fullWidth": 15,
                                                    "width": 15,
                                                    "expression": {
                                                        "kind": "IdentifierName",
                                                        "fullStart": 898,
                                                        "fullEnd": 903,
                                                        "start": 898,
                                                        "end": 903,
                                                        "fullWidth": 5,
                                                        "width": 5,
                                                        "text": "Array",
                                                        "value": "Array",
                                                        "valueText": "Array"
                                                    },
                                                    "dotToken": {
                                                        "kind": "DotToken",
                                                        "fullStart": 903,
                                                        "fullEnd": 904,
                                                        "start": 903,
                                                        "end": 904,
                                                        "fullWidth": 1,
                                                        "width": 1,
                                                        "text": ".",
                                                        "value": ".",
                                                        "valueText": "."
                                                    },
                                                    "name": {
                                                        "kind": "IdentifierName",
                                                        "fullStart": 904,
                                                        "fullEnd": 913,
                                                        "start": 904,
                                                        "end": 913,
                                                        "fullWidth": 9,
                                                        "width": 9,
                                                        "text": "prototype",
                                                        "value": "prototype",
                                                        "valueText": "prototype"
                                                    }
                                                },
                                                "dotToken": {
                                                    "kind": "DotToken",
                                                    "fullStart": 913,
                                                    "fullEnd": 914,
                                                    "start": 913,
                                                    "end": 914,
                                                    "fullWidth": 1,
                                                    "width": 1,
                                                    "text": ".",
                                                    "value": ".",
                                                    "valueText": "."
                                                },
                                                "name": {
                                                    "kind": "IdentifierName",
                                                    "fullStart": 914,
                                                    "fullEnd": 925,
                                                    "start": 914,
                                                    "end": 925,
                                                    "fullWidth": 11,
                                                    "width": 11,
                                                    "text": "reduceRight",
                                                    "value": "reduceRight",
                                                    "valueText": "reduceRight"
                                                }
                                            },
                                            "dotToken": {
                                                "kind": "DotToken",
                                                "fullStart": 925,
                                                "fullEnd": 926,
                                                "start": 925,
                                                "end": 926,
                                                "fullWidth": 1,
                                                "width": 1,
                                                "text": ".",
                                                "value": ".",
                                                "valueText": "."
                                            },
                                            "name": {
                                                "kind": "IdentifierName",
                                                "fullStart": 926,
                                                "fullEnd": 930,
                                                "start": 926,
                                                "end": 930,
                                                "fullWidth": 4,
                                                "width": 4,
                                                "text": "call",
                                                "value": "call",
                                                "valueText": "call"
                                            }
                                        },
                                        "argumentList": {
                                            "kind": "ArgumentList",
                                            "fullStart": 930,
                                            "fullEnd": 951,
                                            "start": 930,
                                            "end": 950,
                                            "fullWidth": 21,
                                            "width": 20,
                                            "openParenToken": {
                                                "kind": "OpenParenToken",
                                                "fullStart": 930,
                                                "fullEnd": 931,
                                                "start": 930,
                                                "end": 931,
                                                "fullWidth": 1,
                                                "width": 1,
                                                "text": "(",
                                                "value": "(",
                                                "valueText": "("
                                            },
                                            "arguments": [
                                                {
                                                    "kind": "IdentifierName",
                                                    "fullStart": 931,
                                                    "fullEnd": 934,
                                                    "start": 931,
                                                    "end": 934,
                                                    "fullWidth": 3,
                                                    "width": 3,
                                                    "text": "obj",
                                                    "value": "obj",
                                                    "valueText": "obj"
                                                },
                                                {
                                                    "kind": "CommaToken",
                                                    "fullStart": 934,
                                                    "fullEnd": 936,
                                                    "start": 934,
                                                    "end": 935,
                                                    "fullWidth": 2,
                                                    "width": 1,
                                                    "text": ",",
                                                    "value": ",",
                                                    "valueText": ",",
                                                    "hasTrailingTrivia": true,
                                                    "trailingTrivia": [
                                                        {
                                                            "kind": "WhitespaceTrivia",
                                                            "text": " "
                                                        }
                                                    ]
                                                },
                                                {
                                                    "kind": "IdentifierName",
                                                    "fullStart": 936,
                                                    "fullEnd": 946,
                                                    "start": 936,
                                                    "end": 946,
                                                    "fullWidth": 10,
                                                    "width": 10,
                                                    "text": "callbackfn",
                                                    "value": "callbackfn",
                                                    "valueText": "callbackfn"
                                                },
                                                {
                                                    "kind": "CommaToken",
                                                    "fullStart": 946,
                                                    "fullEnd": 948,
                                                    "start": 946,
                                                    "end": 947,
                                                    "fullWidth": 2,
                                                    "width": 1,
                                                    "text": ",",
                                                    "value": ",",
                                                    "valueText": ",",
                                                    "hasTrailingTrivia": true,
                                                    "trailingTrivia": [
                                                        {
                                                            "kind": "WhitespaceTrivia",
                                                            "text": " "
                                                        }
                                                    ]
                                                },
                                                {
                                                    "kind": "NumericLiteral",
                                                    "fullStart": 948,
                                                    "fullEnd": 949,
                                                    "start": 948,
                                                    "end": 949,
                                                    "fullWidth": 1,
                                                    "width": 1,
                                                    "text": "1",
                                                    "value": 1,
                                                    "valueText": "1"
                                                }
                                            ],
                                            "closeParenToken": {
                                                "kind": "CloseParenToken",
                                                "fullStart": 949,
                                                "fullEnd": 951,
                                                "start": 949,
                                                "end": 950,
                                                "fullWidth": 2,
                                                "width": 1,
                                                "text": ")",
                                                "value": ")",
                                                "valueText": ")",
                                                "hasTrailingTrivia": true,
                                                "trailingTrivia": [
                                                    {
                                                        "kind": "WhitespaceTrivia",
                                                        "text": " "
                                                    }
                                                ]
                                            }
                                        }
                                    },
                                    "operatorToken": {
                                        "kind": "EqualsEqualsEqualsToken",
                                        "fullStart": 951,
                                        "fullEnd": 955,
                                        "start": 951,
                                        "end": 954,
                                        "fullWidth": 4,
                                        "width": 3,
                                        "text": "===",
                                        "value": "===",
                                        "valueText": "===",
                                        "hasTrailingTrivia": true,
                                        "trailingTrivia": [
                                            {
                                                "kind": "WhitespaceTrivia",
                                                "text": " "
                                            }
                                        ]
                                    },
                                    "right": {
                                        "kind": "FalseKeyword",
                                        "fullStart": 955,
                                        "fullEnd": 961,
                                        "start": 955,
                                        "end": 960,
                                        "fullWidth": 6,
                                        "width": 5,
                                        "text": "false",
                                        "value": false,
                                        "valueText": "false",
                                        "hasTrailingTrivia": true,
                                        "trailingTrivia": [
                                            {
                                                "kind": "WhitespaceTrivia",
                                                "text": " "
                                            }
                                        ]
                                    }
                                },
                                "operatorToken": {
                                    "kind": "AmpersandAmpersandToken",
                                    "fullStart": 961,
                                    "fullEnd": 964,
                                    "start": 961,
                                    "end": 963,
                                    "fullWidth": 3,
                                    "width": 2,
                                    "text": "&&",
                                    "value": "&&",
                                    "valueText": "&&",
                                    "hasTrailingTrivia": true,
                                    "trailingTrivia": [
                                        {
                                            "kind": "WhitespaceTrivia",
                                            "text": " "
                                        }
                                    ]
                                },
                                "right": {
                                    "kind": "IdentifierName",
                                    "fullStart": 964,
                                    "fullEnd": 972,
                                    "start": 964,
                                    "end": 972,
                                    "fullWidth": 8,
                                    "width": 8,
                                    "text": "accessed",
                                    "value": "accessed",
                                    "valueText": "accessed"
                                }
                            },
                            "semicolonToken": {
                                "kind": "SemicolonToken",
                                "fullStart": 972,
                                "fullEnd": 975,
                                "start": 972,
                                "end": 973,
                                "fullWidth": 3,
                                "width": 1,
                                "text": ";",
                                "value": ";",
                                "valueText": ";",
                                "hasTrailingTrivia": true,
                                "hasTrailingNewLine": true,
                                "trailingTrivia": [
                                    {
                                        "kind": "NewLineTrivia",
                                        "text": "\r\n"
                                    }
                                ]
                            }
                        }
                    ],
                    "closeBraceToken": {
                        "kind": "CloseBraceToken",
                        "fullStart": 975,
                        "fullEnd": 982,
                        "start": 979,
                        "end": 980,
                        "fullWidth": 7,
                        "width": 1,
                        "text": "}",
                        "value": "}",
                        "valueText": "}",
                        "hasLeadingTrivia": true,
                        "hasTrailingTrivia": true,
                        "hasTrailingNewLine": true,
                        "leadingTrivia": [
                            {
                                "kind": "WhitespaceTrivia",
                                "text": "    "
                            }
                        ],
                        "trailingTrivia": [
                            {
                                "kind": "NewLineTrivia",
                                "text": "\r\n"
                            }
                        ]
                    }
                }
            },
            {
                "kind": "ExpressionStatement",
                "fullStart": 982,
                "fullEnd": 1006,
                "start": 982,
                "end": 1004,
                "fullWidth": 24,
                "width": 22,
                "expression": {
                    "kind": "InvocationExpression",
                    "fullStart": 982,
                    "fullEnd": 1003,
                    "start": 982,
                    "end": 1003,
                    "fullWidth": 21,
                    "width": 21,
                    "expression": {
                        "kind": "IdentifierName",
                        "fullStart": 982,
                        "fullEnd": 993,
                        "start": 982,
                        "end": 993,
                        "fullWidth": 11,
                        "width": 11,
                        "text": "runTestCase",
                        "value": "runTestCase",
                        "valueText": "runTestCase"
                    },
                    "argumentList": {
                        "kind": "ArgumentList",
                        "fullStart": 993,
                        "fullEnd": 1003,
                        "start": 993,
                        "end": 1003,
                        "fullWidth": 10,
                        "width": 10,
                        "openParenToken": {
                            "kind": "OpenParenToken",
                            "fullStart": 993,
                            "fullEnd": 994,
                            "start": 993,
                            "end": 994,
                            "fullWidth": 1,
                            "width": 1,
                            "text": "(",
                            "value": "(",
                            "valueText": "("
                        },
                        "arguments": [
                            {
                                "kind": "IdentifierName",
                                "fullStart": 994,
                                "fullEnd": 1002,
                                "start": 994,
                                "end": 1002,
                                "fullWidth": 8,
                                "width": 8,
                                "text": "testcase",
                                "value": "testcase",
                                "valueText": "testcase"
                            }
                        ],
                        "closeParenToken": {
                            "kind": "CloseParenToken",
                            "fullStart": 1002,
                            "fullEnd": 1003,
                            "start": 1002,
                            "end": 1003,
                            "fullWidth": 1,
                            "width": 1,
                            "text": ")",
                            "value": ")",
                            "valueText": ")"
                        }
                    }
                },
                "semicolonToken": {
                    "kind": "SemicolonToken",
                    "fullStart": 1003,
                    "fullEnd": 1006,
                    "start": 1003,
                    "end": 1004,
                    "fullWidth": 3,
                    "width": 1,
                    "text": ";",
                    "value": ";",
                    "valueText": ";",
                    "hasTrailingTrivia": true,
                    "hasTrailingNewLine": true,
                    "trailingTrivia": [
                        {
                            "kind": "NewLineTrivia",
                            "text": "\r\n"
                        }
                    ]
                }
            }
        ],
        "endOfFileToken": {
            "kind": "EndOfFileToken",
            "fullStart": 1006,
            "fullEnd": 1006,
            "start": 1006,
            "end": 1006,
            "fullWidth": 0,
            "width": 0,
            "text": ""
        }
    },
    "lineMap": {
        "lineStarts": [
            0,
            67,
            152,
            232,
            308,
            380,
            385,
            444,
            556,
            561,
            563,
            565,
            588,
            590,
            621,
            669,
            727,
            757,
            787,
            822,
            837,
            870,
            881,
            883,
            975,
            982,
            1006
        ],
        "length": 1006
    }
}<|MERGE_RESOLUTION|>--- conflicted
+++ resolved
@@ -783,11 +783,8 @@
                                             "start": 697,
                                             "end": 704,
                                             "fullWidth": 7,
-<<<<<<< HEAD
                                             "width": 7,
-=======
                                             "modifiers": [],
->>>>>>> e3c38734
                                             "identifier": {
                                                 "kind": "IdentifierName",
                                                 "fullStart": 697,
@@ -827,11 +824,8 @@
                                             "start": 706,
                                             "end": 712,
                                             "fullWidth": 6,
-<<<<<<< HEAD
                                             "width": 6,
-=======
                                             "modifiers": [],
->>>>>>> e3c38734
                                             "identifier": {
                                                 "kind": "IdentifierName",
                                                 "fullStart": 706,
@@ -871,11 +865,8 @@
                                             "start": 714,
                                             "end": 717,
                                             "fullWidth": 3,
-<<<<<<< HEAD
                                             "width": 3,
-=======
                                             "modifiers": [],
->>>>>>> e3c38734
                                             "identifier": {
                                                 "kind": "IdentifierName",
                                                 "fullStart": 714,
@@ -915,11 +906,8 @@
                                             "start": 719,
                                             "end": 722,
                                             "fullWidth": 3,
-<<<<<<< HEAD
                                             "width": 3,
-=======
                                             "modifiers": [],
->>>>>>> e3c38734
                                             "identifier": {
                                                 "kind": "IdentifierName",
                                                 "fullStart": 719,
