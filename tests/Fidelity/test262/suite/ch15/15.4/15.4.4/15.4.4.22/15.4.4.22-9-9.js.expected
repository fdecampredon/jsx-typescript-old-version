--- conflicted
+++ resolved
@@ -247,12 +247,8 @@
                                         "start": 587,
                                         "end": 597,
                                         "fullWidth": 10,
-<<<<<<< HEAD
                                         "width": 10,
-                                        "identifier": {
-=======
                                         "propertyName": {
->>>>>>> 85e84683
                                             "kind": "IdentifierName",
                                             "fullStart": 587,
                                             "fullEnd": 594,
@@ -762,12 +758,8 @@
                                         "start": 702,
                                         "end": 720,
                                         "fullWidth": 18,
-<<<<<<< HEAD
                                         "width": 18,
-                                        "identifier": {
-=======
                                         "propertyName": {
->>>>>>> 85e84683
                                             "kind": "IdentifierName",
                                             "fullStart": 702,
                                             "fullEnd": 706,
