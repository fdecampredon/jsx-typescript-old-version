{
    "isDeclaration": false,
    "languageVersion": "EcmaScript5",
    "parseOptions": {
        "allowAutomaticSemicolonInsertion": true
    },
    "sourceUnit": {
        "kind": "SourceUnit",
        "fullStart": 0,
        "fullEnd": 1320,
        "start": 615,
        "end": 1320,
        "fullWidth": 1320,
        "width": 705,
        "isIncrementallyUnusable": true,
        "moduleElements": [
            {
                "kind": "FunctionDeclaration",
                "fullStart": 0,
                "fullEnd": 1296,
                "start": 615,
                "end": 1294,
                "fullWidth": 1296,
                "width": 679,
                "isIncrementallyUnusable": true,
                "modifiers": [],
                "functionKeyword": {
                    "kind": "FunctionKeyword",
                    "fullStart": 0,
                    "fullEnd": 624,
                    "start": 615,
                    "end": 623,
                    "fullWidth": 624,
                    "width": 8,
                    "text": "function",
                    "value": "function",
                    "valueText": "function",
                    "hasLeadingTrivia": true,
                    "hasLeadingComment": true,
                    "hasLeadingNewLine": true,
                    "hasTrailingTrivia": true,
                    "leadingTrivia": [
                        {
                            "kind": "SingleLineCommentTrivia",
                            "text": "/// Copyright (c) 2012 Ecma International.  All rights reserved. "
                        },
                        {
                            "kind": "NewLineTrivia",
                            "text": "\r\n"
                        },
                        {
                            "kind": "SingleLineCommentTrivia",
                            "text": "/// Ecma International makes this code available under the terms and conditions set"
                        },
                        {
                            "kind": "NewLineTrivia",
                            "text": "\r\n"
                        },
                        {
                            "kind": "SingleLineCommentTrivia",
                            "text": "/// forth on http://hg.ecmascript.org/tests/test262/raw-file/tip/LICENSE (the "
                        },
                        {
                            "kind": "NewLineTrivia",
                            "text": "\r\n"
                        },
                        {
                            "kind": "SingleLineCommentTrivia",
                            "text": "/// \"Use Terms\").   Any redistribution of this code must retain the above "
                        },
                        {
                            "kind": "NewLineTrivia",
                            "text": "\r\n"
                        },
                        {
                            "kind": "SingleLineCommentTrivia",
                            "text": "/// copyright and this notice and otherwise comply with the Use Terms."
                        },
                        {
                            "kind": "NewLineTrivia",
                            "text": "\r\n"
                        },
                        {
                            "kind": "MultiLineCommentTrivia",
                            "text": "/**\r\n * @path ch15/15.4/15.4.4/15.4.4.22/15.4.4.22-9-c-i-11.js\r\n * @description Array.prototype.reduceRight - element to be retrieved is own accessor property that overrides an inherited data property on an Array-like object\r\n */"
                        },
                        {
                            "kind": "NewLineTrivia",
                            "text": "\r\n"
                        },
                        {
                            "kind": "NewLineTrivia",
                            "text": "\r\n"
                        },
                        {
                            "kind": "NewLineTrivia",
                            "text": "\r\n"
                        }
                    ],
                    "trailingTrivia": [
                        {
                            "kind": "WhitespaceTrivia",
                            "text": " "
                        }
                    ]
                },
                "identifier": {
                    "kind": "IdentifierName",
                    "fullStart": 624,
                    "fullEnd": 632,
                    "start": 624,
                    "end": 632,
                    "fullWidth": 8,
                    "width": 8,
                    "text": "testcase",
                    "value": "testcase",
                    "valueText": "testcase"
                },
                "callSignature": {
                    "kind": "CallSignature",
                    "fullStart": 632,
                    "fullEnd": 635,
                    "start": 632,
                    "end": 634,
                    "fullWidth": 3,
                    "width": 2,
                    "parameterList": {
                        "kind": "ParameterList",
                        "fullStart": 632,
                        "fullEnd": 635,
                        "start": 632,
                        "end": 634,
                        "fullWidth": 3,
                        "width": 2,
                        "openParenToken": {
                            "kind": "OpenParenToken",
                            "fullStart": 632,
                            "fullEnd": 633,
                            "start": 632,
                            "end": 633,
                            "fullWidth": 1,
                            "width": 1,
                            "text": "(",
                            "value": "(",
                            "valueText": "("
                        },
                        "parameters": [],
                        "closeParenToken": {
                            "kind": "CloseParenToken",
                            "fullStart": 633,
                            "fullEnd": 635,
                            "start": 633,
                            "end": 634,
                            "fullWidth": 2,
                            "width": 1,
                            "text": ")",
                            "value": ")",
                            "valueText": ")",
                            "hasTrailingTrivia": true,
                            "trailingTrivia": [
                                {
                                    "kind": "WhitespaceTrivia",
                                    "text": " "
                                }
                            ]
                        }
                    }
                },
                "block": {
                    "kind": "Block",
                    "fullStart": 635,
                    "fullEnd": 1296,
                    "start": 635,
                    "end": 1294,
                    "fullWidth": 661,
                    "width": 659,
                    "isIncrementallyUnusable": true,
                    "openBraceToken": {
                        "kind": "OpenBraceToken",
                        "fullStart": 635,
                        "fullEnd": 638,
                        "start": 635,
                        "end": 636,
                        "fullWidth": 3,
                        "width": 1,
                        "text": "{",
                        "value": "{",
                        "valueText": "{",
                        "hasTrailingTrivia": true,
                        "hasTrailingNewLine": true,
                        "trailingTrivia": [
                            {
                                "kind": "NewLineTrivia",
                                "text": "\r\n"
                            }
                        ]
                    },
                    "statements": [
                        {
                            "kind": "VariableStatement",
                            "fullStart": 638,
                            "fullEnd": 673,
                            "start": 648,
                            "end": 671,
                            "fullWidth": 35,
                            "width": 23,
                            "modifiers": [],
                            "variableDeclaration": {
                                "kind": "VariableDeclaration",
                                "fullStart": 638,
                                "fullEnd": 670,
                                "start": 648,
                                "end": 670,
                                "fullWidth": 32,
                                "width": 22,
                                "varKeyword": {
                                    "kind": "VarKeyword",
                                    "fullStart": 638,
                                    "fullEnd": 652,
                                    "start": 648,
                                    "end": 651,
                                    "fullWidth": 14,
                                    "width": 3,
                                    "text": "var",
                                    "value": "var",
                                    "valueText": "var",
                                    "hasLeadingTrivia": true,
                                    "hasLeadingNewLine": true,
                                    "hasTrailingTrivia": true,
                                    "leadingTrivia": [
                                        {
                                            "kind": "NewLineTrivia",
                                            "text": "\r\n"
                                        },
                                        {
                                            "kind": "WhitespaceTrivia",
                                            "text": "        "
                                        }
                                    ],
                                    "trailingTrivia": [
                                        {
                                            "kind": "WhitespaceTrivia",
                                            "text": " "
                                        }
                                    ]
                                },
                                "variableDeclarators": [
                                    {
                                        "kind": "VariableDeclarator",
                                        "fullStart": 652,
                                        "fullEnd": 670,
                                        "start": 652,
                                        "end": 670,
                                        "fullWidth": 18,
<<<<<<< HEAD
                                        "width": 18,
                                        "identifier": {
=======
                                        "propertyName": {
>>>>>>> 85e84683
                                            "kind": "IdentifierName",
                                            "fullStart": 652,
                                            "fullEnd": 663,
                                            "start": 652,
                                            "end": 662,
                                            "fullWidth": 11,
                                            "width": 10,
                                            "text": "testResult",
                                            "value": "testResult",
                                            "valueText": "testResult",
                                            "hasTrailingTrivia": true,
                                            "trailingTrivia": [
                                                {
                                                    "kind": "WhitespaceTrivia",
                                                    "text": " "
                                                }
                                            ]
                                        },
                                        "equalsValueClause": {
                                            "kind": "EqualsValueClause",
                                            "fullStart": 663,
                                            "fullEnd": 670,
                                            "start": 663,
                                            "end": 670,
                                            "fullWidth": 7,
                                            "width": 7,
                                            "equalsToken": {
                                                "kind": "EqualsToken",
                                                "fullStart": 663,
                                                "fullEnd": 665,
                                                "start": 663,
                                                "end": 664,
                                                "fullWidth": 2,
                                                "width": 1,
                                                "text": "=",
                                                "value": "=",
                                                "valueText": "=",
                                                "hasTrailingTrivia": true,
                                                "trailingTrivia": [
                                                    {
                                                        "kind": "WhitespaceTrivia",
                                                        "text": " "
                                                    }
                                                ]
                                            },
                                            "value": {
                                                "kind": "FalseKeyword",
                                                "fullStart": 665,
                                                "fullEnd": 670,
                                                "start": 665,
                                                "end": 670,
                                                "fullWidth": 5,
                                                "width": 5,
                                                "text": "false",
                                                "value": false,
                                                "valueText": "false"
                                            }
                                        }
                                    }
                                ]
                            },
                            "semicolonToken": {
                                "kind": "SemicolonToken",
                                "fullStart": 670,
                                "fullEnd": 673,
                                "start": 670,
                                "end": 671,
                                "fullWidth": 3,
                                "width": 1,
                                "text": ";",
                                "value": ";",
                                "valueText": ";",
                                "hasTrailingTrivia": true,
                                "hasTrailingNewLine": true,
                                "trailingTrivia": [
                                    {
                                        "kind": "NewLineTrivia",
                                        "text": "\r\n"
                                    }
                                ]
                            }
                        },
                        {
                            "kind": "FunctionDeclaration",
                            "fullStart": 673,
                            "fullEnd": 835,
                            "start": 681,
                            "end": 833,
                            "fullWidth": 162,
                            "width": 152,
                            "modifiers": [],
                            "functionKeyword": {
                                "kind": "FunctionKeyword",
                                "fullStart": 673,
                                "fullEnd": 690,
                                "start": 681,
                                "end": 689,
                                "fullWidth": 17,
                                "width": 8,
                                "text": "function",
                                "value": "function",
                                "valueText": "function",
                                "hasLeadingTrivia": true,
                                "hasTrailingTrivia": true,
                                "leadingTrivia": [
                                    {
                                        "kind": "WhitespaceTrivia",
                                        "text": "        "
                                    }
                                ],
                                "trailingTrivia": [
                                    {
                                        "kind": "WhitespaceTrivia",
                                        "text": " "
                                    }
                                ]
                            },
                            "identifier": {
                                "kind": "IdentifierName",
                                "fullStart": 690,
                                "fullEnd": 700,
                                "start": 690,
                                "end": 700,
                                "fullWidth": 10,
                                "width": 10,
                                "text": "callbackfn",
                                "value": "callbackfn",
                                "valueText": "callbackfn"
                            },
                            "callSignature": {
                                "kind": "CallSignature",
                                "fullStart": 700,
                                "fullEnd": 728,
                                "start": 700,
                                "end": 727,
                                "fullWidth": 28,
                                "width": 27,
                                "parameterList": {
                                    "kind": "ParameterList",
                                    "fullStart": 700,
                                    "fullEnd": 728,
                                    "start": 700,
                                    "end": 727,
                                    "fullWidth": 28,
                                    "width": 27,
                                    "openParenToken": {
                                        "kind": "OpenParenToken",
                                        "fullStart": 700,
                                        "fullEnd": 701,
                                        "start": 700,
                                        "end": 701,
                                        "fullWidth": 1,
                                        "width": 1,
                                        "text": "(",
                                        "value": "(",
                                        "valueText": "("
                                    },
                                    "parameters": [
                                        {
                                            "kind": "Parameter",
                                            "fullStart": 701,
                                            "fullEnd": 708,
                                            "start": 701,
                                            "end": 708,
                                            "fullWidth": 7,
                                            "width": 7,
                                            "modifiers": [],
                                            "identifier": {
                                                "kind": "IdentifierName",
                                                "fullStart": 701,
                                                "fullEnd": 708,
                                                "start": 701,
                                                "end": 708,
                                                "fullWidth": 7,
                                                "width": 7,
                                                "text": "prevVal",
                                                "value": "prevVal",
                                                "valueText": "prevVal"
                                            }
                                        },
                                        {
                                            "kind": "CommaToken",
                                            "fullStart": 708,
                                            "fullEnd": 710,
                                            "start": 708,
                                            "end": 709,
                                            "fullWidth": 2,
                                            "width": 1,
                                            "text": ",",
                                            "value": ",",
                                            "valueText": ",",
                                            "hasTrailingTrivia": true,
                                            "trailingTrivia": [
                                                {
                                                    "kind": "WhitespaceTrivia",
                                                    "text": " "
                                                }
                                            ]
                                        },
                                        {
                                            "kind": "Parameter",
                                            "fullStart": 710,
                                            "fullEnd": 716,
                                            "start": 710,
                                            "end": 716,
                                            "fullWidth": 6,
                                            "width": 6,
                                            "modifiers": [],
                                            "identifier": {
                                                "kind": "IdentifierName",
                                                "fullStart": 710,
                                                "fullEnd": 716,
                                                "start": 710,
                                                "end": 716,
                                                "fullWidth": 6,
                                                "width": 6,
                                                "text": "curVal",
                                                "value": "curVal",
                                                "valueText": "curVal"
                                            }
                                        },
                                        {
                                            "kind": "CommaToken",
                                            "fullStart": 716,
                                            "fullEnd": 718,
                                            "start": 716,
                                            "end": 717,
                                            "fullWidth": 2,
                                            "width": 1,
                                            "text": ",",
                                            "value": ",",
                                            "valueText": ",",
                                            "hasTrailingTrivia": true,
                                            "trailingTrivia": [
                                                {
                                                    "kind": "WhitespaceTrivia",
                                                    "text": " "
                                                }
                                            ]
                                        },
                                        {
                                            "kind": "Parameter",
                                            "fullStart": 718,
                                            "fullEnd": 721,
                                            "start": 718,
                                            "end": 721,
                                            "fullWidth": 3,
                                            "width": 3,
                                            "modifiers": [],
                                            "identifier": {
                                                "kind": "IdentifierName",
                                                "fullStart": 718,
                                                "fullEnd": 721,
                                                "start": 718,
                                                "end": 721,
                                                "fullWidth": 3,
                                                "width": 3,
                                                "text": "idx",
                                                "value": "idx",
                                                "valueText": "idx"
                                            }
                                        },
                                        {
                                            "kind": "CommaToken",
                                            "fullStart": 721,
                                            "fullEnd": 723,
                                            "start": 721,
                                            "end": 722,
                                            "fullWidth": 2,
                                            "width": 1,
                                            "text": ",",
                                            "value": ",",
                                            "valueText": ",",
                                            "hasTrailingTrivia": true,
                                            "trailingTrivia": [
                                                {
                                                    "kind": "WhitespaceTrivia",
                                                    "text": " "
                                                }
                                            ]
                                        },
                                        {
                                            "kind": "Parameter",
                                            "fullStart": 723,
                                            "fullEnd": 726,
                                            "start": 723,
                                            "end": 726,
                                            "fullWidth": 3,
                                            "width": 3,
                                            "modifiers": [],
                                            "identifier": {
                                                "kind": "IdentifierName",
                                                "fullStart": 723,
                                                "fullEnd": 726,
                                                "start": 723,
                                                "end": 726,
                                                "fullWidth": 3,
                                                "width": 3,
                                                "text": "obj",
                                                "value": "obj",
                                                "valueText": "obj"
                                            }
                                        }
                                    ],
                                    "closeParenToken": {
                                        "kind": "CloseParenToken",
                                        "fullStart": 726,
                                        "fullEnd": 728,
                                        "start": 726,
                                        "end": 727,
                                        "fullWidth": 2,
                                        "width": 1,
                                        "text": ")",
                                        "value": ")",
                                        "valueText": ")",
                                        "hasTrailingTrivia": true,
                                        "trailingTrivia": [
                                            {
                                                "kind": "WhitespaceTrivia",
                                                "text": " "
                                            }
                                        ]
                                    }
                                }
                            },
                            "block": {
                                "kind": "Block",
                                "fullStart": 728,
                                "fullEnd": 835,
                                "start": 728,
                                "end": 833,
                                "fullWidth": 107,
                                "width": 105,
                                "openBraceToken": {
                                    "kind": "OpenBraceToken",
                                    "fullStart": 728,
                                    "fullEnd": 731,
                                    "start": 728,
                                    "end": 729,
                                    "fullWidth": 3,
                                    "width": 1,
                                    "text": "{",
                                    "value": "{",
                                    "valueText": "{",
                                    "hasTrailingTrivia": true,
                                    "hasTrailingNewLine": true,
                                    "trailingTrivia": [
                                        {
                                            "kind": "NewLineTrivia",
                                            "text": "\r\n"
                                        }
                                    ]
                                },
                                "statements": [
                                    {
                                        "kind": "IfStatement",
                                        "fullStart": 731,
                                        "fullEnd": 824,
                                        "start": 743,
                                        "end": 822,
                                        "fullWidth": 93,
                                        "width": 79,
                                        "ifKeyword": {
                                            "kind": "IfKeyword",
                                            "fullStart": 731,
                                            "fullEnd": 746,
                                            "start": 743,
                                            "end": 745,
                                            "fullWidth": 15,
                                            "width": 2,
                                            "text": "if",
                                            "value": "if",
                                            "valueText": "if",
                                            "hasLeadingTrivia": true,
                                            "hasTrailingTrivia": true,
                                            "leadingTrivia": [
                                                {
                                                    "kind": "WhitespaceTrivia",
                                                    "text": "            "
                                                }
                                            ],
                                            "trailingTrivia": [
                                                {
                                                    "kind": "WhitespaceTrivia",
                                                    "text": " "
                                                }
                                            ]
                                        },
                                        "openParenToken": {
                                            "kind": "OpenParenToken",
                                            "fullStart": 746,
                                            "fullEnd": 747,
                                            "start": 746,
                                            "end": 747,
                                            "fullWidth": 1,
                                            "width": 1,
                                            "text": "(",
                                            "value": "(",
                                            "valueText": "("
                                        },
                                        "condition": {
                                            "kind": "EqualsExpression",
                                            "fullStart": 747,
                                            "fullEnd": 756,
                                            "start": 747,
                                            "end": 756,
                                            "fullWidth": 9,
                                            "width": 9,
                                            "left": {
                                                "kind": "IdentifierName",
                                                "fullStart": 747,
                                                "fullEnd": 751,
                                                "start": 747,
                                                "end": 750,
                                                "fullWidth": 4,
                                                "width": 3,
                                                "text": "idx",
                                                "value": "idx",
                                                "valueText": "idx",
                                                "hasTrailingTrivia": true,
                                                "trailingTrivia": [
                                                    {
                                                        "kind": "WhitespaceTrivia",
                                                        "text": " "
                                                    }
                                                ]
                                            },
                                            "operatorToken": {
                                                "kind": "EqualsEqualsEqualsToken",
                                                "fullStart": 751,
                                                "fullEnd": 755,
                                                "start": 751,
                                                "end": 754,
                                                "fullWidth": 4,
                                                "width": 3,
                                                "text": "===",
                                                "value": "===",
                                                "valueText": "===",
                                                "hasTrailingTrivia": true,
                                                "trailingTrivia": [
                                                    {
                                                        "kind": "WhitespaceTrivia",
                                                        "text": " "
                                                    }
                                                ]
                                            },
                                            "right": {
                                                "kind": "NumericLiteral",
                                                "fullStart": 755,
                                                "fullEnd": 756,
                                                "start": 755,
                                                "end": 756,
                                                "fullWidth": 1,
                                                "width": 1,
                                                "text": "1",
                                                "value": 1,
                                                "valueText": "1"
                                            }
                                        },
                                        "closeParenToken": {
                                            "kind": "CloseParenToken",
                                            "fullStart": 756,
                                            "fullEnd": 758,
                                            "start": 756,
                                            "end": 757,
                                            "fullWidth": 2,
                                            "width": 1,
                                            "text": ")",
                                            "value": ")",
                                            "valueText": ")",
                                            "hasTrailingTrivia": true,
                                            "trailingTrivia": [
                                                {
                                                    "kind": "WhitespaceTrivia",
                                                    "text": " "
                                                }
                                            ]
                                        },
                                        "statement": {
                                            "kind": "Block",
                                            "fullStart": 758,
                                            "fullEnd": 824,
                                            "start": 758,
                                            "end": 822,
                                            "fullWidth": 66,
                                            "width": 64,
                                            "openBraceToken": {
                                                "kind": "OpenBraceToken",
                                                "fullStart": 758,
                                                "fullEnd": 761,
                                                "start": 758,
                                                "end": 759,
                                                "fullWidth": 3,
                                                "width": 1,
                                                "text": "{",
                                                "value": "{",
                                                "valueText": "{",
                                                "hasTrailingTrivia": true,
                                                "hasTrailingNewLine": true,
                                                "trailingTrivia": [
                                                    {
                                                        "kind": "NewLineTrivia",
                                                        "text": "\r\n"
                                                    }
                                                ]
                                            },
                                            "statements": [
                                                {
                                                    "kind": "ExpressionStatement",
                                                    "fullStart": 761,
                                                    "fullEnd": 809,
                                                    "start": 777,
                                                    "end": 807,
                                                    "fullWidth": 48,
                                                    "width": 30,
                                                    "expression": {
                                                        "kind": "AssignmentExpression",
                                                        "fullStart": 761,
                                                        "fullEnd": 806,
                                                        "start": 777,
                                                        "end": 806,
                                                        "fullWidth": 45,
                                                        "width": 29,
                                                        "left": {
                                                            "kind": "IdentifierName",
                                                            "fullStart": 761,
                                                            "fullEnd": 788,
                                                            "start": 777,
                                                            "end": 787,
                                                            "fullWidth": 27,
                                                            "width": 10,
                                                            "text": "testResult",
                                                            "value": "testResult",
                                                            "valueText": "testResult",
                                                            "hasLeadingTrivia": true,
                                                            "hasTrailingTrivia": true,
                                                            "leadingTrivia": [
                                                                {
                                                                    "kind": "WhitespaceTrivia",
                                                                    "text": "                "
                                                                }
                                                            ],
                                                            "trailingTrivia": [
                                                                {
                                                                    "kind": "WhitespaceTrivia",
                                                                    "text": " "
                                                                }
                                                            ]
                                                        },
                                                        "operatorToken": {
                                                            "kind": "EqualsToken",
                                                            "fullStart": 788,
                                                            "fullEnd": 790,
                                                            "start": 788,
                                                            "end": 789,
                                                            "fullWidth": 2,
                                                            "width": 1,
                                                            "text": "=",
                                                            "value": "=",
                                                            "valueText": "=",
                                                            "hasTrailingTrivia": true,
                                                            "trailingTrivia": [
                                                                {
                                                                    "kind": "WhitespaceTrivia",
                                                                    "text": " "
                                                                }
                                                            ]
                                                        },
                                                        "right": {
                                                            "kind": "ParenthesizedExpression",
                                                            "fullStart": 790,
                                                            "fullEnd": 806,
                                                            "start": 790,
                                                            "end": 806,
                                                            "fullWidth": 16,
                                                            "width": 16,
                                                            "openParenToken": {
                                                                "kind": "OpenParenToken",
                                                                "fullStart": 790,
                                                                "fullEnd": 791,
                                                                "start": 790,
                                                                "end": 791,
                                                                "fullWidth": 1,
                                                                "width": 1,
                                                                "text": "(",
                                                                "value": "(",
                                                                "valueText": "("
                                                            },
                                                            "expression": {
                                                                "kind": "EqualsExpression",
                                                                "fullStart": 791,
                                                                "fullEnd": 805,
                                                                "start": 791,
                                                                "end": 805,
                                                                "fullWidth": 14,
                                                                "width": 14,
                                                                "left": {
                                                                    "kind": "IdentifierName",
                                                                    "fullStart": 791,
                                                                    "fullEnd": 798,
                                                                    "start": 791,
                                                                    "end": 797,
                                                                    "fullWidth": 7,
                                                                    "width": 6,
                                                                    "text": "curVal",
                                                                    "value": "curVal",
                                                                    "valueText": "curVal",
                                                                    "hasTrailingTrivia": true,
                                                                    "trailingTrivia": [
                                                                        {
                                                                            "kind": "WhitespaceTrivia",
                                                                            "text": " "
                                                                        }
                                                                    ]
                                                                },
                                                                "operatorToken": {
                                                                    "kind": "EqualsEqualsEqualsToken",
                                                                    "fullStart": 798,
                                                                    "fullEnd": 802,
                                                                    "start": 798,
                                                                    "end": 801,
                                                                    "fullWidth": 4,
                                                                    "width": 3,
                                                                    "text": "===",
                                                                    "value": "===",
                                                                    "valueText": "===",
                                                                    "hasTrailingTrivia": true,
                                                                    "trailingTrivia": [
                                                                        {
                                                                            "kind": "WhitespaceTrivia",
                                                                            "text": " "
                                                                        }
                                                                    ]
                                                                },
                                                                "right": {
                                                                    "kind": "StringLiteral",
                                                                    "fullStart": 802,
                                                                    "fullEnd": 805,
                                                                    "start": 802,
                                                                    "end": 805,
                                                                    "fullWidth": 3,
                                                                    "width": 3,
                                                                    "text": "\"1\"",
                                                                    "value": "1",
                                                                    "valueText": "1"
                                                                }
                                                            },
                                                            "closeParenToken": {
                                                                "kind": "CloseParenToken",
                                                                "fullStart": 805,
                                                                "fullEnd": 806,
                                                                "start": 805,
                                                                "end": 806,
                                                                "fullWidth": 1,
                                                                "width": 1,
                                                                "text": ")",
                                                                "value": ")",
                                                                "valueText": ")"
                                                            }
                                                        }
                                                    },
                                                    "semicolonToken": {
                                                        "kind": "SemicolonToken",
                                                        "fullStart": 806,
                                                        "fullEnd": 809,
                                                        "start": 806,
                                                        "end": 807,
                                                        "fullWidth": 3,
                                                        "width": 1,
                                                        "text": ";",
                                                        "value": ";",
                                                        "valueText": ";",
                                                        "hasTrailingTrivia": true,
                                                        "hasTrailingNewLine": true,
                                                        "trailingTrivia": [
                                                            {
                                                                "kind": "NewLineTrivia",
                                                                "text": "\r\n"
                                                            }
                                                        ]
                                                    }
                                                }
                                            ],
                                            "closeBraceToken": {
                                                "kind": "CloseBraceToken",
                                                "fullStart": 809,
                                                "fullEnd": 824,
                                                "start": 821,
                                                "end": 822,
                                                "fullWidth": 15,
                                                "width": 1,
                                                "text": "}",
                                                "value": "}",
                                                "valueText": "}",
                                                "hasLeadingTrivia": true,
                                                "hasTrailingTrivia": true,
                                                "hasTrailingNewLine": true,
                                                "leadingTrivia": [
                                                    {
                                                        "kind": "WhitespaceTrivia",
                                                        "text": "            "
                                                    }
                                                ],
                                                "trailingTrivia": [
                                                    {
                                                        "kind": "NewLineTrivia",
                                                        "text": "\r\n"
                                                    }
                                                ]
                                            }
                                        }
                                    }
                                ],
                                "closeBraceToken": {
                                    "kind": "CloseBraceToken",
                                    "fullStart": 824,
                                    "fullEnd": 835,
                                    "start": 832,
                                    "end": 833,
                                    "fullWidth": 11,
                                    "width": 1,
                                    "text": "}",
                                    "value": "}",
                                    "valueText": "}",
                                    "hasLeadingTrivia": true,
                                    "hasTrailingTrivia": true,
                                    "hasTrailingNewLine": true,
                                    "leadingTrivia": [
                                        {
                                            "kind": "WhitespaceTrivia",
                                            "text": "        "
                                        }
                                    ],
                                    "trailingTrivia": [
                                        {
                                            "kind": "NewLineTrivia",
                                            "text": "\r\n"
                                        }
                                    ]
                                }
                            }
                        },
                        {
                            "kind": "VariableStatement",
                            "fullStart": 835,
                            "fullEnd": 881,
                            "start": 845,
                            "end": 879,
                            "fullWidth": 46,
                            "width": 34,
                            "modifiers": [],
                            "variableDeclaration": {
                                "kind": "VariableDeclaration",
                                "fullStart": 835,
                                "fullEnd": 878,
                                "start": 845,
                                "end": 878,
                                "fullWidth": 43,
                                "width": 33,
                                "varKeyword": {
                                    "kind": "VarKeyword",
                                    "fullStart": 835,
                                    "fullEnd": 849,
                                    "start": 845,
                                    "end": 848,
                                    "fullWidth": 14,
                                    "width": 3,
                                    "text": "var",
                                    "value": "var",
                                    "valueText": "var",
                                    "hasLeadingTrivia": true,
                                    "hasLeadingNewLine": true,
                                    "hasTrailingTrivia": true,
                                    "leadingTrivia": [
                                        {
                                            "kind": "NewLineTrivia",
                                            "text": "\r\n"
                                        },
                                        {
                                            "kind": "WhitespaceTrivia",
                                            "text": "        "
                                        }
                                    ],
                                    "trailingTrivia": [
                                        {
                                            "kind": "WhitespaceTrivia",
                                            "text": " "
                                        }
                                    ]
                                },
                                "variableDeclarators": [
                                    {
                                        "kind": "VariableDeclarator",
                                        "fullStart": 849,
                                        "fullEnd": 878,
                                        "start": 849,
                                        "end": 878,
                                        "fullWidth": 29,
<<<<<<< HEAD
                                        "width": 29,
                                        "identifier": {
=======
                                        "propertyName": {
>>>>>>> 85e84683
                                            "kind": "IdentifierName",
                                            "fullStart": 849,
                                            "fullEnd": 855,
                                            "start": 849,
                                            "end": 854,
                                            "fullWidth": 6,
                                            "width": 5,
                                            "text": "proto",
                                            "value": "proto",
                                            "valueText": "proto",
                                            "hasTrailingTrivia": true,
                                            "trailingTrivia": [
                                                {
                                                    "kind": "WhitespaceTrivia",
                                                    "text": " "
                                                }
                                            ]
                                        },
                                        "equalsValueClause": {
                                            "kind": "EqualsValueClause",
                                            "fullStart": 855,
                                            "fullEnd": 878,
                                            "start": 855,
                                            "end": 878,
                                            "fullWidth": 23,
                                            "width": 23,
                                            "equalsToken": {
                                                "kind": "EqualsToken",
                                                "fullStart": 855,
                                                "fullEnd": 857,
                                                "start": 855,
                                                "end": 856,
                                                "fullWidth": 2,
                                                "width": 1,
                                                "text": "=",
                                                "value": "=",
                                                "valueText": "=",
                                                "hasTrailingTrivia": true,
                                                "trailingTrivia": [
                                                    {
                                                        "kind": "WhitespaceTrivia",
                                                        "text": " "
                                                    }
                                                ]
                                            },
                                            "value": {
                                                "kind": "ObjectLiteralExpression",
                                                "fullStart": 857,
                                                "fullEnd": 878,
                                                "start": 857,
                                                "end": 878,
                                                "fullWidth": 21,
                                                "width": 21,
                                                "openBraceToken": {
                                                    "kind": "OpenBraceToken",
                                                    "fullStart": 857,
                                                    "fullEnd": 859,
                                                    "start": 857,
                                                    "end": 858,
                                                    "fullWidth": 2,
                                                    "width": 1,
                                                    "text": "{",
                                                    "value": "{",
                                                    "valueText": "{",
                                                    "hasTrailingTrivia": true,
                                                    "trailingTrivia": [
                                                        {
                                                            "kind": "WhitespaceTrivia",
                                                            "text": " "
                                                        }
                                                    ]
                                                },
                                                "propertyAssignments": [
                                                    {
                                                        "kind": "SimplePropertyAssignment",
                                                        "fullStart": 859,
                                                        "fullEnd": 863,
                                                        "start": 859,
                                                        "end": 863,
                                                        "fullWidth": 4,
                                                        "width": 4,
                                                        "propertyName": {
                                                            "kind": "NumericLiteral",
                                                            "fullStart": 859,
                                                            "fullEnd": 860,
                                                            "start": 859,
                                                            "end": 860,
                                                            "fullWidth": 1,
                                                            "width": 1,
                                                            "text": "0",
                                                            "value": 0,
                                                            "valueText": "0"
                                                        },
                                                        "colonToken": {
                                                            "kind": "ColonToken",
                                                            "fullStart": 860,
                                                            "fullEnd": 862,
                                                            "start": 860,
                                                            "end": 861,
                                                            "fullWidth": 2,
                                                            "width": 1,
                                                            "text": ":",
                                                            "value": ":",
                                                            "valueText": ":",
                                                            "hasTrailingTrivia": true,
                                                            "trailingTrivia": [
                                                                {
                                                                    "kind": "WhitespaceTrivia",
                                                                    "text": " "
                                                                }
                                                            ]
                                                        },
                                                        "expression": {
                                                            "kind": "NumericLiteral",
                                                            "fullStart": 862,
                                                            "fullEnd": 863,
                                                            "start": 862,
                                                            "end": 863,
                                                            "fullWidth": 1,
                                                            "width": 1,
                                                            "text": "0",
                                                            "value": 0,
                                                            "valueText": "0"
                                                        }
                                                    },
                                                    {
                                                        "kind": "CommaToken",
                                                        "fullStart": 863,
                                                        "fullEnd": 865,
                                                        "start": 863,
                                                        "end": 864,
                                                        "fullWidth": 2,
                                                        "width": 1,
                                                        "text": ",",
                                                        "value": ",",
                                                        "valueText": ",",
                                                        "hasTrailingTrivia": true,
                                                        "trailingTrivia": [
                                                            {
                                                                "kind": "WhitespaceTrivia",
                                                                "text": " "
                                                            }
                                                        ]
                                                    },
                                                    {
                                                        "kind": "SimplePropertyAssignment",
                                                        "fullStart": 865,
                                                        "fullEnd": 870,
                                                        "start": 865,
                                                        "end": 870,
                                                        "fullWidth": 5,
                                                        "width": 5,
                                                        "propertyName": {
                                                            "kind": "NumericLiteral",
                                                            "fullStart": 865,
                                                            "fullEnd": 866,
                                                            "start": 865,
                                                            "end": 866,
                                                            "fullWidth": 1,
                                                            "width": 1,
                                                            "text": "1",
                                                            "value": 1,
                                                            "valueText": "1"
                                                        },
                                                        "colonToken": {
                                                            "kind": "ColonToken",
                                                            "fullStart": 866,
                                                            "fullEnd": 868,
                                                            "start": 866,
                                                            "end": 867,
                                                            "fullWidth": 2,
                                                            "width": 1,
                                                            "text": ":",
                                                            "value": ":",
                                                            "valueText": ":",
                                                            "hasTrailingTrivia": true,
                                                            "trailingTrivia": [
                                                                {
                                                                    "kind": "WhitespaceTrivia",
                                                                    "text": " "
                                                                }
                                                            ]
                                                        },
                                                        "expression": {
                                                            "kind": "NumericLiteral",
                                                            "fullStart": 868,
                                                            "fullEnd": 870,
                                                            "start": 868,
                                                            "end": 870,
                                                            "fullWidth": 2,
                                                            "width": 2,
                                                            "text": "11",
                                                            "value": 11,
                                                            "valueText": "11"
                                                        }
                                                    },
                                                    {
                                                        "kind": "CommaToken",
                                                        "fullStart": 870,
                                                        "fullEnd": 872,
                                                        "start": 870,
                                                        "end": 871,
                                                        "fullWidth": 2,
                                                        "width": 1,
                                                        "text": ",",
                                                        "value": ",",
                                                        "valueText": ",",
                                                        "hasTrailingTrivia": true,
                                                        "trailingTrivia": [
                                                            {
                                                                "kind": "WhitespaceTrivia",
                                                                "text": " "
                                                            }
                                                        ]
                                                    },
                                                    {
                                                        "kind": "SimplePropertyAssignment",
                                                        "fullStart": 872,
                                                        "fullEnd": 877,
                                                        "start": 872,
                                                        "end": 876,
                                                        "fullWidth": 5,
                                                        "width": 4,
                                                        "propertyName": {
                                                            "kind": "NumericLiteral",
                                                            "fullStart": 872,
                                                            "fullEnd": 873,
                                                            "start": 872,
                                                            "end": 873,
                                                            "fullWidth": 1,
                                                            "width": 1,
                                                            "text": "2",
                                                            "value": 2,
                                                            "valueText": "2"
                                                        },
                                                        "colonToken": {
                                                            "kind": "ColonToken",
                                                            "fullStart": 873,
                                                            "fullEnd": 875,
                                                            "start": 873,
                                                            "end": 874,
                                                            "fullWidth": 2,
                                                            "width": 1,
                                                            "text": ":",
                                                            "value": ":",
                                                            "valueText": ":",
                                                            "hasTrailingTrivia": true,
                                                            "trailingTrivia": [
                                                                {
                                                                    "kind": "WhitespaceTrivia",
                                                                    "text": " "
                                                                }
                                                            ]
                                                        },
                                                        "expression": {
                                                            "kind": "NumericLiteral",
                                                            "fullStart": 875,
                                                            "fullEnd": 877,
                                                            "start": 875,
                                                            "end": 876,
                                                            "fullWidth": 2,
                                                            "width": 1,
                                                            "text": "2",
                                                            "value": 2,
                                                            "valueText": "2",
                                                            "hasTrailingTrivia": true,
                                                            "trailingTrivia": [
                                                                {
                                                                    "kind": "WhitespaceTrivia",
                                                                    "text": " "
                                                                }
                                                            ]
                                                        }
                                                    }
                                                ],
                                                "closeBraceToken": {
                                                    "kind": "CloseBraceToken",
                                                    "fullStart": 877,
                                                    "fullEnd": 878,
                                                    "start": 877,
                                                    "end": 878,
                                                    "fullWidth": 1,
                                                    "width": 1,
                                                    "text": "}",
                                                    "value": "}",
                                                    "valueText": "}"
                                                }
                                            }
                                        }
                                    }
                                ]
                            },
                            "semicolonToken": {
                                "kind": "SemicolonToken",
                                "fullStart": 878,
                                "fullEnd": 881,
                                "start": 878,
                                "end": 879,
                                "fullWidth": 3,
                                "width": 1,
                                "text": ";",
                                "value": ";",
                                "valueText": ";",
                                "hasTrailingTrivia": true,
                                "hasTrailingNewLine": true,
                                "trailingTrivia": [
                                    {
                                        "kind": "NewLineTrivia",
                                        "text": "\r\n"
                                    }
                                ]
                            }
                        },
                        {
                            "kind": "VariableStatement",
                            "fullStart": 881,
                            "fullEnd": 919,
                            "start": 891,
                            "end": 917,
                            "fullWidth": 38,
                            "width": 26,
                            "modifiers": [],
                            "variableDeclaration": {
                                "kind": "VariableDeclaration",
                                "fullStart": 881,
                                "fullEnd": 916,
                                "start": 891,
                                "end": 916,
                                "fullWidth": 35,
                                "width": 25,
                                "varKeyword": {
                                    "kind": "VarKeyword",
                                    "fullStart": 881,
                                    "fullEnd": 895,
                                    "start": 891,
                                    "end": 894,
                                    "fullWidth": 14,
                                    "width": 3,
                                    "text": "var",
                                    "value": "var",
                                    "valueText": "var",
                                    "hasLeadingTrivia": true,
                                    "hasLeadingNewLine": true,
                                    "hasTrailingTrivia": true,
                                    "leadingTrivia": [
                                        {
                                            "kind": "NewLineTrivia",
                                            "text": "\r\n"
                                        },
                                        {
                                            "kind": "WhitespaceTrivia",
                                            "text": "        "
                                        }
                                    ],
                                    "trailingTrivia": [
                                        {
                                            "kind": "WhitespaceTrivia",
                                            "text": " "
                                        }
                                    ]
                                },
                                "variableDeclarators": [
                                    {
                                        "kind": "VariableDeclarator",
                                        "fullStart": 895,
                                        "fullEnd": 916,
                                        "start": 895,
                                        "end": 916,
                                        "fullWidth": 21,
<<<<<<< HEAD
                                        "width": 21,
                                        "identifier": {
=======
                                        "propertyName": {
>>>>>>> 85e84683
                                            "kind": "IdentifierName",
                                            "fullStart": 895,
                                            "fullEnd": 899,
                                            "start": 895,
                                            "end": 898,
                                            "fullWidth": 4,
                                            "width": 3,
                                            "text": "Con",
                                            "value": "Con",
                                            "valueText": "Con",
                                            "hasTrailingTrivia": true,
                                            "trailingTrivia": [
                                                {
                                                    "kind": "WhitespaceTrivia",
                                                    "text": " "
                                                }
                                            ]
                                        },
                                        "equalsValueClause": {
                                            "kind": "EqualsValueClause",
                                            "fullStart": 899,
                                            "fullEnd": 916,
                                            "start": 899,
                                            "end": 916,
                                            "fullWidth": 17,
                                            "width": 17,
                                            "equalsToken": {
                                                "kind": "EqualsToken",
                                                "fullStart": 899,
                                                "fullEnd": 901,
                                                "start": 899,
                                                "end": 900,
                                                "fullWidth": 2,
                                                "width": 1,
                                                "text": "=",
                                                "value": "=",
                                                "valueText": "=",
                                                "hasTrailingTrivia": true,
                                                "trailingTrivia": [
                                                    {
                                                        "kind": "WhitespaceTrivia",
                                                        "text": " "
                                                    }
                                                ]
                                            },
                                            "value": {
                                                "kind": "FunctionExpression",
                                                "fullStart": 901,
                                                "fullEnd": 916,
                                                "start": 901,
                                                "end": 916,
                                                "fullWidth": 15,
                                                "width": 15,
                                                "functionKeyword": {
                                                    "kind": "FunctionKeyword",
                                                    "fullStart": 901,
                                                    "fullEnd": 910,
                                                    "start": 901,
                                                    "end": 909,
                                                    "fullWidth": 9,
                                                    "width": 8,
                                                    "text": "function",
                                                    "value": "function",
                                                    "valueText": "function",
                                                    "hasTrailingTrivia": true,
                                                    "trailingTrivia": [
                                                        {
                                                            "kind": "WhitespaceTrivia",
                                                            "text": " "
                                                        }
                                                    ]
                                                },
                                                "callSignature": {
                                                    "kind": "CallSignature",
                                                    "fullStart": 910,
                                                    "fullEnd": 913,
                                                    "start": 910,
                                                    "end": 912,
                                                    "fullWidth": 3,
                                                    "width": 2,
                                                    "parameterList": {
                                                        "kind": "ParameterList",
                                                        "fullStart": 910,
                                                        "fullEnd": 913,
                                                        "start": 910,
                                                        "end": 912,
                                                        "fullWidth": 3,
                                                        "width": 2,
                                                        "openParenToken": {
                                                            "kind": "OpenParenToken",
                                                            "fullStart": 910,
                                                            "fullEnd": 911,
                                                            "start": 910,
                                                            "end": 911,
                                                            "fullWidth": 1,
                                                            "width": 1,
                                                            "text": "(",
                                                            "value": "(",
                                                            "valueText": "("
                                                        },
                                                        "parameters": [],
                                                        "closeParenToken": {
                                                            "kind": "CloseParenToken",
                                                            "fullStart": 911,
                                                            "fullEnd": 913,
                                                            "start": 911,
                                                            "end": 912,
                                                            "fullWidth": 2,
                                                            "width": 1,
                                                            "text": ")",
                                                            "value": ")",
                                                            "valueText": ")",
                                                            "hasTrailingTrivia": true,
                                                            "trailingTrivia": [
                                                                {
                                                                    "kind": "WhitespaceTrivia",
                                                                    "text": " "
                                                                }
                                                            ]
                                                        }
                                                    }
                                                },
                                                "block": {
                                                    "kind": "Block",
                                                    "fullStart": 913,
                                                    "fullEnd": 916,
                                                    "start": 913,
                                                    "end": 916,
                                                    "fullWidth": 3,
                                                    "width": 3,
                                                    "openBraceToken": {
                                                        "kind": "OpenBraceToken",
                                                        "fullStart": 913,
                                                        "fullEnd": 915,
                                                        "start": 913,
                                                        "end": 914,
                                                        "fullWidth": 2,
                                                        "width": 1,
                                                        "text": "{",
                                                        "value": "{",
                                                        "valueText": "{",
                                                        "hasTrailingTrivia": true,
                                                        "trailingTrivia": [
                                                            {
                                                                "kind": "WhitespaceTrivia",
                                                                "text": " "
                                                            }
                                                        ]
                                                    },
                                                    "statements": [],
                                                    "closeBraceToken": {
                                                        "kind": "CloseBraceToken",
                                                        "fullStart": 915,
                                                        "fullEnd": 916,
                                                        "start": 915,
                                                        "end": 916,
                                                        "fullWidth": 1,
                                                        "width": 1,
                                                        "text": "}",
                                                        "value": "}",
                                                        "valueText": "}"
                                                    }
                                                }
                                            }
                                        }
                                    }
                                ]
                            },
                            "semicolonToken": {
                                "kind": "SemicolonToken",
                                "fullStart": 916,
                                "fullEnd": 919,
                                "start": 916,
                                "end": 917,
                                "fullWidth": 3,
                                "width": 1,
                                "text": ";",
                                "value": ";",
                                "valueText": ";",
                                "hasTrailingTrivia": true,
                                "hasTrailingNewLine": true,
                                "trailingTrivia": [
                                    {
                                        "kind": "NewLineTrivia",
                                        "text": "\r\n"
                                    }
                                ]
                            }
                        },
                        {
                            "kind": "ExpressionStatement",
                            "fullStart": 919,
                            "fullEnd": 951,
                            "start": 927,
                            "end": 949,
                            "fullWidth": 32,
                            "width": 22,
                            "expression": {
                                "kind": "AssignmentExpression",
                                "fullStart": 919,
                                "fullEnd": 948,
                                "start": 927,
                                "end": 948,
                                "fullWidth": 29,
                                "width": 21,
                                "left": {
                                    "kind": "MemberAccessExpression",
                                    "fullStart": 919,
                                    "fullEnd": 941,
                                    "start": 927,
                                    "end": 940,
                                    "fullWidth": 22,
                                    "width": 13,
                                    "expression": {
                                        "kind": "IdentifierName",
                                        "fullStart": 919,
                                        "fullEnd": 930,
                                        "start": 927,
                                        "end": 930,
                                        "fullWidth": 11,
                                        "width": 3,
                                        "text": "Con",
                                        "value": "Con",
                                        "valueText": "Con",
                                        "hasLeadingTrivia": true,
                                        "leadingTrivia": [
                                            {
                                                "kind": "WhitespaceTrivia",
                                                "text": "        "
                                            }
                                        ]
                                    },
                                    "dotToken": {
                                        "kind": "DotToken",
                                        "fullStart": 930,
                                        "fullEnd": 931,
                                        "start": 930,
                                        "end": 931,
                                        "fullWidth": 1,
                                        "width": 1,
                                        "text": ".",
                                        "value": ".",
                                        "valueText": "."
                                    },
                                    "name": {
                                        "kind": "IdentifierName",
                                        "fullStart": 931,
                                        "fullEnd": 941,
                                        "start": 931,
                                        "end": 940,
                                        "fullWidth": 10,
                                        "width": 9,
                                        "text": "prototype",
                                        "value": "prototype",
                                        "valueText": "prototype",
                                        "hasTrailingTrivia": true,
                                        "trailingTrivia": [
                                            {
                                                "kind": "WhitespaceTrivia",
                                                "text": " "
                                            }
                                        ]
                                    }
                                },
                                "operatorToken": {
                                    "kind": "EqualsToken",
                                    "fullStart": 941,
                                    "fullEnd": 943,
                                    "start": 941,
                                    "end": 942,
                                    "fullWidth": 2,
                                    "width": 1,
                                    "text": "=",
                                    "value": "=",
                                    "valueText": "=",
                                    "hasTrailingTrivia": true,
                                    "trailingTrivia": [
                                        {
                                            "kind": "WhitespaceTrivia",
                                            "text": " "
                                        }
                                    ]
                                },
                                "right": {
                                    "kind": "IdentifierName",
                                    "fullStart": 943,
                                    "fullEnd": 948,
                                    "start": 943,
                                    "end": 948,
                                    "fullWidth": 5,
                                    "width": 5,
                                    "text": "proto",
                                    "value": "proto",
                                    "valueText": "proto"
                                }
                            },
                            "semicolonToken": {
                                "kind": "SemicolonToken",
                                "fullStart": 948,
                                "fullEnd": 951,
                                "start": 948,
                                "end": 949,
                                "fullWidth": 3,
                                "width": 1,
                                "text": ";",
                                "value": ";",
                                "valueText": ";",
                                "hasTrailingTrivia": true,
                                "hasTrailingNewLine": true,
                                "trailingTrivia": [
                                    {
                                        "kind": "NewLineTrivia",
                                        "text": "\r\n"
                                    }
                                ]
                            }
                        },
                        {
                            "kind": "VariableStatement",
                            "fullStart": 951,
                            "fullEnd": 985,
                            "start": 961,
                            "end": 983,
                            "fullWidth": 34,
                            "width": 22,
                            "modifiers": [],
                            "variableDeclaration": {
                                "kind": "VariableDeclaration",
                                "fullStart": 951,
                                "fullEnd": 982,
                                "start": 961,
                                "end": 982,
                                "fullWidth": 31,
                                "width": 21,
                                "varKeyword": {
                                    "kind": "VarKeyword",
                                    "fullStart": 951,
                                    "fullEnd": 965,
                                    "start": 961,
                                    "end": 964,
                                    "fullWidth": 14,
                                    "width": 3,
                                    "text": "var",
                                    "value": "var",
                                    "valueText": "var",
                                    "hasLeadingTrivia": true,
                                    "hasLeadingNewLine": true,
                                    "hasTrailingTrivia": true,
                                    "leadingTrivia": [
                                        {
                                            "kind": "NewLineTrivia",
                                            "text": "\r\n"
                                        },
                                        {
                                            "kind": "WhitespaceTrivia",
                                            "text": "        "
                                        }
                                    ],
                                    "trailingTrivia": [
                                        {
                                            "kind": "WhitespaceTrivia",
                                            "text": " "
                                        }
                                    ]
                                },
                                "variableDeclarators": [
                                    {
                                        "kind": "VariableDeclarator",
                                        "fullStart": 965,
                                        "fullEnd": 982,
                                        "start": 965,
                                        "end": 982,
                                        "fullWidth": 17,
<<<<<<< HEAD
                                        "width": 17,
                                        "identifier": {
=======
                                        "propertyName": {
>>>>>>> 85e84683
                                            "kind": "IdentifierName",
                                            "fullStart": 965,
                                            "fullEnd": 971,
                                            "start": 965,
                                            "end": 970,
                                            "fullWidth": 6,
                                            "width": 5,
                                            "text": "child",
                                            "value": "child",
                                            "valueText": "child",
                                            "hasTrailingTrivia": true,
                                            "trailingTrivia": [
                                                {
                                                    "kind": "WhitespaceTrivia",
                                                    "text": " "
                                                }
                                            ]
                                        },
                                        "equalsValueClause": {
                                            "kind": "EqualsValueClause",
                                            "fullStart": 971,
                                            "fullEnd": 982,
                                            "start": 971,
                                            "end": 982,
                                            "fullWidth": 11,
                                            "width": 11,
                                            "equalsToken": {
                                                "kind": "EqualsToken",
                                                "fullStart": 971,
                                                "fullEnd": 973,
                                                "start": 971,
                                                "end": 972,
                                                "fullWidth": 2,
                                                "width": 1,
                                                "text": "=",
                                                "value": "=",
                                                "valueText": "=",
                                                "hasTrailingTrivia": true,
                                                "trailingTrivia": [
                                                    {
                                                        "kind": "WhitespaceTrivia",
                                                        "text": " "
                                                    }
                                                ]
                                            },
                                            "value": {
                                                "kind": "ObjectCreationExpression",
                                                "fullStart": 973,
                                                "fullEnd": 982,
                                                "start": 973,
                                                "end": 982,
                                                "fullWidth": 9,
                                                "width": 9,
                                                "newKeyword": {
                                                    "kind": "NewKeyword",
                                                    "fullStart": 973,
                                                    "fullEnd": 977,
                                                    "start": 973,
                                                    "end": 976,
                                                    "fullWidth": 4,
                                                    "width": 3,
                                                    "text": "new",
                                                    "value": "new",
                                                    "valueText": "new",
                                                    "hasTrailingTrivia": true,
                                                    "trailingTrivia": [
                                                        {
                                                            "kind": "WhitespaceTrivia",
                                                            "text": " "
                                                        }
                                                    ]
                                                },
                                                "expression": {
                                                    "kind": "IdentifierName",
                                                    "fullStart": 977,
                                                    "fullEnd": 980,
                                                    "start": 977,
                                                    "end": 980,
                                                    "fullWidth": 3,
                                                    "width": 3,
                                                    "text": "Con",
                                                    "value": "Con",
                                                    "valueText": "Con"
                                                },
                                                "argumentList": {
                                                    "kind": "ArgumentList",
                                                    "fullStart": 980,
                                                    "fullEnd": 982,
                                                    "start": 980,
                                                    "end": 982,
                                                    "fullWidth": 2,
                                                    "width": 2,
                                                    "openParenToken": {
                                                        "kind": "OpenParenToken",
                                                        "fullStart": 980,
                                                        "fullEnd": 981,
                                                        "start": 980,
                                                        "end": 981,
                                                        "fullWidth": 1,
                                                        "width": 1,
                                                        "text": "(",
                                                        "value": "(",
                                                        "valueText": "("
                                                    },
                                                    "arguments": [],
                                                    "closeParenToken": {
                                                        "kind": "CloseParenToken",
                                                        "fullStart": 981,
                                                        "fullEnd": 982,
                                                        "start": 981,
                                                        "end": 982,
                                                        "fullWidth": 1,
                                                        "width": 1,
                                                        "text": ")",
                                                        "value": ")",
                                                        "valueText": ")"
                                                    }
                                                }
                                            }
                                        }
                                    }
                                ]
                            },
                            "semicolonToken": {
                                "kind": "SemicolonToken",
                                "fullStart": 982,
                                "fullEnd": 985,
                                "start": 982,
                                "end": 983,
                                "fullWidth": 3,
                                "width": 1,
                                "text": ";",
                                "value": ";",
                                "valueText": ";",
                                "hasTrailingTrivia": true,
                                "hasTrailingNewLine": true,
                                "trailingTrivia": [
                                    {
                                        "kind": "NewLineTrivia",
                                        "text": "\r\n"
                                    }
                                ]
                            }
                        },
                        {
                            "kind": "ExpressionStatement",
                            "fullStart": 985,
                            "fullEnd": 1012,
                            "start": 993,
                            "end": 1010,
                            "fullWidth": 27,
                            "width": 17,
                            "expression": {
                                "kind": "AssignmentExpression",
                                "fullStart": 985,
                                "fullEnd": 1009,
                                "start": 993,
                                "end": 1009,
                                "fullWidth": 24,
                                "width": 16,
                                "left": {
                                    "kind": "MemberAccessExpression",
                                    "fullStart": 985,
                                    "fullEnd": 1006,
                                    "start": 993,
                                    "end": 1005,
                                    "fullWidth": 21,
                                    "width": 12,
                                    "expression": {
                                        "kind": "IdentifierName",
                                        "fullStart": 985,
                                        "fullEnd": 998,
                                        "start": 993,
                                        "end": 998,
                                        "fullWidth": 13,
                                        "width": 5,
                                        "text": "child",
                                        "value": "child",
                                        "valueText": "child",
                                        "hasLeadingTrivia": true,
                                        "leadingTrivia": [
                                            {
                                                "kind": "WhitespaceTrivia",
                                                "text": "        "
                                            }
                                        ]
                                    },
                                    "dotToken": {
                                        "kind": "DotToken",
                                        "fullStart": 998,
                                        "fullEnd": 999,
                                        "start": 998,
                                        "end": 999,
                                        "fullWidth": 1,
                                        "width": 1,
                                        "text": ".",
                                        "value": ".",
                                        "valueText": "."
                                    },
                                    "name": {
                                        "kind": "IdentifierName",
                                        "fullStart": 999,
                                        "fullEnd": 1006,
                                        "start": 999,
                                        "end": 1005,
                                        "fullWidth": 7,
                                        "width": 6,
                                        "text": "length",
                                        "value": "length",
                                        "valueText": "length",
                                        "hasTrailingTrivia": true,
                                        "trailingTrivia": [
                                            {
                                                "kind": "WhitespaceTrivia",
                                                "text": " "
                                            }
                                        ]
                                    }
                                },
                                "operatorToken": {
                                    "kind": "EqualsToken",
                                    "fullStart": 1006,
                                    "fullEnd": 1008,
                                    "start": 1006,
                                    "end": 1007,
                                    "fullWidth": 2,
                                    "width": 1,
                                    "text": "=",
                                    "value": "=",
                                    "valueText": "=",
                                    "hasTrailingTrivia": true,
                                    "trailingTrivia": [
                                        {
                                            "kind": "WhitespaceTrivia",
                                            "text": " "
                                        }
                                    ]
                                },
                                "right": {
                                    "kind": "NumericLiteral",
                                    "fullStart": 1008,
                                    "fullEnd": 1009,
                                    "start": 1008,
                                    "end": 1009,
                                    "fullWidth": 1,
                                    "width": 1,
                                    "text": "3",
                                    "value": 3,
                                    "valueText": "3"
                                }
                            },
                            "semicolonToken": {
                                "kind": "SemicolonToken",
                                "fullStart": 1009,
                                "fullEnd": 1012,
                                "start": 1009,
                                "end": 1010,
                                "fullWidth": 3,
                                "width": 1,
                                "text": ";",
                                "value": ";",
                                "valueText": ";",
                                "hasTrailingTrivia": true,
                                "hasTrailingNewLine": true,
                                "trailingTrivia": [
                                    {
                                        "kind": "NewLineTrivia",
                                        "text": "\r\n"
                                    }
                                ]
                            }
                        },
                        {
                            "kind": "ExpressionStatement",
                            "fullStart": 1012,
                            "fullEnd": 1181,
                            "start": 1022,
                            "end": 1179,
                            "fullWidth": 169,
                            "width": 157,
                            "isIncrementallyUnusable": true,
                            "expression": {
                                "kind": "InvocationExpression",
                                "fullStart": 1012,
                                "fullEnd": 1178,
                                "start": 1022,
                                "end": 1178,
                                "fullWidth": 166,
                                "width": 156,
                                "isIncrementallyUnusable": true,
                                "expression": {
                                    "kind": "MemberAccessExpression",
                                    "fullStart": 1012,
                                    "fullEnd": 1043,
                                    "start": 1022,
                                    "end": 1043,
                                    "fullWidth": 31,
                                    "width": 21,
                                    "expression": {
                                        "kind": "IdentifierName",
                                        "fullStart": 1012,
                                        "fullEnd": 1028,
                                        "start": 1022,
                                        "end": 1028,
                                        "fullWidth": 16,
                                        "width": 6,
                                        "text": "Object",
                                        "value": "Object",
                                        "valueText": "Object",
                                        "hasLeadingTrivia": true,
                                        "hasLeadingNewLine": true,
                                        "leadingTrivia": [
                                            {
                                                "kind": "NewLineTrivia",
                                                "text": "\r\n"
                                            },
                                            {
                                                "kind": "WhitespaceTrivia",
                                                "text": "        "
                                            }
                                        ]
                                    },
                                    "dotToken": {
                                        "kind": "DotToken",
                                        "fullStart": 1028,
                                        "fullEnd": 1029,
                                        "start": 1028,
                                        "end": 1029,
                                        "fullWidth": 1,
                                        "width": 1,
                                        "text": ".",
                                        "value": ".",
                                        "valueText": "."
                                    },
                                    "name": {
                                        "kind": "IdentifierName",
                                        "fullStart": 1029,
                                        "fullEnd": 1043,
                                        "start": 1029,
                                        "end": 1043,
                                        "fullWidth": 14,
                                        "width": 14,
                                        "text": "defineProperty",
                                        "value": "defineProperty",
                                        "valueText": "defineProperty"
                                    }
                                },
                                "argumentList": {
                                    "kind": "ArgumentList",
                                    "fullStart": 1043,
                                    "fullEnd": 1178,
                                    "start": 1043,
                                    "end": 1178,
                                    "fullWidth": 135,
                                    "width": 135,
                                    "isIncrementallyUnusable": true,
                                    "openParenToken": {
                                        "kind": "OpenParenToken",
                                        "fullStart": 1043,
                                        "fullEnd": 1044,
                                        "start": 1043,
                                        "end": 1044,
                                        "fullWidth": 1,
                                        "width": 1,
                                        "text": "(",
                                        "value": "(",
                                        "valueText": "("
                                    },
                                    "arguments": [
                                        {
                                            "kind": "IdentifierName",
                                            "fullStart": 1044,
                                            "fullEnd": 1049,
                                            "start": 1044,
                                            "end": 1049,
                                            "fullWidth": 5,
                                            "width": 5,
                                            "text": "child",
                                            "value": "child",
                                            "valueText": "child"
                                        },
                                        {
                                            "kind": "CommaToken",
                                            "fullStart": 1049,
                                            "fullEnd": 1051,
                                            "start": 1049,
                                            "end": 1050,
                                            "fullWidth": 2,
                                            "width": 1,
                                            "text": ",",
                                            "value": ",",
                                            "valueText": ",",
                                            "hasTrailingTrivia": true,
                                            "trailingTrivia": [
                                                {
                                                    "kind": "WhitespaceTrivia",
                                                    "text": " "
                                                }
                                            ]
                                        },
                                        {
                                            "kind": "StringLiteral",
                                            "fullStart": 1051,
                                            "fullEnd": 1054,
                                            "start": 1051,
                                            "end": 1054,
                                            "fullWidth": 3,
                                            "width": 3,
                                            "text": "\"1\"",
                                            "value": "1",
                                            "valueText": "1"
                                        },
                                        {
                                            "kind": "CommaToken",
                                            "fullStart": 1054,
                                            "fullEnd": 1056,
                                            "start": 1054,
                                            "end": 1055,
                                            "fullWidth": 2,
                                            "width": 1,
                                            "text": ",",
                                            "value": ",",
                                            "valueText": ",",
                                            "hasTrailingTrivia": true,
                                            "trailingTrivia": [
                                                {
                                                    "kind": "WhitespaceTrivia",
                                                    "text": " "
                                                }
                                            ]
                                        },
                                        {
                                            "kind": "ObjectLiteralExpression",
                                            "fullStart": 1056,
                                            "fullEnd": 1177,
                                            "start": 1056,
                                            "end": 1177,
                                            "fullWidth": 121,
                                            "width": 121,
                                            "isIncrementallyUnusable": true,
                                            "openBraceToken": {
                                                "kind": "OpenBraceToken",
                                                "fullStart": 1056,
                                                "fullEnd": 1059,
                                                "start": 1056,
                                                "end": 1057,
                                                "fullWidth": 3,
                                                "width": 1,
                                                "text": "{",
                                                "value": "{",
                                                "valueText": "{",
                                                "hasTrailingTrivia": true,
                                                "hasTrailingNewLine": true,
                                                "trailingTrivia": [
                                                    {
                                                        "kind": "NewLineTrivia",
                                                        "text": "\r\n"
                                                    }
                                                ]
                                            },
                                            "propertyAssignments": [
                                                {
                                                    "kind": "SimplePropertyAssignment",
                                                    "fullStart": 1059,
                                                    "fullEnd": 1133,
                                                    "start": 1071,
                                                    "end": 1133,
                                                    "fullWidth": 74,
                                                    "width": 62,
                                                    "isIncrementallyUnusable": true,
                                                    "propertyName": {
                                                        "kind": "IdentifierName",
                                                        "fullStart": 1059,
                                                        "fullEnd": 1074,
                                                        "start": 1071,
                                                        "end": 1074,
                                                        "fullWidth": 15,
                                                        "width": 3,
                                                        "text": "get",
                                                        "value": "get",
                                                        "valueText": "get",
                                                        "hasLeadingTrivia": true,
                                                        "leadingTrivia": [
                                                            {
                                                                "kind": "WhitespaceTrivia",
                                                                "text": "            "
                                                            }
                                                        ]
                                                    },
                                                    "colonToken": {
                                                        "kind": "ColonToken",
                                                        "fullStart": 1074,
                                                        "fullEnd": 1076,
                                                        "start": 1074,
                                                        "end": 1075,
                                                        "fullWidth": 2,
                                                        "width": 1,
                                                        "text": ":",
                                                        "value": ":",
                                                        "valueText": ":",
                                                        "hasTrailingTrivia": true,
                                                        "trailingTrivia": [
                                                            {
                                                                "kind": "WhitespaceTrivia",
                                                                "text": " "
                                                            }
                                                        ]
                                                    },
                                                    "expression": {
                                                        "kind": "FunctionExpression",
                                                        "fullStart": 1076,
                                                        "fullEnd": 1133,
                                                        "start": 1076,
                                                        "end": 1133,
                                                        "fullWidth": 57,
                                                        "width": 57,
                                                        "functionKeyword": {
                                                            "kind": "FunctionKeyword",
                                                            "fullStart": 1076,
                                                            "fullEnd": 1085,
                                                            "start": 1076,
                                                            "end": 1084,
                                                            "fullWidth": 9,
                                                            "width": 8,
                                                            "text": "function",
                                                            "value": "function",
                                                            "valueText": "function",
                                                            "hasTrailingTrivia": true,
                                                            "trailingTrivia": [
                                                                {
                                                                    "kind": "WhitespaceTrivia",
                                                                    "text": " "
                                                                }
                                                            ]
                                                        },
                                                        "callSignature": {
                                                            "kind": "CallSignature",
                                                            "fullStart": 1085,
                                                            "fullEnd": 1088,
                                                            "start": 1085,
                                                            "end": 1087,
                                                            "fullWidth": 3,
                                                            "width": 2,
                                                            "parameterList": {
                                                                "kind": "ParameterList",
                                                                "fullStart": 1085,
                                                                "fullEnd": 1088,
                                                                "start": 1085,
                                                                "end": 1087,
                                                                "fullWidth": 3,
                                                                "width": 2,
                                                                "openParenToken": {
                                                                    "kind": "OpenParenToken",
                                                                    "fullStart": 1085,
                                                                    "fullEnd": 1086,
                                                                    "start": 1085,
                                                                    "end": 1086,
                                                                    "fullWidth": 1,
                                                                    "width": 1,
                                                                    "text": "(",
                                                                    "value": "(",
                                                                    "valueText": "("
                                                                },
                                                                "parameters": [],
                                                                "closeParenToken": {
                                                                    "kind": "CloseParenToken",
                                                                    "fullStart": 1086,
                                                                    "fullEnd": 1088,
                                                                    "start": 1086,
                                                                    "end": 1087,
                                                                    "fullWidth": 2,
                                                                    "width": 1,
                                                                    "text": ")",
                                                                    "value": ")",
                                                                    "valueText": ")",
                                                                    "hasTrailingTrivia": true,
                                                                    "trailingTrivia": [
                                                                        {
                                                                            "kind": "WhitespaceTrivia",
                                                                            "text": " "
                                                                        }
                                                                    ]
                                                                }
                                                            }
                                                        },
                                                        "block": {
                                                            "kind": "Block",
                                                            "fullStart": 1088,
                                                            "fullEnd": 1133,
                                                            "start": 1088,
                                                            "end": 1133,
                                                            "fullWidth": 45,
                                                            "width": 45,
                                                            "openBraceToken": {
                                                                "kind": "OpenBraceToken",
                                                                "fullStart": 1088,
                                                                "fullEnd": 1091,
                                                                "start": 1088,
                                                                "end": 1089,
                                                                "fullWidth": 3,
                                                                "width": 1,
                                                                "text": "{",
                                                                "value": "{",
                                                                "valueText": "{",
                                                                "hasTrailingTrivia": true,
                                                                "hasTrailingNewLine": true,
                                                                "trailingTrivia": [
                                                                    {
                                                                        "kind": "NewLineTrivia",
                                                                        "text": "\r\n"
                                                                    }
                                                                ]
                                                            },
                                                            "statements": [
                                                                {
                                                                    "kind": "ReturnStatement",
                                                                    "fullStart": 1091,
                                                                    "fullEnd": 1120,
                                                                    "start": 1107,
                                                                    "end": 1118,
                                                                    "fullWidth": 29,
                                                                    "width": 11,
                                                                    "returnKeyword": {
                                                                        "kind": "ReturnKeyword",
                                                                        "fullStart": 1091,
                                                                        "fullEnd": 1114,
                                                                        "start": 1107,
                                                                        "end": 1113,
                                                                        "fullWidth": 23,
                                                                        "width": 6,
                                                                        "text": "return",
                                                                        "value": "return",
                                                                        "valueText": "return",
                                                                        "hasLeadingTrivia": true,
                                                                        "hasTrailingTrivia": true,
                                                                        "leadingTrivia": [
                                                                            {
                                                                                "kind": "WhitespaceTrivia",
                                                                                "text": "                "
                                                                            }
                                                                        ],
                                                                        "trailingTrivia": [
                                                                            {
                                                                                "kind": "WhitespaceTrivia",
                                                                                "text": " "
                                                                            }
                                                                        ]
                                                                    },
                                                                    "expression": {
                                                                        "kind": "StringLiteral",
                                                                        "fullStart": 1114,
                                                                        "fullEnd": 1117,
                                                                        "start": 1114,
                                                                        "end": 1117,
                                                                        "fullWidth": 3,
                                                                        "width": 3,
                                                                        "text": "\"1\"",
                                                                        "value": "1",
                                                                        "valueText": "1"
                                                                    },
                                                                    "semicolonToken": {
                                                                        "kind": "SemicolonToken",
                                                                        "fullStart": 1117,
                                                                        "fullEnd": 1120,
                                                                        "start": 1117,
                                                                        "end": 1118,
                                                                        "fullWidth": 3,
                                                                        "width": 1,
                                                                        "text": ";",
                                                                        "value": ";",
                                                                        "valueText": ";",
                                                                        "hasTrailingTrivia": true,
                                                                        "hasTrailingNewLine": true,
                                                                        "trailingTrivia": [
                                                                            {
                                                                                "kind": "NewLineTrivia",
                                                                                "text": "\r\n"
                                                                            }
                                                                        ]
                                                                    }
                                                                }
                                                            ],
                                                            "closeBraceToken": {
                                                                "kind": "CloseBraceToken",
                                                                "fullStart": 1120,
                                                                "fullEnd": 1133,
                                                                "start": 1132,
                                                                "end": 1133,
                                                                "fullWidth": 13,
                                                                "width": 1,
                                                                "text": "}",
                                                                "value": "}",
                                                                "valueText": "}",
                                                                "hasLeadingTrivia": true,
                                                                "leadingTrivia": [
                                                                    {
                                                                        "kind": "WhitespaceTrivia",
                                                                        "text": "            "
                                                                    }
                                                                ]
                                                            }
                                                        }
                                                    }
                                                },
                                                {
                                                    "kind": "CommaToken",
                                                    "fullStart": 1133,
                                                    "fullEnd": 1136,
                                                    "start": 1133,
                                                    "end": 1134,
                                                    "fullWidth": 3,
                                                    "width": 1,
                                                    "text": ",",
                                                    "value": ",",
                                                    "valueText": ",",
                                                    "hasTrailingTrivia": true,
                                                    "hasTrailingNewLine": true,
                                                    "trailingTrivia": [
                                                        {
                                                            "kind": "NewLineTrivia",
                                                            "text": "\r\n"
                                                        }
                                                    ]
                                                },
                                                {
                                                    "kind": "SimplePropertyAssignment",
                                                    "fullStart": 1136,
                                                    "fullEnd": 1168,
                                                    "start": 1148,
                                                    "end": 1166,
                                                    "fullWidth": 32,
                                                    "width": 18,
                                                    "propertyName": {
                                                        "kind": "IdentifierName",
                                                        "fullStart": 1136,
                                                        "fullEnd": 1160,
                                                        "start": 1148,
                                                        "end": 1160,
                                                        "fullWidth": 24,
                                                        "width": 12,
                                                        "text": "configurable",
                                                        "value": "configurable",
                                                        "valueText": "configurable",
                                                        "hasLeadingTrivia": true,
                                                        "leadingTrivia": [
                                                            {
                                                                "kind": "WhitespaceTrivia",
                                                                "text": "            "
                                                            }
                                                        ]
                                                    },
                                                    "colonToken": {
                                                        "kind": "ColonToken",
                                                        "fullStart": 1160,
                                                        "fullEnd": 1162,
                                                        "start": 1160,
                                                        "end": 1161,
                                                        "fullWidth": 2,
                                                        "width": 1,
                                                        "text": ":",
                                                        "value": ":",
                                                        "valueText": ":",
                                                        "hasTrailingTrivia": true,
                                                        "trailingTrivia": [
                                                            {
                                                                "kind": "WhitespaceTrivia",
                                                                "text": " "
                                                            }
                                                        ]
                                                    },
                                                    "expression": {
                                                        "kind": "TrueKeyword",
                                                        "fullStart": 1162,
                                                        "fullEnd": 1168,
                                                        "start": 1162,
                                                        "end": 1166,
                                                        "fullWidth": 6,
                                                        "width": 4,
                                                        "text": "true",
                                                        "value": true,
                                                        "valueText": "true",
                                                        "hasTrailingTrivia": true,
                                                        "hasTrailingNewLine": true,
                                                        "trailingTrivia": [
                                                            {
                                                                "kind": "NewLineTrivia",
                                                                "text": "\r\n"
                                                            }
                                                        ]
                                                    }
                                                }
                                            ],
                                            "closeBraceToken": {
                                                "kind": "CloseBraceToken",
                                                "fullStart": 1168,
                                                "fullEnd": 1177,
                                                "start": 1176,
                                                "end": 1177,
                                                "fullWidth": 9,
                                                "width": 1,
                                                "text": "}",
                                                "value": "}",
                                                "valueText": "}",
                                                "hasLeadingTrivia": true,
                                                "leadingTrivia": [
                                                    {
                                                        "kind": "WhitespaceTrivia",
                                                        "text": "        "
                                                    }
                                                ]
                                            }
                                        }
                                    ],
                                    "closeParenToken": {
                                        "kind": "CloseParenToken",
                                        "fullStart": 1177,
                                        "fullEnd": 1178,
                                        "start": 1177,
                                        "end": 1178,
                                        "fullWidth": 1,
                                        "width": 1,
                                        "text": ")",
                                        "value": ")",
                                        "valueText": ")"
                                    }
                                }
                            },
                            "semicolonToken": {
                                "kind": "SemicolonToken",
                                "fullStart": 1178,
                                "fullEnd": 1181,
                                "start": 1178,
                                "end": 1179,
                                "fullWidth": 3,
                                "width": 1,
                                "text": ";",
                                "value": ";",
                                "valueText": ";",
                                "hasTrailingTrivia": true,
                                "hasTrailingNewLine": true,
                                "trailingTrivia": [
                                    {
                                        "kind": "NewLineTrivia",
                                        "text": "\r\n"
                                    }
                                ]
                            }
                        },
                        {
                            "kind": "ExpressionStatement",
                            "fullStart": 1181,
                            "fullEnd": 1261,
                            "start": 1191,
                            "end": 1259,
                            "fullWidth": 80,
                            "width": 68,
                            "expression": {
                                "kind": "InvocationExpression",
                                "fullStart": 1181,
                                "fullEnd": 1258,
                                "start": 1191,
                                "end": 1258,
                                "fullWidth": 77,
                                "width": 67,
                                "expression": {
                                    "kind": "MemberAccessExpression",
                                    "fullStart": 1181,
                                    "fullEnd": 1223,
                                    "start": 1191,
                                    "end": 1223,
                                    "fullWidth": 42,
                                    "width": 32,
                                    "expression": {
                                        "kind": "MemberAccessExpression",
                                        "fullStart": 1181,
                                        "fullEnd": 1218,
                                        "start": 1191,
                                        "end": 1218,
                                        "fullWidth": 37,
                                        "width": 27,
                                        "expression": {
                                            "kind": "MemberAccessExpression",
                                            "fullStart": 1181,
                                            "fullEnd": 1206,
                                            "start": 1191,
                                            "end": 1206,
                                            "fullWidth": 25,
                                            "width": 15,
                                            "expression": {
                                                "kind": "IdentifierName",
                                                "fullStart": 1181,
                                                "fullEnd": 1196,
                                                "start": 1191,
                                                "end": 1196,
                                                "fullWidth": 15,
                                                "width": 5,
                                                "text": "Array",
                                                "value": "Array",
                                                "valueText": "Array",
                                                "hasLeadingTrivia": true,
                                                "hasLeadingNewLine": true,
                                                "leadingTrivia": [
                                                    {
                                                        "kind": "NewLineTrivia",
                                                        "text": "\r\n"
                                                    },
                                                    {
                                                        "kind": "WhitespaceTrivia",
                                                        "text": "        "
                                                    }
                                                ]
                                            },
                                            "dotToken": {
                                                "kind": "DotToken",
                                                "fullStart": 1196,
                                                "fullEnd": 1197,
                                                "start": 1196,
                                                "end": 1197,
                                                "fullWidth": 1,
                                                "width": 1,
                                                "text": ".",
                                                "value": ".",
                                                "valueText": "."
                                            },
                                            "name": {
                                                "kind": "IdentifierName",
                                                "fullStart": 1197,
                                                "fullEnd": 1206,
                                                "start": 1197,
                                                "end": 1206,
                                                "fullWidth": 9,
                                                "width": 9,
                                                "text": "prototype",
                                                "value": "prototype",
                                                "valueText": "prototype"
                                            }
                                        },
                                        "dotToken": {
                                            "kind": "DotToken",
                                            "fullStart": 1206,
                                            "fullEnd": 1207,
                                            "start": 1206,
                                            "end": 1207,
                                            "fullWidth": 1,
                                            "width": 1,
                                            "text": ".",
                                            "value": ".",
                                            "valueText": "."
                                        },
                                        "name": {
                                            "kind": "IdentifierName",
                                            "fullStart": 1207,
                                            "fullEnd": 1218,
                                            "start": 1207,
                                            "end": 1218,
                                            "fullWidth": 11,
                                            "width": 11,
                                            "text": "reduceRight",
                                            "value": "reduceRight",
                                            "valueText": "reduceRight"
                                        }
                                    },
                                    "dotToken": {
                                        "kind": "DotToken",
                                        "fullStart": 1218,
                                        "fullEnd": 1219,
                                        "start": 1218,
                                        "end": 1219,
                                        "fullWidth": 1,
                                        "width": 1,
                                        "text": ".",
                                        "value": ".",
                                        "valueText": "."
                                    },
                                    "name": {
                                        "kind": "IdentifierName",
                                        "fullStart": 1219,
                                        "fullEnd": 1223,
                                        "start": 1219,
                                        "end": 1223,
                                        "fullWidth": 4,
                                        "width": 4,
                                        "text": "call",
                                        "value": "call",
                                        "valueText": "call"
                                    }
                                },
                                "argumentList": {
                                    "kind": "ArgumentList",
                                    "fullStart": 1223,
                                    "fullEnd": 1258,
                                    "start": 1223,
                                    "end": 1258,
                                    "fullWidth": 35,
                                    "width": 35,
                                    "openParenToken": {
                                        "kind": "OpenParenToken",
                                        "fullStart": 1223,
                                        "fullEnd": 1224,
                                        "start": 1223,
                                        "end": 1224,
                                        "fullWidth": 1,
                                        "width": 1,
                                        "text": "(",
                                        "value": "(",
                                        "valueText": "("
                                    },
                                    "arguments": [
                                        {
                                            "kind": "IdentifierName",
                                            "fullStart": 1224,
                                            "fullEnd": 1229,
                                            "start": 1224,
                                            "end": 1229,
                                            "fullWidth": 5,
                                            "width": 5,
                                            "text": "child",
                                            "value": "child",
                                            "valueText": "child"
                                        },
                                        {
                                            "kind": "CommaToken",
                                            "fullStart": 1229,
                                            "fullEnd": 1231,
                                            "start": 1229,
                                            "end": 1230,
                                            "fullWidth": 2,
                                            "width": 1,
                                            "text": ",",
                                            "value": ",",
                                            "valueText": ",",
                                            "hasTrailingTrivia": true,
                                            "trailingTrivia": [
                                                {
                                                    "kind": "WhitespaceTrivia",
                                                    "text": " "
                                                }
                                            ]
                                        },
                                        {
                                            "kind": "IdentifierName",
                                            "fullStart": 1231,
                                            "fullEnd": 1241,
                                            "start": 1231,
                                            "end": 1241,
                                            "fullWidth": 10,
                                            "width": 10,
                                            "text": "callbackfn",
                                            "value": "callbackfn",
                                            "valueText": "callbackfn"
                                        },
                                        {
                                            "kind": "CommaToken",
                                            "fullStart": 1241,
                                            "fullEnd": 1243,
                                            "start": 1241,
                                            "end": 1242,
                                            "fullWidth": 2,
                                            "width": 1,
                                            "text": ",",
                                            "value": ",",
                                            "valueText": ",",
                                            "hasTrailingTrivia": true,
                                            "trailingTrivia": [
                                                {
                                                    "kind": "WhitespaceTrivia",
                                                    "text": " "
                                                }
                                            ]
                                        },
                                        {
                                            "kind": "StringLiteral",
                                            "fullStart": 1243,
                                            "fullEnd": 1257,
                                            "start": 1243,
                                            "end": 1257,
                                            "fullWidth": 14,
                                            "width": 14,
                                            "text": "\"initialValue\"",
                                            "value": "initialValue",
                                            "valueText": "initialValue"
                                        }
                                    ],
                                    "closeParenToken": {
                                        "kind": "CloseParenToken",
                                        "fullStart": 1257,
                                        "fullEnd": 1258,
                                        "start": 1257,
                                        "end": 1258,
                                        "fullWidth": 1,
                                        "width": 1,
                                        "text": ")",
                                        "value": ")",
                                        "valueText": ")"
                                    }
                                }
                            },
                            "semicolonToken": {
                                "kind": "SemicolonToken",
                                "fullStart": 1258,
                                "fullEnd": 1261,
                                "start": 1258,
                                "end": 1259,
                                "fullWidth": 3,
                                "width": 1,
                                "text": ";",
                                "value": ";",
                                "valueText": ";",
                                "hasTrailingTrivia": true,
                                "hasTrailingNewLine": true,
                                "trailingTrivia": [
                                    {
                                        "kind": "NewLineTrivia",
                                        "text": "\r\n"
                                    }
                                ]
                            }
                        },
                        {
                            "kind": "ReturnStatement",
                            "fullStart": 1261,
                            "fullEnd": 1289,
                            "start": 1269,
                            "end": 1287,
                            "fullWidth": 28,
                            "width": 18,
                            "returnKeyword": {
                                "kind": "ReturnKeyword",
                                "fullStart": 1261,
                                "fullEnd": 1276,
                                "start": 1269,
                                "end": 1275,
                                "fullWidth": 15,
                                "width": 6,
                                "text": "return",
                                "value": "return",
                                "valueText": "return",
                                "hasLeadingTrivia": true,
                                "hasTrailingTrivia": true,
                                "leadingTrivia": [
                                    {
                                        "kind": "WhitespaceTrivia",
                                        "text": "        "
                                    }
                                ],
                                "trailingTrivia": [
                                    {
                                        "kind": "WhitespaceTrivia",
                                        "text": " "
                                    }
                                ]
                            },
                            "expression": {
                                "kind": "IdentifierName",
                                "fullStart": 1276,
                                "fullEnd": 1286,
                                "start": 1276,
                                "end": 1286,
                                "fullWidth": 10,
                                "width": 10,
                                "text": "testResult",
                                "value": "testResult",
                                "valueText": "testResult"
                            },
                            "semicolonToken": {
                                "kind": "SemicolonToken",
                                "fullStart": 1286,
                                "fullEnd": 1289,
                                "start": 1286,
                                "end": 1287,
                                "fullWidth": 3,
                                "width": 1,
                                "text": ";",
                                "value": ";",
                                "valueText": ";",
                                "hasTrailingTrivia": true,
                                "hasTrailingNewLine": true,
                                "trailingTrivia": [
                                    {
                                        "kind": "NewLineTrivia",
                                        "text": "\r\n"
                                    }
                                ]
                            }
                        }
                    ],
                    "closeBraceToken": {
                        "kind": "CloseBraceToken",
                        "fullStart": 1289,
                        "fullEnd": 1296,
                        "start": 1293,
                        "end": 1294,
                        "fullWidth": 7,
                        "width": 1,
                        "text": "}",
                        "value": "}",
                        "valueText": "}",
                        "hasLeadingTrivia": true,
                        "hasTrailingTrivia": true,
                        "hasTrailingNewLine": true,
                        "leadingTrivia": [
                            {
                                "kind": "WhitespaceTrivia",
                                "text": "    "
                            }
                        ],
                        "trailingTrivia": [
                            {
                                "kind": "NewLineTrivia",
                                "text": "\r\n"
                            }
                        ]
                    }
                }
            },
            {
                "kind": "ExpressionStatement",
                "fullStart": 1296,
                "fullEnd": 1320,
                "start": 1296,
                "end": 1318,
                "fullWidth": 24,
                "width": 22,
                "expression": {
                    "kind": "InvocationExpression",
                    "fullStart": 1296,
                    "fullEnd": 1317,
                    "start": 1296,
                    "end": 1317,
                    "fullWidth": 21,
                    "width": 21,
                    "expression": {
                        "kind": "IdentifierName",
                        "fullStart": 1296,
                        "fullEnd": 1307,
                        "start": 1296,
                        "end": 1307,
                        "fullWidth": 11,
                        "width": 11,
                        "text": "runTestCase",
                        "value": "runTestCase",
                        "valueText": "runTestCase"
                    },
                    "argumentList": {
                        "kind": "ArgumentList",
                        "fullStart": 1307,
                        "fullEnd": 1317,
                        "start": 1307,
                        "end": 1317,
                        "fullWidth": 10,
                        "width": 10,
                        "openParenToken": {
                            "kind": "OpenParenToken",
                            "fullStart": 1307,
                            "fullEnd": 1308,
                            "start": 1307,
                            "end": 1308,
                            "fullWidth": 1,
                            "width": 1,
                            "text": "(",
                            "value": "(",
                            "valueText": "("
                        },
                        "arguments": [
                            {
                                "kind": "IdentifierName",
                                "fullStart": 1308,
                                "fullEnd": 1316,
                                "start": 1308,
                                "end": 1316,
                                "fullWidth": 8,
                                "width": 8,
                                "text": "testcase",
                                "value": "testcase",
                                "valueText": "testcase"
                            }
                        ],
                        "closeParenToken": {
                            "kind": "CloseParenToken",
                            "fullStart": 1316,
                            "fullEnd": 1317,
                            "start": 1316,
                            "end": 1317,
                            "fullWidth": 1,
                            "width": 1,
                            "text": ")",
                            "value": ")",
                            "valueText": ")"
                        }
                    }
                },
                "semicolonToken": {
                    "kind": "SemicolonToken",
                    "fullStart": 1317,
                    "fullEnd": 1320,
                    "start": 1317,
                    "end": 1318,
                    "fullWidth": 3,
                    "width": 1,
                    "text": ";",
                    "value": ";",
                    "valueText": ";",
                    "hasTrailingTrivia": true,
                    "hasTrailingNewLine": true,
                    "trailingTrivia": [
                        {
                            "kind": "NewLineTrivia",
                            "text": "\r\n"
                        }
                    ]
                }
            }
        ],
        "endOfFileToken": {
            "kind": "EndOfFileToken",
            "fullStart": 1320,
            "fullEnd": 1320,
            "start": 1320,
            "end": 1320,
            "fullWidth": 0,
            "width": 0,
            "text": ""
        }
    },
    "lineMap": {
        "lineStarts": [
            0,
            67,
            152,
            232,
            308,
            380,
            385,
            444,
            606,
            611,
            613,
            615,
            638,
            640,
            673,
            731,
            761,
            809,
            824,
            835,
            837,
            881,
            883,
            919,
            951,
            953,
            985,
            1012,
            1014,
            1059,
            1091,
            1120,
            1136,
            1168,
            1181,
            1183,
            1261,
            1289,
            1296,
            1320
        ],
        "length": 1320
    }
}<|MERGE_RESOLUTION|>--- conflicted
+++ resolved
@@ -252,12 +252,8 @@
                                         "start": 652,
                                         "end": 670,
                                         "fullWidth": 18,
-<<<<<<< HEAD
                                         "width": 18,
-                                        "identifier": {
-=======
                                         "propertyName": {
->>>>>>> 85e84683
                                             "kind": "IdentifierName",
                                             "fullStart": 652,
                                             "fullEnd": 663,
@@ -1056,12 +1052,8 @@
                                         "start": 849,
                                         "end": 878,
                                         "fullWidth": 29,
-<<<<<<< HEAD
                                         "width": 29,
-                                        "identifier": {
-=======
                                         "propertyName": {
->>>>>>> 85e84683
                                             "kind": "IdentifierName",
                                             "fullStart": 849,
                                             "fullEnd": 855,
@@ -1431,12 +1423,8 @@
                                         "start": 895,
                                         "end": 916,
                                         "fullWidth": 21,
-<<<<<<< HEAD
                                         "width": 21,
-                                        "identifier": {
-=======
                                         "propertyName": {
->>>>>>> 85e84683
                                             "kind": "IdentifierName",
                                             "fullStart": 895,
                                             "fullEnd": 899,
@@ -1810,12 +1798,8 @@
                                         "start": 965,
                                         "end": 982,
                                         "fullWidth": 17,
-<<<<<<< HEAD
                                         "width": 17,
-                                        "identifier": {
-=======
                                         "propertyName": {
->>>>>>> 85e84683
                                             "kind": "IdentifierName",
                                             "fullStart": 965,
                                             "fullEnd": 971,
