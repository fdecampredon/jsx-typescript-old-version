{
    "isDeclaration": false,
    "languageVersion": "EcmaScript5",
    "parseOptions": {
        "allowAutomaticSemicolonInsertion": true
    },
    "sourceUnit": {
        "kind": "SourceUnit",
        "fullStart": 0,
        "fullEnd": 1123,
        "start": 570,
        "end": 1123,
        "fullWidth": 1123,
        "width": 553,
        "isIncrementallyUnusable": true,
        "moduleElements": [
            {
                "kind": "FunctionDeclaration",
                "fullStart": 0,
                "fullEnd": 1099,
                "start": 570,
                "end": 1097,
                "fullWidth": 1099,
                "width": 527,
                "modifiers": [],
                "functionKeyword": {
                    "kind": "FunctionKeyword",
                    "fullStart": 0,
                    "fullEnd": 579,
                    "start": 570,
                    "end": 578,
                    "fullWidth": 579,
                    "width": 8,
                    "text": "function",
                    "value": "function",
                    "valueText": "function",
                    "hasLeadingTrivia": true,
                    "hasLeadingComment": true,
                    "hasLeadingNewLine": true,
                    "hasTrailingTrivia": true,
                    "leadingTrivia": [
                        {
                            "kind": "SingleLineCommentTrivia",
                            "text": "/// Copyright (c) 2012 Ecma International.  All rights reserved. "
                        },
                        {
                            "kind": "NewLineTrivia",
                            "text": "\r\n"
                        },
                        {
                            "kind": "SingleLineCommentTrivia",
                            "text": "/// Ecma International makes this code available under the terms and conditions set"
                        },
                        {
                            "kind": "NewLineTrivia",
                            "text": "\r\n"
                        },
                        {
                            "kind": "SingleLineCommentTrivia",
                            "text": "/// forth on http://hg.ecmascript.org/tests/test262/raw-file/tip/LICENSE (the "
                        },
                        {
                            "kind": "NewLineTrivia",
                            "text": "\r\n"
                        },
                        {
                            "kind": "SingleLineCommentTrivia",
                            "text": "/// \"Use Terms\").   Any redistribution of this code must retain the above "
                        },
                        {
                            "kind": "NewLineTrivia",
                            "text": "\r\n"
                        },
                        {
                            "kind": "SingleLineCommentTrivia",
                            "text": "/// copyright and this notice and otherwise comply with the Use Terms."
                        },
                        {
                            "kind": "NewLineTrivia",
                            "text": "\r\n"
                        },
                        {
                            "kind": "MultiLineCommentTrivia",
                            "text": "/**\r\n * @path ch15/15.4/15.4.4/15.4.4.22/15.4.4.22-9-c-i-29.js\r\n * @description Array.prototype.reduceRight applied to Function object which implements its own property get method\r\n */"
                        },
                        {
                            "kind": "NewLineTrivia",
                            "text": "\r\n"
                        },
                        {
                            "kind": "NewLineTrivia",
                            "text": "\r\n"
                        },
                        {
                            "kind": "NewLineTrivia",
                            "text": "\r\n"
                        }
                    ],
                    "trailingTrivia": [
                        {
                            "kind": "WhitespaceTrivia",
                            "text": " "
                        }
                    ]
                },
                "identifier": {
                    "kind": "IdentifierName",
                    "fullStart": 579,
                    "fullEnd": 587,
                    "start": 579,
                    "end": 587,
                    "fullWidth": 8,
                    "width": 8,
                    "text": "testcase",
                    "value": "testcase",
                    "valueText": "testcase"
                },
                "callSignature": {
                    "kind": "CallSignature",
                    "fullStart": 587,
                    "fullEnd": 590,
                    "start": 587,
                    "end": 589,
                    "fullWidth": 3,
                    "width": 2,
                    "parameterList": {
                        "kind": "ParameterList",
                        "fullStart": 587,
                        "fullEnd": 590,
                        "start": 587,
                        "end": 589,
                        "fullWidth": 3,
                        "width": 2,
                        "openParenToken": {
                            "kind": "OpenParenToken",
                            "fullStart": 587,
                            "fullEnd": 588,
                            "start": 587,
                            "end": 588,
                            "fullWidth": 1,
                            "width": 1,
                            "text": "(",
                            "value": "(",
                            "valueText": "("
                        },
                        "parameters": [],
                        "closeParenToken": {
                            "kind": "CloseParenToken",
                            "fullStart": 588,
                            "fullEnd": 590,
                            "start": 588,
                            "end": 589,
                            "fullWidth": 2,
                            "width": 1,
                            "text": ")",
                            "value": ")",
                            "valueText": ")",
                            "hasTrailingTrivia": true,
                            "trailingTrivia": [
                                {
                                    "kind": "WhitespaceTrivia",
                                    "text": " "
                                }
                            ]
                        }
                    }
                },
                "block": {
                    "kind": "Block",
                    "fullStart": 590,
                    "fullEnd": 1099,
                    "start": 590,
                    "end": 1097,
                    "fullWidth": 509,
                    "width": 507,
                    "openBraceToken": {
                        "kind": "OpenBraceToken",
                        "fullStart": 590,
                        "fullEnd": 593,
                        "start": 590,
                        "end": 591,
                        "fullWidth": 3,
                        "width": 1,
                        "text": "{",
                        "value": "{",
                        "valueText": "{",
                        "hasTrailingTrivia": true,
                        "hasTrailingNewLine": true,
                        "trailingTrivia": [
                            {
                                "kind": "NewLineTrivia",
                                "text": "\r\n"
                            }
                        ]
                    },
                    "statements": [
                        {
                            "kind": "VariableStatement",
                            "fullStart": 593,
                            "fullEnd": 628,
                            "start": 603,
                            "end": 626,
                            "fullWidth": 35,
                            "width": 23,
                            "modifiers": [],
                            "variableDeclaration": {
                                "kind": "VariableDeclaration",
                                "fullStart": 593,
                                "fullEnd": 625,
                                "start": 603,
                                "end": 625,
                                "fullWidth": 32,
                                "width": 22,
                                "varKeyword": {
                                    "kind": "VarKeyword",
                                    "fullStart": 593,
                                    "fullEnd": 607,
                                    "start": 603,
                                    "end": 606,
                                    "fullWidth": 14,
                                    "width": 3,
                                    "text": "var",
                                    "value": "var",
                                    "valueText": "var",
                                    "hasLeadingTrivia": true,
                                    "hasLeadingNewLine": true,
                                    "hasTrailingTrivia": true,
                                    "leadingTrivia": [
                                        {
                                            "kind": "NewLineTrivia",
                                            "text": "\r\n"
                                        },
                                        {
                                            "kind": "WhitespaceTrivia",
                                            "text": "        "
                                        }
                                    ],
                                    "trailingTrivia": [
                                        {
                                            "kind": "WhitespaceTrivia",
                                            "text": " "
                                        }
                                    ]
                                },
                                "variableDeclarators": [
                                    {
                                        "kind": "VariableDeclarator",
                                        "fullStart": 607,
                                        "fullEnd": 625,
                                        "start": 607,
                                        "end": 625,
                                        "fullWidth": 18,
<<<<<<< HEAD
                                        "width": 18,
                                        "identifier": {
=======
                                        "propertyName": {
>>>>>>> 85e84683
                                            "kind": "IdentifierName",
                                            "fullStart": 607,
                                            "fullEnd": 618,
                                            "start": 607,
                                            "end": 617,
                                            "fullWidth": 11,
                                            "width": 10,
                                            "text": "testResult",
                                            "value": "testResult",
                                            "valueText": "testResult",
                                            "hasTrailingTrivia": true,
                                            "trailingTrivia": [
                                                {
                                                    "kind": "WhitespaceTrivia",
                                                    "text": " "
                                                }
                                            ]
                                        },
                                        "equalsValueClause": {
                                            "kind": "EqualsValueClause",
                                            "fullStart": 618,
                                            "fullEnd": 625,
                                            "start": 618,
                                            "end": 625,
                                            "fullWidth": 7,
                                            "width": 7,
                                            "equalsToken": {
                                                "kind": "EqualsToken",
                                                "fullStart": 618,
                                                "fullEnd": 620,
                                                "start": 618,
                                                "end": 619,
                                                "fullWidth": 2,
                                                "width": 1,
                                                "text": "=",
                                                "value": "=",
                                                "valueText": "=",
                                                "hasTrailingTrivia": true,
                                                "trailingTrivia": [
                                                    {
                                                        "kind": "WhitespaceTrivia",
                                                        "text": " "
                                                    }
                                                ]
                                            },
                                            "value": {
                                                "kind": "FalseKeyword",
                                                "fullStart": 620,
                                                "fullEnd": 625,
                                                "start": 620,
                                                "end": 625,
                                                "fullWidth": 5,
                                                "width": 5,
                                                "text": "false",
                                                "value": false,
                                                "valueText": "false"
                                            }
                                        }
                                    }
                                ]
                            },
                            "semicolonToken": {
                                "kind": "SemicolonToken",
                                "fullStart": 625,
                                "fullEnd": 628,
                                "start": 625,
                                "end": 626,
                                "fullWidth": 3,
                                "width": 1,
                                "text": ";",
                                "value": ";",
                                "valueText": ";",
                                "hasTrailingTrivia": true,
                                "hasTrailingNewLine": true,
                                "trailingTrivia": [
                                    {
                                        "kind": "NewLineTrivia",
                                        "text": "\r\n"
                                    }
                                ]
                            }
                        },
                        {
                            "kind": "VariableStatement",
                            "fullStart": 628,
                            "fullEnd": 659,
                            "start": 636,
                            "end": 657,
                            "fullWidth": 31,
                            "width": 21,
                            "modifiers": [],
                            "variableDeclaration": {
                                "kind": "VariableDeclaration",
                                "fullStart": 628,
                                "fullEnd": 656,
                                "start": 636,
                                "end": 656,
                                "fullWidth": 28,
                                "width": 20,
                                "varKeyword": {
                                    "kind": "VarKeyword",
                                    "fullStart": 628,
                                    "fullEnd": 640,
                                    "start": 636,
                                    "end": 639,
                                    "fullWidth": 12,
                                    "width": 3,
                                    "text": "var",
                                    "value": "var",
                                    "valueText": "var",
                                    "hasLeadingTrivia": true,
                                    "hasTrailingTrivia": true,
                                    "leadingTrivia": [
                                        {
                                            "kind": "WhitespaceTrivia",
                                            "text": "        "
                                        }
                                    ],
                                    "trailingTrivia": [
                                        {
                                            "kind": "WhitespaceTrivia",
                                            "text": " "
                                        }
                                    ]
                                },
                                "variableDeclarators": [
                                    {
                                        "kind": "VariableDeclarator",
                                        "fullStart": 640,
                                        "fullEnd": 656,
                                        "start": 640,
                                        "end": 656,
                                        "fullWidth": 16,
<<<<<<< HEAD
                                        "width": 16,
                                        "identifier": {
=======
                                        "propertyName": {
>>>>>>> 85e84683
                                            "kind": "IdentifierName",
                                            "fullStart": 640,
                                            "fullEnd": 653,
                                            "start": 640,
                                            "end": 652,
                                            "fullWidth": 13,
                                            "width": 12,
                                            "text": "initialValue",
                                            "value": "initialValue",
                                            "valueText": "initialValue",
                                            "hasTrailingTrivia": true,
                                            "trailingTrivia": [
                                                {
                                                    "kind": "WhitespaceTrivia",
                                                    "text": " "
                                                }
                                            ]
                                        },
                                        "equalsValueClause": {
                                            "kind": "EqualsValueClause",
                                            "fullStart": 653,
                                            "fullEnd": 656,
                                            "start": 653,
                                            "end": 656,
                                            "fullWidth": 3,
                                            "width": 3,
                                            "equalsToken": {
                                                "kind": "EqualsToken",
                                                "fullStart": 653,
                                                "fullEnd": 655,
                                                "start": 653,
                                                "end": 654,
                                                "fullWidth": 2,
                                                "width": 1,
                                                "text": "=",
                                                "value": "=",
                                                "valueText": "=",
                                                "hasTrailingTrivia": true,
                                                "trailingTrivia": [
                                                    {
                                                        "kind": "WhitespaceTrivia",
                                                        "text": " "
                                                    }
                                                ]
                                            },
                                            "value": {
                                                "kind": "NumericLiteral",
                                                "fullStart": 655,
                                                "fullEnd": 656,
                                                "start": 655,
                                                "end": 656,
                                                "fullWidth": 1,
                                                "width": 1,
                                                "text": "0",
                                                "value": 0,
                                                "valueText": "0"
                                            }
                                        }
                                    }
                                ]
                            },
                            "semicolonToken": {
                                "kind": "SemicolonToken",
                                "fullStart": 656,
                                "fullEnd": 659,
                                "start": 656,
                                "end": 657,
                                "fullWidth": 3,
                                "width": 1,
                                "text": ";",
                                "value": ";",
                                "valueText": ";",
                                "hasTrailingTrivia": true,
                                "hasTrailingNewLine": true,
                                "trailingTrivia": [
                                    {
                                        "kind": "NewLineTrivia",
                                        "text": "\r\n"
                                    }
                                ]
                            }
                        },
                        {
                            "kind": "FunctionDeclaration",
                            "fullStart": 659,
                            "fullEnd": 819,
                            "start": 667,
                            "end": 817,
                            "fullWidth": 160,
                            "width": 150,
                            "modifiers": [],
                            "functionKeyword": {
                                "kind": "FunctionKeyword",
                                "fullStart": 659,
                                "fullEnd": 676,
                                "start": 667,
                                "end": 675,
                                "fullWidth": 17,
                                "width": 8,
                                "text": "function",
                                "value": "function",
                                "valueText": "function",
                                "hasLeadingTrivia": true,
                                "hasTrailingTrivia": true,
                                "leadingTrivia": [
                                    {
                                        "kind": "WhitespaceTrivia",
                                        "text": "        "
                                    }
                                ],
                                "trailingTrivia": [
                                    {
                                        "kind": "WhitespaceTrivia",
                                        "text": " "
                                    }
                                ]
                            },
                            "identifier": {
                                "kind": "IdentifierName",
                                "fullStart": 676,
                                "fullEnd": 686,
                                "start": 676,
                                "end": 686,
                                "fullWidth": 10,
                                "width": 10,
                                "text": "callbackfn",
                                "value": "callbackfn",
                                "valueText": "callbackfn"
                            },
                            "callSignature": {
                                "kind": "CallSignature",
                                "fullStart": 686,
                                "fullEnd": 714,
                                "start": 686,
                                "end": 713,
                                "fullWidth": 28,
                                "width": 27,
                                "parameterList": {
                                    "kind": "ParameterList",
                                    "fullStart": 686,
                                    "fullEnd": 714,
                                    "start": 686,
                                    "end": 713,
                                    "fullWidth": 28,
                                    "width": 27,
                                    "openParenToken": {
                                        "kind": "OpenParenToken",
                                        "fullStart": 686,
                                        "fullEnd": 687,
                                        "start": 686,
                                        "end": 687,
                                        "fullWidth": 1,
                                        "width": 1,
                                        "text": "(",
                                        "value": "(",
                                        "valueText": "("
                                    },
                                    "parameters": [
                                        {
                                            "kind": "Parameter",
                                            "fullStart": 687,
                                            "fullEnd": 694,
                                            "start": 687,
                                            "end": 694,
                                            "fullWidth": 7,
                                            "width": 7,
                                            "modifiers": [],
                                            "identifier": {
                                                "kind": "IdentifierName",
                                                "fullStart": 687,
                                                "fullEnd": 694,
                                                "start": 687,
                                                "end": 694,
                                                "fullWidth": 7,
                                                "width": 7,
                                                "text": "prevVal",
                                                "value": "prevVal",
                                                "valueText": "prevVal"
                                            }
                                        },
                                        {
                                            "kind": "CommaToken",
                                            "fullStart": 694,
                                            "fullEnd": 696,
                                            "start": 694,
                                            "end": 695,
                                            "fullWidth": 2,
                                            "width": 1,
                                            "text": ",",
                                            "value": ",",
                                            "valueText": ",",
                                            "hasTrailingTrivia": true,
                                            "trailingTrivia": [
                                                {
                                                    "kind": "WhitespaceTrivia",
                                                    "text": " "
                                                }
                                            ]
                                        },
                                        {
                                            "kind": "Parameter",
                                            "fullStart": 696,
                                            "fullEnd": 702,
                                            "start": 696,
                                            "end": 702,
                                            "fullWidth": 6,
                                            "width": 6,
                                            "modifiers": [],
                                            "identifier": {
                                                "kind": "IdentifierName",
                                                "fullStart": 696,
                                                "fullEnd": 702,
                                                "start": 696,
                                                "end": 702,
                                                "fullWidth": 6,
                                                "width": 6,
                                                "text": "curVal",
                                                "value": "curVal",
                                                "valueText": "curVal"
                                            }
                                        },
                                        {
                                            "kind": "CommaToken",
                                            "fullStart": 702,
                                            "fullEnd": 704,
                                            "start": 702,
                                            "end": 703,
                                            "fullWidth": 2,
                                            "width": 1,
                                            "text": ",",
                                            "value": ",",
                                            "valueText": ",",
                                            "hasTrailingTrivia": true,
                                            "trailingTrivia": [
                                                {
                                                    "kind": "WhitespaceTrivia",
                                                    "text": " "
                                                }
                                            ]
                                        },
                                        {
                                            "kind": "Parameter",
                                            "fullStart": 704,
                                            "fullEnd": 707,
                                            "start": 704,
                                            "end": 707,
                                            "fullWidth": 3,
                                            "width": 3,
                                            "modifiers": [],
                                            "identifier": {
                                                "kind": "IdentifierName",
                                                "fullStart": 704,
                                                "fullEnd": 707,
                                                "start": 704,
                                                "end": 707,
                                                "fullWidth": 3,
                                                "width": 3,
                                                "text": "idx",
                                                "value": "idx",
                                                "valueText": "idx"
                                            }
                                        },
                                        {
                                            "kind": "CommaToken",
                                            "fullStart": 707,
                                            "fullEnd": 709,
                                            "start": 707,
                                            "end": 708,
                                            "fullWidth": 2,
                                            "width": 1,
                                            "text": ",",
                                            "value": ",",
                                            "valueText": ",",
                                            "hasTrailingTrivia": true,
                                            "trailingTrivia": [
                                                {
                                                    "kind": "WhitespaceTrivia",
                                                    "text": " "
                                                }
                                            ]
                                        },
                                        {
                                            "kind": "Parameter",
                                            "fullStart": 709,
                                            "fullEnd": 712,
                                            "start": 709,
                                            "end": 712,
                                            "fullWidth": 3,
                                            "width": 3,
                                            "modifiers": [],
                                            "identifier": {
                                                "kind": "IdentifierName",
                                                "fullStart": 709,
                                                "fullEnd": 712,
                                                "start": 709,
                                                "end": 712,
                                                "fullWidth": 3,
                                                "width": 3,
                                                "text": "obj",
                                                "value": "obj",
                                                "valueText": "obj"
                                            }
                                        }
                                    ],
                                    "closeParenToken": {
                                        "kind": "CloseParenToken",
                                        "fullStart": 712,
                                        "fullEnd": 714,
                                        "start": 712,
                                        "end": 713,
                                        "fullWidth": 2,
                                        "width": 1,
                                        "text": ")",
                                        "value": ")",
                                        "valueText": ")",
                                        "hasTrailingTrivia": true,
                                        "trailingTrivia": [
                                            {
                                                "kind": "WhitespaceTrivia",
                                                "text": " "
                                            }
                                        ]
                                    }
                                }
                            },
                            "block": {
                                "kind": "Block",
                                "fullStart": 714,
                                "fullEnd": 819,
                                "start": 714,
                                "end": 817,
                                "fullWidth": 105,
                                "width": 103,
                                "openBraceToken": {
                                    "kind": "OpenBraceToken",
                                    "fullStart": 714,
                                    "fullEnd": 717,
                                    "start": 714,
                                    "end": 715,
                                    "fullWidth": 3,
                                    "width": 1,
                                    "text": "{",
                                    "value": "{",
                                    "valueText": "{",
                                    "hasTrailingTrivia": true,
                                    "hasTrailingNewLine": true,
                                    "trailingTrivia": [
                                        {
                                            "kind": "NewLineTrivia",
                                            "text": "\r\n"
                                        }
                                    ]
                                },
                                "statements": [
                                    {
                                        "kind": "IfStatement",
                                        "fullStart": 717,
                                        "fullEnd": 808,
                                        "start": 729,
                                        "end": 806,
                                        "fullWidth": 91,
                                        "width": 77,
                                        "ifKeyword": {
                                            "kind": "IfKeyword",
                                            "fullStart": 717,
                                            "fullEnd": 732,
                                            "start": 729,
                                            "end": 731,
                                            "fullWidth": 15,
                                            "width": 2,
                                            "text": "if",
                                            "value": "if",
                                            "valueText": "if",
                                            "hasLeadingTrivia": true,
                                            "hasTrailingTrivia": true,
                                            "leadingTrivia": [
                                                {
                                                    "kind": "WhitespaceTrivia",
                                                    "text": "            "
                                                }
                                            ],
                                            "trailingTrivia": [
                                                {
                                                    "kind": "WhitespaceTrivia",
                                                    "text": " "
                                                }
                                            ]
                                        },
                                        "openParenToken": {
                                            "kind": "OpenParenToken",
                                            "fullStart": 732,
                                            "fullEnd": 733,
                                            "start": 732,
                                            "end": 733,
                                            "fullWidth": 1,
                                            "width": 1,
                                            "text": "(",
                                            "value": "(",
                                            "valueText": "("
                                        },
                                        "condition": {
                                            "kind": "EqualsExpression",
                                            "fullStart": 733,
                                            "fullEnd": 742,
                                            "start": 733,
                                            "end": 742,
                                            "fullWidth": 9,
                                            "width": 9,
                                            "left": {
                                                "kind": "IdentifierName",
                                                "fullStart": 733,
                                                "fullEnd": 737,
                                                "start": 733,
                                                "end": 736,
                                                "fullWidth": 4,
                                                "width": 3,
                                                "text": "idx",
                                                "value": "idx",
                                                "valueText": "idx",
                                                "hasTrailingTrivia": true,
                                                "trailingTrivia": [
                                                    {
                                                        "kind": "WhitespaceTrivia",
                                                        "text": " "
                                                    }
                                                ]
                                            },
                                            "operatorToken": {
                                                "kind": "EqualsEqualsEqualsToken",
                                                "fullStart": 737,
                                                "fullEnd": 741,
                                                "start": 737,
                                                "end": 740,
                                                "fullWidth": 4,
                                                "width": 3,
                                                "text": "===",
                                                "value": "===",
                                                "valueText": "===",
                                                "hasTrailingTrivia": true,
                                                "trailingTrivia": [
                                                    {
                                                        "kind": "WhitespaceTrivia",
                                                        "text": " "
                                                    }
                                                ]
                                            },
                                            "right": {
                                                "kind": "NumericLiteral",
                                                "fullStart": 741,
                                                "fullEnd": 742,
                                                "start": 741,
                                                "end": 742,
                                                "fullWidth": 1,
                                                "width": 1,
                                                "text": "1",
                                                "value": 1,
                                                "valueText": "1"
                                            }
                                        },
                                        "closeParenToken": {
                                            "kind": "CloseParenToken",
                                            "fullStart": 742,
                                            "fullEnd": 744,
                                            "start": 742,
                                            "end": 743,
                                            "fullWidth": 2,
                                            "width": 1,
                                            "text": ")",
                                            "value": ")",
                                            "valueText": ")",
                                            "hasTrailingTrivia": true,
                                            "trailingTrivia": [
                                                {
                                                    "kind": "WhitespaceTrivia",
                                                    "text": " "
                                                }
                                            ]
                                        },
                                        "statement": {
                                            "kind": "Block",
                                            "fullStart": 744,
                                            "fullEnd": 808,
                                            "start": 744,
                                            "end": 806,
                                            "fullWidth": 64,
                                            "width": 62,
                                            "openBraceToken": {
                                                "kind": "OpenBraceToken",
                                                "fullStart": 744,
                                                "fullEnd": 747,
                                                "start": 744,
                                                "end": 745,
                                                "fullWidth": 3,
                                                "width": 1,
                                                "text": "{",
                                                "value": "{",
                                                "valueText": "{",
                                                "hasTrailingTrivia": true,
                                                "hasTrailingNewLine": true,
                                                "trailingTrivia": [
                                                    {
                                                        "kind": "NewLineTrivia",
                                                        "text": "\r\n"
                                                    }
                                                ]
                                            },
                                            "statements": [
                                                {
                                                    "kind": "ExpressionStatement",
                                                    "fullStart": 747,
                                                    "fullEnd": 793,
                                                    "start": 763,
                                                    "end": 791,
                                                    "fullWidth": 46,
                                                    "width": 28,
                                                    "expression": {
                                                        "kind": "AssignmentExpression",
                                                        "fullStart": 747,
                                                        "fullEnd": 790,
                                                        "start": 763,
                                                        "end": 790,
                                                        "fullWidth": 43,
                                                        "width": 27,
                                                        "left": {
                                                            "kind": "IdentifierName",
                                                            "fullStart": 747,
                                                            "fullEnd": 774,
                                                            "start": 763,
                                                            "end": 773,
                                                            "fullWidth": 27,
                                                            "width": 10,
                                                            "text": "testResult",
                                                            "value": "testResult",
                                                            "valueText": "testResult",
                                                            "hasLeadingTrivia": true,
                                                            "hasTrailingTrivia": true,
                                                            "leadingTrivia": [
                                                                {
                                                                    "kind": "WhitespaceTrivia",
                                                                    "text": "                "
                                                                }
                                                            ],
                                                            "trailingTrivia": [
                                                                {
                                                                    "kind": "WhitespaceTrivia",
                                                                    "text": " "
                                                                }
                                                            ]
                                                        },
                                                        "operatorToken": {
                                                            "kind": "EqualsToken",
                                                            "fullStart": 774,
                                                            "fullEnd": 776,
                                                            "start": 774,
                                                            "end": 775,
                                                            "fullWidth": 2,
                                                            "width": 1,
                                                            "text": "=",
                                                            "value": "=",
                                                            "valueText": "=",
                                                            "hasTrailingTrivia": true,
                                                            "trailingTrivia": [
                                                                {
                                                                    "kind": "WhitespaceTrivia",
                                                                    "text": " "
                                                                }
                                                            ]
                                                        },
                                                        "right": {
                                                            "kind": "ParenthesizedExpression",
                                                            "fullStart": 776,
                                                            "fullEnd": 790,
                                                            "start": 776,
                                                            "end": 790,
                                                            "fullWidth": 14,
                                                            "width": 14,
                                                            "openParenToken": {
                                                                "kind": "OpenParenToken",
                                                                "fullStart": 776,
                                                                "fullEnd": 777,
                                                                "start": 776,
                                                                "end": 777,
                                                                "fullWidth": 1,
                                                                "width": 1,
                                                                "text": "(",
                                                                "value": "(",
                                                                "valueText": "("
                                                            },
                                                            "expression": {
                                                                "kind": "EqualsExpression",
                                                                "fullStart": 777,
                                                                "fullEnd": 789,
                                                                "start": 777,
                                                                "end": 789,
                                                                "fullWidth": 12,
                                                                "width": 12,
                                                                "left": {
                                                                    "kind": "IdentifierName",
                                                                    "fullStart": 777,
                                                                    "fullEnd": 784,
                                                                    "start": 777,
                                                                    "end": 783,
                                                                    "fullWidth": 7,
                                                                    "width": 6,
                                                                    "text": "curVal",
                                                                    "value": "curVal",
                                                                    "valueText": "curVal",
                                                                    "hasTrailingTrivia": true,
                                                                    "trailingTrivia": [
                                                                        {
                                                                            "kind": "WhitespaceTrivia",
                                                                            "text": " "
                                                                        }
                                                                    ]
                                                                },
                                                                "operatorToken": {
                                                                    "kind": "EqualsEqualsEqualsToken",
                                                                    "fullStart": 784,
                                                                    "fullEnd": 788,
                                                                    "start": 784,
                                                                    "end": 787,
                                                                    "fullWidth": 4,
                                                                    "width": 3,
                                                                    "text": "===",
                                                                    "value": "===",
                                                                    "valueText": "===",
                                                                    "hasTrailingTrivia": true,
                                                                    "trailingTrivia": [
                                                                        {
                                                                            "kind": "WhitespaceTrivia",
                                                                            "text": " "
                                                                        }
                                                                    ]
                                                                },
                                                                "right": {
                                                                    "kind": "NumericLiteral",
                                                                    "fullStart": 788,
                                                                    "fullEnd": 789,
                                                                    "start": 788,
                                                                    "end": 789,
                                                                    "fullWidth": 1,
                                                                    "width": 1,
                                                                    "text": "1",
                                                                    "value": 1,
                                                                    "valueText": "1"
                                                                }
                                                            },
                                                            "closeParenToken": {
                                                                "kind": "CloseParenToken",
                                                                "fullStart": 789,
                                                                "fullEnd": 790,
                                                                "start": 789,
                                                                "end": 790,
                                                                "fullWidth": 1,
                                                                "width": 1,
                                                                "text": ")",
                                                                "value": ")",
                                                                "valueText": ")"
                                                            }
                                                        }
                                                    },
                                                    "semicolonToken": {
                                                        "kind": "SemicolonToken",
                                                        "fullStart": 790,
                                                        "fullEnd": 793,
                                                        "start": 790,
                                                        "end": 791,
                                                        "fullWidth": 3,
                                                        "width": 1,
                                                        "text": ";",
                                                        "value": ";",
                                                        "valueText": ";",
                                                        "hasTrailingTrivia": true,
                                                        "hasTrailingNewLine": true,
                                                        "trailingTrivia": [
                                                            {
                                                                "kind": "NewLineTrivia",
                                                                "text": "\r\n"
                                                            }
                                                        ]
                                                    }
                                                }
                                            ],
                                            "closeBraceToken": {
                                                "kind": "CloseBraceToken",
                                                "fullStart": 793,
                                                "fullEnd": 808,
                                                "start": 805,
                                                "end": 806,
                                                "fullWidth": 15,
                                                "width": 1,
                                                "text": "}",
                                                "value": "}",
                                                "valueText": "}",
                                                "hasLeadingTrivia": true,
                                                "hasTrailingTrivia": true,
                                                "hasTrailingNewLine": true,
                                                "leadingTrivia": [
                                                    {
                                                        "kind": "WhitespaceTrivia",
                                                        "text": "            "
                                                    }
                                                ],
                                                "trailingTrivia": [
                                                    {
                                                        "kind": "NewLineTrivia",
                                                        "text": "\r\n"
                                                    }
                                                ]
                                            }
                                        }
                                    }
                                ],
                                "closeBraceToken": {
                                    "kind": "CloseBraceToken",
                                    "fullStart": 808,
                                    "fullEnd": 819,
                                    "start": 816,
                                    "end": 817,
                                    "fullWidth": 11,
                                    "width": 1,
                                    "text": "}",
                                    "value": "}",
                                    "valueText": "}",
                                    "hasLeadingTrivia": true,
                                    "hasTrailingTrivia": true,
                                    "hasTrailingNewLine": true,
                                    "leadingTrivia": [
                                        {
                                            "kind": "WhitespaceTrivia",
                                            "text": "        "
                                        }
                                    ],
                                    "trailingTrivia": [
                                        {
                                            "kind": "NewLineTrivia",
                                            "text": "\r\n"
                                        }
                                    ]
                                }
                            }
                        },
                        {
                            "kind": "VariableStatement",
                            "fullStart": 819,
                            "fullEnd": 904,
                            "start": 829,
                            "end": 902,
                            "fullWidth": 85,
                            "width": 73,
                            "modifiers": [],
                            "variableDeclaration": {
                                "kind": "VariableDeclaration",
                                "fullStart": 819,
                                "fullEnd": 901,
                                "start": 829,
                                "end": 901,
                                "fullWidth": 82,
                                "width": 72,
                                "varKeyword": {
                                    "kind": "VarKeyword",
                                    "fullStart": 819,
                                    "fullEnd": 833,
                                    "start": 829,
                                    "end": 832,
                                    "fullWidth": 14,
                                    "width": 3,
                                    "text": "var",
                                    "value": "var",
                                    "valueText": "var",
                                    "hasLeadingTrivia": true,
                                    "hasLeadingNewLine": true,
                                    "hasTrailingTrivia": true,
                                    "leadingTrivia": [
                                        {
                                            "kind": "NewLineTrivia",
                                            "text": "\r\n"
                                        },
                                        {
                                            "kind": "WhitespaceTrivia",
                                            "text": "        "
                                        }
                                    ],
                                    "trailingTrivia": [
                                        {
                                            "kind": "WhitespaceTrivia",
                                            "text": " "
                                        }
                                    ]
                                },
                                "variableDeclarators": [
                                    {
                                        "kind": "VariableDeclarator",
                                        "fullStart": 833,
                                        "fullEnd": 901,
                                        "start": 833,
                                        "end": 901,
                                        "fullWidth": 68,
<<<<<<< HEAD
                                        "width": 68,
                                        "identifier": {
=======
                                        "propertyName": {
>>>>>>> 85e84683
                                            "kind": "IdentifierName",
                                            "fullStart": 833,
                                            "fullEnd": 837,
                                            "start": 833,
                                            "end": 836,
                                            "fullWidth": 4,
                                            "width": 3,
                                            "text": "obj",
                                            "value": "obj",
                                            "valueText": "obj",
                                            "hasTrailingTrivia": true,
                                            "trailingTrivia": [
                                                {
                                                    "kind": "WhitespaceTrivia",
                                                    "text": " "
                                                }
                                            ]
                                        },
                                        "equalsValueClause": {
                                            "kind": "EqualsValueClause",
                                            "fullStart": 837,
                                            "fullEnd": 901,
                                            "start": 837,
                                            "end": 901,
                                            "fullWidth": 64,
                                            "width": 64,
                                            "equalsToken": {
                                                "kind": "EqualsToken",
                                                "fullStart": 837,
                                                "fullEnd": 839,
                                                "start": 837,
                                                "end": 838,
                                                "fullWidth": 2,
                                                "width": 1,
                                                "text": "=",
                                                "value": "=",
                                                "valueText": "=",
                                                "hasTrailingTrivia": true,
                                                "trailingTrivia": [
                                                    {
                                                        "kind": "WhitespaceTrivia",
                                                        "text": " "
                                                    }
                                                ]
                                            },
                                            "value": {
                                                "kind": "FunctionExpression",
                                                "fullStart": 839,
                                                "fullEnd": 901,
                                                "start": 839,
                                                "end": 901,
                                                "fullWidth": 62,
                                                "width": 62,
                                                "functionKeyword": {
                                                    "kind": "FunctionKeyword",
                                                    "fullStart": 839,
                                                    "fullEnd": 848,
                                                    "start": 839,
                                                    "end": 847,
                                                    "fullWidth": 9,
                                                    "width": 8,
                                                    "text": "function",
                                                    "value": "function",
                                                    "valueText": "function",
                                                    "hasTrailingTrivia": true,
                                                    "trailingTrivia": [
                                                        {
                                                            "kind": "WhitespaceTrivia",
                                                            "text": " "
                                                        }
                                                    ]
                                                },
                                                "callSignature": {
                                                    "kind": "CallSignature",
                                                    "fullStart": 848,
                                                    "fullEnd": 858,
                                                    "start": 848,
                                                    "end": 857,
                                                    "fullWidth": 10,
                                                    "width": 9,
                                                    "parameterList": {
                                                        "kind": "ParameterList",
                                                        "fullStart": 848,
                                                        "fullEnd": 858,
                                                        "start": 848,
                                                        "end": 857,
                                                        "fullWidth": 10,
                                                        "width": 9,
                                                        "openParenToken": {
                                                            "kind": "OpenParenToken",
                                                            "fullStart": 848,
                                                            "fullEnd": 849,
                                                            "start": 848,
                                                            "end": 849,
                                                            "fullWidth": 1,
                                                            "width": 1,
                                                            "text": "(",
                                                            "value": "(",
                                                            "valueText": "("
                                                        },
                                                        "parameters": [
                                                            {
                                                                "kind": "Parameter",
                                                                "fullStart": 849,
                                                                "fullEnd": 850,
                                                                "start": 849,
                                                                "end": 850,
                                                                "fullWidth": 1,
                                                                "width": 1,
                                                                "modifiers": [],
                                                                "identifier": {
                                                                    "kind": "IdentifierName",
                                                                    "fullStart": 849,
                                                                    "fullEnd": 850,
                                                                    "start": 849,
                                                                    "end": 850,
                                                                    "fullWidth": 1,
                                                                    "width": 1,
                                                                    "text": "a",
                                                                    "value": "a",
                                                                    "valueText": "a"
                                                                }
                                                            },
                                                            {
                                                                "kind": "CommaToken",
                                                                "fullStart": 850,
                                                                "fullEnd": 852,
                                                                "start": 850,
                                                                "end": 851,
                                                                "fullWidth": 2,
                                                                "width": 1,
                                                                "text": ",",
                                                                "value": ",",
                                                                "valueText": ",",
                                                                "hasTrailingTrivia": true,
                                                                "trailingTrivia": [
                                                                    {
                                                                        "kind": "WhitespaceTrivia",
                                                                        "text": " "
                                                                    }
                                                                ]
                                                            },
                                                            {
                                                                "kind": "Parameter",
                                                                "fullStart": 852,
                                                                "fullEnd": 853,
                                                                "start": 852,
                                                                "end": 853,
                                                                "fullWidth": 1,
                                                                "width": 1,
                                                                "modifiers": [],
                                                                "identifier": {
                                                                    "kind": "IdentifierName",
                                                                    "fullStart": 852,
                                                                    "fullEnd": 853,
                                                                    "start": 852,
                                                                    "end": 853,
                                                                    "fullWidth": 1,
                                                                    "width": 1,
                                                                    "text": "b",
                                                                    "value": "b",
                                                                    "valueText": "b"
                                                                }
                                                            },
                                                            {
                                                                "kind": "CommaToken",
                                                                "fullStart": 853,
                                                                "fullEnd": 855,
                                                                "start": 853,
                                                                "end": 854,
                                                                "fullWidth": 2,
                                                                "width": 1,
                                                                "text": ",",
                                                                "value": ",",
                                                                "valueText": ",",
                                                                "hasTrailingTrivia": true,
                                                                "trailingTrivia": [
                                                                    {
                                                                        "kind": "WhitespaceTrivia",
                                                                        "text": " "
                                                                    }
                                                                ]
                                                            },
                                                            {
                                                                "kind": "Parameter",
                                                                "fullStart": 855,
                                                                "fullEnd": 856,
                                                                "start": 855,
                                                                "end": 856,
                                                                "fullWidth": 1,
                                                                "width": 1,
                                                                "modifiers": [],
                                                                "identifier": {
                                                                    "kind": "IdentifierName",
                                                                    "fullStart": 855,
                                                                    "fullEnd": 856,
                                                                    "start": 855,
                                                                    "end": 856,
                                                                    "fullWidth": 1,
                                                                    "width": 1,
                                                                    "text": "c",
                                                                    "value": "c",
                                                                    "valueText": "c"
                                                                }
                                                            }
                                                        ],
                                                        "closeParenToken": {
                                                            "kind": "CloseParenToken",
                                                            "fullStart": 856,
                                                            "fullEnd": 858,
                                                            "start": 856,
                                                            "end": 857,
                                                            "fullWidth": 2,
                                                            "width": 1,
                                                            "text": ")",
                                                            "value": ")",
                                                            "valueText": ")",
                                                            "hasTrailingTrivia": true,
                                                            "trailingTrivia": [
                                                                {
                                                                    "kind": "WhitespaceTrivia",
                                                                    "text": " "
                                                                }
                                                            ]
                                                        }
                                                    }
                                                },
                                                "block": {
                                                    "kind": "Block",
                                                    "fullStart": 858,
                                                    "fullEnd": 901,
                                                    "start": 858,
                                                    "end": 901,
                                                    "fullWidth": 43,
                                                    "width": 43,
                                                    "openBraceToken": {
                                                        "kind": "OpenBraceToken",
                                                        "fullStart": 858,
                                                        "fullEnd": 861,
                                                        "start": 858,
                                                        "end": 859,
                                                        "fullWidth": 3,
                                                        "width": 1,
                                                        "text": "{",
                                                        "value": "{",
                                                        "valueText": "{",
                                                        "hasTrailingTrivia": true,
                                                        "hasTrailingNewLine": true,
                                                        "trailingTrivia": [
                                                            {
                                                                "kind": "NewLineTrivia",
                                                                "text": "\r\n"
                                                            }
                                                        ]
                                                    },
                                                    "statements": [
                                                        {
                                                            "kind": "ReturnStatement",
                                                            "fullStart": 861,
                                                            "fullEnd": 892,
                                                            "start": 873,
                                                            "end": 890,
                                                            "fullWidth": 31,
                                                            "width": 17,
                                                            "returnKeyword": {
                                                                "kind": "ReturnKeyword",
                                                                "fullStart": 861,
                                                                "fullEnd": 880,
                                                                "start": 873,
                                                                "end": 879,
                                                                "fullWidth": 19,
                                                                "width": 6,
                                                                "text": "return",
                                                                "value": "return",
                                                                "valueText": "return",
                                                                "hasLeadingTrivia": true,
                                                                "hasTrailingTrivia": true,
                                                                "leadingTrivia": [
                                                                    {
                                                                        "kind": "WhitespaceTrivia",
                                                                        "text": "            "
                                                                    }
                                                                ],
                                                                "trailingTrivia": [
                                                                    {
                                                                        "kind": "WhitespaceTrivia",
                                                                        "text": " "
                                                                    }
                                                                ]
                                                            },
                                                            "expression": {
                                                                "kind": "AddExpression",
                                                                "fullStart": 880,
                                                                "fullEnd": 889,
                                                                "start": 880,
                                                                "end": 889,
                                                                "fullWidth": 9,
                                                                "width": 9,
                                                                "left": {
                                                                    "kind": "AddExpression",
                                                                    "fullStart": 880,
                                                                    "fullEnd": 886,
                                                                    "start": 880,
                                                                    "end": 885,
                                                                    "fullWidth": 6,
                                                                    "width": 5,
                                                                    "left": {
                                                                        "kind": "IdentifierName",
                                                                        "fullStart": 880,
                                                                        "fullEnd": 882,
                                                                        "start": 880,
                                                                        "end": 881,
                                                                        "fullWidth": 2,
                                                                        "width": 1,
                                                                        "text": "a",
                                                                        "value": "a",
                                                                        "valueText": "a",
                                                                        "hasTrailingTrivia": true,
                                                                        "trailingTrivia": [
                                                                            {
                                                                                "kind": "WhitespaceTrivia",
                                                                                "text": " "
                                                                            }
                                                                        ]
                                                                    },
                                                                    "operatorToken": {
                                                                        "kind": "PlusToken",
                                                                        "fullStart": 882,
                                                                        "fullEnd": 884,
                                                                        "start": 882,
                                                                        "end": 883,
                                                                        "fullWidth": 2,
                                                                        "width": 1,
                                                                        "text": "+",
                                                                        "value": "+",
                                                                        "valueText": "+",
                                                                        "hasTrailingTrivia": true,
                                                                        "trailingTrivia": [
                                                                            {
                                                                                "kind": "WhitespaceTrivia",
                                                                                "text": " "
                                                                            }
                                                                        ]
                                                                    },
                                                                    "right": {
                                                                        "kind": "IdentifierName",
                                                                        "fullStart": 884,
                                                                        "fullEnd": 886,
                                                                        "start": 884,
                                                                        "end": 885,
                                                                        "fullWidth": 2,
                                                                        "width": 1,
                                                                        "text": "b",
                                                                        "value": "b",
                                                                        "valueText": "b",
                                                                        "hasTrailingTrivia": true,
                                                                        "trailingTrivia": [
                                                                            {
                                                                                "kind": "WhitespaceTrivia",
                                                                                "text": " "
                                                                            }
                                                                        ]
                                                                    }
                                                                },
                                                                "operatorToken": {
                                                                    "kind": "PlusToken",
                                                                    "fullStart": 886,
                                                                    "fullEnd": 888,
                                                                    "start": 886,
                                                                    "end": 887,
                                                                    "fullWidth": 2,
                                                                    "width": 1,
                                                                    "text": "+",
                                                                    "value": "+",
                                                                    "valueText": "+",
                                                                    "hasTrailingTrivia": true,
                                                                    "trailingTrivia": [
                                                                        {
                                                                            "kind": "WhitespaceTrivia",
                                                                            "text": " "
                                                                        }
                                                                    ]
                                                                },
                                                                "right": {
                                                                    "kind": "IdentifierName",
                                                                    "fullStart": 888,
                                                                    "fullEnd": 889,
                                                                    "start": 888,
                                                                    "end": 889,
                                                                    "fullWidth": 1,
                                                                    "width": 1,
                                                                    "text": "c",
                                                                    "value": "c",
                                                                    "valueText": "c"
                                                                }
                                                            },
                                                            "semicolonToken": {
                                                                "kind": "SemicolonToken",
                                                                "fullStart": 889,
                                                                "fullEnd": 892,
                                                                "start": 889,
                                                                "end": 890,
                                                                "fullWidth": 3,
                                                                "width": 1,
                                                                "text": ";",
                                                                "value": ";",
                                                                "valueText": ";",
                                                                "hasTrailingTrivia": true,
                                                                "hasTrailingNewLine": true,
                                                                "trailingTrivia": [
                                                                    {
                                                                        "kind": "NewLineTrivia",
                                                                        "text": "\r\n"
                                                                    }
                                                                ]
                                                            }
                                                        }
                                                    ],
                                                    "closeBraceToken": {
                                                        "kind": "CloseBraceToken",
                                                        "fullStart": 892,
                                                        "fullEnd": 901,
                                                        "start": 900,
                                                        "end": 901,
                                                        "fullWidth": 9,
                                                        "width": 1,
                                                        "text": "}",
                                                        "value": "}",
                                                        "valueText": "}",
                                                        "hasLeadingTrivia": true,
                                                        "leadingTrivia": [
                                                            {
                                                                "kind": "WhitespaceTrivia",
                                                                "text": "        "
                                                            }
                                                        ]
                                                    }
                                                }
                                            }
                                        }
                                    }
                                ]
                            },
                            "semicolonToken": {
                                "kind": "SemicolonToken",
                                "fullStart": 901,
                                "fullEnd": 904,
                                "start": 901,
                                "end": 902,
                                "fullWidth": 3,
                                "width": 1,
                                "text": ";",
                                "value": ";",
                                "valueText": ";",
                                "hasTrailingTrivia": true,
                                "hasTrailingNewLine": true,
                                "trailingTrivia": [
                                    {
                                        "kind": "NewLineTrivia",
                                        "text": "\r\n"
                                    }
                                ]
                            }
                        },
                        {
                            "kind": "ExpressionStatement",
                            "fullStart": 904,
                            "fullEnd": 925,
                            "start": 912,
                            "end": 923,
                            "fullWidth": 21,
                            "width": 11,
                            "expression": {
                                "kind": "AssignmentExpression",
                                "fullStart": 904,
                                "fullEnd": 922,
                                "start": 912,
                                "end": 922,
                                "fullWidth": 18,
                                "width": 10,
                                "left": {
                                    "kind": "ElementAccessExpression",
                                    "fullStart": 904,
                                    "fullEnd": 919,
                                    "start": 912,
                                    "end": 918,
                                    "fullWidth": 15,
                                    "width": 6,
                                    "expression": {
                                        "kind": "IdentifierName",
                                        "fullStart": 904,
                                        "fullEnd": 915,
                                        "start": 912,
                                        "end": 915,
                                        "fullWidth": 11,
                                        "width": 3,
                                        "text": "obj",
                                        "value": "obj",
                                        "valueText": "obj",
                                        "hasLeadingTrivia": true,
                                        "leadingTrivia": [
                                            {
                                                "kind": "WhitespaceTrivia",
                                                "text": "        "
                                            }
                                        ]
                                    },
                                    "openBracketToken": {
                                        "kind": "OpenBracketToken",
                                        "fullStart": 915,
                                        "fullEnd": 916,
                                        "start": 915,
                                        "end": 916,
                                        "fullWidth": 1,
                                        "width": 1,
                                        "text": "[",
                                        "value": "[",
                                        "valueText": "["
                                    },
                                    "argumentExpression": {
                                        "kind": "NumericLiteral",
                                        "fullStart": 916,
                                        "fullEnd": 917,
                                        "start": 916,
                                        "end": 917,
                                        "fullWidth": 1,
                                        "width": 1,
                                        "text": "0",
                                        "value": 0,
                                        "valueText": "0"
                                    },
                                    "closeBracketToken": {
                                        "kind": "CloseBracketToken",
                                        "fullStart": 917,
                                        "fullEnd": 919,
                                        "start": 917,
                                        "end": 918,
                                        "fullWidth": 2,
                                        "width": 1,
                                        "text": "]",
                                        "value": "]",
                                        "valueText": "]",
                                        "hasTrailingTrivia": true,
                                        "trailingTrivia": [
                                            {
                                                "kind": "WhitespaceTrivia",
                                                "text": " "
                                            }
                                        ]
                                    }
                                },
                                "operatorToken": {
                                    "kind": "EqualsToken",
                                    "fullStart": 919,
                                    "fullEnd": 921,
                                    "start": 919,
                                    "end": 920,
                                    "fullWidth": 2,
                                    "width": 1,
                                    "text": "=",
                                    "value": "=",
                                    "valueText": "=",
                                    "hasTrailingTrivia": true,
                                    "trailingTrivia": [
                                        {
                                            "kind": "WhitespaceTrivia",
                                            "text": " "
                                        }
                                    ]
                                },
                                "right": {
                                    "kind": "NumericLiteral",
                                    "fullStart": 921,
                                    "fullEnd": 922,
                                    "start": 921,
                                    "end": 922,
                                    "fullWidth": 1,
                                    "width": 1,
                                    "text": "0",
                                    "value": 0,
                                    "valueText": "0"
                                }
                            },
                            "semicolonToken": {
                                "kind": "SemicolonToken",
                                "fullStart": 922,
                                "fullEnd": 925,
                                "start": 922,
                                "end": 923,
                                "fullWidth": 3,
                                "width": 1,
                                "text": ";",
                                "value": ";",
                                "valueText": ";",
                                "hasTrailingTrivia": true,
                                "hasTrailingNewLine": true,
                                "trailingTrivia": [
                                    {
                                        "kind": "NewLineTrivia",
                                        "text": "\r\n"
                                    }
                                ]
                            }
                        },
                        {
                            "kind": "ExpressionStatement",
                            "fullStart": 925,
                            "fullEnd": 946,
                            "start": 933,
                            "end": 944,
                            "fullWidth": 21,
                            "width": 11,
                            "expression": {
                                "kind": "AssignmentExpression",
                                "fullStart": 925,
                                "fullEnd": 943,
                                "start": 933,
                                "end": 943,
                                "fullWidth": 18,
                                "width": 10,
                                "left": {
                                    "kind": "ElementAccessExpression",
                                    "fullStart": 925,
                                    "fullEnd": 940,
                                    "start": 933,
                                    "end": 939,
                                    "fullWidth": 15,
                                    "width": 6,
                                    "expression": {
                                        "kind": "IdentifierName",
                                        "fullStart": 925,
                                        "fullEnd": 936,
                                        "start": 933,
                                        "end": 936,
                                        "fullWidth": 11,
                                        "width": 3,
                                        "text": "obj",
                                        "value": "obj",
                                        "valueText": "obj",
                                        "hasLeadingTrivia": true,
                                        "leadingTrivia": [
                                            {
                                                "kind": "WhitespaceTrivia",
                                                "text": "        "
                                            }
                                        ]
                                    },
                                    "openBracketToken": {
                                        "kind": "OpenBracketToken",
                                        "fullStart": 936,
                                        "fullEnd": 937,
                                        "start": 936,
                                        "end": 937,
                                        "fullWidth": 1,
                                        "width": 1,
                                        "text": "[",
                                        "value": "[",
                                        "valueText": "["
                                    },
                                    "argumentExpression": {
                                        "kind": "NumericLiteral",
                                        "fullStart": 937,
                                        "fullEnd": 938,
                                        "start": 937,
                                        "end": 938,
                                        "fullWidth": 1,
                                        "width": 1,
                                        "text": "1",
                                        "value": 1,
                                        "valueText": "1"
                                    },
                                    "closeBracketToken": {
                                        "kind": "CloseBracketToken",
                                        "fullStart": 938,
                                        "fullEnd": 940,
                                        "start": 938,
                                        "end": 939,
                                        "fullWidth": 2,
                                        "width": 1,
                                        "text": "]",
                                        "value": "]",
                                        "valueText": "]",
                                        "hasTrailingTrivia": true,
                                        "trailingTrivia": [
                                            {
                                                "kind": "WhitespaceTrivia",
                                                "text": " "
                                            }
                                        ]
                                    }
                                },
                                "operatorToken": {
                                    "kind": "EqualsToken",
                                    "fullStart": 940,
                                    "fullEnd": 942,
                                    "start": 940,
                                    "end": 941,
                                    "fullWidth": 2,
                                    "width": 1,
                                    "text": "=",
                                    "value": "=",
                                    "valueText": "=",
                                    "hasTrailingTrivia": true,
                                    "trailingTrivia": [
                                        {
                                            "kind": "WhitespaceTrivia",
                                            "text": " "
                                        }
                                    ]
                                },
                                "right": {
                                    "kind": "NumericLiteral",
                                    "fullStart": 942,
                                    "fullEnd": 943,
                                    "start": 942,
                                    "end": 943,
                                    "fullWidth": 1,
                                    "width": 1,
                                    "text": "1",
                                    "value": 1,
                                    "valueText": "1"
                                }
                            },
                            "semicolonToken": {
                                "kind": "SemicolonToken",
                                "fullStart": 943,
                                "fullEnd": 946,
                                "start": 943,
                                "end": 944,
                                "fullWidth": 3,
                                "width": 1,
                                "text": ";",
                                "value": ";",
                                "valueText": ";",
                                "hasTrailingTrivia": true,
                                "hasTrailingNewLine": true,
                                "trailingTrivia": [
                                    {
                                        "kind": "NewLineTrivia",
                                        "text": "\r\n"
                                    }
                                ]
                            }
                        },
                        {
                            "kind": "ExpressionStatement",
                            "fullStart": 946,
                            "fullEnd": 967,
                            "start": 954,
                            "end": 965,
                            "fullWidth": 21,
                            "width": 11,
                            "expression": {
                                "kind": "AssignmentExpression",
                                "fullStart": 946,
                                "fullEnd": 964,
                                "start": 954,
                                "end": 964,
                                "fullWidth": 18,
                                "width": 10,
                                "left": {
                                    "kind": "ElementAccessExpression",
                                    "fullStart": 946,
                                    "fullEnd": 961,
                                    "start": 954,
                                    "end": 960,
                                    "fullWidth": 15,
                                    "width": 6,
                                    "expression": {
                                        "kind": "IdentifierName",
                                        "fullStart": 946,
                                        "fullEnd": 957,
                                        "start": 954,
                                        "end": 957,
                                        "fullWidth": 11,
                                        "width": 3,
                                        "text": "obj",
                                        "value": "obj",
                                        "valueText": "obj",
                                        "hasLeadingTrivia": true,
                                        "leadingTrivia": [
                                            {
                                                "kind": "WhitespaceTrivia",
                                                "text": "        "
                                            }
                                        ]
                                    },
                                    "openBracketToken": {
                                        "kind": "OpenBracketToken",
                                        "fullStart": 957,
                                        "fullEnd": 958,
                                        "start": 957,
                                        "end": 958,
                                        "fullWidth": 1,
                                        "width": 1,
                                        "text": "[",
                                        "value": "[",
                                        "valueText": "["
                                    },
                                    "argumentExpression": {
                                        "kind": "NumericLiteral",
                                        "fullStart": 958,
                                        "fullEnd": 959,
                                        "start": 958,
                                        "end": 959,
                                        "fullWidth": 1,
                                        "width": 1,
                                        "text": "2",
                                        "value": 2,
                                        "valueText": "2"
                                    },
                                    "closeBracketToken": {
                                        "kind": "CloseBracketToken",
                                        "fullStart": 959,
                                        "fullEnd": 961,
                                        "start": 959,
                                        "end": 960,
                                        "fullWidth": 2,
                                        "width": 1,
                                        "text": "]",
                                        "value": "]",
                                        "valueText": "]",
                                        "hasTrailingTrivia": true,
                                        "trailingTrivia": [
                                            {
                                                "kind": "WhitespaceTrivia",
                                                "text": " "
                                            }
                                        ]
                                    }
                                },
                                "operatorToken": {
                                    "kind": "EqualsToken",
                                    "fullStart": 961,
                                    "fullEnd": 963,
                                    "start": 961,
                                    "end": 962,
                                    "fullWidth": 2,
                                    "width": 1,
                                    "text": "=",
                                    "value": "=",
                                    "valueText": "=",
                                    "hasTrailingTrivia": true,
                                    "trailingTrivia": [
                                        {
                                            "kind": "WhitespaceTrivia",
                                            "text": " "
                                        }
                                    ]
                                },
                                "right": {
                                    "kind": "NumericLiteral",
                                    "fullStart": 963,
                                    "fullEnd": 964,
                                    "start": 963,
                                    "end": 964,
                                    "fullWidth": 1,
                                    "width": 1,
                                    "text": "2",
                                    "value": 2,
                                    "valueText": "2"
                                }
                            },
                            "semicolonToken": {
                                "kind": "SemicolonToken",
                                "fullStart": 964,
                                "fullEnd": 967,
                                "start": 964,
                                "end": 965,
                                "fullWidth": 3,
                                "width": 1,
                                "text": ";",
                                "value": ";",
                                "valueText": ";",
                                "hasTrailingTrivia": true,
                                "hasTrailingNewLine": true,
                                "trailingTrivia": [
                                    {
                                        "kind": "NewLineTrivia",
                                        "text": "\r\n"
                                    }
                                ]
                            }
                        },
                        {
                            "kind": "ExpressionStatement",
                            "fullStart": 967,
                            "fullEnd": 988,
                            "start": 975,
                            "end": 986,
                            "fullWidth": 21,
                            "width": 11,
                            "expression": {
                                "kind": "AssignmentExpression",
                                "fullStart": 967,
                                "fullEnd": 985,
                                "start": 975,
                                "end": 985,
                                "fullWidth": 18,
                                "width": 10,
                                "left": {
                                    "kind": "ElementAccessExpression",
                                    "fullStart": 967,
                                    "fullEnd": 982,
                                    "start": 975,
                                    "end": 981,
                                    "fullWidth": 15,
                                    "width": 6,
                                    "expression": {
                                        "kind": "IdentifierName",
                                        "fullStart": 967,
                                        "fullEnd": 978,
                                        "start": 975,
                                        "end": 978,
                                        "fullWidth": 11,
                                        "width": 3,
                                        "text": "obj",
                                        "value": "obj",
                                        "valueText": "obj",
                                        "hasLeadingTrivia": true,
                                        "leadingTrivia": [
                                            {
                                                "kind": "WhitespaceTrivia",
                                                "text": "        "
                                            }
                                        ]
                                    },
                                    "openBracketToken": {
                                        "kind": "OpenBracketToken",
                                        "fullStart": 978,
                                        "fullEnd": 979,
                                        "start": 978,
                                        "end": 979,
                                        "fullWidth": 1,
                                        "width": 1,
                                        "text": "[",
                                        "value": "[",
                                        "valueText": "["
                                    },
                                    "argumentExpression": {
                                        "kind": "NumericLiteral",
                                        "fullStart": 979,
                                        "fullEnd": 980,
                                        "start": 979,
                                        "end": 980,
                                        "fullWidth": 1,
                                        "width": 1,
                                        "text": "3",
                                        "value": 3,
                                        "valueText": "3"
                                    },
                                    "closeBracketToken": {
                                        "kind": "CloseBracketToken",
                                        "fullStart": 980,
                                        "fullEnd": 982,
                                        "start": 980,
                                        "end": 981,
                                        "fullWidth": 2,
                                        "width": 1,
                                        "text": "]",
                                        "value": "]",
                                        "valueText": "]",
                                        "hasTrailingTrivia": true,
                                        "trailingTrivia": [
                                            {
                                                "kind": "WhitespaceTrivia",
                                                "text": " "
                                            }
                                        ]
                                    }
                                },
                                "operatorToken": {
                                    "kind": "EqualsToken",
                                    "fullStart": 982,
                                    "fullEnd": 984,
                                    "start": 982,
                                    "end": 983,
                                    "fullWidth": 2,
                                    "width": 1,
                                    "text": "=",
                                    "value": "=",
                                    "valueText": "=",
                                    "hasTrailingTrivia": true,
                                    "trailingTrivia": [
                                        {
                                            "kind": "WhitespaceTrivia",
                                            "text": " "
                                        }
                                    ]
                                },
                                "right": {
                                    "kind": "NumericLiteral",
                                    "fullStart": 984,
                                    "fullEnd": 985,
                                    "start": 984,
                                    "end": 985,
                                    "fullWidth": 1,
                                    "width": 1,
                                    "text": "3",
                                    "value": 3,
                                    "valueText": "3"
                                }
                            },
                            "semicolonToken": {
                                "kind": "SemicolonToken",
                                "fullStart": 985,
                                "fullEnd": 988,
                                "start": 985,
                                "end": 986,
                                "fullWidth": 3,
                                "width": 1,
                                "text": ";",
                                "value": ";",
                                "valueText": ";",
                                "hasTrailingTrivia": true,
                                "hasTrailingNewLine": true,
                                "trailingTrivia": [
                                    {
                                        "kind": "NewLineTrivia",
                                        "text": "\r\n"
                                    }
                                ]
                            }
                        },
                        {
                            "kind": "ExpressionStatement",
                            "fullStart": 988,
                            "fullEnd": 1064,
                            "start": 998,
                            "end": 1062,
                            "fullWidth": 76,
                            "width": 64,
                            "expression": {
                                "kind": "InvocationExpression",
                                "fullStart": 988,
                                "fullEnd": 1061,
                                "start": 998,
                                "end": 1061,
                                "fullWidth": 73,
                                "width": 63,
                                "expression": {
                                    "kind": "MemberAccessExpression",
                                    "fullStart": 988,
                                    "fullEnd": 1030,
                                    "start": 998,
                                    "end": 1030,
                                    "fullWidth": 42,
                                    "width": 32,
                                    "expression": {
                                        "kind": "MemberAccessExpression",
                                        "fullStart": 988,
                                        "fullEnd": 1025,
                                        "start": 998,
                                        "end": 1025,
                                        "fullWidth": 37,
                                        "width": 27,
                                        "expression": {
                                            "kind": "MemberAccessExpression",
                                            "fullStart": 988,
                                            "fullEnd": 1013,
                                            "start": 998,
                                            "end": 1013,
                                            "fullWidth": 25,
                                            "width": 15,
                                            "expression": {
                                                "kind": "IdentifierName",
                                                "fullStart": 988,
                                                "fullEnd": 1003,
                                                "start": 998,
                                                "end": 1003,
                                                "fullWidth": 15,
                                                "width": 5,
                                                "text": "Array",
                                                "value": "Array",
                                                "valueText": "Array",
                                                "hasLeadingTrivia": true,
                                                "hasLeadingNewLine": true,
                                                "leadingTrivia": [
                                                    {
                                                        "kind": "NewLineTrivia",
                                                        "text": "\r\n"
                                                    },
                                                    {
                                                        "kind": "WhitespaceTrivia",
                                                        "text": "        "
                                                    }
                                                ]
                                            },
                                            "dotToken": {
                                                "kind": "DotToken",
                                                "fullStart": 1003,
                                                "fullEnd": 1004,
                                                "start": 1003,
                                                "end": 1004,
                                                "fullWidth": 1,
                                                "width": 1,
                                                "text": ".",
                                                "value": ".",
                                                "valueText": "."
                                            },
                                            "name": {
                                                "kind": "IdentifierName",
                                                "fullStart": 1004,
                                                "fullEnd": 1013,
                                                "start": 1004,
                                                "end": 1013,
                                                "fullWidth": 9,
                                                "width": 9,
                                                "text": "prototype",
                                                "value": "prototype",
                                                "valueText": "prototype"
                                            }
                                        },
                                        "dotToken": {
                                            "kind": "DotToken",
                                            "fullStart": 1013,
                                            "fullEnd": 1014,
                                            "start": 1013,
                                            "end": 1014,
                                            "fullWidth": 1,
                                            "width": 1,
                                            "text": ".",
                                            "value": ".",
                                            "valueText": "."
                                        },
                                        "name": {
                                            "kind": "IdentifierName",
                                            "fullStart": 1014,
                                            "fullEnd": 1025,
                                            "start": 1014,
                                            "end": 1025,
                                            "fullWidth": 11,
                                            "width": 11,
                                            "text": "reduceRight",
                                            "value": "reduceRight",
                                            "valueText": "reduceRight"
                                        }
                                    },
                                    "dotToken": {
                                        "kind": "DotToken",
                                        "fullStart": 1025,
                                        "fullEnd": 1026,
                                        "start": 1025,
                                        "end": 1026,
                                        "fullWidth": 1,
                                        "width": 1,
                                        "text": ".",
                                        "value": ".",
                                        "valueText": "."
                                    },
                                    "name": {
                                        "kind": "IdentifierName",
                                        "fullStart": 1026,
                                        "fullEnd": 1030,
                                        "start": 1026,
                                        "end": 1030,
                                        "fullWidth": 4,
                                        "width": 4,
                                        "text": "call",
                                        "value": "call",
                                        "valueText": "call"
                                    }
                                },
                                "argumentList": {
                                    "kind": "ArgumentList",
                                    "fullStart": 1030,
                                    "fullEnd": 1061,
                                    "start": 1030,
                                    "end": 1061,
                                    "fullWidth": 31,
                                    "width": 31,
                                    "openParenToken": {
                                        "kind": "OpenParenToken",
                                        "fullStart": 1030,
                                        "fullEnd": 1031,
                                        "start": 1030,
                                        "end": 1031,
                                        "fullWidth": 1,
                                        "width": 1,
                                        "text": "(",
                                        "value": "(",
                                        "valueText": "("
                                    },
                                    "arguments": [
                                        {
                                            "kind": "IdentifierName",
                                            "fullStart": 1031,
                                            "fullEnd": 1034,
                                            "start": 1031,
                                            "end": 1034,
                                            "fullWidth": 3,
                                            "width": 3,
                                            "text": "obj",
                                            "value": "obj",
                                            "valueText": "obj"
                                        },
                                        {
                                            "kind": "CommaToken",
                                            "fullStart": 1034,
                                            "fullEnd": 1036,
                                            "start": 1034,
                                            "end": 1035,
                                            "fullWidth": 2,
                                            "width": 1,
                                            "text": ",",
                                            "value": ",",
                                            "valueText": ",",
                                            "hasTrailingTrivia": true,
                                            "trailingTrivia": [
                                                {
                                                    "kind": "WhitespaceTrivia",
                                                    "text": " "
                                                }
                                            ]
                                        },
                                        {
                                            "kind": "IdentifierName",
                                            "fullStart": 1036,
                                            "fullEnd": 1046,
                                            "start": 1036,
                                            "end": 1046,
                                            "fullWidth": 10,
                                            "width": 10,
                                            "text": "callbackfn",
                                            "value": "callbackfn",
                                            "valueText": "callbackfn"
                                        },
                                        {
                                            "kind": "CommaToken",
                                            "fullStart": 1046,
                                            "fullEnd": 1048,
                                            "start": 1046,
                                            "end": 1047,
                                            "fullWidth": 2,
                                            "width": 1,
                                            "text": ",",
                                            "value": ",",
                                            "valueText": ",",
                                            "hasTrailingTrivia": true,
                                            "trailingTrivia": [
                                                {
                                                    "kind": "WhitespaceTrivia",
                                                    "text": " "
                                                }
                                            ]
                                        },
                                        {
                                            "kind": "IdentifierName",
                                            "fullStart": 1048,
                                            "fullEnd": 1060,
                                            "start": 1048,
                                            "end": 1060,
                                            "fullWidth": 12,
                                            "width": 12,
                                            "text": "initialValue",
                                            "value": "initialValue",
                                            "valueText": "initialValue"
                                        }
                                    ],
                                    "closeParenToken": {
                                        "kind": "CloseParenToken",
                                        "fullStart": 1060,
                                        "fullEnd": 1061,
                                        "start": 1060,
                                        "end": 1061,
                                        "fullWidth": 1,
                                        "width": 1,
                                        "text": ")",
                                        "value": ")",
                                        "valueText": ")"
                                    }
                                }
                            },
                            "semicolonToken": {
                                "kind": "SemicolonToken",
                                "fullStart": 1061,
                                "fullEnd": 1064,
                                "start": 1061,
                                "end": 1062,
                                "fullWidth": 3,
                                "width": 1,
                                "text": ";",
                                "value": ";",
                                "valueText": ";",
                                "hasTrailingTrivia": true,
                                "hasTrailingNewLine": true,
                                "trailingTrivia": [
                                    {
                                        "kind": "NewLineTrivia",
                                        "text": "\r\n"
                                    }
                                ]
                            }
                        },
                        {
                            "kind": "ReturnStatement",
                            "fullStart": 1064,
                            "fullEnd": 1092,
                            "start": 1072,
                            "end": 1090,
                            "fullWidth": 28,
                            "width": 18,
                            "returnKeyword": {
                                "kind": "ReturnKeyword",
                                "fullStart": 1064,
                                "fullEnd": 1079,
                                "start": 1072,
                                "end": 1078,
                                "fullWidth": 15,
                                "width": 6,
                                "text": "return",
                                "value": "return",
                                "valueText": "return",
                                "hasLeadingTrivia": true,
                                "hasTrailingTrivia": true,
                                "leadingTrivia": [
                                    {
                                        "kind": "WhitespaceTrivia",
                                        "text": "        "
                                    }
                                ],
                                "trailingTrivia": [
                                    {
                                        "kind": "WhitespaceTrivia",
                                        "text": " "
                                    }
                                ]
                            },
                            "expression": {
                                "kind": "IdentifierName",
                                "fullStart": 1079,
                                "fullEnd": 1089,
                                "start": 1079,
                                "end": 1089,
                                "fullWidth": 10,
                                "width": 10,
                                "text": "testResult",
                                "value": "testResult",
                                "valueText": "testResult"
                            },
                            "semicolonToken": {
                                "kind": "SemicolonToken",
                                "fullStart": 1089,
                                "fullEnd": 1092,
                                "start": 1089,
                                "end": 1090,
                                "fullWidth": 3,
                                "width": 1,
                                "text": ";",
                                "value": ";",
                                "valueText": ";",
                                "hasTrailingTrivia": true,
                                "hasTrailingNewLine": true,
                                "trailingTrivia": [
                                    {
                                        "kind": "NewLineTrivia",
                                        "text": "\r\n"
                                    }
                                ]
                            }
                        }
                    ],
                    "closeBraceToken": {
                        "kind": "CloseBraceToken",
                        "fullStart": 1092,
                        "fullEnd": 1099,
                        "start": 1096,
                        "end": 1097,
                        "fullWidth": 7,
                        "width": 1,
                        "text": "}",
                        "value": "}",
                        "valueText": "}",
                        "hasLeadingTrivia": true,
                        "hasTrailingTrivia": true,
                        "hasTrailingNewLine": true,
                        "leadingTrivia": [
                            {
                                "kind": "WhitespaceTrivia",
                                "text": "    "
                            }
                        ],
                        "trailingTrivia": [
                            {
                                "kind": "NewLineTrivia",
                                "text": "\r\n"
                            }
                        ]
                    }
                }
            },
            {
                "kind": "ExpressionStatement",
                "fullStart": 1099,
                "fullEnd": 1123,
                "start": 1099,
                "end": 1121,
                "fullWidth": 24,
                "width": 22,
                "expression": {
                    "kind": "InvocationExpression",
                    "fullStart": 1099,
                    "fullEnd": 1120,
                    "start": 1099,
                    "end": 1120,
                    "fullWidth": 21,
                    "width": 21,
                    "expression": {
                        "kind": "IdentifierName",
                        "fullStart": 1099,
                        "fullEnd": 1110,
                        "start": 1099,
                        "end": 1110,
                        "fullWidth": 11,
                        "width": 11,
                        "text": "runTestCase",
                        "value": "runTestCase",
                        "valueText": "runTestCase"
                    },
                    "argumentList": {
                        "kind": "ArgumentList",
                        "fullStart": 1110,
                        "fullEnd": 1120,
                        "start": 1110,
                        "end": 1120,
                        "fullWidth": 10,
                        "width": 10,
                        "openParenToken": {
                            "kind": "OpenParenToken",
                            "fullStart": 1110,
                            "fullEnd": 1111,
                            "start": 1110,
                            "end": 1111,
                            "fullWidth": 1,
                            "width": 1,
                            "text": "(",
                            "value": "(",
                            "valueText": "("
                        },
                        "arguments": [
                            {
                                "kind": "IdentifierName",
                                "fullStart": 1111,
                                "fullEnd": 1119,
                                "start": 1111,
                                "end": 1119,
                                "fullWidth": 8,
                                "width": 8,
                                "text": "testcase",
                                "value": "testcase",
                                "valueText": "testcase"
                            }
                        ],
                        "closeParenToken": {
                            "kind": "CloseParenToken",
                            "fullStart": 1119,
                            "fullEnd": 1120,
                            "start": 1119,
                            "end": 1120,
                            "fullWidth": 1,
                            "width": 1,
                            "text": ")",
                            "value": ")",
                            "valueText": ")"
                        }
                    }
                },
                "semicolonToken": {
                    "kind": "SemicolonToken",
                    "fullStart": 1120,
                    "fullEnd": 1123,
                    "start": 1120,
                    "end": 1121,
                    "fullWidth": 3,
                    "width": 1,
                    "text": ";",
                    "value": ";",
                    "valueText": ";",
                    "hasTrailingTrivia": true,
                    "hasTrailingNewLine": true,
                    "trailingTrivia": [
                        {
                            "kind": "NewLineTrivia",
                            "text": "\r\n"
                        }
                    ]
                }
            }
        ],
        "endOfFileToken": {
            "kind": "EndOfFileToken",
            "fullStart": 1123,
            "fullEnd": 1123,
            "start": 1123,
            "end": 1123,
            "fullWidth": 0,
            "width": 0,
            "text": ""
        }
    },
    "lineMap": {
        "lineStarts": [
            0,
            67,
            152,
            232,
            308,
            380,
            385,
            444,
            561,
            566,
            568,
            570,
            593,
            595,
            628,
            659,
            717,
            747,
            793,
            808,
            819,
            821,
            861,
            892,
            904,
            925,
            946,
            967,
            988,
            990,
            1064,
            1092,
            1099,
            1123
        ],
        "length": 1123
    }
}<|MERGE_RESOLUTION|>--- conflicted
+++ resolved
@@ -250,12 +250,8 @@
                                         "start": 607,
                                         "end": 625,
                                         "fullWidth": 18,
-<<<<<<< HEAD
                                         "width": 18,
-                                        "identifier": {
-=======
                                         "propertyName": {
->>>>>>> 85e84683
                                             "kind": "IdentifierName",
                                             "fullStart": 607,
                                             "fullEnd": 618,
@@ -389,12 +385,8 @@
                                         "start": 640,
                                         "end": 656,
                                         "fullWidth": 16,
-<<<<<<< HEAD
                                         "width": 16,
-                                        "identifier": {
-=======
                                         "propertyName": {
->>>>>>> 85e84683
                                             "kind": "IdentifierName",
                                             "fullStart": 640,
                                             "fullEnd": 653,
@@ -1193,12 +1185,8 @@
                                         "start": 833,
                                         "end": 901,
                                         "fullWidth": 68,
-<<<<<<< HEAD
                                         "width": 68,
-                                        "identifier": {
-=======
                                         "propertyName": {
->>>>>>> 85e84683
                                             "kind": "IdentifierName",
                                             "fullStart": 833,
                                             "fullEnd": 837,
