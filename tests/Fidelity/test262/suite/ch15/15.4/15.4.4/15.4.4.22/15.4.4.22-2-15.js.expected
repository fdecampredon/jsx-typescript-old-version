--- conflicted
+++ resolved
@@ -422,11 +422,8 @@
                                             "start": 624,
                                             "end": 631,
                                             "fullWidth": 7,
-<<<<<<< HEAD
                                             "width": 7,
-=======
                                             "modifiers": [],
->>>>>>> e3c38734
                                             "identifier": {
                                                 "kind": "IdentifierName",
                                                 "fullStart": 624,
@@ -466,11 +463,8 @@
                                             "start": 633,
                                             "end": 639,
                                             "fullWidth": 6,
-<<<<<<< HEAD
                                             "width": 6,
-=======
                                             "modifiers": [],
->>>>>>> e3c38734
                                             "identifier": {
                                                 "kind": "IdentifierName",
                                                 "fullStart": 633,
@@ -510,11 +504,8 @@
                                             "start": 641,
                                             "end": 644,
                                             "fullWidth": 3,
-<<<<<<< HEAD
                                             "width": 3,
-=======
                                             "modifiers": [],
->>>>>>> e3c38734
                                             "identifier": {
                                                 "kind": "IdentifierName",
                                                 "fullStart": 641,
@@ -554,11 +545,8 @@
                                             "start": 646,
                                             "end": 649,
                                             "fullWidth": 3,
-<<<<<<< HEAD
                                             "width": 3,
-=======
                                             "modifiers": [],
->>>>>>> e3c38734
                                             "identifier": {
                                                 "kind": "IdentifierName",
                                                 "fullStart": 646,
