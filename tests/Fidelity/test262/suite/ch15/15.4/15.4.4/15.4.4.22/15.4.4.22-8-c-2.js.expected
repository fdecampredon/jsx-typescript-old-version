{
    "isDeclaration": false,
    "languageVersion": "EcmaScript5",
    "parseOptions": {
        "allowAutomaticSemicolonInsertion": true
    },
    "sourceUnit": {
        "kind": "SourceUnit",
        "fullStart": 0,
        "fullEnd": 912,
        "start": 611,
        "end": 912,
        "fullWidth": 912,
        "width": 301,
        "isIncrementallyUnusable": true,
        "moduleElements": [
            {
                "kind": "FunctionDeclaration",
                "fullStart": 0,
                "fullEnd": 888,
                "start": 611,
                "end": 886,
                "fullWidth": 888,
                "width": 275,
                "modifiers": [],
                "functionKeyword": {
                    "kind": "FunctionKeyword",
                    "fullStart": 0,
                    "fullEnd": 620,
                    "start": 611,
                    "end": 619,
                    "fullWidth": 620,
                    "width": 8,
                    "text": "function",
                    "value": "function",
                    "valueText": "function",
                    "hasLeadingTrivia": true,
                    "hasLeadingComment": true,
                    "hasLeadingNewLine": true,
                    "hasTrailingTrivia": true,
                    "leadingTrivia": [
                        {
                            "kind": "SingleLineCommentTrivia",
                            "text": "/// Copyright (c) 2012 Ecma International.  All rights reserved. "
                        },
                        {
                            "kind": "NewLineTrivia",
                            "text": "\r\n"
                        },
                        {
                            "kind": "SingleLineCommentTrivia",
                            "text": "/// Ecma International makes this code available under the terms and conditions set"
                        },
                        {
                            "kind": "NewLineTrivia",
                            "text": "\r\n"
                        },
                        {
                            "kind": "SingleLineCommentTrivia",
                            "text": "/// forth on http://hg.ecmascript.org/tests/test262/raw-file/tip/LICENSE (the "
                        },
                        {
                            "kind": "NewLineTrivia",
                            "text": "\r\n"
                        },
                        {
                            "kind": "SingleLineCommentTrivia",
                            "text": "/// \"Use Terms\").   Any redistribution of this code must retain the above "
                        },
                        {
                            "kind": "NewLineTrivia",
                            "text": "\r\n"
                        },
                        {
                            "kind": "SingleLineCommentTrivia",
                            "text": "/// copyright and this notice and otherwise comply with the Use Terms."
                        },
                        {
                            "kind": "NewLineTrivia",
                            "text": "\r\n"
                        },
                        {
                            "kind": "MultiLineCommentTrivia",
                            "text": "/**\r\n * @path ch15/15.4/15.4.4/15.4.4.22/15.4.4.22-8-c-2.js\r\n * @description Array.prototype.reduceRight throws TypeError when elements assigned values are deleted by reducign array length and initialValue is not present\r\n */"
                        },
                        {
                            "kind": "NewLineTrivia",
                            "text": "\r\n"
                        },
                        {
                            "kind": "NewLineTrivia",
                            "text": "\r\n"
                        },
                        {
                            "kind": "NewLineTrivia",
                            "text": "\r\n"
                        }
                    ],
                    "trailingTrivia": [
                        {
                            "kind": "WhitespaceTrivia",
                            "text": " "
                        }
                    ]
                },
                "identifier": {
                    "kind": "IdentifierName",
                    "fullStart": 620,
                    "fullEnd": 628,
                    "start": 620,
                    "end": 628,
                    "fullWidth": 8,
                    "width": 8,
                    "text": "testcase",
                    "value": "testcase",
                    "valueText": "testcase"
                },
                "callSignature": {
                    "kind": "CallSignature",
                    "fullStart": 628,
                    "fullEnd": 631,
                    "start": 628,
                    "end": 630,
                    "fullWidth": 3,
                    "width": 2,
                    "parameterList": {
                        "kind": "ParameterList",
                        "fullStart": 628,
                        "fullEnd": 631,
                        "start": 628,
                        "end": 630,
                        "fullWidth": 3,
                        "width": 2,
                        "openParenToken": {
                            "kind": "OpenParenToken",
                            "fullStart": 628,
                            "fullEnd": 629,
                            "start": 628,
                            "end": 629,
                            "fullWidth": 1,
                            "width": 1,
                            "text": "(",
                            "value": "(",
                            "valueText": "("
                        },
                        "parameters": [],
                        "closeParenToken": {
                            "kind": "CloseParenToken",
                            "fullStart": 629,
                            "fullEnd": 631,
                            "start": 629,
                            "end": 630,
                            "fullWidth": 2,
                            "width": 1,
                            "text": ")",
                            "value": ")",
                            "valueText": ")",
                            "hasTrailingTrivia": true,
                            "trailingTrivia": [
                                {
                                    "kind": "WhitespaceTrivia",
                                    "text": " "
                                }
                            ]
                        }
                    }
                },
                "block": {
                    "kind": "Block",
                    "fullStart": 631,
                    "fullEnd": 888,
                    "start": 631,
                    "end": 886,
                    "fullWidth": 257,
                    "width": 255,
                    "openBraceToken": {
                        "kind": "OpenBraceToken",
                        "fullStart": 631,
                        "fullEnd": 635,
                        "start": 631,
                        "end": 632,
                        "fullWidth": 4,
                        "width": 1,
                        "text": "{",
                        "value": "{",
                        "valueText": "{",
                        "hasTrailingTrivia": true,
                        "hasTrailingNewLine": true,
                        "trailingTrivia": [
                            {
                                "kind": "WhitespaceTrivia",
                                "text": " "
                            },
                            {
                                "kind": "NewLineTrivia",
                                "text": "\r\n"
                            }
                        ]
                    },
                    "statements": [
                        {
                            "kind": "FunctionDeclaration",
                            "fullStart": 635,
                            "fullEnd": 698,
                            "start": 640,
                            "end": 696,
                            "fullWidth": 63,
                            "width": 56,
                            "modifiers": [],
                            "functionKeyword": {
                                "kind": "FunctionKeyword",
                                "fullStart": 635,
                                "fullEnd": 649,
                                "start": 640,
                                "end": 648,
                                "fullWidth": 14,
                                "width": 8,
                                "text": "function",
                                "value": "function",
                                "valueText": "function",
                                "hasLeadingTrivia": true,
                                "hasLeadingNewLine": true,
                                "hasTrailingTrivia": true,
                                "leadingTrivia": [
                                    {
                                        "kind": "WhitespaceTrivia",
                                        "text": " "
                                    },
                                    {
                                        "kind": "NewLineTrivia",
                                        "text": "\r\n"
                                    },
                                    {
                                        "kind": "WhitespaceTrivia",
                                        "text": "  "
                                    }
                                ],
                                "trailingTrivia": [
                                    {
                                        "kind": "WhitespaceTrivia",
                                        "text": " "
                                    }
                                ]
                            },
                            "identifier": {
                                "kind": "IdentifierName",
                                "fullStart": 649,
                                "fullEnd": 659,
                                "start": 649,
                                "end": 659,
                                "fullWidth": 10,
                                "width": 10,
                                "text": "callbackfn",
                                "value": "callbackfn",
                                "valueText": "callbackfn"
                            },
                            "callSignature": {
                                "kind": "CallSignature",
                                "fullStart": 659,
                                "fullEnd": 688,
                                "start": 659,
                                "end": 686,
                                "fullWidth": 29,
                                "width": 27,
                                "parameterList": {
                                    "kind": "ParameterList",
                                    "fullStart": 659,
                                    "fullEnd": 688,
                                    "start": 659,
                                    "end": 686,
                                    "fullWidth": 29,
                                    "width": 27,
                                    "openParenToken": {
                                        "kind": "OpenParenToken",
                                        "fullStart": 659,
                                        "fullEnd": 660,
                                        "start": 659,
                                        "end": 660,
                                        "fullWidth": 1,
                                        "width": 1,
                                        "text": "(",
                                        "value": "(",
                                        "valueText": "("
                                    },
                                    "parameters": [
                                        {
                                            "kind": "Parameter",
                                            "fullStart": 660,
                                            "fullEnd": 667,
                                            "start": 660,
                                            "end": 667,
                                            "fullWidth": 7,
<<<<<<< HEAD
                                            "width": 7,
=======
                                            "modifiers": [],
>>>>>>> e3c38734
                                            "identifier": {
                                                "kind": "IdentifierName",
                                                "fullStart": 660,
                                                "fullEnd": 667,
                                                "start": 660,
                                                "end": 667,
                                                "fullWidth": 7,
                                                "width": 7,
                                                "text": "prevVal",
                                                "value": "prevVal",
                                                "valueText": "prevVal"
                                            }
                                        },
                                        {
                                            "kind": "CommaToken",
                                            "fullStart": 667,
                                            "fullEnd": 669,
                                            "start": 667,
                                            "end": 668,
                                            "fullWidth": 2,
                                            "width": 1,
                                            "text": ",",
                                            "value": ",",
                                            "valueText": ",",
                                            "hasTrailingTrivia": true,
                                            "trailingTrivia": [
                                                {
                                                    "kind": "WhitespaceTrivia",
                                                    "text": " "
                                                }
                                            ]
                                        },
                                        {
                                            "kind": "Parameter",
                                            "fullStart": 669,
                                            "fullEnd": 675,
                                            "start": 669,
                                            "end": 675,
                                            "fullWidth": 6,
<<<<<<< HEAD
                                            "width": 6,
=======
                                            "modifiers": [],
>>>>>>> e3c38734
                                            "identifier": {
                                                "kind": "IdentifierName",
                                                "fullStart": 669,
                                                "fullEnd": 675,
                                                "start": 669,
                                                "end": 675,
                                                "fullWidth": 6,
                                                "width": 6,
                                                "text": "curVal",
                                                "value": "curVal",
                                                "valueText": "curVal"
                                            }
                                        },
                                        {
                                            "kind": "CommaToken",
                                            "fullStart": 675,
                                            "fullEnd": 677,
                                            "start": 675,
                                            "end": 676,
                                            "fullWidth": 2,
                                            "width": 1,
                                            "text": ",",
                                            "value": ",",
                                            "valueText": ",",
                                            "hasTrailingTrivia": true,
                                            "trailingTrivia": [
                                                {
                                                    "kind": "WhitespaceTrivia",
                                                    "text": " "
                                                }
                                            ]
                                        },
                                        {
                                            "kind": "Parameter",
                                            "fullStart": 677,
                                            "fullEnd": 680,
                                            "start": 677,
                                            "end": 680,
                                            "fullWidth": 3,
<<<<<<< HEAD
                                            "width": 3,
=======
                                            "modifiers": [],
>>>>>>> e3c38734
                                            "identifier": {
                                                "kind": "IdentifierName",
                                                "fullStart": 677,
                                                "fullEnd": 680,
                                                "start": 677,
                                                "end": 680,
                                                "fullWidth": 3,
                                                "width": 3,
                                                "text": "idx",
                                                "value": "idx",
                                                "valueText": "idx"
                                            }
                                        },
                                        {
                                            "kind": "CommaToken",
                                            "fullStart": 680,
                                            "fullEnd": 682,
                                            "start": 680,
                                            "end": 681,
                                            "fullWidth": 2,
                                            "width": 1,
                                            "text": ",",
                                            "value": ",",
                                            "valueText": ",",
                                            "hasTrailingTrivia": true,
                                            "trailingTrivia": [
                                                {
                                                    "kind": "WhitespaceTrivia",
                                                    "text": " "
                                                }
                                            ]
                                        },
                                        {
                                            "kind": "Parameter",
                                            "fullStart": 682,
                                            "fullEnd": 685,
                                            "start": 682,
                                            "end": 685,
                                            "fullWidth": 3,
<<<<<<< HEAD
                                            "width": 3,
=======
                                            "modifiers": [],
>>>>>>> e3c38734
                                            "identifier": {
                                                "kind": "IdentifierName",
                                                "fullStart": 682,
                                                "fullEnd": 685,
                                                "start": 682,
                                                "end": 685,
                                                "fullWidth": 3,
                                                "width": 3,
                                                "text": "obj",
                                                "value": "obj",
                                                "valueText": "obj"
                                            }
                                        }
                                    ],
                                    "closeParenToken": {
                                        "kind": "CloseParenToken",
                                        "fullStart": 685,
                                        "fullEnd": 688,
                                        "start": 685,
                                        "end": 686,
                                        "fullWidth": 3,
                                        "width": 1,
                                        "text": ")",
                                        "value": ")",
                                        "valueText": ")",
                                        "hasTrailingTrivia": true,
                                        "hasTrailingNewLine": true,
                                        "trailingTrivia": [
                                            {
                                                "kind": "NewLineTrivia",
                                                "text": "\r\n"
                                            }
                                        ]
                                    }
                                }
                            },
                            "block": {
                                "kind": "Block",
                                "fullStart": 688,
                                "fullEnd": 698,
                                "start": 690,
                                "end": 696,
                                "fullWidth": 10,
                                "width": 6,
                                "openBraceToken": {
                                    "kind": "OpenBraceToken",
                                    "fullStart": 688,
                                    "fullEnd": 693,
                                    "start": 690,
                                    "end": 691,
                                    "fullWidth": 5,
                                    "width": 1,
                                    "text": "{",
                                    "value": "{",
                                    "valueText": "{",
                                    "hasLeadingTrivia": true,
                                    "hasTrailingTrivia": true,
                                    "hasTrailingNewLine": true,
                                    "leadingTrivia": [
                                        {
                                            "kind": "WhitespaceTrivia",
                                            "text": "  "
                                        }
                                    ],
                                    "trailingTrivia": [
                                        {
                                            "kind": "NewLineTrivia",
                                            "text": "\r\n"
                                        }
                                    ]
                                },
                                "statements": [],
                                "closeBraceToken": {
                                    "kind": "CloseBraceToken",
                                    "fullStart": 693,
                                    "fullEnd": 698,
                                    "start": 695,
                                    "end": 696,
                                    "fullWidth": 5,
                                    "width": 1,
                                    "text": "}",
                                    "value": "}",
                                    "valueText": "}",
                                    "hasLeadingTrivia": true,
                                    "hasTrailingTrivia": true,
                                    "hasTrailingNewLine": true,
                                    "leadingTrivia": [
                                        {
                                            "kind": "WhitespaceTrivia",
                                            "text": "  "
                                        }
                                    ],
                                    "trailingTrivia": [
                                        {
                                            "kind": "NewLineTrivia",
                                            "text": "\r\n"
                                        }
                                    ]
                                }
                            }
                        },
                        {
                            "kind": "VariableStatement",
                            "fullStart": 698,
                            "fullEnd": 728,
                            "start": 702,
                            "end": 726,
                            "fullWidth": 30,
                            "width": 24,
                            "modifiers": [],
                            "variableDeclaration": {
                                "kind": "VariableDeclaration",
                                "fullStart": 698,
                                "fullEnd": 725,
                                "start": 702,
                                "end": 725,
                                "fullWidth": 27,
                                "width": 23,
                                "varKeyword": {
                                    "kind": "VarKeyword",
                                    "fullStart": 698,
                                    "fullEnd": 706,
                                    "start": 702,
                                    "end": 705,
                                    "fullWidth": 8,
                                    "width": 3,
                                    "text": "var",
                                    "value": "var",
                                    "valueText": "var",
                                    "hasLeadingTrivia": true,
                                    "hasLeadingNewLine": true,
                                    "hasTrailingTrivia": true,
                                    "leadingTrivia": [
                                        {
                                            "kind": "NewLineTrivia",
                                            "text": "\r\n"
                                        },
                                        {
                                            "kind": "WhitespaceTrivia",
                                            "text": "  "
                                        }
                                    ],
                                    "trailingTrivia": [
                                        {
                                            "kind": "WhitespaceTrivia",
                                            "text": " "
                                        }
                                    ]
                                },
                                "variableDeclarators": [
                                    {
                                        "kind": "VariableDeclarator",
                                        "fullStart": 706,
                                        "fullEnd": 725,
                                        "start": 706,
                                        "end": 725,
                                        "fullWidth": 19,
                                        "width": 19,
                                        "identifier": {
                                            "kind": "IdentifierName",
                                            "fullStart": 706,
                                            "fullEnd": 710,
                                            "start": 706,
                                            "end": 709,
                                            "fullWidth": 4,
                                            "width": 3,
                                            "text": "arr",
                                            "value": "arr",
                                            "valueText": "arr",
                                            "hasTrailingTrivia": true,
                                            "trailingTrivia": [
                                                {
                                                    "kind": "WhitespaceTrivia",
                                                    "text": " "
                                                }
                                            ]
                                        },
                                        "equalsValueClause": {
                                            "kind": "EqualsValueClause",
                                            "fullStart": 710,
                                            "fullEnd": 725,
                                            "start": 710,
                                            "end": 725,
                                            "fullWidth": 15,
                                            "width": 15,
                                            "equalsToken": {
                                                "kind": "EqualsToken",
                                                "fullStart": 710,
                                                "fullEnd": 712,
                                                "start": 710,
                                                "end": 711,
                                                "fullWidth": 2,
                                                "width": 1,
                                                "text": "=",
                                                "value": "=",
                                                "valueText": "=",
                                                "hasTrailingTrivia": true,
                                                "trailingTrivia": [
                                                    {
                                                        "kind": "WhitespaceTrivia",
                                                        "text": " "
                                                    }
                                                ]
                                            },
                                            "value": {
                                                "kind": "ObjectCreationExpression",
                                                "fullStart": 712,
                                                "fullEnd": 725,
                                                "start": 712,
                                                "end": 725,
                                                "fullWidth": 13,
                                                "width": 13,
                                                "newKeyword": {
                                                    "kind": "NewKeyword",
                                                    "fullStart": 712,
                                                    "fullEnd": 716,
                                                    "start": 712,
                                                    "end": 715,
                                                    "fullWidth": 4,
                                                    "width": 3,
                                                    "text": "new",
                                                    "value": "new",
                                                    "valueText": "new",
                                                    "hasTrailingTrivia": true,
                                                    "trailingTrivia": [
                                                        {
                                                            "kind": "WhitespaceTrivia",
                                                            "text": " "
                                                        }
                                                    ]
                                                },
                                                "expression": {
                                                    "kind": "IdentifierName",
                                                    "fullStart": 716,
                                                    "fullEnd": 721,
                                                    "start": 716,
                                                    "end": 721,
                                                    "fullWidth": 5,
                                                    "width": 5,
                                                    "text": "Array",
                                                    "value": "Array",
                                                    "valueText": "Array"
                                                },
                                                "argumentList": {
                                                    "kind": "ArgumentList",
                                                    "fullStart": 721,
                                                    "fullEnd": 725,
                                                    "start": 721,
                                                    "end": 725,
                                                    "fullWidth": 4,
                                                    "width": 4,
                                                    "openParenToken": {
                                                        "kind": "OpenParenToken",
                                                        "fullStart": 721,
                                                        "fullEnd": 722,
                                                        "start": 721,
                                                        "end": 722,
                                                        "fullWidth": 1,
                                                        "width": 1,
                                                        "text": "(",
                                                        "value": "(",
                                                        "valueText": "("
                                                    },
                                                    "arguments": [
                                                        {
                                                            "kind": "NumericLiteral",
                                                            "fullStart": 722,
                                                            "fullEnd": 724,
                                                            "start": 722,
                                                            "end": 724,
                                                            "fullWidth": 2,
                                                            "width": 2,
                                                            "text": "10",
                                                            "value": 10,
                                                            "valueText": "10"
                                                        }
                                                    ],
                                                    "closeParenToken": {
                                                        "kind": "CloseParenToken",
                                                        "fullStart": 724,
                                                        "fullEnd": 725,
                                                        "start": 724,
                                                        "end": 725,
                                                        "fullWidth": 1,
                                                        "width": 1,
                                                        "text": ")",
                                                        "value": ")",
                                                        "valueText": ")"
                                                    }
                                                }
                                            }
                                        }
                                    }
                                ]
                            },
                            "semicolonToken": {
                                "kind": "SemicolonToken",
                                "fullStart": 725,
                                "fullEnd": 728,
                                "start": 725,
                                "end": 726,
                                "fullWidth": 3,
                                "width": 1,
                                "text": ";",
                                "value": ";",
                                "valueText": ";",
                                "hasTrailingTrivia": true,
                                "hasTrailingNewLine": true,
                                "trailingTrivia": [
                                    {
                                        "kind": "NewLineTrivia",
                                        "text": "\r\n"
                                    }
                                ]
                            }
                        },
                        {
                            "kind": "ExpressionStatement",
                            "fullStart": 728,
                            "fullEnd": 743,
                            "start": 730,
                            "end": 741,
                            "fullWidth": 15,
                            "width": 11,
                            "expression": {
                                "kind": "AssignmentExpression",
                                "fullStart": 728,
                                "fullEnd": 740,
                                "start": 730,
                                "end": 740,
                                "fullWidth": 12,
                                "width": 10,
                                "left": {
                                    "kind": "ElementAccessExpression",
                                    "fullStart": 728,
                                    "fullEnd": 737,
                                    "start": 730,
                                    "end": 736,
                                    "fullWidth": 9,
                                    "width": 6,
                                    "expression": {
                                        "kind": "IdentifierName",
                                        "fullStart": 728,
                                        "fullEnd": 733,
                                        "start": 730,
                                        "end": 733,
                                        "fullWidth": 5,
                                        "width": 3,
                                        "text": "arr",
                                        "value": "arr",
                                        "valueText": "arr",
                                        "hasLeadingTrivia": true,
                                        "leadingTrivia": [
                                            {
                                                "kind": "WhitespaceTrivia",
                                                "text": "  "
                                            }
                                        ]
                                    },
                                    "openBracketToken": {
                                        "kind": "OpenBracketToken",
                                        "fullStart": 733,
                                        "fullEnd": 734,
                                        "start": 733,
                                        "end": 734,
                                        "fullWidth": 1,
                                        "width": 1,
                                        "text": "[",
                                        "value": "[",
                                        "valueText": "["
                                    },
                                    "argumentExpression": {
                                        "kind": "NumericLiteral",
                                        "fullStart": 734,
                                        "fullEnd": 735,
                                        "start": 734,
                                        "end": 735,
                                        "fullWidth": 1,
                                        "width": 1,
                                        "text": "9",
                                        "value": 9,
                                        "valueText": "9"
                                    },
                                    "closeBracketToken": {
                                        "kind": "CloseBracketToken",
                                        "fullStart": 735,
                                        "fullEnd": 737,
                                        "start": 735,
                                        "end": 736,
                                        "fullWidth": 2,
                                        "width": 1,
                                        "text": "]",
                                        "value": "]",
                                        "valueText": "]",
                                        "hasTrailingTrivia": true,
                                        "trailingTrivia": [
                                            {
                                                "kind": "WhitespaceTrivia",
                                                "text": " "
                                            }
                                        ]
                                    }
                                },
                                "operatorToken": {
                                    "kind": "EqualsToken",
                                    "fullStart": 737,
                                    "fullEnd": 739,
                                    "start": 737,
                                    "end": 738,
                                    "fullWidth": 2,
                                    "width": 1,
                                    "text": "=",
                                    "value": "=",
                                    "valueText": "=",
                                    "hasTrailingTrivia": true,
                                    "trailingTrivia": [
                                        {
                                            "kind": "WhitespaceTrivia",
                                            "text": " "
                                        }
                                    ]
                                },
                                "right": {
                                    "kind": "NumericLiteral",
                                    "fullStart": 739,
                                    "fullEnd": 740,
                                    "start": 739,
                                    "end": 740,
                                    "fullWidth": 1,
                                    "width": 1,
                                    "text": "1",
                                    "value": 1,
                                    "valueText": "1"
                                }
                            },
                            "semicolonToken": {
                                "kind": "SemicolonToken",
                                "fullStart": 740,
                                "fullEnd": 743,
                                "start": 740,
                                "end": 741,
                                "fullWidth": 3,
                                "width": 1,
                                "text": ";",
                                "value": ";",
                                "valueText": ";",
                                "hasTrailingTrivia": true,
                                "hasTrailingNewLine": true,
                                "trailingTrivia": [
                                    {
                                        "kind": "NewLineTrivia",
                                        "text": "\r\n"
                                    }
                                ]
                            }
                        },
                        {
                            "kind": "ExpressionStatement",
                            "fullStart": 743,
                            "fullEnd": 762,
                            "start": 745,
                            "end": 760,
                            "fullWidth": 19,
                            "width": 15,
                            "expression": {
                                "kind": "AssignmentExpression",
                                "fullStart": 743,
                                "fullEnd": 759,
                                "start": 745,
                                "end": 759,
                                "fullWidth": 16,
                                "width": 14,
                                "left": {
                                    "kind": "MemberAccessExpression",
                                    "fullStart": 743,
                                    "fullEnd": 756,
                                    "start": 745,
                                    "end": 755,
                                    "fullWidth": 13,
                                    "width": 10,
                                    "expression": {
                                        "kind": "IdentifierName",
                                        "fullStart": 743,
                                        "fullEnd": 748,
                                        "start": 745,
                                        "end": 748,
                                        "fullWidth": 5,
                                        "width": 3,
                                        "text": "arr",
                                        "value": "arr",
                                        "valueText": "arr",
                                        "hasLeadingTrivia": true,
                                        "leadingTrivia": [
                                            {
                                                "kind": "WhitespaceTrivia",
                                                "text": "  "
                                            }
                                        ]
                                    },
                                    "dotToken": {
                                        "kind": "DotToken",
                                        "fullStart": 748,
                                        "fullEnd": 749,
                                        "start": 748,
                                        "end": 749,
                                        "fullWidth": 1,
                                        "width": 1,
                                        "text": ".",
                                        "value": ".",
                                        "valueText": "."
                                    },
                                    "name": {
                                        "kind": "IdentifierName",
                                        "fullStart": 749,
                                        "fullEnd": 756,
                                        "start": 749,
                                        "end": 755,
                                        "fullWidth": 7,
                                        "width": 6,
                                        "text": "length",
                                        "value": "length",
                                        "valueText": "length",
                                        "hasTrailingTrivia": true,
                                        "trailingTrivia": [
                                            {
                                                "kind": "WhitespaceTrivia",
                                                "text": " "
                                            }
                                        ]
                                    }
                                },
                                "operatorToken": {
                                    "kind": "EqualsToken",
                                    "fullStart": 756,
                                    "fullEnd": 758,
                                    "start": 756,
                                    "end": 757,
                                    "fullWidth": 2,
                                    "width": 1,
                                    "text": "=",
                                    "value": "=",
                                    "valueText": "=",
                                    "hasTrailingTrivia": true,
                                    "trailingTrivia": [
                                        {
                                            "kind": "WhitespaceTrivia",
                                            "text": " "
                                        }
                                    ]
                                },
                                "right": {
                                    "kind": "NumericLiteral",
                                    "fullStart": 758,
                                    "fullEnd": 759,
                                    "start": 758,
                                    "end": 759,
                                    "fullWidth": 1,
                                    "width": 1,
                                    "text": "5",
                                    "value": 5,
                                    "valueText": "5"
                                }
                            },
                            "semicolonToken": {
                                "kind": "SemicolonToken",
                                "fullStart": 759,
                                "fullEnd": 762,
                                "start": 759,
                                "end": 760,
                                "fullWidth": 3,
                                "width": 1,
                                "text": ";",
                                "value": ";",
                                "valueText": ";",
                                "hasTrailingTrivia": true,
                                "hasTrailingNewLine": true,
                                "trailingTrivia": [
                                    {
                                        "kind": "NewLineTrivia",
                                        "text": "\r\n"
                                    }
                                ]
                            }
                        },
                        {
                            "kind": "TryStatement",
                            "fullStart": 762,
                            "fullEnd": 884,
                            "start": 764,
                            "end": 882,
                            "fullWidth": 122,
                            "width": 118,
                            "tryKeyword": {
                                "kind": "TryKeyword",
                                "fullStart": 762,
                                "fullEnd": 768,
                                "start": 764,
                                "end": 767,
                                "fullWidth": 6,
                                "width": 3,
                                "text": "try",
                                "value": "try",
                                "valueText": "try",
                                "hasLeadingTrivia": true,
                                "hasTrailingTrivia": true,
                                "leadingTrivia": [
                                    {
                                        "kind": "WhitespaceTrivia",
                                        "text": "  "
                                    }
                                ],
                                "trailingTrivia": [
                                    {
                                        "kind": "WhitespaceTrivia",
                                        "text": " "
                                    }
                                ]
                            },
                            "block": {
                                "kind": "Block",
                                "fullStart": 768,
                                "fullEnd": 811,
                                "start": 768,
                                "end": 808,
                                "fullWidth": 43,
                                "width": 40,
                                "openBraceToken": {
                                    "kind": "OpenBraceToken",
                                    "fullStart": 768,
                                    "fullEnd": 771,
                                    "start": 768,
                                    "end": 769,
                                    "fullWidth": 3,
                                    "width": 1,
                                    "text": "{",
                                    "value": "{",
                                    "valueText": "{",
                                    "hasTrailingTrivia": true,
                                    "hasTrailingNewLine": true,
                                    "trailingTrivia": [
                                        {
                                            "kind": "NewLineTrivia",
                                            "text": "\r\n"
                                        }
                                    ]
                                },
                                "statements": [
                                    {
                                        "kind": "ExpressionStatement",
                                        "fullStart": 771,
                                        "fullEnd": 805,
                                        "start": 775,
                                        "end": 803,
                                        "fullWidth": 34,
                                        "width": 28,
                                        "expression": {
                                            "kind": "InvocationExpression",
                                            "fullStart": 771,
                                            "fullEnd": 802,
                                            "start": 775,
                                            "end": 802,
                                            "fullWidth": 31,
                                            "width": 27,
                                            "expression": {
                                                "kind": "MemberAccessExpression",
                                                "fullStart": 771,
                                                "fullEnd": 790,
                                                "start": 775,
                                                "end": 790,
                                                "fullWidth": 19,
                                                "width": 15,
                                                "expression": {
                                                    "kind": "IdentifierName",
                                                    "fullStart": 771,
                                                    "fullEnd": 778,
                                                    "start": 775,
                                                    "end": 778,
                                                    "fullWidth": 7,
                                                    "width": 3,
                                                    "text": "arr",
                                                    "value": "arr",
                                                    "valueText": "arr",
                                                    "hasLeadingTrivia": true,
                                                    "leadingTrivia": [
                                                        {
                                                            "kind": "WhitespaceTrivia",
                                                            "text": "    "
                                                        }
                                                    ]
                                                },
                                                "dotToken": {
                                                    "kind": "DotToken",
                                                    "fullStart": 778,
                                                    "fullEnd": 779,
                                                    "start": 778,
                                                    "end": 779,
                                                    "fullWidth": 1,
                                                    "width": 1,
                                                    "text": ".",
                                                    "value": ".",
                                                    "valueText": "."
                                                },
                                                "name": {
                                                    "kind": "IdentifierName",
                                                    "fullStart": 779,
                                                    "fullEnd": 790,
                                                    "start": 779,
                                                    "end": 790,
                                                    "fullWidth": 11,
                                                    "width": 11,
                                                    "text": "reduceRight",
                                                    "value": "reduceRight",
                                                    "valueText": "reduceRight"
                                                }
                                            },
                                            "argumentList": {
                                                "kind": "ArgumentList",
                                                "fullStart": 790,
                                                "fullEnd": 802,
                                                "start": 790,
                                                "end": 802,
                                                "fullWidth": 12,
                                                "width": 12,
                                                "openParenToken": {
                                                    "kind": "OpenParenToken",
                                                    "fullStart": 790,
                                                    "fullEnd": 791,
                                                    "start": 790,
                                                    "end": 791,
                                                    "fullWidth": 1,
                                                    "width": 1,
                                                    "text": "(",
                                                    "value": "(",
                                                    "valueText": "("
                                                },
                                                "arguments": [
                                                    {
                                                        "kind": "IdentifierName",
                                                        "fullStart": 791,
                                                        "fullEnd": 801,
                                                        "start": 791,
                                                        "end": 801,
                                                        "fullWidth": 10,
                                                        "width": 10,
                                                        "text": "callbackfn",
                                                        "value": "callbackfn",
                                                        "valueText": "callbackfn"
                                                    }
                                                ],
                                                "closeParenToken": {
                                                    "kind": "CloseParenToken",
                                                    "fullStart": 801,
                                                    "fullEnd": 802,
                                                    "start": 801,
                                                    "end": 802,
                                                    "fullWidth": 1,
                                                    "width": 1,
                                                    "text": ")",
                                                    "value": ")",
                                                    "valueText": ")"
                                                }
                                            }
                                        },
                                        "semicolonToken": {
                                            "kind": "SemicolonToken",
                                            "fullStart": 802,
                                            "fullEnd": 805,
                                            "start": 802,
                                            "end": 803,
                                            "fullWidth": 3,
                                            "width": 1,
                                            "text": ";",
                                            "value": ";",
                                            "valueText": ";",
                                            "hasTrailingTrivia": true,
                                            "hasTrailingNewLine": true,
                                            "trailingTrivia": [
                                                {
                                                    "kind": "NewLineTrivia",
                                                    "text": "\r\n"
                                                }
                                            ]
                                        }
                                    }
                                ],
                                "closeBraceToken": {
                                    "kind": "CloseBraceToken",
                                    "fullStart": 805,
                                    "fullEnd": 811,
                                    "start": 807,
                                    "end": 808,
                                    "fullWidth": 6,
                                    "width": 1,
                                    "text": "}",
                                    "value": "}",
                                    "valueText": "}",
                                    "hasLeadingTrivia": true,
                                    "hasTrailingTrivia": true,
                                    "hasTrailingNewLine": true,
                                    "leadingTrivia": [
                                        {
                                            "kind": "WhitespaceTrivia",
                                            "text": "  "
                                        }
                                    ],
                                    "trailingTrivia": [
                                        {
                                            "kind": "WhitespaceTrivia",
                                            "text": " "
                                        },
                                        {
                                            "kind": "NewLineTrivia",
                                            "text": "\r\n"
                                        }
                                    ]
                                }
                            },
                            "catchClause": {
                                "kind": "CatchClause",
                                "fullStart": 811,
                                "fullEnd": 884,
                                "start": 813,
                                "end": 882,
                                "fullWidth": 73,
                                "width": 69,
                                "catchKeyword": {
                                    "kind": "CatchKeyword",
                                    "fullStart": 811,
                                    "fullEnd": 818,
                                    "start": 813,
                                    "end": 818,
                                    "fullWidth": 7,
                                    "width": 5,
                                    "text": "catch",
                                    "value": "catch",
                                    "valueText": "catch",
                                    "hasLeadingTrivia": true,
                                    "leadingTrivia": [
                                        {
                                            "kind": "WhitespaceTrivia",
                                            "text": "  "
                                        }
                                    ]
                                },
                                "openParenToken": {
                                    "kind": "OpenParenToken",
                                    "fullStart": 818,
                                    "fullEnd": 819,
                                    "start": 818,
                                    "end": 819,
                                    "fullWidth": 1,
                                    "width": 1,
                                    "text": "(",
                                    "value": "(",
                                    "valueText": "("
                                },
                                "identifier": {
                                    "kind": "IdentifierName",
                                    "fullStart": 819,
                                    "fullEnd": 820,
                                    "start": 819,
                                    "end": 820,
                                    "fullWidth": 1,
                                    "width": 1,
                                    "text": "e",
                                    "value": "e",
                                    "valueText": "e"
                                },
                                "closeParenToken": {
                                    "kind": "CloseParenToken",
                                    "fullStart": 820,
                                    "fullEnd": 822,
                                    "start": 820,
                                    "end": 821,
                                    "fullWidth": 2,
                                    "width": 1,
                                    "text": ")",
                                    "value": ")",
                                    "valueText": ")",
                                    "hasTrailingTrivia": true,
                                    "trailingTrivia": [
                                        {
                                            "kind": "WhitespaceTrivia",
                                            "text": " "
                                        }
                                    ]
                                },
                                "block": {
                                    "kind": "Block",
                                    "fullStart": 822,
                                    "fullEnd": 884,
                                    "start": 822,
                                    "end": 882,
                                    "fullWidth": 62,
                                    "width": 60,
                                    "openBraceToken": {
                                        "kind": "OpenBraceToken",
                                        "fullStart": 822,
                                        "fullEnd": 825,
                                        "start": 822,
                                        "end": 823,
                                        "fullWidth": 3,
                                        "width": 1,
                                        "text": "{",
                                        "value": "{",
                                        "valueText": "{",
                                        "hasTrailingTrivia": true,
                                        "hasTrailingNewLine": true,
                                        "trailingTrivia": [
                                            {
                                                "kind": "NewLineTrivia",
                                                "text": "\r\n"
                                            }
                                        ]
                                    },
                                    "statements": [
                                        {
                                            "kind": "IfStatement",
                                            "fullStart": 825,
                                            "fullEnd": 879,
                                            "start": 829,
                                            "end": 875,
                                            "fullWidth": 54,
                                            "width": 46,
                                            "ifKeyword": {
                                                "kind": "IfKeyword",
                                                "fullStart": 825,
                                                "fullEnd": 831,
                                                "start": 829,
                                                "end": 831,
                                                "fullWidth": 6,
                                                "width": 2,
                                                "text": "if",
                                                "value": "if",
                                                "valueText": "if",
                                                "hasLeadingTrivia": true,
                                                "leadingTrivia": [
                                                    {
                                                        "kind": "WhitespaceTrivia",
                                                        "text": "    "
                                                    }
                                                ]
                                            },
                                            "openParenToken": {
                                                "kind": "OpenParenToken",
                                                "fullStart": 831,
                                                "fullEnd": 832,
                                                "start": 831,
                                                "end": 832,
                                                "fullWidth": 1,
                                                "width": 1,
                                                "text": "(",
                                                "value": "(",
                                                "valueText": "("
                                            },
                                            "condition": {
                                                "kind": "InstanceOfExpression",
                                                "fullStart": 832,
                                                "fullEnd": 854,
                                                "start": 832,
                                                "end": 854,
                                                "fullWidth": 22,
                                                "width": 22,
                                                "left": {
                                                    "kind": "IdentifierName",
                                                    "fullStart": 832,
                                                    "fullEnd": 834,
                                                    "start": 832,
                                                    "end": 833,
                                                    "fullWidth": 2,
                                                    "width": 1,
                                                    "text": "e",
                                                    "value": "e",
                                                    "valueText": "e",
                                                    "hasTrailingTrivia": true,
                                                    "trailingTrivia": [
                                                        {
                                                            "kind": "WhitespaceTrivia",
                                                            "text": " "
                                                        }
                                                    ]
                                                },
                                                "operatorToken": {
                                                    "kind": "InstanceOfKeyword",
                                                    "fullStart": 834,
                                                    "fullEnd": 845,
                                                    "start": 834,
                                                    "end": 844,
                                                    "fullWidth": 11,
                                                    "width": 10,
                                                    "text": "instanceof",
                                                    "value": "instanceof",
                                                    "valueText": "instanceof",
                                                    "hasTrailingTrivia": true,
                                                    "trailingTrivia": [
                                                        {
                                                            "kind": "WhitespaceTrivia",
                                                            "text": " "
                                                        }
                                                    ]
                                                },
                                                "right": {
                                                    "kind": "IdentifierName",
                                                    "fullStart": 845,
                                                    "fullEnd": 854,
                                                    "start": 845,
                                                    "end": 854,
                                                    "fullWidth": 9,
                                                    "width": 9,
                                                    "text": "TypeError",
                                                    "value": "TypeError",
                                                    "valueText": "TypeError"
                                                }
                                            },
                                            "closeParenToken": {
                                                "kind": "CloseParenToken",
                                                "fullStart": 854,
                                                "fullEnd": 857,
                                                "start": 854,
                                                "end": 855,
                                                "fullWidth": 3,
                                                "width": 1,
                                                "text": ")",
                                                "value": ")",
                                                "valueText": ")",
                                                "hasTrailingTrivia": true,
                                                "hasTrailingNewLine": true,
                                                "trailingTrivia": [
                                                    {
                                                        "kind": "NewLineTrivia",
                                                        "text": "\r\n"
                                                    }
                                                ]
                                            },
                                            "statement": {
                                                "kind": "ReturnStatement",
                                                "fullStart": 857,
                                                "fullEnd": 879,
                                                "start": 863,
                                                "end": 875,
                                                "fullWidth": 22,
                                                "width": 12,
                                                "returnKeyword": {
                                                    "kind": "ReturnKeyword",
                                                    "fullStart": 857,
                                                    "fullEnd": 870,
                                                    "start": 863,
                                                    "end": 869,
                                                    "fullWidth": 13,
                                                    "width": 6,
                                                    "text": "return",
                                                    "value": "return",
                                                    "valueText": "return",
                                                    "hasLeadingTrivia": true,
                                                    "hasTrailingTrivia": true,
                                                    "leadingTrivia": [
                                                        {
                                                            "kind": "WhitespaceTrivia",
                                                            "text": "      "
                                                        }
                                                    ],
                                                    "trailingTrivia": [
                                                        {
                                                            "kind": "WhitespaceTrivia",
                                                            "text": " "
                                                        }
                                                    ]
                                                },
                                                "expression": {
                                                    "kind": "TrueKeyword",
                                                    "fullStart": 870,
                                                    "fullEnd": 874,
                                                    "start": 870,
                                                    "end": 874,
                                                    "fullWidth": 4,
                                                    "width": 4,
                                                    "text": "true",
                                                    "value": true,
                                                    "valueText": "true"
                                                },
                                                "semicolonToken": {
                                                    "kind": "SemicolonToken",
                                                    "fullStart": 874,
                                                    "fullEnd": 879,
                                                    "start": 874,
                                                    "end": 875,
                                                    "fullWidth": 5,
                                                    "width": 1,
                                                    "text": ";",
                                                    "value": ";",
                                                    "valueText": ";",
                                                    "hasTrailingTrivia": true,
                                                    "hasTrailingNewLine": true,
                                                    "trailingTrivia": [
                                                        {
                                                            "kind": "WhitespaceTrivia",
                                                            "text": "  "
                                                        },
                                                        {
                                                            "kind": "NewLineTrivia",
                                                            "text": "\r\n"
                                                        }
                                                    ]
                                                }
                                            }
                                        }
                                    ],
                                    "closeBraceToken": {
                                        "kind": "CloseBraceToken",
                                        "fullStart": 879,
                                        "fullEnd": 884,
                                        "start": 881,
                                        "end": 882,
                                        "fullWidth": 5,
                                        "width": 1,
                                        "text": "}",
                                        "value": "}",
                                        "valueText": "}",
                                        "hasLeadingTrivia": true,
                                        "hasTrailingTrivia": true,
                                        "hasTrailingNewLine": true,
                                        "leadingTrivia": [
                                            {
                                                "kind": "WhitespaceTrivia",
                                                "text": "  "
                                            }
                                        ],
                                        "trailingTrivia": [
                                            {
                                                "kind": "NewLineTrivia",
                                                "text": "\r\n"
                                            }
                                        ]
                                    }
                                }
                            }
                        }
                    ],
                    "closeBraceToken": {
                        "kind": "CloseBraceToken",
                        "fullStart": 884,
                        "fullEnd": 888,
                        "start": 885,
                        "end": 886,
                        "fullWidth": 4,
                        "width": 1,
                        "text": "}",
                        "value": "}",
                        "valueText": "}",
                        "hasLeadingTrivia": true,
                        "hasTrailingTrivia": true,
                        "hasTrailingNewLine": true,
                        "leadingTrivia": [
                            {
                                "kind": "WhitespaceTrivia",
                                "text": " "
                            }
                        ],
                        "trailingTrivia": [
                            {
                                "kind": "NewLineTrivia",
                                "text": "\r\n"
                            }
                        ]
                    }
                }
            },
            {
                "kind": "ExpressionStatement",
                "fullStart": 888,
                "fullEnd": 912,
                "start": 888,
                "end": 910,
                "fullWidth": 24,
                "width": 22,
                "expression": {
                    "kind": "InvocationExpression",
                    "fullStart": 888,
                    "fullEnd": 909,
                    "start": 888,
                    "end": 909,
                    "fullWidth": 21,
                    "width": 21,
                    "expression": {
                        "kind": "IdentifierName",
                        "fullStart": 888,
                        "fullEnd": 899,
                        "start": 888,
                        "end": 899,
                        "fullWidth": 11,
                        "width": 11,
                        "text": "runTestCase",
                        "value": "runTestCase",
                        "valueText": "runTestCase"
                    },
                    "argumentList": {
                        "kind": "ArgumentList",
                        "fullStart": 899,
                        "fullEnd": 909,
                        "start": 899,
                        "end": 909,
                        "fullWidth": 10,
                        "width": 10,
                        "openParenToken": {
                            "kind": "OpenParenToken",
                            "fullStart": 899,
                            "fullEnd": 900,
                            "start": 899,
                            "end": 900,
                            "fullWidth": 1,
                            "width": 1,
                            "text": "(",
                            "value": "(",
                            "valueText": "("
                        },
                        "arguments": [
                            {
                                "kind": "IdentifierName",
                                "fullStart": 900,
                                "fullEnd": 908,
                                "start": 900,
                                "end": 908,
                                "fullWidth": 8,
                                "width": 8,
                                "text": "testcase",
                                "value": "testcase",
                                "valueText": "testcase"
                            }
                        ],
                        "closeParenToken": {
                            "kind": "CloseParenToken",
                            "fullStart": 908,
                            "fullEnd": 909,
                            "start": 908,
                            "end": 909,
                            "fullWidth": 1,
                            "width": 1,
                            "text": ")",
                            "value": ")",
                            "valueText": ")"
                        }
                    }
                },
                "semicolonToken": {
                    "kind": "SemicolonToken",
                    "fullStart": 909,
                    "fullEnd": 912,
                    "start": 909,
                    "end": 910,
                    "fullWidth": 3,
                    "width": 1,
                    "text": ";",
                    "value": ";",
                    "valueText": ";",
                    "hasTrailingTrivia": true,
                    "hasTrailingNewLine": true,
                    "trailingTrivia": [
                        {
                            "kind": "NewLineTrivia",
                            "text": "\r\n"
                        }
                    ]
                }
            }
        ],
        "endOfFileToken": {
            "kind": "EndOfFileToken",
            "fullStart": 912,
            "fullEnd": 912,
            "start": 912,
            "end": 912,
            "fullWidth": 0,
            "width": 0,
            "text": ""
        }
    },
    "lineMap": {
        "lineStarts": [
            0,
            67,
            152,
            232,
            308,
            380,
            385,
            441,
            602,
            607,
            609,
            611,
            635,
            638,
            688,
            693,
            698,
            700,
            728,
            743,
            762,
            771,
            805,
            811,
            825,
            857,
            879,
            884,
            888,
            912
        ],
        "length": 912
    }
}<|MERGE_RESOLUTION|>--- conflicted
+++ resolved
@@ -290,11 +290,8 @@
                                             "start": 660,
                                             "end": 667,
                                             "fullWidth": 7,
-<<<<<<< HEAD
                                             "width": 7,
-=======
                                             "modifiers": [],
->>>>>>> e3c38734
                                             "identifier": {
                                                 "kind": "IdentifierName",
                                                 "fullStart": 660,
@@ -334,11 +331,8 @@
                                             "start": 669,
                                             "end": 675,
                                             "fullWidth": 6,
-<<<<<<< HEAD
                                             "width": 6,
-=======
                                             "modifiers": [],
->>>>>>> e3c38734
                                             "identifier": {
                                                 "kind": "IdentifierName",
                                                 "fullStart": 669,
@@ -378,11 +372,8 @@
                                             "start": 677,
                                             "end": 680,
                                             "fullWidth": 3,
-<<<<<<< HEAD
                                             "width": 3,
-=======
                                             "modifiers": [],
->>>>>>> e3c38734
                                             "identifier": {
                                                 "kind": "IdentifierName",
                                                 "fullStart": 677,
@@ -422,11 +413,8 @@
                                             "start": 682,
                                             "end": 685,
                                             "fullWidth": 3,
-<<<<<<< HEAD
                                             "width": 3,
-=======
                                             "modifiers": [],
->>>>>>> e3c38734
                                             "identifier": {
                                                 "kind": "IdentifierName",
                                                 "fullStart": 682,
