{
    "isDeclaration": false,
    "languageVersion": "EcmaScript5",
    "parseOptions": {
        "allowAutomaticSemicolonInsertion": true
    },
    "sourceUnit": {
        "kind": "SourceUnit",
        "fullStart": 0,
        "fullEnd": 1128,
        "start": 560,
        "end": 1128,
        "fullWidth": 1128,
        "width": 568,
        "isIncrementallyUnusable": true,
        "moduleElements": [
            {
                "kind": "FunctionDeclaration",
                "fullStart": 0,
                "fullEnd": 1104,
                "start": 560,
                "end": 1102,
                "fullWidth": 1104,
                "width": 542,
                "isIncrementallyUnusable": true,
                "modifiers": [],
                "functionKeyword": {
                    "kind": "FunctionKeyword",
                    "fullStart": 0,
                    "fullEnd": 569,
                    "start": 560,
                    "end": 568,
                    "fullWidth": 569,
                    "width": 8,
                    "text": "function",
                    "value": "function",
                    "valueText": "function",
                    "hasLeadingTrivia": true,
                    "hasLeadingComment": true,
                    "hasLeadingNewLine": true,
                    "hasTrailingTrivia": true,
                    "leadingTrivia": [
                        {
                            "kind": "SingleLineCommentTrivia",
                            "text": "/// Copyright (c) 2012 Ecma International.  All rights reserved. "
                        },
                        {
                            "kind": "NewLineTrivia",
                            "text": "\r\n"
                        },
                        {
                            "kind": "SingleLineCommentTrivia",
                            "text": "/// Ecma International makes this code available under the terms and conditions set"
                        },
                        {
                            "kind": "NewLineTrivia",
                            "text": "\r\n"
                        },
                        {
                            "kind": "SingleLineCommentTrivia",
                            "text": "/// forth on http://hg.ecmascript.org/tests/test262/raw-file/tip/LICENSE (the "
                        },
                        {
                            "kind": "NewLineTrivia",
                            "text": "\r\n"
                        },
                        {
                            "kind": "SingleLineCommentTrivia",
                            "text": "/// \"Use Terms\").   Any redistribution of this code must retain the above "
                        },
                        {
                            "kind": "NewLineTrivia",
                            "text": "\r\n"
                        },
                        {
                            "kind": "SingleLineCommentTrivia",
                            "text": "/// copyright and this notice and otherwise comply with the Use Terms."
                        },
                        {
                            "kind": "NewLineTrivia",
                            "text": "\r\n"
                        },
                        {
                            "kind": "MultiLineCommentTrivia",
                            "text": "/**\r\n * @path ch15/15.4/15.4.4/15.4.4.22/15.4.4.22-2-7.js\r\n * @description Array.prototype.reduceRight applied to Array-like object, 'length' is an own accessor property\r\n */"
                        },
                        {
                            "kind": "NewLineTrivia",
                            "text": "\r\n"
                        },
                        {
                            "kind": "NewLineTrivia",
                            "text": "\r\n"
                        },
                        {
                            "kind": "NewLineTrivia",
                            "text": "\r\n"
                        }
                    ],
                    "trailingTrivia": [
                        {
                            "kind": "WhitespaceTrivia",
                            "text": " "
                        }
                    ]
                },
                "identifier": {
                    "kind": "IdentifierName",
                    "fullStart": 569,
                    "fullEnd": 577,
                    "start": 569,
                    "end": 577,
                    "fullWidth": 8,
                    "width": 8,
                    "text": "testcase",
                    "value": "testcase",
                    "valueText": "testcase"
                },
                "callSignature": {
                    "kind": "CallSignature",
                    "fullStart": 577,
                    "fullEnd": 580,
                    "start": 577,
                    "end": 579,
                    "fullWidth": 3,
                    "width": 2,
                    "parameterList": {
                        "kind": "ParameterList",
                        "fullStart": 577,
                        "fullEnd": 580,
                        "start": 577,
                        "end": 579,
                        "fullWidth": 3,
                        "width": 2,
                        "openParenToken": {
                            "kind": "OpenParenToken",
                            "fullStart": 577,
                            "fullEnd": 578,
                            "start": 577,
                            "end": 578,
                            "fullWidth": 1,
                            "width": 1,
                            "text": "(",
                            "value": "(",
                            "valueText": "("
                        },
                        "parameters": [],
                        "closeParenToken": {
                            "kind": "CloseParenToken",
                            "fullStart": 578,
                            "fullEnd": 580,
                            "start": 578,
                            "end": 579,
                            "fullWidth": 2,
                            "width": 1,
                            "text": ")",
                            "value": ")",
                            "valueText": ")",
                            "hasTrailingTrivia": true,
                            "trailingTrivia": [
                                {
                                    "kind": "WhitespaceTrivia",
                                    "text": " "
                                }
                            ]
                        }
                    }
                },
                "block": {
                    "kind": "Block",
                    "fullStart": 580,
                    "fullEnd": 1104,
                    "start": 580,
                    "end": 1102,
                    "fullWidth": 524,
                    "width": 522,
                    "isIncrementallyUnusable": true,
                    "openBraceToken": {
                        "kind": "OpenBraceToken",
                        "fullStart": 580,
                        "fullEnd": 583,
                        "start": 580,
                        "end": 581,
                        "fullWidth": 3,
                        "width": 1,
                        "text": "{",
                        "value": "{",
                        "valueText": "{",
                        "hasTrailingTrivia": true,
                        "hasTrailingNewLine": true,
                        "trailingTrivia": [
                            {
                                "kind": "NewLineTrivia",
                                "text": "\r\n"
                            }
                        ]
                    },
                    "statements": [
                        {
                            "kind": "VariableStatement",
                            "fullStart": 583,
                            "fullEnd": 615,
                            "start": 593,
                            "end": 613,
                            "fullWidth": 32,
                            "width": 20,
                            "modifiers": [],
                            "variableDeclaration": {
                                "kind": "VariableDeclaration",
                                "fullStart": 583,
                                "fullEnd": 612,
                                "start": 593,
                                "end": 612,
                                "fullWidth": 29,
                                "width": 19,
                                "varKeyword": {
                                    "kind": "VarKeyword",
                                    "fullStart": 583,
                                    "fullEnd": 597,
                                    "start": 593,
                                    "end": 596,
                                    "fullWidth": 14,
                                    "width": 3,
                                    "text": "var",
                                    "value": "var",
                                    "valueText": "var",
                                    "hasLeadingTrivia": true,
                                    "hasLeadingNewLine": true,
                                    "hasTrailingTrivia": true,
                                    "leadingTrivia": [
                                        {
                                            "kind": "NewLineTrivia",
                                            "text": "\r\n"
                                        },
                                        {
                                            "kind": "WhitespaceTrivia",
                                            "text": "        "
                                        }
                                    ],
                                    "trailingTrivia": [
                                        {
                                            "kind": "WhitespaceTrivia",
                                            "text": " "
                                        }
                                    ]
                                },
                                "variableDeclarators": [
                                    {
                                        "kind": "VariableDeclarator",
                                        "fullStart": 597,
                                        "fullEnd": 612,
                                        "start": 597,
                                        "end": 612,
                                        "fullWidth": 15,
                                        "width": 15,
                                        "identifier": {
                                            "kind": "IdentifierName",
                                            "fullStart": 597,
                                            "fullEnd": 606,
                                            "start": 597,
                                            "end": 605,
                                            "fullWidth": 9,
                                            "width": 8,
                                            "text": "accessed",
                                            "value": "accessed",
                                            "valueText": "accessed",
                                            "hasTrailingTrivia": true,
                                            "trailingTrivia": [
                                                {
                                                    "kind": "WhitespaceTrivia",
                                                    "text": " "
                                                }
                                            ]
                                        },
                                        "equalsValueClause": {
                                            "kind": "EqualsValueClause",
                                            "fullStart": 606,
                                            "fullEnd": 612,
                                            "start": 606,
                                            "end": 612,
                                            "fullWidth": 6,
                                            "width": 6,
                                            "equalsToken": {
                                                "kind": "EqualsToken",
                                                "fullStart": 606,
                                                "fullEnd": 608,
                                                "start": 606,
                                                "end": 607,
                                                "fullWidth": 2,
                                                "width": 1,
                                                "text": "=",
                                                "value": "=",
                                                "valueText": "=",
                                                "hasTrailingTrivia": true,
                                                "trailingTrivia": [
                                                    {
                                                        "kind": "WhitespaceTrivia",
                                                        "text": " "
                                                    }
                                                ]
                                            },
                                            "value": {
                                                "kind": "TrueKeyword",
                                                "fullStart": 608,
                                                "fullEnd": 612,
                                                "start": 608,
                                                "end": 612,
                                                "fullWidth": 4,
                                                "width": 4,
                                                "text": "true",
                                                "value": true,
                                                "valueText": "true"
                                            }
                                        }
                                    }
                                ]
                            },
                            "semicolonToken": {
                                "kind": "SemicolonToken",
                                "fullStart": 612,
                                "fullEnd": 615,
                                "start": 612,
                                "end": 613,
                                "fullWidth": 3,
                                "width": 1,
                                "text": ";",
                                "value": ";",
                                "valueText": ";",
                                "hasTrailingTrivia": true,
                                "hasTrailingNewLine": true,
                                "trailingTrivia": [
                                    {
                                        "kind": "NewLineTrivia",
                                        "text": "\r\n"
                                    }
                                ]
                            }
                        },
                        {
                            "kind": "VariableStatement",
                            "fullStart": 615,
                            "fullEnd": 638,
                            "start": 623,
                            "end": 636,
                            "fullWidth": 23,
                            "width": 13,
                            "modifiers": [],
                            "variableDeclaration": {
                                "kind": "VariableDeclaration",
                                "fullStart": 615,
                                "fullEnd": 635,
                                "start": 623,
                                "end": 635,
                                "fullWidth": 20,
                                "width": 12,
                                "varKeyword": {
                                    "kind": "VarKeyword",
                                    "fullStart": 615,
                                    "fullEnd": 627,
                                    "start": 623,
                                    "end": 626,
                                    "fullWidth": 12,
                                    "width": 3,
                                    "text": "var",
                                    "value": "var",
                                    "valueText": "var",
                                    "hasLeadingTrivia": true,
                                    "hasTrailingTrivia": true,
                                    "leadingTrivia": [
                                        {
                                            "kind": "WhitespaceTrivia",
                                            "text": "        "
                                        }
                                    ],
                                    "trailingTrivia": [
                                        {
                                            "kind": "WhitespaceTrivia",
                                            "text": " "
                                        }
                                    ]
                                },
                                "variableDeclarators": [
                                    {
                                        "kind": "VariableDeclarator",
                                        "fullStart": 627,
                                        "fullEnd": 635,
                                        "start": 627,
                                        "end": 635,
                                        "fullWidth": 8,
                                        "width": 8,
                                        "identifier": {
                                            "kind": "IdentifierName",
                                            "fullStart": 627,
                                            "fullEnd": 631,
                                            "start": 627,
                                            "end": 630,
                                            "fullWidth": 4,
                                            "width": 3,
                                            "text": "obj",
                                            "value": "obj",
                                            "valueText": "obj",
                                            "hasTrailingTrivia": true,
                                            "trailingTrivia": [
                                                {
                                                    "kind": "WhitespaceTrivia",
                                                    "text": " "
                                                }
                                            ]
                                        },
                                        "equalsValueClause": {
                                            "kind": "EqualsValueClause",
                                            "fullStart": 631,
                                            "fullEnd": 635,
                                            "start": 631,
                                            "end": 635,
                                            "fullWidth": 4,
                                            "width": 4,
                                            "equalsToken": {
                                                "kind": "EqualsToken",
                                                "fullStart": 631,
                                                "fullEnd": 633,
                                                "start": 631,
                                                "end": 632,
                                                "fullWidth": 2,
                                                "width": 1,
                                                "text": "=",
                                                "value": "=",
                                                "valueText": "=",
                                                "hasTrailingTrivia": true,
                                                "trailingTrivia": [
                                                    {
                                                        "kind": "WhitespaceTrivia",
                                                        "text": " "
                                                    }
                                                ]
                                            },
                                            "value": {
                                                "kind": "ObjectLiteralExpression",
                                                "fullStart": 633,
                                                "fullEnd": 635,
                                                "start": 633,
                                                "end": 635,
                                                "fullWidth": 2,
                                                "width": 2,
                                                "openBraceToken": {
                                                    "kind": "OpenBraceToken",
                                                    "fullStart": 633,
                                                    "fullEnd": 634,
                                                    "start": 633,
                                                    "end": 634,
                                                    "fullWidth": 1,
                                                    "width": 1,
                                                    "text": "{",
                                                    "value": "{",
                                                    "valueText": "{"
                                                },
                                                "propertyAssignments": [],
                                                "closeBraceToken": {
                                                    "kind": "CloseBraceToken",
                                                    "fullStart": 634,
                                                    "fullEnd": 635,
                                                    "start": 634,
                                                    "end": 635,
                                                    "fullWidth": 1,
                                                    "width": 1,
                                                    "text": "}",
                                                    "value": "}",
                                                    "valueText": "}"
                                                }
                                            }
                                        }
                                    }
                                ]
                            },
                            "semicolonToken": {
                                "kind": "SemicolonToken",
                                "fullStart": 635,
                                "fullEnd": 638,
                                "start": 635,
                                "end": 636,
                                "fullWidth": 3,
                                "width": 1,
                                "text": ";",
                                "value": ";",
                                "valueText": ";",
                                "hasTrailingTrivia": true,
                                "hasTrailingNewLine": true,
                                "trailingTrivia": [
                                    {
                                        "kind": "NewLineTrivia",
                                        "text": "\r\n"
                                    }
                                ]
                            }
                        },
                        {
                            "kind": "ExpressionStatement",
                            "fullStart": 638,
                            "fullEnd": 660,
                            "start": 646,
                            "end": 658,
                            "fullWidth": 22,
                            "width": 12,
                            "expression": {
                                "kind": "AssignmentExpression",
                                "fullStart": 638,
                                "fullEnd": 657,
                                "start": 646,
                                "end": 657,
                                "fullWidth": 19,
                                "width": 11,
                                "left": {
                                    "kind": "ElementAccessExpression",
                                    "fullStart": 638,
                                    "fullEnd": 653,
                                    "start": 646,
                                    "end": 652,
                                    "fullWidth": 15,
                                    "width": 6,
                                    "expression": {
                                        "kind": "IdentifierName",
                                        "fullStart": 638,
                                        "fullEnd": 649,
                                        "start": 646,
                                        "end": 649,
                                        "fullWidth": 11,
                                        "width": 3,
                                        "text": "obj",
                                        "value": "obj",
                                        "valueText": "obj",
                                        "hasLeadingTrivia": true,
                                        "leadingTrivia": [
                                            {
                                                "kind": "WhitespaceTrivia",
                                                "text": "        "
                                            }
                                        ]
                                    },
                                    "openBracketToken": {
                                        "kind": "OpenBracketToken",
                                        "fullStart": 649,
                                        "fullEnd": 650,
                                        "start": 649,
                                        "end": 650,
                                        "fullWidth": 1,
                                        "width": 1,
                                        "text": "[",
                                        "value": "[",
                                        "valueText": "["
                                    },
                                    "argumentExpression": {
                                        "kind": "NumericLiteral",
                                        "fullStart": 650,
                                        "fullEnd": 651,
                                        "start": 650,
                                        "end": 651,
                                        "fullWidth": 1,
                                        "width": 1,
                                        "text": "0",
                                        "value": 0,
                                        "valueText": "0"
                                    },
                                    "closeBracketToken": {
                                        "kind": "CloseBracketToken",
                                        "fullStart": 651,
                                        "fullEnd": 653,
                                        "start": 651,
                                        "end": 652,
                                        "fullWidth": 2,
                                        "width": 1,
                                        "text": "]",
                                        "value": "]",
                                        "valueText": "]",
                                        "hasTrailingTrivia": true,
                                        "trailingTrivia": [
                                            {
                                                "kind": "WhitespaceTrivia",
                                                "text": " "
                                            }
                                        ]
                                    }
                                },
                                "operatorToken": {
                                    "kind": "EqualsToken",
                                    "fullStart": 653,
                                    "fullEnd": 655,
                                    "start": 653,
                                    "end": 654,
                                    "fullWidth": 2,
                                    "width": 1,
                                    "text": "=",
                                    "value": "=",
                                    "valueText": "=",
                                    "hasTrailingTrivia": true,
                                    "trailingTrivia": [
                                        {
                                            "kind": "WhitespaceTrivia",
                                            "text": " "
                                        }
                                    ]
                                },
                                "right": {
                                    "kind": "NumericLiteral",
                                    "fullStart": 655,
                                    "fullEnd": 657,
                                    "start": 655,
                                    "end": 657,
                                    "fullWidth": 2,
                                    "width": 2,
                                    "text": "12",
                                    "value": 12,
                                    "valueText": "12"
                                }
                            },
                            "semicolonToken": {
                                "kind": "SemicolonToken",
                                "fullStart": 657,
                                "fullEnd": 660,
                                "start": 657,
                                "end": 658,
                                "fullWidth": 3,
                                "width": 1,
                                "text": ";",
                                "value": ";",
                                "valueText": ";",
                                "hasTrailingTrivia": true,
                                "hasTrailingNewLine": true,
                                "trailingTrivia": [
                                    {
                                        "kind": "NewLineTrivia",
                                        "text": "\r\n"
                                    }
                                ]
                            }
                        },
                        {
                            "kind": "ExpressionStatement",
                            "fullStart": 660,
                            "fullEnd": 682,
                            "start": 668,
                            "end": 680,
                            "fullWidth": 22,
                            "width": 12,
                            "expression": {
                                "kind": "AssignmentExpression",
                                "fullStart": 660,
                                "fullEnd": 679,
                                "start": 668,
                                "end": 679,
                                "fullWidth": 19,
                                "width": 11,
                                "left": {
                                    "kind": "ElementAccessExpression",
                                    "fullStart": 660,
                                    "fullEnd": 675,
                                    "start": 668,
                                    "end": 674,
                                    "fullWidth": 15,
                                    "width": 6,
                                    "expression": {
                                        "kind": "IdentifierName",
                                        "fullStart": 660,
                                        "fullEnd": 671,
                                        "start": 668,
                                        "end": 671,
                                        "fullWidth": 11,
                                        "width": 3,
                                        "text": "obj",
                                        "value": "obj",
                                        "valueText": "obj",
                                        "hasLeadingTrivia": true,
                                        "leadingTrivia": [
                                            {
                                                "kind": "WhitespaceTrivia",
                                                "text": "        "
                                            }
                                        ]
                                    },
                                    "openBracketToken": {
                                        "kind": "OpenBracketToken",
                                        "fullStart": 671,
                                        "fullEnd": 672,
                                        "start": 671,
                                        "end": 672,
                                        "fullWidth": 1,
                                        "width": 1,
                                        "text": "[",
                                        "value": "[",
                                        "valueText": "["
                                    },
                                    "argumentExpression": {
                                        "kind": "NumericLiteral",
                                        "fullStart": 672,
                                        "fullEnd": 673,
                                        "start": 672,
                                        "end": 673,
                                        "fullWidth": 1,
                                        "width": 1,
                                        "text": "1",
                                        "value": 1,
                                        "valueText": "1"
                                    },
                                    "closeBracketToken": {
                                        "kind": "CloseBracketToken",
                                        "fullStart": 673,
                                        "fullEnd": 675,
                                        "start": 673,
                                        "end": 674,
                                        "fullWidth": 2,
                                        "width": 1,
                                        "text": "]",
                                        "value": "]",
                                        "valueText": "]",
                                        "hasTrailingTrivia": true,
                                        "trailingTrivia": [
                                            {
                                                "kind": "WhitespaceTrivia",
                                                "text": " "
                                            }
                                        ]
                                    }
                                },
                                "operatorToken": {
                                    "kind": "EqualsToken",
                                    "fullStart": 675,
                                    "fullEnd": 677,
                                    "start": 675,
                                    "end": 676,
                                    "fullWidth": 2,
                                    "width": 1,
                                    "text": "=",
                                    "value": "=",
                                    "valueText": "=",
                                    "hasTrailingTrivia": true,
                                    "trailingTrivia": [
                                        {
                                            "kind": "WhitespaceTrivia",
                                            "text": " "
                                        }
                                    ]
                                },
                                "right": {
                                    "kind": "NumericLiteral",
                                    "fullStart": 677,
                                    "fullEnd": 679,
                                    "start": 677,
                                    "end": 679,
                                    "fullWidth": 2,
                                    "width": 2,
                                    "text": "11",
                                    "value": 11,
                                    "valueText": "11"
                                }
                            },
                            "semicolonToken": {
                                "kind": "SemicolonToken",
                                "fullStart": 679,
                                "fullEnd": 682,
                                "start": 679,
                                "end": 680,
                                "fullWidth": 3,
                                "width": 1,
                                "text": ";",
                                "value": ";",
                                "valueText": ";",
                                "hasTrailingTrivia": true,
                                "hasTrailingNewLine": true,
                                "trailingTrivia": [
                                    {
                                        "kind": "NewLineTrivia",
                                        "text": "\r\n"
                                    }
                                ]
                            }
                        },
                        {
                            "kind": "ExpressionStatement",
                            "fullStart": 682,
                            "fullEnd": 703,
                            "start": 690,
                            "end": 701,
                            "fullWidth": 21,
                            "width": 11,
                            "expression": {
                                "kind": "AssignmentExpression",
                                "fullStart": 682,
                                "fullEnd": 700,
                                "start": 690,
                                "end": 700,
                                "fullWidth": 18,
                                "width": 10,
                                "left": {
                                    "kind": "ElementAccessExpression",
                                    "fullStart": 682,
                                    "fullEnd": 697,
                                    "start": 690,
                                    "end": 696,
                                    "fullWidth": 15,
                                    "width": 6,
                                    "expression": {
                                        "kind": "IdentifierName",
                                        "fullStart": 682,
                                        "fullEnd": 693,
                                        "start": 690,
                                        "end": 693,
                                        "fullWidth": 11,
                                        "width": 3,
                                        "text": "obj",
                                        "value": "obj",
                                        "valueText": "obj",
                                        "hasLeadingTrivia": true,
                                        "leadingTrivia": [
                                            {
                                                "kind": "WhitespaceTrivia",
                                                "text": "        "
                                            }
                                        ]
                                    },
                                    "openBracketToken": {
                                        "kind": "OpenBracketToken",
                                        "fullStart": 693,
                                        "fullEnd": 694,
                                        "start": 693,
                                        "end": 694,
                                        "fullWidth": 1,
                                        "width": 1,
                                        "text": "[",
                                        "value": "[",
                                        "valueText": "["
                                    },
                                    "argumentExpression": {
                                        "kind": "NumericLiteral",
                                        "fullStart": 694,
                                        "fullEnd": 695,
                                        "start": 694,
                                        "end": 695,
                                        "fullWidth": 1,
                                        "width": 1,
                                        "text": "2",
                                        "value": 2,
                                        "valueText": "2"
                                    },
                                    "closeBracketToken": {
                                        "kind": "CloseBracketToken",
                                        "fullStart": 695,
                                        "fullEnd": 697,
                                        "start": 695,
                                        "end": 696,
                                        "fullWidth": 2,
                                        "width": 1,
                                        "text": "]",
                                        "value": "]",
                                        "valueText": "]",
                                        "hasTrailingTrivia": true,
                                        "trailingTrivia": [
                                            {
                                                "kind": "WhitespaceTrivia",
                                                "text": " "
                                            }
                                        ]
                                    }
                                },
                                "operatorToken": {
                                    "kind": "EqualsToken",
                                    "fullStart": 697,
                                    "fullEnd": 699,
                                    "start": 697,
                                    "end": 698,
                                    "fullWidth": 2,
                                    "width": 1,
                                    "text": "=",
                                    "value": "=",
                                    "valueText": "=",
                                    "hasTrailingTrivia": true,
                                    "trailingTrivia": [
                                        {
                                            "kind": "WhitespaceTrivia",
                                            "text": " "
                                        }
                                    ]
                                },
                                "right": {
                                    "kind": "NumericLiteral",
                                    "fullStart": 699,
                                    "fullEnd": 700,
                                    "start": 699,
                                    "end": 700,
                                    "fullWidth": 1,
                                    "width": 1,
                                    "text": "9",
                                    "value": 9,
                                    "valueText": "9"
                                }
                            },
                            "semicolonToken": {
                                "kind": "SemicolonToken",
                                "fullStart": 700,
                                "fullEnd": 703,
                                "start": 700,
                                "end": 701,
                                "fullWidth": 3,
                                "width": 1,
                                "text": ";",
                                "value": ";",
                                "valueText": ";",
                                "hasTrailingTrivia": true,
                                "hasTrailingNewLine": true,
                                "trailingTrivia": [
                                    {
                                        "kind": "NewLineTrivia",
                                        "text": "\r\n"
                                    }
                                ]
                            }
                        },
                        {
                            "kind": "FunctionDeclaration",
                            "fullStart": 703,
                            "fullEnd": 842,
                            "start": 713,
                            "end": 840,
                            "fullWidth": 139,
                            "width": 127,
                            "modifiers": [],
                            "functionKeyword": {
                                "kind": "FunctionKeyword",
                                "fullStart": 703,
                                "fullEnd": 722,
                                "start": 713,
                                "end": 721,
                                "fullWidth": 19,
                                "width": 8,
                                "text": "function",
                                "value": "function",
                                "valueText": "function",
                                "hasLeadingTrivia": true,
                                "hasLeadingNewLine": true,
                                "hasTrailingTrivia": true,
                                "leadingTrivia": [
                                    {
                                        "kind": "NewLineTrivia",
                                        "text": "\r\n"
                                    },
                                    {
                                        "kind": "WhitespaceTrivia",
                                        "text": "        "
                                    }
                                ],
                                "trailingTrivia": [
                                    {
                                        "kind": "WhitespaceTrivia",
                                        "text": " "
                                    }
                                ]
                            },
                            "identifier": {
                                "kind": "IdentifierName",
                                "fullStart": 722,
                                "fullEnd": 732,
                                "start": 722,
                                "end": 732,
                                "fullWidth": 10,
                                "width": 10,
                                "text": "callbackfn",
                                "value": "callbackfn",
                                "valueText": "callbackfn"
                            },
                            "callSignature": {
                                "kind": "CallSignature",
                                "fullStart": 732,
                                "fullEnd": 760,
                                "start": 732,
                                "end": 759,
                                "fullWidth": 28,
                                "width": 27,
                                "parameterList": {
                                    "kind": "ParameterList",
                                    "fullStart": 732,
                                    "fullEnd": 760,
                                    "start": 732,
                                    "end": 759,
                                    "fullWidth": 28,
                                    "width": 27,
                                    "openParenToken": {
                                        "kind": "OpenParenToken",
                                        "fullStart": 732,
                                        "fullEnd": 733,
                                        "start": 732,
                                        "end": 733,
                                        "fullWidth": 1,
                                        "width": 1,
                                        "text": "(",
                                        "value": "(",
                                        "valueText": "("
                                    },
                                    "parameters": [
                                        {
                                            "kind": "Parameter",
                                            "fullStart": 733,
                                            "fullEnd": 740,
                                            "start": 733,
                                            "end": 740,
                                            "fullWidth": 7,
<<<<<<< HEAD
                                            "width": 7,
=======
                                            "modifiers": [],
>>>>>>> e3c38734
                                            "identifier": {
                                                "kind": "IdentifierName",
                                                "fullStart": 733,
                                                "fullEnd": 740,
                                                "start": 733,
                                                "end": 740,
                                                "fullWidth": 7,
                                                "width": 7,
                                                "text": "prevVal",
                                                "value": "prevVal",
                                                "valueText": "prevVal"
                                            }
                                        },
                                        {
                                            "kind": "CommaToken",
                                            "fullStart": 740,
                                            "fullEnd": 742,
                                            "start": 740,
                                            "end": 741,
                                            "fullWidth": 2,
                                            "width": 1,
                                            "text": ",",
                                            "value": ",",
                                            "valueText": ",",
                                            "hasTrailingTrivia": true,
                                            "trailingTrivia": [
                                                {
                                                    "kind": "WhitespaceTrivia",
                                                    "text": " "
                                                }
                                            ]
                                        },
                                        {
                                            "kind": "Parameter",
                                            "fullStart": 742,
                                            "fullEnd": 748,
                                            "start": 742,
                                            "end": 748,
                                            "fullWidth": 6,
<<<<<<< HEAD
                                            "width": 6,
=======
                                            "modifiers": [],
>>>>>>> e3c38734
                                            "identifier": {
                                                "kind": "IdentifierName",
                                                "fullStart": 742,
                                                "fullEnd": 748,
                                                "start": 742,
                                                "end": 748,
                                                "fullWidth": 6,
                                                "width": 6,
                                                "text": "curVal",
                                                "value": "curVal",
                                                "valueText": "curVal"
                                            }
                                        },
                                        {
                                            "kind": "CommaToken",
                                            "fullStart": 748,
                                            "fullEnd": 750,
                                            "start": 748,
                                            "end": 749,
                                            "fullWidth": 2,
                                            "width": 1,
                                            "text": ",",
                                            "value": ",",
                                            "valueText": ",",
                                            "hasTrailingTrivia": true,
                                            "trailingTrivia": [
                                                {
                                                    "kind": "WhitespaceTrivia",
                                                    "text": " "
                                                }
                                            ]
                                        },
                                        {
                                            "kind": "Parameter",
                                            "fullStart": 750,
                                            "fullEnd": 753,
                                            "start": 750,
                                            "end": 753,
                                            "fullWidth": 3,
<<<<<<< HEAD
                                            "width": 3,
=======
                                            "modifiers": [],
>>>>>>> e3c38734
                                            "identifier": {
                                                "kind": "IdentifierName",
                                                "fullStart": 750,
                                                "fullEnd": 753,
                                                "start": 750,
                                                "end": 753,
                                                "fullWidth": 3,
                                                "width": 3,
                                                "text": "idx",
                                                "value": "idx",
                                                "valueText": "idx"
                                            }
                                        },
                                        {
                                            "kind": "CommaToken",
                                            "fullStart": 753,
                                            "fullEnd": 755,
                                            "start": 753,
                                            "end": 754,
                                            "fullWidth": 2,
                                            "width": 1,
                                            "text": ",",
                                            "value": ",",
                                            "valueText": ",",
                                            "hasTrailingTrivia": true,
                                            "trailingTrivia": [
                                                {
                                                    "kind": "WhitespaceTrivia",
                                                    "text": " "
                                                }
                                            ]
                                        },
                                        {
                                            "kind": "Parameter",
                                            "fullStart": 755,
                                            "fullEnd": 758,
                                            "start": 755,
                                            "end": 758,
                                            "fullWidth": 3,
<<<<<<< HEAD
                                            "width": 3,
=======
                                            "modifiers": [],
>>>>>>> e3c38734
                                            "identifier": {
                                                "kind": "IdentifierName",
                                                "fullStart": 755,
                                                "fullEnd": 758,
                                                "start": 755,
                                                "end": 758,
                                                "fullWidth": 3,
                                                "width": 3,
                                                "text": "obj",
                                                "value": "obj",
                                                "valueText": "obj"
                                            }
                                        }
                                    ],
                                    "closeParenToken": {
                                        "kind": "CloseParenToken",
                                        "fullStart": 758,
                                        "fullEnd": 760,
                                        "start": 758,
                                        "end": 759,
                                        "fullWidth": 2,
                                        "width": 1,
                                        "text": ")",
                                        "value": ")",
                                        "valueText": ")",
                                        "hasTrailingTrivia": true,
                                        "trailingTrivia": [
                                            {
                                                "kind": "WhitespaceTrivia",
                                                "text": " "
                                            }
                                        ]
                                    }
                                }
                            },
                            "block": {
                                "kind": "Block",
                                "fullStart": 760,
                                "fullEnd": 842,
                                "start": 760,
                                "end": 840,
                                "fullWidth": 82,
                                "width": 80,
                                "openBraceToken": {
                                    "kind": "OpenBraceToken",
                                    "fullStart": 760,
                                    "fullEnd": 763,
                                    "start": 760,
                                    "end": 761,
                                    "fullWidth": 3,
                                    "width": 1,
                                    "text": "{",
                                    "value": "{",
                                    "valueText": "{",
                                    "hasTrailingTrivia": true,
                                    "hasTrailingNewLine": true,
                                    "trailingTrivia": [
                                        {
                                            "kind": "NewLineTrivia",
                                            "text": "\r\n"
                                        }
                                    ]
                                },
                                "statements": [
                                    {
                                        "kind": "ExpressionStatement",
                                        "fullStart": 763,
                                        "fullEnd": 793,
                                        "start": 775,
                                        "end": 791,
                                        "fullWidth": 30,
                                        "width": 16,
                                        "expression": {
                                            "kind": "AssignmentExpression",
                                            "fullStart": 763,
                                            "fullEnd": 790,
                                            "start": 775,
                                            "end": 790,
                                            "fullWidth": 27,
                                            "width": 15,
                                            "left": {
                                                "kind": "IdentifierName",
                                                "fullStart": 763,
                                                "fullEnd": 784,
                                                "start": 775,
                                                "end": 783,
                                                "fullWidth": 21,
                                                "width": 8,
                                                "text": "accessed",
                                                "value": "accessed",
                                                "valueText": "accessed",
                                                "hasLeadingTrivia": true,
                                                "hasTrailingTrivia": true,
                                                "leadingTrivia": [
                                                    {
                                                        "kind": "WhitespaceTrivia",
                                                        "text": "            "
                                                    }
                                                ],
                                                "trailingTrivia": [
                                                    {
                                                        "kind": "WhitespaceTrivia",
                                                        "text": " "
                                                    }
                                                ]
                                            },
                                            "operatorToken": {
                                                "kind": "EqualsToken",
                                                "fullStart": 784,
                                                "fullEnd": 786,
                                                "start": 784,
                                                "end": 785,
                                                "fullWidth": 2,
                                                "width": 1,
                                                "text": "=",
                                                "value": "=",
                                                "valueText": "=",
                                                "hasTrailingTrivia": true,
                                                "trailingTrivia": [
                                                    {
                                                        "kind": "WhitespaceTrivia",
                                                        "text": " "
                                                    }
                                                ]
                                            },
                                            "right": {
                                                "kind": "TrueKeyword",
                                                "fullStart": 786,
                                                "fullEnd": 790,
                                                "start": 786,
                                                "end": 790,
                                                "fullWidth": 4,
                                                "width": 4,
                                                "text": "true",
                                                "value": true,
                                                "valueText": "true"
                                            }
                                        },
                                        "semicolonToken": {
                                            "kind": "SemicolonToken",
                                            "fullStart": 790,
                                            "fullEnd": 793,
                                            "start": 790,
                                            "end": 791,
                                            "fullWidth": 3,
                                            "width": 1,
                                            "text": ";",
                                            "value": ";",
                                            "valueText": ";",
                                            "hasTrailingTrivia": true,
                                            "hasTrailingNewLine": true,
                                            "trailingTrivia": [
                                                {
                                                    "kind": "NewLineTrivia",
                                                    "text": "\r\n"
                                                }
                                            ]
                                        }
                                    },
                                    {
                                        "kind": "ReturnStatement",
                                        "fullStart": 793,
                                        "fullEnd": 831,
                                        "start": 805,
                                        "end": 829,
                                        "fullWidth": 38,
                                        "width": 24,
                                        "returnKeyword": {
                                            "kind": "ReturnKeyword",
                                            "fullStart": 793,
                                            "fullEnd": 812,
                                            "start": 805,
                                            "end": 811,
                                            "fullWidth": 19,
                                            "width": 6,
                                            "text": "return",
                                            "value": "return",
                                            "valueText": "return",
                                            "hasLeadingTrivia": true,
                                            "hasTrailingTrivia": true,
                                            "leadingTrivia": [
                                                {
                                                    "kind": "WhitespaceTrivia",
                                                    "text": "            "
                                                }
                                            ],
                                            "trailingTrivia": [
                                                {
                                                    "kind": "WhitespaceTrivia",
                                                    "text": " "
                                                }
                                            ]
                                        },
                                        "expression": {
                                            "kind": "EqualsExpression",
                                            "fullStart": 812,
                                            "fullEnd": 828,
                                            "start": 812,
                                            "end": 828,
                                            "fullWidth": 16,
                                            "width": 16,
                                            "left": {
                                                "kind": "MemberAccessExpression",
                                                "fullStart": 812,
                                                "fullEnd": 823,
                                                "start": 812,
                                                "end": 822,
                                                "fullWidth": 11,
                                                "width": 10,
                                                "expression": {
                                                    "kind": "IdentifierName",
                                                    "fullStart": 812,
                                                    "fullEnd": 815,
                                                    "start": 812,
                                                    "end": 815,
                                                    "fullWidth": 3,
                                                    "width": 3,
                                                    "text": "obj",
                                                    "value": "obj",
                                                    "valueText": "obj"
                                                },
                                                "dotToken": {
                                                    "kind": "DotToken",
                                                    "fullStart": 815,
                                                    "fullEnd": 816,
                                                    "start": 815,
                                                    "end": 816,
                                                    "fullWidth": 1,
                                                    "width": 1,
                                                    "text": ".",
                                                    "value": ".",
                                                    "valueText": "."
                                                },
                                                "name": {
                                                    "kind": "IdentifierName",
                                                    "fullStart": 816,
                                                    "fullEnd": 823,
                                                    "start": 816,
                                                    "end": 822,
                                                    "fullWidth": 7,
                                                    "width": 6,
                                                    "text": "length",
                                                    "value": "length",
                                                    "valueText": "length",
                                                    "hasTrailingTrivia": true,
                                                    "trailingTrivia": [
                                                        {
                                                            "kind": "WhitespaceTrivia",
                                                            "text": " "
                                                        }
                                                    ]
                                                }
                                            },
                                            "operatorToken": {
                                                "kind": "EqualsEqualsEqualsToken",
                                                "fullStart": 823,
                                                "fullEnd": 827,
                                                "start": 823,
                                                "end": 826,
                                                "fullWidth": 4,
                                                "width": 3,
                                                "text": "===",
                                                "value": "===",
                                                "valueText": "===",
                                                "hasTrailingTrivia": true,
                                                "trailingTrivia": [
                                                    {
                                                        "kind": "WhitespaceTrivia",
                                                        "text": " "
                                                    }
                                                ]
                                            },
                                            "right": {
                                                "kind": "NumericLiteral",
                                                "fullStart": 827,
                                                "fullEnd": 828,
                                                "start": 827,
                                                "end": 828,
                                                "fullWidth": 1,
                                                "width": 1,
                                                "text": "2",
                                                "value": 2,
                                                "valueText": "2"
                                            }
                                        },
                                        "semicolonToken": {
                                            "kind": "SemicolonToken",
                                            "fullStart": 828,
                                            "fullEnd": 831,
                                            "start": 828,
                                            "end": 829,
                                            "fullWidth": 3,
                                            "width": 1,
                                            "text": ";",
                                            "value": ";",
                                            "valueText": ";",
                                            "hasTrailingTrivia": true,
                                            "hasTrailingNewLine": true,
                                            "trailingTrivia": [
                                                {
                                                    "kind": "NewLineTrivia",
                                                    "text": "\r\n"
                                                }
                                            ]
                                        }
                                    }
                                ],
                                "closeBraceToken": {
                                    "kind": "CloseBraceToken",
                                    "fullStart": 831,
                                    "fullEnd": 842,
                                    "start": 839,
                                    "end": 840,
                                    "fullWidth": 11,
                                    "width": 1,
                                    "text": "}",
                                    "value": "}",
                                    "valueText": "}",
                                    "hasLeadingTrivia": true,
                                    "hasTrailingTrivia": true,
                                    "hasTrailingNewLine": true,
                                    "leadingTrivia": [
                                        {
                                            "kind": "WhitespaceTrivia",
                                            "text": "        "
                                        }
                                    ],
                                    "trailingTrivia": [
                                        {
                                            "kind": "NewLineTrivia",
                                            "text": "\r\n"
                                        }
                                    ]
                                }
                            }
                        },
                        {
                            "kind": "ExpressionStatement",
                            "fullStart": 842,
                            "fullEnd": 1012,
                            "start": 852,
                            "end": 1010,
                            "fullWidth": 170,
                            "width": 158,
                            "isIncrementallyUnusable": true,
                            "expression": {
                                "kind": "InvocationExpression",
                                "fullStart": 842,
                                "fullEnd": 1009,
                                "start": 852,
                                "end": 1009,
                                "fullWidth": 167,
                                "width": 157,
                                "isIncrementallyUnusable": true,
                                "expression": {
                                    "kind": "MemberAccessExpression",
                                    "fullStart": 842,
                                    "fullEnd": 873,
                                    "start": 852,
                                    "end": 873,
                                    "fullWidth": 31,
                                    "width": 21,
                                    "expression": {
                                        "kind": "IdentifierName",
                                        "fullStart": 842,
                                        "fullEnd": 858,
                                        "start": 852,
                                        "end": 858,
                                        "fullWidth": 16,
                                        "width": 6,
                                        "text": "Object",
                                        "value": "Object",
                                        "valueText": "Object",
                                        "hasLeadingTrivia": true,
                                        "hasLeadingNewLine": true,
                                        "leadingTrivia": [
                                            {
                                                "kind": "NewLineTrivia",
                                                "text": "\r\n"
                                            },
                                            {
                                                "kind": "WhitespaceTrivia",
                                                "text": "        "
                                            }
                                        ]
                                    },
                                    "dotToken": {
                                        "kind": "DotToken",
                                        "fullStart": 858,
                                        "fullEnd": 859,
                                        "start": 858,
                                        "end": 859,
                                        "fullWidth": 1,
                                        "width": 1,
                                        "text": ".",
                                        "value": ".",
                                        "valueText": "."
                                    },
                                    "name": {
                                        "kind": "IdentifierName",
                                        "fullStart": 859,
                                        "fullEnd": 873,
                                        "start": 859,
                                        "end": 873,
                                        "fullWidth": 14,
                                        "width": 14,
                                        "text": "defineProperty",
                                        "value": "defineProperty",
                                        "valueText": "defineProperty"
                                    }
                                },
                                "argumentList": {
                                    "kind": "ArgumentList",
                                    "fullStart": 873,
                                    "fullEnd": 1009,
                                    "start": 873,
                                    "end": 1009,
                                    "fullWidth": 136,
                                    "width": 136,
                                    "isIncrementallyUnusable": true,
                                    "openParenToken": {
                                        "kind": "OpenParenToken",
                                        "fullStart": 873,
                                        "fullEnd": 874,
                                        "start": 873,
                                        "end": 874,
                                        "fullWidth": 1,
                                        "width": 1,
                                        "text": "(",
                                        "value": "(",
                                        "valueText": "("
                                    },
                                    "arguments": [
                                        {
                                            "kind": "IdentifierName",
                                            "fullStart": 874,
                                            "fullEnd": 877,
                                            "start": 874,
                                            "end": 877,
                                            "fullWidth": 3,
                                            "width": 3,
                                            "text": "obj",
                                            "value": "obj",
                                            "valueText": "obj"
                                        },
                                        {
                                            "kind": "CommaToken",
                                            "fullStart": 877,
                                            "fullEnd": 879,
                                            "start": 877,
                                            "end": 878,
                                            "fullWidth": 2,
                                            "width": 1,
                                            "text": ",",
                                            "value": ",",
                                            "valueText": ",",
                                            "hasTrailingTrivia": true,
                                            "trailingTrivia": [
                                                {
                                                    "kind": "WhitespaceTrivia",
                                                    "text": " "
                                                }
                                            ]
                                        },
                                        {
                                            "kind": "StringLiteral",
                                            "fullStart": 879,
                                            "fullEnd": 887,
                                            "start": 879,
                                            "end": 887,
                                            "fullWidth": 8,
                                            "width": 8,
                                            "text": "\"length\"",
                                            "value": "length",
                                            "valueText": "length"
                                        },
                                        {
                                            "kind": "CommaToken",
                                            "fullStart": 887,
                                            "fullEnd": 889,
                                            "start": 887,
                                            "end": 888,
                                            "fullWidth": 2,
                                            "width": 1,
                                            "text": ",",
                                            "value": ",",
                                            "valueText": ",",
                                            "hasTrailingTrivia": true,
                                            "trailingTrivia": [
                                                {
                                                    "kind": "WhitespaceTrivia",
                                                    "text": " "
                                                }
                                            ]
                                        },
                                        {
                                            "kind": "ObjectLiteralExpression",
                                            "fullStart": 889,
                                            "fullEnd": 1008,
                                            "start": 889,
                                            "end": 1008,
                                            "fullWidth": 119,
                                            "width": 119,
                                            "isIncrementallyUnusable": true,
                                            "openBraceToken": {
                                                "kind": "OpenBraceToken",
                                                "fullStart": 889,
                                                "fullEnd": 892,
                                                "start": 889,
                                                "end": 890,
                                                "fullWidth": 3,
                                                "width": 1,
                                                "text": "{",
                                                "value": "{",
                                                "valueText": "{",
                                                "hasTrailingTrivia": true,
                                                "hasTrailingNewLine": true,
                                                "trailingTrivia": [
                                                    {
                                                        "kind": "NewLineTrivia",
                                                        "text": "\r\n"
                                                    }
                                                ]
                                            },
                                            "propertyAssignments": [
                                                {
                                                    "kind": "SimplePropertyAssignment",
                                                    "fullStart": 892,
                                                    "fullEnd": 964,
                                                    "start": 904,
                                                    "end": 964,
                                                    "fullWidth": 72,
                                                    "width": 60,
                                                    "isIncrementallyUnusable": true,
                                                    "propertyName": {
                                                        "kind": "IdentifierName",
                                                        "fullStart": 892,
                                                        "fullEnd": 907,
                                                        "start": 904,
                                                        "end": 907,
                                                        "fullWidth": 15,
                                                        "width": 3,
                                                        "text": "get",
                                                        "value": "get",
                                                        "valueText": "get",
                                                        "hasLeadingTrivia": true,
                                                        "leadingTrivia": [
                                                            {
                                                                "kind": "WhitespaceTrivia",
                                                                "text": "            "
                                                            }
                                                        ]
                                                    },
                                                    "colonToken": {
                                                        "kind": "ColonToken",
                                                        "fullStart": 907,
                                                        "fullEnd": 909,
                                                        "start": 907,
                                                        "end": 908,
                                                        "fullWidth": 2,
                                                        "width": 1,
                                                        "text": ":",
                                                        "value": ":",
                                                        "valueText": ":",
                                                        "hasTrailingTrivia": true,
                                                        "trailingTrivia": [
                                                            {
                                                                "kind": "WhitespaceTrivia",
                                                                "text": " "
                                                            }
                                                        ]
                                                    },
                                                    "expression": {
                                                        "kind": "FunctionExpression",
                                                        "fullStart": 909,
                                                        "fullEnd": 964,
                                                        "start": 909,
                                                        "end": 964,
                                                        "fullWidth": 55,
                                                        "width": 55,
                                                        "functionKeyword": {
                                                            "kind": "FunctionKeyword",
                                                            "fullStart": 909,
                                                            "fullEnd": 918,
                                                            "start": 909,
                                                            "end": 917,
                                                            "fullWidth": 9,
                                                            "width": 8,
                                                            "text": "function",
                                                            "value": "function",
                                                            "valueText": "function",
                                                            "hasTrailingTrivia": true,
                                                            "trailingTrivia": [
                                                                {
                                                                    "kind": "WhitespaceTrivia",
                                                                    "text": " "
                                                                }
                                                            ]
                                                        },
                                                        "callSignature": {
                                                            "kind": "CallSignature",
                                                            "fullStart": 918,
                                                            "fullEnd": 921,
                                                            "start": 918,
                                                            "end": 920,
                                                            "fullWidth": 3,
                                                            "width": 2,
                                                            "parameterList": {
                                                                "kind": "ParameterList",
                                                                "fullStart": 918,
                                                                "fullEnd": 921,
                                                                "start": 918,
                                                                "end": 920,
                                                                "fullWidth": 3,
                                                                "width": 2,
                                                                "openParenToken": {
                                                                    "kind": "OpenParenToken",
                                                                    "fullStart": 918,
                                                                    "fullEnd": 919,
                                                                    "start": 918,
                                                                    "end": 919,
                                                                    "fullWidth": 1,
                                                                    "width": 1,
                                                                    "text": "(",
                                                                    "value": "(",
                                                                    "valueText": "("
                                                                },
                                                                "parameters": [],
                                                                "closeParenToken": {
                                                                    "kind": "CloseParenToken",
                                                                    "fullStart": 919,
                                                                    "fullEnd": 921,
                                                                    "start": 919,
                                                                    "end": 920,
                                                                    "fullWidth": 2,
                                                                    "width": 1,
                                                                    "text": ")",
                                                                    "value": ")",
                                                                    "valueText": ")",
                                                                    "hasTrailingTrivia": true,
                                                                    "trailingTrivia": [
                                                                        {
                                                                            "kind": "WhitespaceTrivia",
                                                                            "text": " "
                                                                        }
                                                                    ]
                                                                }
                                                            }
                                                        },
                                                        "block": {
                                                            "kind": "Block",
                                                            "fullStart": 921,
                                                            "fullEnd": 964,
                                                            "start": 921,
                                                            "end": 964,
                                                            "fullWidth": 43,
                                                            "width": 43,
                                                            "openBraceToken": {
                                                                "kind": "OpenBraceToken",
                                                                "fullStart": 921,
                                                                "fullEnd": 924,
                                                                "start": 921,
                                                                "end": 922,
                                                                "fullWidth": 3,
                                                                "width": 1,
                                                                "text": "{",
                                                                "value": "{",
                                                                "valueText": "{",
                                                                "hasTrailingTrivia": true,
                                                                "hasTrailingNewLine": true,
                                                                "trailingTrivia": [
                                                                    {
                                                                        "kind": "NewLineTrivia",
                                                                        "text": "\r\n"
                                                                    }
                                                                ]
                                                            },
                                                            "statements": [
                                                                {
                                                                    "kind": "ReturnStatement",
                                                                    "fullStart": 924,
                                                                    "fullEnd": 951,
                                                                    "start": 940,
                                                                    "end": 949,
                                                                    "fullWidth": 27,
                                                                    "width": 9,
                                                                    "returnKeyword": {
                                                                        "kind": "ReturnKeyword",
                                                                        "fullStart": 924,
                                                                        "fullEnd": 947,
                                                                        "start": 940,
                                                                        "end": 946,
                                                                        "fullWidth": 23,
                                                                        "width": 6,
                                                                        "text": "return",
                                                                        "value": "return",
                                                                        "valueText": "return",
                                                                        "hasLeadingTrivia": true,
                                                                        "hasTrailingTrivia": true,
                                                                        "leadingTrivia": [
                                                                            {
                                                                                "kind": "WhitespaceTrivia",
                                                                                "text": "                "
                                                                            }
                                                                        ],
                                                                        "trailingTrivia": [
                                                                            {
                                                                                "kind": "WhitespaceTrivia",
                                                                                "text": " "
                                                                            }
                                                                        ]
                                                                    },
                                                                    "expression": {
                                                                        "kind": "NumericLiteral",
                                                                        "fullStart": 947,
                                                                        "fullEnd": 948,
                                                                        "start": 947,
                                                                        "end": 948,
                                                                        "fullWidth": 1,
                                                                        "width": 1,
                                                                        "text": "2",
                                                                        "value": 2,
                                                                        "valueText": "2"
                                                                    },
                                                                    "semicolonToken": {
                                                                        "kind": "SemicolonToken",
                                                                        "fullStart": 948,
                                                                        "fullEnd": 951,
                                                                        "start": 948,
                                                                        "end": 949,
                                                                        "fullWidth": 3,
                                                                        "width": 1,
                                                                        "text": ";",
                                                                        "value": ";",
                                                                        "valueText": ";",
                                                                        "hasTrailingTrivia": true,
                                                                        "hasTrailingNewLine": true,
                                                                        "trailingTrivia": [
                                                                            {
                                                                                "kind": "NewLineTrivia",
                                                                                "text": "\r\n"
                                                                            }
                                                                        ]
                                                                    }
                                                                }
                                                            ],
                                                            "closeBraceToken": {
                                                                "kind": "CloseBraceToken",
                                                                "fullStart": 951,
                                                                "fullEnd": 964,
                                                                "start": 963,
                                                                "end": 964,
                                                                "fullWidth": 13,
                                                                "width": 1,
                                                                "text": "}",
                                                                "value": "}",
                                                                "valueText": "}",
                                                                "hasLeadingTrivia": true,
                                                                "leadingTrivia": [
                                                                    {
                                                                        "kind": "WhitespaceTrivia",
                                                                        "text": "            "
                                                                    }
                                                                ]
                                                            }
                                                        }
                                                    }
                                                },
                                                {
                                                    "kind": "CommaToken",
                                                    "fullStart": 964,
                                                    "fullEnd": 967,
                                                    "start": 964,
                                                    "end": 965,
                                                    "fullWidth": 3,
                                                    "width": 1,
                                                    "text": ",",
                                                    "value": ",",
                                                    "valueText": ",",
                                                    "hasTrailingTrivia": true,
                                                    "hasTrailingNewLine": true,
                                                    "trailingTrivia": [
                                                        {
                                                            "kind": "NewLineTrivia",
                                                            "text": "\r\n"
                                                        }
                                                    ]
                                                },
                                                {
                                                    "kind": "SimplePropertyAssignment",
                                                    "fullStart": 967,
                                                    "fullEnd": 999,
                                                    "start": 979,
                                                    "end": 997,
                                                    "fullWidth": 32,
                                                    "width": 18,
                                                    "propertyName": {
                                                        "kind": "IdentifierName",
                                                        "fullStart": 967,
                                                        "fullEnd": 991,
                                                        "start": 979,
                                                        "end": 991,
                                                        "fullWidth": 24,
                                                        "width": 12,
                                                        "text": "configurable",
                                                        "value": "configurable",
                                                        "valueText": "configurable",
                                                        "hasLeadingTrivia": true,
                                                        "leadingTrivia": [
                                                            {
                                                                "kind": "WhitespaceTrivia",
                                                                "text": "            "
                                                            }
                                                        ]
                                                    },
                                                    "colonToken": {
                                                        "kind": "ColonToken",
                                                        "fullStart": 991,
                                                        "fullEnd": 993,
                                                        "start": 991,
                                                        "end": 992,
                                                        "fullWidth": 2,
                                                        "width": 1,
                                                        "text": ":",
                                                        "value": ":",
                                                        "valueText": ":",
                                                        "hasTrailingTrivia": true,
                                                        "trailingTrivia": [
                                                            {
                                                                "kind": "WhitespaceTrivia",
                                                                "text": " "
                                                            }
                                                        ]
                                                    },
                                                    "expression": {
                                                        "kind": "TrueKeyword",
                                                        "fullStart": 993,
                                                        "fullEnd": 999,
                                                        "start": 993,
                                                        "end": 997,
                                                        "fullWidth": 6,
                                                        "width": 4,
                                                        "text": "true",
                                                        "value": true,
                                                        "valueText": "true",
                                                        "hasTrailingTrivia": true,
                                                        "hasTrailingNewLine": true,
                                                        "trailingTrivia": [
                                                            {
                                                                "kind": "NewLineTrivia",
                                                                "text": "\r\n"
                                                            }
                                                        ]
                                                    }
                                                }
                                            ],
                                            "closeBraceToken": {
                                                "kind": "CloseBraceToken",
                                                "fullStart": 999,
                                                "fullEnd": 1008,
                                                "start": 1007,
                                                "end": 1008,
                                                "fullWidth": 9,
                                                "width": 1,
                                                "text": "}",
                                                "value": "}",
                                                "valueText": "}",
                                                "hasLeadingTrivia": true,
                                                "leadingTrivia": [
                                                    {
                                                        "kind": "WhitespaceTrivia",
                                                        "text": "        "
                                                    }
                                                ]
                                            }
                                        }
                                    ],
                                    "closeParenToken": {
                                        "kind": "CloseParenToken",
                                        "fullStart": 1008,
                                        "fullEnd": 1009,
                                        "start": 1008,
                                        "end": 1009,
                                        "fullWidth": 1,
                                        "width": 1,
                                        "text": ")",
                                        "value": ")",
                                        "valueText": ")"
                                    }
                                }
                            },
                            "semicolonToken": {
                                "kind": "SemicolonToken",
                                "fullStart": 1009,
                                "fullEnd": 1012,
                                "start": 1009,
                                "end": 1010,
                                "fullWidth": 3,
                                "width": 1,
                                "text": ";",
                                "value": ";",
                                "valueText": ";",
                                "hasTrailingTrivia": true,
                                "hasTrailingNewLine": true,
                                "trailingTrivia": [
                                    {
                                        "kind": "NewLineTrivia",
                                        "text": "\r\n"
                                    }
                                ]
                            }
                        },
                        {
                            "kind": "ReturnStatement",
                            "fullStart": 1012,
                            "fullEnd": 1097,
                            "start": 1022,
                            "end": 1095,
                            "fullWidth": 85,
                            "width": 73,
                            "returnKeyword": {
                                "kind": "ReturnKeyword",
                                "fullStart": 1012,
                                "fullEnd": 1029,
                                "start": 1022,
                                "end": 1028,
                                "fullWidth": 17,
                                "width": 6,
                                "text": "return",
                                "value": "return",
                                "valueText": "return",
                                "hasLeadingTrivia": true,
                                "hasLeadingNewLine": true,
                                "hasTrailingTrivia": true,
                                "leadingTrivia": [
                                    {
                                        "kind": "NewLineTrivia",
                                        "text": "\r\n"
                                    },
                                    {
                                        "kind": "WhitespaceTrivia",
                                        "text": "        "
                                    }
                                ],
                                "trailingTrivia": [
                                    {
                                        "kind": "WhitespaceTrivia",
                                        "text": " "
                                    }
                                ]
                            },
                            "expression": {
                                "kind": "LogicalAndExpression",
                                "fullStart": 1029,
                                "fullEnd": 1094,
                                "start": 1029,
                                "end": 1094,
                                "fullWidth": 65,
                                "width": 65,
                                "left": {
                                    "kind": "InvocationExpression",
                                    "fullStart": 1029,
                                    "fullEnd": 1083,
                                    "start": 1029,
                                    "end": 1082,
                                    "fullWidth": 54,
                                    "width": 53,
                                    "expression": {
                                        "kind": "MemberAccessExpression",
                                        "fullStart": 1029,
                                        "fullEnd": 1061,
                                        "start": 1029,
                                        "end": 1061,
                                        "fullWidth": 32,
                                        "width": 32,
                                        "expression": {
                                            "kind": "MemberAccessExpression",
                                            "fullStart": 1029,
                                            "fullEnd": 1056,
                                            "start": 1029,
                                            "end": 1056,
                                            "fullWidth": 27,
                                            "width": 27,
                                            "expression": {
                                                "kind": "MemberAccessExpression",
                                                "fullStart": 1029,
                                                "fullEnd": 1044,
                                                "start": 1029,
                                                "end": 1044,
                                                "fullWidth": 15,
                                                "width": 15,
                                                "expression": {
                                                    "kind": "IdentifierName",
                                                    "fullStart": 1029,
                                                    "fullEnd": 1034,
                                                    "start": 1029,
                                                    "end": 1034,
                                                    "fullWidth": 5,
                                                    "width": 5,
                                                    "text": "Array",
                                                    "value": "Array",
                                                    "valueText": "Array"
                                                },
                                                "dotToken": {
                                                    "kind": "DotToken",
                                                    "fullStart": 1034,
                                                    "fullEnd": 1035,
                                                    "start": 1034,
                                                    "end": 1035,
                                                    "fullWidth": 1,
                                                    "width": 1,
                                                    "text": ".",
                                                    "value": ".",
                                                    "valueText": "."
                                                },
                                                "name": {
                                                    "kind": "IdentifierName",
                                                    "fullStart": 1035,
                                                    "fullEnd": 1044,
                                                    "start": 1035,
                                                    "end": 1044,
                                                    "fullWidth": 9,
                                                    "width": 9,
                                                    "text": "prototype",
                                                    "value": "prototype",
                                                    "valueText": "prototype"
                                                }
                                            },
                                            "dotToken": {
                                                "kind": "DotToken",
                                                "fullStart": 1044,
                                                "fullEnd": 1045,
                                                "start": 1044,
                                                "end": 1045,
                                                "fullWidth": 1,
                                                "width": 1,
                                                "text": ".",
                                                "value": ".",
                                                "valueText": "."
                                            },
                                            "name": {
                                                "kind": "IdentifierName",
                                                "fullStart": 1045,
                                                "fullEnd": 1056,
                                                "start": 1045,
                                                "end": 1056,
                                                "fullWidth": 11,
                                                "width": 11,
                                                "text": "reduceRight",
                                                "value": "reduceRight",
                                                "valueText": "reduceRight"
                                            }
                                        },
                                        "dotToken": {
                                            "kind": "DotToken",
                                            "fullStart": 1056,
                                            "fullEnd": 1057,
                                            "start": 1056,
                                            "end": 1057,
                                            "fullWidth": 1,
                                            "width": 1,
                                            "text": ".",
                                            "value": ".",
                                            "valueText": "."
                                        },
                                        "name": {
                                            "kind": "IdentifierName",
                                            "fullStart": 1057,
                                            "fullEnd": 1061,
                                            "start": 1057,
                                            "end": 1061,
                                            "fullWidth": 4,
                                            "width": 4,
                                            "text": "call",
                                            "value": "call",
                                            "valueText": "call"
                                        }
                                    },
                                    "argumentList": {
                                        "kind": "ArgumentList",
                                        "fullStart": 1061,
                                        "fullEnd": 1083,
                                        "start": 1061,
                                        "end": 1082,
                                        "fullWidth": 22,
                                        "width": 21,
                                        "openParenToken": {
                                            "kind": "OpenParenToken",
                                            "fullStart": 1061,
                                            "fullEnd": 1062,
                                            "start": 1061,
                                            "end": 1062,
                                            "fullWidth": 1,
                                            "width": 1,
                                            "text": "(",
                                            "value": "(",
                                            "valueText": "("
                                        },
                                        "arguments": [
                                            {
                                                "kind": "IdentifierName",
                                                "fullStart": 1062,
                                                "fullEnd": 1065,
                                                "start": 1062,
                                                "end": 1065,
                                                "fullWidth": 3,
                                                "width": 3,
                                                "text": "obj",
                                                "value": "obj",
                                                "valueText": "obj"
                                            },
                                            {
                                                "kind": "CommaToken",
                                                "fullStart": 1065,
                                                "fullEnd": 1067,
                                                "start": 1065,
                                                "end": 1066,
                                                "fullWidth": 2,
                                                "width": 1,
                                                "text": ",",
                                                "value": ",",
                                                "valueText": ",",
                                                "hasTrailingTrivia": true,
                                                "trailingTrivia": [
                                                    {
                                                        "kind": "WhitespaceTrivia",
                                                        "text": " "
                                                    }
                                                ]
                                            },
                                            {
                                                "kind": "IdentifierName",
                                                "fullStart": 1067,
                                                "fullEnd": 1077,
                                                "start": 1067,
                                                "end": 1077,
                                                "fullWidth": 10,
                                                "width": 10,
                                                "text": "callbackfn",
                                                "value": "callbackfn",
                                                "valueText": "callbackfn"
                                            },
                                            {
                                                "kind": "CommaToken",
                                                "fullStart": 1077,
                                                "fullEnd": 1079,
                                                "start": 1077,
                                                "end": 1078,
                                                "fullWidth": 2,
                                                "width": 1,
                                                "text": ",",
                                                "value": ",",
                                                "valueText": ",",
                                                "hasTrailingTrivia": true,
                                                "trailingTrivia": [
                                                    {
                                                        "kind": "WhitespaceTrivia",
                                                        "text": " "
                                                    }
                                                ]
                                            },
                                            {
                                                "kind": "NumericLiteral",
                                                "fullStart": 1079,
                                                "fullEnd": 1081,
                                                "start": 1079,
                                                "end": 1081,
                                                "fullWidth": 2,
                                                "width": 2,
                                                "text": "11",
                                                "value": 11,
                                                "valueText": "11"
                                            }
                                        ],
                                        "closeParenToken": {
                                            "kind": "CloseParenToken",
                                            "fullStart": 1081,
                                            "fullEnd": 1083,
                                            "start": 1081,
                                            "end": 1082,
                                            "fullWidth": 2,
                                            "width": 1,
                                            "text": ")",
                                            "value": ")",
                                            "valueText": ")",
                                            "hasTrailingTrivia": true,
                                            "trailingTrivia": [
                                                {
                                                    "kind": "WhitespaceTrivia",
                                                    "text": " "
                                                }
                                            ]
                                        }
                                    }
                                },
                                "operatorToken": {
                                    "kind": "AmpersandAmpersandToken",
                                    "fullStart": 1083,
                                    "fullEnd": 1086,
                                    "start": 1083,
                                    "end": 1085,
                                    "fullWidth": 3,
                                    "width": 2,
                                    "text": "&&",
                                    "value": "&&",
                                    "valueText": "&&",
                                    "hasTrailingTrivia": true,
                                    "trailingTrivia": [
                                        {
                                            "kind": "WhitespaceTrivia",
                                            "text": " "
                                        }
                                    ]
                                },
                                "right": {
                                    "kind": "IdentifierName",
                                    "fullStart": 1086,
                                    "fullEnd": 1094,
                                    "start": 1086,
                                    "end": 1094,
                                    "fullWidth": 8,
                                    "width": 8,
                                    "text": "accessed",
                                    "value": "accessed",
                                    "valueText": "accessed"
                                }
                            },
                            "semicolonToken": {
                                "kind": "SemicolonToken",
                                "fullStart": 1094,
                                "fullEnd": 1097,
                                "start": 1094,
                                "end": 1095,
                                "fullWidth": 3,
                                "width": 1,
                                "text": ";",
                                "value": ";",
                                "valueText": ";",
                                "hasTrailingTrivia": true,
                                "hasTrailingNewLine": true,
                                "trailingTrivia": [
                                    {
                                        "kind": "NewLineTrivia",
                                        "text": "\r\n"
                                    }
                                ]
                            }
                        }
                    ],
                    "closeBraceToken": {
                        "kind": "CloseBraceToken",
                        "fullStart": 1097,
                        "fullEnd": 1104,
                        "start": 1101,
                        "end": 1102,
                        "fullWidth": 7,
                        "width": 1,
                        "text": "}",
                        "value": "}",
                        "valueText": "}",
                        "hasLeadingTrivia": true,
                        "hasTrailingTrivia": true,
                        "hasTrailingNewLine": true,
                        "leadingTrivia": [
                            {
                                "kind": "WhitespaceTrivia",
                                "text": "    "
                            }
                        ],
                        "trailingTrivia": [
                            {
                                "kind": "NewLineTrivia",
                                "text": "\r\n"
                            }
                        ]
                    }
                }
            },
            {
                "kind": "ExpressionStatement",
                "fullStart": 1104,
                "fullEnd": 1128,
                "start": 1104,
                "end": 1126,
                "fullWidth": 24,
                "width": 22,
                "expression": {
                    "kind": "InvocationExpression",
                    "fullStart": 1104,
                    "fullEnd": 1125,
                    "start": 1104,
                    "end": 1125,
                    "fullWidth": 21,
                    "width": 21,
                    "expression": {
                        "kind": "IdentifierName",
                        "fullStart": 1104,
                        "fullEnd": 1115,
                        "start": 1104,
                        "end": 1115,
                        "fullWidth": 11,
                        "width": 11,
                        "text": "runTestCase",
                        "value": "runTestCase",
                        "valueText": "runTestCase"
                    },
                    "argumentList": {
                        "kind": "ArgumentList",
                        "fullStart": 1115,
                        "fullEnd": 1125,
                        "start": 1115,
                        "end": 1125,
                        "fullWidth": 10,
                        "width": 10,
                        "openParenToken": {
                            "kind": "OpenParenToken",
                            "fullStart": 1115,
                            "fullEnd": 1116,
                            "start": 1115,
                            "end": 1116,
                            "fullWidth": 1,
                            "width": 1,
                            "text": "(",
                            "value": "(",
                            "valueText": "("
                        },
                        "arguments": [
                            {
                                "kind": "IdentifierName",
                                "fullStart": 1116,
                                "fullEnd": 1124,
                                "start": 1116,
                                "end": 1124,
                                "fullWidth": 8,
                                "width": 8,
                                "text": "testcase",
                                "value": "testcase",
                                "valueText": "testcase"
                            }
                        ],
                        "closeParenToken": {
                            "kind": "CloseParenToken",
                            "fullStart": 1124,
                            "fullEnd": 1125,
                            "start": 1124,
                            "end": 1125,
                            "fullWidth": 1,
                            "width": 1,
                            "text": ")",
                            "value": ")",
                            "valueText": ")"
                        }
                    }
                },
                "semicolonToken": {
                    "kind": "SemicolonToken",
                    "fullStart": 1125,
                    "fullEnd": 1128,
                    "start": 1125,
                    "end": 1126,
                    "fullWidth": 3,
                    "width": 1,
                    "text": ";",
                    "value": ";",
                    "valueText": ";",
                    "hasTrailingTrivia": true,
                    "hasTrailingNewLine": true,
                    "trailingTrivia": [
                        {
                            "kind": "NewLineTrivia",
                            "text": "\r\n"
                        }
                    ]
                }
            }
        ],
        "endOfFileToken": {
            "kind": "EndOfFileToken",
            "fullStart": 1128,
            "fullEnd": 1128,
            "start": 1128,
            "end": 1128,
            "fullWidth": 0,
            "width": 0,
            "text": ""
        }
    },
    "lineMap": {
        "lineStarts": [
            0,
            67,
            152,
            232,
            308,
            380,
            385,
            439,
            551,
            556,
            558,
            560,
            583,
            585,
            615,
            638,
            660,
            682,
            703,
            705,
            763,
            793,
            831,
            842,
            844,
            892,
            924,
            951,
            967,
            999,
            1012,
            1014,
            1097,
            1104,
            1128
        ],
        "length": 1128
    }
}<|MERGE_RESOLUTION|>--- conflicted
+++ resolved
@@ -1001,11 +1001,8 @@
                                             "start": 733,
                                             "end": 740,
                                             "fullWidth": 7,
-<<<<<<< HEAD
                                             "width": 7,
-=======
                                             "modifiers": [],
->>>>>>> e3c38734
                                             "identifier": {
                                                 "kind": "IdentifierName",
                                                 "fullStart": 733,
@@ -1045,11 +1042,8 @@
                                             "start": 742,
                                             "end": 748,
                                             "fullWidth": 6,
-<<<<<<< HEAD
                                             "width": 6,
-=======
                                             "modifiers": [],
->>>>>>> e3c38734
                                             "identifier": {
                                                 "kind": "IdentifierName",
                                                 "fullStart": 742,
@@ -1089,11 +1083,8 @@
                                             "start": 750,
                                             "end": 753,
                                             "fullWidth": 3,
-<<<<<<< HEAD
                                             "width": 3,
-=======
                                             "modifiers": [],
->>>>>>> e3c38734
                                             "identifier": {
                                                 "kind": "IdentifierName",
                                                 "fullStart": 750,
@@ -1133,11 +1124,8 @@
                                             "start": 755,
                                             "end": 758,
                                             "fullWidth": 3,
-<<<<<<< HEAD
                                             "width": 3,
-=======
                                             "modifiers": [],
->>>>>>> e3c38734
                                             "identifier": {
                                                 "kind": "IdentifierName",
                                                 "fullStart": 755,
