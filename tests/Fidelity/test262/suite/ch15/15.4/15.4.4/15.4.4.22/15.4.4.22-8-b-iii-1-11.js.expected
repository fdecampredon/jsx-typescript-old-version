--- conflicted
+++ resolved
@@ -419,11 +419,8 @@
                                             "start": 705,
                                             "end": 712,
                                             "fullWidth": 7,
-<<<<<<< HEAD
                                             "width": 7,
-=======
                                             "modifiers": [],
->>>>>>> e3c38734
                                             "identifier": {
                                                 "kind": "IdentifierName",
                                                 "fullStart": 705,
@@ -463,11 +460,8 @@
                                             "start": 714,
                                             "end": 720,
                                             "fullWidth": 6,
-<<<<<<< HEAD
                                             "width": 6,
-=======
                                             "modifiers": [],
->>>>>>> e3c38734
                                             "identifier": {
                                                 "kind": "IdentifierName",
                                                 "fullStart": 714,
@@ -507,11 +501,8 @@
                                             "start": 722,
                                             "end": 725,
                                             "fullWidth": 3,
-<<<<<<< HEAD
                                             "width": 3,
-=======
                                             "modifiers": [],
->>>>>>> e3c38734
                                             "identifier": {
                                                 "kind": "IdentifierName",
                                                 "fullStart": 722,
@@ -551,11 +542,8 @@
                                             "start": 727,
                                             "end": 730,
                                             "fullWidth": 3,
-<<<<<<< HEAD
                                             "width": 3,
-=======
                                             "modifiers": [],
->>>>>>> e3c38734
                                             "identifier": {
                                                 "kind": "IdentifierName",
                                                 "fullStart": 727,
