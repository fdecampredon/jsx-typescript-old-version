--- conflicted
+++ resolved
@@ -250,12 +250,8 @@
                                         "start": 596,
                                         "end": 614,
                                         "fullWidth": 18,
-<<<<<<< HEAD
                                         "width": 18,
-                                        "identifier": {
-=======
                                         "propertyName": {
->>>>>>> 85e84683
                                             "kind": "IdentifierName",
                                             "fullStart": 596,
                                             "fullEnd": 608,
@@ -389,12 +385,8 @@
                                         "start": 629,
                                         "end": 648,
                                         "fullWidth": 19,
-<<<<<<< HEAD
                                         "width": 19,
-                                        "identifier": {
-=======
                                         "propertyName": {
->>>>>>> 85e84683
                                             "kind": "IdentifierName",
                                             "fullStart": 629,
                                             "fullEnd": 641,
@@ -1463,12 +1455,8 @@
                                         "start": 926,
                                         "end": 949,
                                         "fullWidth": 23,
-<<<<<<< HEAD
                                         "width": 23,
-                                        "identifier": {
-=======
                                         "propertyName": {
->>>>>>> 85e84683
                                             "kind": "IdentifierName",
                                             "fullStart": 926,
                                             "fullEnd": 942,
@@ -1607,12 +1595,8 @@
                                         "start": 966,
                                         "end": 1216,
                                         "fullWidth": 250,
-<<<<<<< HEAD
                                         "width": 250,
-                                        "identifier": {
-=======
                                         "propertyName": {
->>>>>>> 85e84683
                                             "kind": "IdentifierName",
                                             "fullStart": 966,
                                             "fullEnd": 970,
