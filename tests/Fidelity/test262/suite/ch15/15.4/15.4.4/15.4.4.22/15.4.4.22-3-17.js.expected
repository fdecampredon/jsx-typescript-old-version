{
    "isDeclaration": false,
    "languageVersion": "EcmaScript5",
    "parseOptions": {
        "allowAutomaticSemicolonInsertion": true
    },
    "sourceUnit": {
        "kind": "SourceUnit",
        "fullStart": 0,
        "fullEnd": 1122,
        "start": 565,
        "end": 1122,
        "fullWidth": 1122,
        "width": 557,
        "isIncrementallyUnusable": true,
        "moduleElements": [
            {
                "kind": "FunctionDeclaration",
                "fullStart": 0,
                "fullEnd": 1098,
                "start": 565,
                "end": 1096,
                "fullWidth": 1098,
                "width": 531,
                "modifiers": [],
                "functionKeyword": {
                    "kind": "FunctionKeyword",
                    "fullStart": 0,
                    "fullEnd": 574,
                    "start": 565,
                    "end": 573,
                    "fullWidth": 574,
                    "width": 8,
                    "text": "function",
                    "value": "function",
                    "valueText": "function",
                    "hasLeadingTrivia": true,
                    "hasLeadingComment": true,
                    "hasLeadingNewLine": true,
                    "hasTrailingTrivia": true,
                    "leadingTrivia": [
                        {
                            "kind": "SingleLineCommentTrivia",
                            "text": "/// Copyright (c) 2012 Ecma International.  All rights reserved. "
                        },
                        {
                            "kind": "NewLineTrivia",
                            "text": "\r\n"
                        },
                        {
                            "kind": "SingleLineCommentTrivia",
                            "text": "/// Ecma International makes this code available under the terms and conditions set"
                        },
                        {
                            "kind": "NewLineTrivia",
                            "text": "\r\n"
                        },
                        {
                            "kind": "SingleLineCommentTrivia",
                            "text": "/// forth on http://hg.ecmascript.org/tests/test262/raw-file/tip/LICENSE (the "
                        },
                        {
                            "kind": "NewLineTrivia",
                            "text": "\r\n"
                        },
                        {
                            "kind": "SingleLineCommentTrivia",
                            "text": "/// \"Use Terms\").   Any redistribution of this code must retain the above "
                        },
                        {
                            "kind": "NewLineTrivia",
                            "text": "\r\n"
                        },
                        {
                            "kind": "SingleLineCommentTrivia",
                            "text": "/// copyright and this notice and otherwise comply with the Use Terms."
                        },
                        {
                            "kind": "NewLineTrivia",
                            "text": "\r\n"
                        },
                        {
                            "kind": "MultiLineCommentTrivia",
                            "text": "/**\r\n * @path ch15/15.4/15.4.4/15.4.4.22/15.4.4.22-3-17.js\r\n * @description Array.prototype.reduceRight - value of 'length' is a string containing a number with leading zeros\r\n */"
                        },
                        {
                            "kind": "NewLineTrivia",
                            "text": "\r\n"
                        },
                        {
                            "kind": "NewLineTrivia",
                            "text": "\r\n"
                        },
                        {
                            "kind": "NewLineTrivia",
                            "text": "\r\n"
                        }
                    ],
                    "trailingTrivia": [
                        {
                            "kind": "WhitespaceTrivia",
                            "text": " "
                        }
                    ]
                },
                "identifier": {
                    "kind": "IdentifierName",
                    "fullStart": 574,
                    "fullEnd": 582,
                    "start": 574,
                    "end": 582,
                    "fullWidth": 8,
                    "width": 8,
                    "text": "testcase",
                    "value": "testcase",
                    "valueText": "testcase"
                },
                "callSignature": {
                    "kind": "CallSignature",
                    "fullStart": 582,
                    "fullEnd": 585,
                    "start": 582,
                    "end": 584,
                    "fullWidth": 3,
                    "width": 2,
                    "parameterList": {
                        "kind": "ParameterList",
                        "fullStart": 582,
                        "fullEnd": 585,
                        "start": 582,
                        "end": 584,
                        "fullWidth": 3,
                        "width": 2,
                        "openParenToken": {
                            "kind": "OpenParenToken",
                            "fullStart": 582,
                            "fullEnd": 583,
                            "start": 582,
                            "end": 583,
                            "fullWidth": 1,
                            "width": 1,
                            "text": "(",
                            "value": "(",
                            "valueText": "("
                        },
                        "parameters": [],
                        "closeParenToken": {
                            "kind": "CloseParenToken",
                            "fullStart": 583,
                            "fullEnd": 585,
                            "start": 583,
                            "end": 584,
                            "fullWidth": 2,
                            "width": 1,
                            "text": ")",
                            "value": ")",
                            "valueText": ")",
                            "hasTrailingTrivia": true,
                            "trailingTrivia": [
                                {
                                    "kind": "WhitespaceTrivia",
                                    "text": " "
                                }
                            ]
                        }
                    }
                },
                "block": {
                    "kind": "Block",
                    "fullStart": 585,
                    "fullEnd": 1098,
                    "start": 585,
                    "end": 1096,
                    "fullWidth": 513,
                    "width": 511,
                    "openBraceToken": {
                        "kind": "OpenBraceToken",
                        "fullStart": 585,
                        "fullEnd": 588,
                        "start": 585,
                        "end": 586,
                        "fullWidth": 3,
                        "width": 1,
                        "text": "{",
                        "value": "{",
                        "valueText": "{",
                        "hasTrailingTrivia": true,
                        "hasTrailingNewLine": true,
                        "trailingTrivia": [
                            {
                                "kind": "NewLineTrivia",
                                "text": "\r\n"
                            }
                        ]
                    },
                    "statements": [
                        {
                            "kind": "VariableStatement",
                            "fullStart": 588,
                            "fullEnd": 623,
                            "start": 598,
                            "end": 621,
                            "fullWidth": 35,
                            "width": 23,
                            "modifiers": [],
                            "variableDeclaration": {
                                "kind": "VariableDeclaration",
                                "fullStart": 588,
                                "fullEnd": 620,
                                "start": 598,
                                "end": 620,
                                "fullWidth": 32,
                                "width": 22,
                                "varKeyword": {
                                    "kind": "VarKeyword",
                                    "fullStart": 588,
                                    "fullEnd": 602,
                                    "start": 598,
                                    "end": 601,
                                    "fullWidth": 14,
                                    "width": 3,
                                    "text": "var",
                                    "value": "var",
                                    "valueText": "var",
                                    "hasLeadingTrivia": true,
                                    "hasLeadingNewLine": true,
                                    "hasTrailingTrivia": true,
                                    "leadingTrivia": [
                                        {
                                            "kind": "NewLineTrivia",
                                            "text": "\r\n"
                                        },
                                        {
                                            "kind": "WhitespaceTrivia",
                                            "text": "        "
                                        }
                                    ],
                                    "trailingTrivia": [
                                        {
                                            "kind": "WhitespaceTrivia",
                                            "text": " "
                                        }
                                    ]
                                },
                                "variableDeclarators": [
                                    {
                                        "kind": "VariableDeclarator",
                                        "fullStart": 602,
                                        "fullEnd": 620,
                                        "start": 602,
                                        "end": 620,
                                        "fullWidth": 18,
<<<<<<< HEAD
                                        "width": 18,
                                        "identifier": {
=======
                                        "propertyName": {
>>>>>>> 85e84683
                                            "kind": "IdentifierName",
                                            "fullStart": 602,
                                            "fullEnd": 614,
                                            "start": 602,
                                            "end": 613,
                                            "fullWidth": 12,
                                            "width": 11,
                                            "text": "testResult1",
                                            "value": "testResult1",
                                            "valueText": "testResult1",
                                            "hasTrailingTrivia": true,
                                            "trailingTrivia": [
                                                {
                                                    "kind": "WhitespaceTrivia",
                                                    "text": " "
                                                }
                                            ]
                                        },
                                        "equalsValueClause": {
                                            "kind": "EqualsValueClause",
                                            "fullStart": 614,
                                            "fullEnd": 620,
                                            "start": 614,
                                            "end": 620,
                                            "fullWidth": 6,
                                            "width": 6,
                                            "equalsToken": {
                                                "kind": "EqualsToken",
                                                "fullStart": 614,
                                                "fullEnd": 616,
                                                "start": 614,
                                                "end": 615,
                                                "fullWidth": 2,
                                                "width": 1,
                                                "text": "=",
                                                "value": "=",
                                                "valueText": "=",
                                                "hasTrailingTrivia": true,
                                                "trailingTrivia": [
                                                    {
                                                        "kind": "WhitespaceTrivia",
                                                        "text": " "
                                                    }
                                                ]
                                            },
                                            "value": {
                                                "kind": "TrueKeyword",
                                                "fullStart": 616,
                                                "fullEnd": 620,
                                                "start": 616,
                                                "end": 620,
                                                "fullWidth": 4,
                                                "width": 4,
                                                "text": "true",
                                                "value": true,
                                                "valueText": "true"
                                            }
                                        }
                                    }
                                ]
                            },
                            "semicolonToken": {
                                "kind": "SemicolonToken",
                                "fullStart": 620,
                                "fullEnd": 623,
                                "start": 620,
                                "end": 621,
                                "fullWidth": 3,
                                "width": 1,
                                "text": ";",
                                "value": ";",
                                "valueText": ";",
                                "hasTrailingTrivia": true,
                                "hasTrailingNewLine": true,
                                "trailingTrivia": [
                                    {
                                        "kind": "NewLineTrivia",
                                        "text": "\r\n"
                                    }
                                ]
                            }
                        },
                        {
                            "kind": "VariableStatement",
                            "fullStart": 623,
                            "fullEnd": 657,
                            "start": 631,
                            "end": 655,
                            "fullWidth": 34,
                            "width": 24,
                            "modifiers": [],
                            "variableDeclaration": {
                                "kind": "VariableDeclaration",
                                "fullStart": 623,
                                "fullEnd": 654,
                                "start": 631,
                                "end": 654,
                                "fullWidth": 31,
                                "width": 23,
                                "varKeyword": {
                                    "kind": "VarKeyword",
                                    "fullStart": 623,
                                    "fullEnd": 635,
                                    "start": 631,
                                    "end": 634,
                                    "fullWidth": 12,
                                    "width": 3,
                                    "text": "var",
                                    "value": "var",
                                    "valueText": "var",
                                    "hasLeadingTrivia": true,
                                    "hasTrailingTrivia": true,
                                    "leadingTrivia": [
                                        {
                                            "kind": "WhitespaceTrivia",
                                            "text": "        "
                                        }
                                    ],
                                    "trailingTrivia": [
                                        {
                                            "kind": "WhitespaceTrivia",
                                            "text": " "
                                        }
                                    ]
                                },
                                "variableDeclarators": [
                                    {
                                        "kind": "VariableDeclarator",
                                        "fullStart": 635,
                                        "fullEnd": 654,
                                        "start": 635,
                                        "end": 654,
                                        "fullWidth": 19,
<<<<<<< HEAD
                                        "width": 19,
                                        "identifier": {
=======
                                        "propertyName": {
>>>>>>> 85e84683
                                            "kind": "IdentifierName",
                                            "fullStart": 635,
                                            "fullEnd": 647,
                                            "start": 635,
                                            "end": 646,
                                            "fullWidth": 12,
                                            "width": 11,
                                            "text": "testResult2",
                                            "value": "testResult2",
                                            "valueText": "testResult2",
                                            "hasTrailingTrivia": true,
                                            "trailingTrivia": [
                                                {
                                                    "kind": "WhitespaceTrivia",
                                                    "text": " "
                                                }
                                            ]
                                        },
                                        "equalsValueClause": {
                                            "kind": "EqualsValueClause",
                                            "fullStart": 647,
                                            "fullEnd": 654,
                                            "start": 647,
                                            "end": 654,
                                            "fullWidth": 7,
                                            "width": 7,
                                            "equalsToken": {
                                                "kind": "EqualsToken",
                                                "fullStart": 647,
                                                "fullEnd": 649,
                                                "start": 647,
                                                "end": 648,
                                                "fullWidth": 2,
                                                "width": 1,
                                                "text": "=",
                                                "value": "=",
                                                "valueText": "=",
                                                "hasTrailingTrivia": true,
                                                "trailingTrivia": [
                                                    {
                                                        "kind": "WhitespaceTrivia",
                                                        "text": " "
                                                    }
                                                ]
                                            },
                                            "value": {
                                                "kind": "FalseKeyword",
                                                "fullStart": 649,
                                                "fullEnd": 654,
                                                "start": 649,
                                                "end": 654,
                                                "fullWidth": 5,
                                                "width": 5,
                                                "text": "false",
                                                "value": false,
                                                "valueText": "false"
                                            }
                                        }
                                    }
                                ]
                            },
                            "semicolonToken": {
                                "kind": "SemicolonToken",
                                "fullStart": 654,
                                "fullEnd": 657,
                                "start": 654,
                                "end": 655,
                                "fullWidth": 3,
                                "width": 1,
                                "text": ";",
                                "value": ";",
                                "valueText": ";",
                                "hasTrailingTrivia": true,
                                "hasTrailingNewLine": true,
                                "trailingTrivia": [
                                    {
                                        "kind": "NewLineTrivia",
                                        "text": "\r\n"
                                    }
                                ]
                            }
                        },
                        {
                            "kind": "FunctionDeclaration",
                            "fullStart": 657,
                            "fullEnd": 918,
                            "start": 665,
                            "end": 916,
                            "fullWidth": 261,
                            "width": 251,
                            "modifiers": [],
                            "functionKeyword": {
                                "kind": "FunctionKeyword",
                                "fullStart": 657,
                                "fullEnd": 674,
                                "start": 665,
                                "end": 673,
                                "fullWidth": 17,
                                "width": 8,
                                "text": "function",
                                "value": "function",
                                "valueText": "function",
                                "hasLeadingTrivia": true,
                                "hasTrailingTrivia": true,
                                "leadingTrivia": [
                                    {
                                        "kind": "WhitespaceTrivia",
                                        "text": "        "
                                    }
                                ],
                                "trailingTrivia": [
                                    {
                                        "kind": "WhitespaceTrivia",
                                        "text": " "
                                    }
                                ]
                            },
                            "identifier": {
                                "kind": "IdentifierName",
                                "fullStart": 674,
                                "fullEnd": 684,
                                "start": 674,
                                "end": 684,
                                "fullWidth": 10,
                                "width": 10,
                                "text": "callbackfn",
                                "value": "callbackfn",
                                "valueText": "callbackfn"
                            },
                            "callSignature": {
                                "kind": "CallSignature",
                                "fullStart": 684,
                                "fullEnd": 712,
                                "start": 684,
                                "end": 711,
                                "fullWidth": 28,
                                "width": 27,
                                "parameterList": {
                                    "kind": "ParameterList",
                                    "fullStart": 684,
                                    "fullEnd": 712,
                                    "start": 684,
                                    "end": 711,
                                    "fullWidth": 28,
                                    "width": 27,
                                    "openParenToken": {
                                        "kind": "OpenParenToken",
                                        "fullStart": 684,
                                        "fullEnd": 685,
                                        "start": 684,
                                        "end": 685,
                                        "fullWidth": 1,
                                        "width": 1,
                                        "text": "(",
                                        "value": "(",
                                        "valueText": "("
                                    },
                                    "parameters": [
                                        {
                                            "kind": "Parameter",
                                            "fullStart": 685,
                                            "fullEnd": 692,
                                            "start": 685,
                                            "end": 692,
                                            "fullWidth": 7,
                                            "width": 7,
                                            "modifiers": [],
                                            "identifier": {
                                                "kind": "IdentifierName",
                                                "fullStart": 685,
                                                "fullEnd": 692,
                                                "start": 685,
                                                "end": 692,
                                                "fullWidth": 7,
                                                "width": 7,
                                                "text": "prevVal",
                                                "value": "prevVal",
                                                "valueText": "prevVal"
                                            }
                                        },
                                        {
                                            "kind": "CommaToken",
                                            "fullStart": 692,
                                            "fullEnd": 694,
                                            "start": 692,
                                            "end": 693,
                                            "fullWidth": 2,
                                            "width": 1,
                                            "text": ",",
                                            "value": ",",
                                            "valueText": ",",
                                            "hasTrailingTrivia": true,
                                            "trailingTrivia": [
                                                {
                                                    "kind": "WhitespaceTrivia",
                                                    "text": " "
                                                }
                                            ]
                                        },
                                        {
                                            "kind": "Parameter",
                                            "fullStart": 694,
                                            "fullEnd": 700,
                                            "start": 694,
                                            "end": 700,
                                            "fullWidth": 6,
                                            "width": 6,
                                            "modifiers": [],
                                            "identifier": {
                                                "kind": "IdentifierName",
                                                "fullStart": 694,
                                                "fullEnd": 700,
                                                "start": 694,
                                                "end": 700,
                                                "fullWidth": 6,
                                                "width": 6,
                                                "text": "curVal",
                                                "value": "curVal",
                                                "valueText": "curVal"
                                            }
                                        },
                                        {
                                            "kind": "CommaToken",
                                            "fullStart": 700,
                                            "fullEnd": 702,
                                            "start": 700,
                                            "end": 701,
                                            "fullWidth": 2,
                                            "width": 1,
                                            "text": ",",
                                            "value": ",",
                                            "valueText": ",",
                                            "hasTrailingTrivia": true,
                                            "trailingTrivia": [
                                                {
                                                    "kind": "WhitespaceTrivia",
                                                    "text": " "
                                                }
                                            ]
                                        },
                                        {
                                            "kind": "Parameter",
                                            "fullStart": 702,
                                            "fullEnd": 705,
                                            "start": 702,
                                            "end": 705,
                                            "fullWidth": 3,
                                            "width": 3,
                                            "modifiers": [],
                                            "identifier": {
                                                "kind": "IdentifierName",
                                                "fullStart": 702,
                                                "fullEnd": 705,
                                                "start": 702,
                                                "end": 705,
                                                "fullWidth": 3,
                                                "width": 3,
                                                "text": "idx",
                                                "value": "idx",
                                                "valueText": "idx"
                                            }
                                        },
                                        {
                                            "kind": "CommaToken",
                                            "fullStart": 705,
                                            "fullEnd": 707,
                                            "start": 705,
                                            "end": 706,
                                            "fullWidth": 2,
                                            "width": 1,
                                            "text": ",",
                                            "value": ",",
                                            "valueText": ",",
                                            "hasTrailingTrivia": true,
                                            "trailingTrivia": [
                                                {
                                                    "kind": "WhitespaceTrivia",
                                                    "text": " "
                                                }
                                            ]
                                        },
                                        {
                                            "kind": "Parameter",
                                            "fullStart": 707,
                                            "fullEnd": 710,
                                            "start": 707,
                                            "end": 710,
                                            "fullWidth": 3,
                                            "width": 3,
                                            "modifiers": [],
                                            "identifier": {
                                                "kind": "IdentifierName",
                                                "fullStart": 707,
                                                "fullEnd": 710,
                                                "start": 707,
                                                "end": 710,
                                                "fullWidth": 3,
                                                "width": 3,
                                                "text": "obj",
                                                "value": "obj",
                                                "valueText": "obj"
                                            }
                                        }
                                    ],
                                    "closeParenToken": {
                                        "kind": "CloseParenToken",
                                        "fullStart": 710,
                                        "fullEnd": 712,
                                        "start": 710,
                                        "end": 711,
                                        "fullWidth": 2,
                                        "width": 1,
                                        "text": ")",
                                        "value": ")",
                                        "valueText": ")",
                                        "hasTrailingTrivia": true,
                                        "trailingTrivia": [
                                            {
                                                "kind": "WhitespaceTrivia",
                                                "text": " "
                                            }
                                        ]
                                    }
                                }
                            },
                            "block": {
                                "kind": "Block",
                                "fullStart": 712,
                                "fullEnd": 918,
                                "start": 712,
                                "end": 916,
                                "fullWidth": 206,
                                "width": 204,
                                "openBraceToken": {
                                    "kind": "OpenBraceToken",
                                    "fullStart": 712,
                                    "fullEnd": 715,
                                    "start": 712,
                                    "end": 713,
                                    "fullWidth": 3,
                                    "width": 1,
                                    "text": "{",
                                    "value": "{",
                                    "valueText": "{",
                                    "hasTrailingTrivia": true,
                                    "hasTrailingNewLine": true,
                                    "trailingTrivia": [
                                        {
                                            "kind": "NewLineTrivia",
                                            "text": "\r\n"
                                        }
                                    ]
                                },
                                "statements": [
                                    {
                                        "kind": "IfStatement",
                                        "fullStart": 715,
                                        "fullEnd": 796,
                                        "start": 727,
                                        "end": 794,
                                        "fullWidth": 81,
                                        "width": 67,
                                        "ifKeyword": {
                                            "kind": "IfKeyword",
                                            "fullStart": 715,
                                            "fullEnd": 730,
                                            "start": 727,
                                            "end": 729,
                                            "fullWidth": 15,
                                            "width": 2,
                                            "text": "if",
                                            "value": "if",
                                            "valueText": "if",
                                            "hasLeadingTrivia": true,
                                            "hasTrailingTrivia": true,
                                            "leadingTrivia": [
                                                {
                                                    "kind": "WhitespaceTrivia",
                                                    "text": "            "
                                                }
                                            ],
                                            "trailingTrivia": [
                                                {
                                                    "kind": "WhitespaceTrivia",
                                                    "text": " "
                                                }
                                            ]
                                        },
                                        "openParenToken": {
                                            "kind": "OpenParenToken",
                                            "fullStart": 730,
                                            "fullEnd": 731,
                                            "start": 730,
                                            "end": 731,
                                            "fullWidth": 1,
                                            "width": 1,
                                            "text": "(",
                                            "value": "(",
                                            "valueText": "("
                                        },
                                        "condition": {
                                            "kind": "GreaterThanExpression",
                                            "fullStart": 731,
                                            "fullEnd": 738,
                                            "start": 731,
                                            "end": 738,
                                            "fullWidth": 7,
                                            "width": 7,
                                            "left": {
                                                "kind": "IdentifierName",
                                                "fullStart": 731,
                                                "fullEnd": 735,
                                                "start": 731,
                                                "end": 734,
                                                "fullWidth": 4,
                                                "width": 3,
                                                "text": "idx",
                                                "value": "idx",
                                                "valueText": "idx",
                                                "hasTrailingTrivia": true,
                                                "trailingTrivia": [
                                                    {
                                                        "kind": "WhitespaceTrivia",
                                                        "text": " "
                                                    }
                                                ]
                                            },
                                            "operatorToken": {
                                                "kind": "GreaterThanToken",
                                                "fullStart": 735,
                                                "fullEnd": 737,
                                                "start": 735,
                                                "end": 736,
                                                "fullWidth": 2,
                                                "width": 1,
                                                "text": ">",
                                                "value": ">",
                                                "valueText": ">",
                                                "hasTrailingTrivia": true,
                                                "trailingTrivia": [
                                                    {
                                                        "kind": "WhitespaceTrivia",
                                                        "text": " "
                                                    }
                                                ]
                                            },
                                            "right": {
                                                "kind": "NumericLiteral",
                                                "fullStart": 737,
                                                "fullEnd": 738,
                                                "start": 737,
                                                "end": 738,
                                                "fullWidth": 1,
                                                "width": 1,
                                                "text": "1",
                                                "value": 1,
                                                "valueText": "1"
                                            }
                                        },
                                        "closeParenToken": {
                                            "kind": "CloseParenToken",
                                            "fullStart": 738,
                                            "fullEnd": 740,
                                            "start": 738,
                                            "end": 739,
                                            "fullWidth": 2,
                                            "width": 1,
                                            "text": ")",
                                            "value": ")",
                                            "valueText": ")",
                                            "hasTrailingTrivia": true,
                                            "trailingTrivia": [
                                                {
                                                    "kind": "WhitespaceTrivia",
                                                    "text": " "
                                                }
                                            ]
                                        },
                                        "statement": {
                                            "kind": "Block",
                                            "fullStart": 740,
                                            "fullEnd": 796,
                                            "start": 740,
                                            "end": 794,
                                            "fullWidth": 56,
                                            "width": 54,
                                            "openBraceToken": {
                                                "kind": "OpenBraceToken",
                                                "fullStart": 740,
                                                "fullEnd": 743,
                                                "start": 740,
                                                "end": 741,
                                                "fullWidth": 3,
                                                "width": 1,
                                                "text": "{",
                                                "value": "{",
                                                "valueText": "{",
                                                "hasTrailingTrivia": true,
                                                "hasTrailingNewLine": true,
                                                "trailingTrivia": [
                                                    {
                                                        "kind": "NewLineTrivia",
                                                        "text": "\r\n"
                                                    }
                                                ]
                                            },
                                            "statements": [
                                                {
                                                    "kind": "ExpressionStatement",
                                                    "fullStart": 743,
                                                    "fullEnd": 781,
                                                    "start": 759,
                                                    "end": 779,
                                                    "fullWidth": 38,
                                                    "width": 20,
                                                    "expression": {
                                                        "kind": "AssignmentExpression",
                                                        "fullStart": 743,
                                                        "fullEnd": 778,
                                                        "start": 759,
                                                        "end": 778,
                                                        "fullWidth": 35,
                                                        "width": 19,
                                                        "left": {
                                                            "kind": "IdentifierName",
                                                            "fullStart": 743,
                                                            "fullEnd": 771,
                                                            "start": 759,
                                                            "end": 770,
                                                            "fullWidth": 28,
                                                            "width": 11,
                                                            "text": "testResult1",
                                                            "value": "testResult1",
                                                            "valueText": "testResult1",
                                                            "hasLeadingTrivia": true,
                                                            "hasTrailingTrivia": true,
                                                            "leadingTrivia": [
                                                                {
                                                                    "kind": "WhitespaceTrivia",
                                                                    "text": "                "
                                                                }
                                                            ],
                                                            "trailingTrivia": [
                                                                {
                                                                    "kind": "WhitespaceTrivia",
                                                                    "text": " "
                                                                }
                                                            ]
                                                        },
                                                        "operatorToken": {
                                                            "kind": "EqualsToken",
                                                            "fullStart": 771,
                                                            "fullEnd": 773,
                                                            "start": 771,
                                                            "end": 772,
                                                            "fullWidth": 2,
                                                            "width": 1,
                                                            "text": "=",
                                                            "value": "=",
                                                            "valueText": "=",
                                                            "hasTrailingTrivia": true,
                                                            "trailingTrivia": [
                                                                {
                                                                    "kind": "WhitespaceTrivia",
                                                                    "text": " "
                                                                }
                                                            ]
                                                        },
                                                        "right": {
                                                            "kind": "FalseKeyword",
                                                            "fullStart": 773,
                                                            "fullEnd": 778,
                                                            "start": 773,
                                                            "end": 778,
                                                            "fullWidth": 5,
                                                            "width": 5,
                                                            "text": "false",
                                                            "value": false,
                                                            "valueText": "false"
                                                        }
                                                    },
                                                    "semicolonToken": {
                                                        "kind": "SemicolonToken",
                                                        "fullStart": 778,
                                                        "fullEnd": 781,
                                                        "start": 778,
                                                        "end": 779,
                                                        "fullWidth": 3,
                                                        "width": 1,
                                                        "text": ";",
                                                        "value": ";",
                                                        "valueText": ";",
                                                        "hasTrailingTrivia": true,
                                                        "hasTrailingNewLine": true,
                                                        "trailingTrivia": [
                                                            {
                                                                "kind": "NewLineTrivia",
                                                                "text": "\r\n"
                                                            }
                                                        ]
                                                    }
                                                }
                                            ],
                                            "closeBraceToken": {
                                                "kind": "CloseBraceToken",
                                                "fullStart": 781,
                                                "fullEnd": 796,
                                                "start": 793,
                                                "end": 794,
                                                "fullWidth": 15,
                                                "width": 1,
                                                "text": "}",
                                                "value": "}",
                                                "valueText": "}",
                                                "hasLeadingTrivia": true,
                                                "hasTrailingTrivia": true,
                                                "hasTrailingNewLine": true,
                                                "leadingTrivia": [
                                                    {
                                                        "kind": "WhitespaceTrivia",
                                                        "text": "            "
                                                    }
                                                ],
                                                "trailingTrivia": [
                                                    {
                                                        "kind": "NewLineTrivia",
                                                        "text": "\r\n"
                                                    }
                                                ]
                                            }
                                        }
                                    },
                                    {
                                        "kind": "IfStatement",
                                        "fullStart": 796,
                                        "fullEnd": 880,
                                        "start": 810,
                                        "end": 878,
                                        "fullWidth": 84,
                                        "width": 68,
                                        "ifKeyword": {
                                            "kind": "IfKeyword",
                                            "fullStart": 796,
                                            "fullEnd": 813,
                                            "start": 810,
                                            "end": 812,
                                            "fullWidth": 17,
                                            "width": 2,
                                            "text": "if",
                                            "value": "if",
                                            "valueText": "if",
                                            "hasLeadingTrivia": true,
                                            "hasLeadingNewLine": true,
                                            "hasTrailingTrivia": true,
                                            "leadingTrivia": [
                                                {
                                                    "kind": "NewLineTrivia",
                                                    "text": "\r\n"
                                                },
                                                {
                                                    "kind": "WhitespaceTrivia",
                                                    "text": "            "
                                                }
                                            ],
                                            "trailingTrivia": [
                                                {
                                                    "kind": "WhitespaceTrivia",
                                                    "text": " "
                                                }
                                            ]
                                        },
                                        "openParenToken": {
                                            "kind": "OpenParenToken",
                                            "fullStart": 813,
                                            "fullEnd": 814,
                                            "start": 813,
                                            "end": 814,
                                            "fullWidth": 1,
                                            "width": 1,
                                            "text": "(",
                                            "value": "(",
                                            "valueText": "("
                                        },
                                        "condition": {
                                            "kind": "EqualsExpression",
                                            "fullStart": 814,
                                            "fullEnd": 823,
                                            "start": 814,
                                            "end": 823,
                                            "fullWidth": 9,
                                            "width": 9,
                                            "left": {
                                                "kind": "IdentifierName",
                                                "fullStart": 814,
                                                "fullEnd": 818,
                                                "start": 814,
                                                "end": 817,
                                                "fullWidth": 4,
                                                "width": 3,
                                                "text": "idx",
                                                "value": "idx",
                                                "valueText": "idx",
                                                "hasTrailingTrivia": true,
                                                "trailingTrivia": [
                                                    {
                                                        "kind": "WhitespaceTrivia",
                                                        "text": " "
                                                    }
                                                ]
                                            },
                                            "operatorToken": {
                                                "kind": "EqualsEqualsEqualsToken",
                                                "fullStart": 818,
                                                "fullEnd": 822,
                                                "start": 818,
                                                "end": 821,
                                                "fullWidth": 4,
                                                "width": 3,
                                                "text": "===",
                                                "value": "===",
                                                "valueText": "===",
                                                "hasTrailingTrivia": true,
                                                "trailingTrivia": [
                                                    {
                                                        "kind": "WhitespaceTrivia",
                                                        "text": " "
                                                    }
                                                ]
                                            },
                                            "right": {
                                                "kind": "NumericLiteral",
                                                "fullStart": 822,
                                                "fullEnd": 823,
                                                "start": 822,
                                                "end": 823,
                                                "fullWidth": 1,
                                                "width": 1,
                                                "text": "1",
                                                "value": 1,
                                                "valueText": "1"
                                            }
                                        },
                                        "closeParenToken": {
                                            "kind": "CloseParenToken",
                                            "fullStart": 823,
                                            "fullEnd": 825,
                                            "start": 823,
                                            "end": 824,
                                            "fullWidth": 2,
                                            "width": 1,
                                            "text": ")",
                                            "value": ")",
                                            "valueText": ")",
                                            "hasTrailingTrivia": true,
                                            "trailingTrivia": [
                                                {
                                                    "kind": "WhitespaceTrivia",
                                                    "text": " "
                                                }
                                            ]
                                        },
                                        "statement": {
                                            "kind": "Block",
                                            "fullStart": 825,
                                            "fullEnd": 880,
                                            "start": 825,
                                            "end": 878,
                                            "fullWidth": 55,
                                            "width": 53,
                                            "openBraceToken": {
                                                "kind": "OpenBraceToken",
                                                "fullStart": 825,
                                                "fullEnd": 828,
                                                "start": 825,
                                                "end": 826,
                                                "fullWidth": 3,
                                                "width": 1,
                                                "text": "{",
                                                "value": "{",
                                                "valueText": "{",
                                                "hasTrailingTrivia": true,
                                                "hasTrailingNewLine": true,
                                                "trailingTrivia": [
                                                    {
                                                        "kind": "NewLineTrivia",
                                                        "text": "\r\n"
                                                    }
                                                ]
                                            },
                                            "statements": [
                                                {
                                                    "kind": "ExpressionStatement",
                                                    "fullStart": 828,
                                                    "fullEnd": 865,
                                                    "start": 844,
                                                    "end": 863,
                                                    "fullWidth": 37,
                                                    "width": 19,
                                                    "expression": {
                                                        "kind": "AssignmentExpression",
                                                        "fullStart": 828,
                                                        "fullEnd": 862,
                                                        "start": 844,
                                                        "end": 862,
                                                        "fullWidth": 34,
                                                        "width": 18,
                                                        "left": {
                                                            "kind": "IdentifierName",
                                                            "fullStart": 828,
                                                            "fullEnd": 856,
                                                            "start": 844,
                                                            "end": 855,
                                                            "fullWidth": 28,
                                                            "width": 11,
                                                            "text": "testResult2",
                                                            "value": "testResult2",
                                                            "valueText": "testResult2",
                                                            "hasLeadingTrivia": true,
                                                            "hasTrailingTrivia": true,
                                                            "leadingTrivia": [
                                                                {
                                                                    "kind": "WhitespaceTrivia",
                                                                    "text": "                "
                                                                }
                                                            ],
                                                            "trailingTrivia": [
                                                                {
                                                                    "kind": "WhitespaceTrivia",
                                                                    "text": " "
                                                                }
                                                            ]
                                                        },
                                                        "operatorToken": {
                                                            "kind": "EqualsToken",
                                                            "fullStart": 856,
                                                            "fullEnd": 858,
                                                            "start": 856,
                                                            "end": 857,
                                                            "fullWidth": 2,
                                                            "width": 1,
                                                            "text": "=",
                                                            "value": "=",
                                                            "valueText": "=",
                                                            "hasTrailingTrivia": true,
                                                            "trailingTrivia": [
                                                                {
                                                                    "kind": "WhitespaceTrivia",
                                                                    "text": " "
                                                                }
                                                            ]
                                                        },
                                                        "right": {
                                                            "kind": "TrueKeyword",
                                                            "fullStart": 858,
                                                            "fullEnd": 862,
                                                            "start": 858,
                                                            "end": 862,
                                                            "fullWidth": 4,
                                                            "width": 4,
                                                            "text": "true",
                                                            "value": true,
                                                            "valueText": "true"
                                                        }
                                                    },
                                                    "semicolonToken": {
                                                        "kind": "SemicolonToken",
                                                        "fullStart": 862,
                                                        "fullEnd": 865,
                                                        "start": 862,
                                                        "end": 863,
                                                        "fullWidth": 3,
                                                        "width": 1,
                                                        "text": ";",
                                                        "value": ";",
                                                        "valueText": ";",
                                                        "hasTrailingTrivia": true,
                                                        "hasTrailingNewLine": true,
                                                        "trailingTrivia": [
                                                            {
                                                                "kind": "NewLineTrivia",
                                                                "text": "\r\n"
                                                            }
                                                        ]
                                                    }
                                                }
                                            ],
                                            "closeBraceToken": {
                                                "kind": "CloseBraceToken",
                                                "fullStart": 865,
                                                "fullEnd": 880,
                                                "start": 877,
                                                "end": 878,
                                                "fullWidth": 15,
                                                "width": 1,
                                                "text": "}",
                                                "value": "}",
                                                "valueText": "}",
                                                "hasLeadingTrivia": true,
                                                "hasTrailingTrivia": true,
                                                "hasTrailingNewLine": true,
                                                "leadingTrivia": [
                                                    {
                                                        "kind": "WhitespaceTrivia",
                                                        "text": "            "
                                                    }
                                                ],
                                                "trailingTrivia": [
                                                    {
                                                        "kind": "NewLineTrivia",
                                                        "text": "\r\n"
                                                    }
                                                ]
                                            }
                                        }
                                    },
                                    {
                                        "kind": "ReturnStatement",
                                        "fullStart": 880,
                                        "fullEnd": 907,
                                        "start": 892,
                                        "end": 905,
                                        "fullWidth": 27,
                                        "width": 13,
                                        "returnKeyword": {
                                            "kind": "ReturnKeyword",
                                            "fullStart": 880,
                                            "fullEnd": 899,
                                            "start": 892,
                                            "end": 898,
                                            "fullWidth": 19,
                                            "width": 6,
                                            "text": "return",
                                            "value": "return",
                                            "valueText": "return",
                                            "hasLeadingTrivia": true,
                                            "hasTrailingTrivia": true,
                                            "leadingTrivia": [
                                                {
                                                    "kind": "WhitespaceTrivia",
                                                    "text": "            "
                                                }
                                            ],
                                            "trailingTrivia": [
                                                {
                                                    "kind": "WhitespaceTrivia",
                                                    "text": " "
                                                }
                                            ]
                                        },
                                        "expression": {
                                            "kind": "FalseKeyword",
                                            "fullStart": 899,
                                            "fullEnd": 904,
                                            "start": 899,
                                            "end": 904,
                                            "fullWidth": 5,
                                            "width": 5,
                                            "text": "false",
                                            "value": false,
                                            "valueText": "false"
                                        },
                                        "semicolonToken": {
                                            "kind": "SemicolonToken",
                                            "fullStart": 904,
                                            "fullEnd": 907,
                                            "start": 904,
                                            "end": 905,
                                            "fullWidth": 3,
                                            "width": 1,
                                            "text": ";",
                                            "value": ";",
                                            "valueText": ";",
                                            "hasTrailingTrivia": true,
                                            "hasTrailingNewLine": true,
                                            "trailingTrivia": [
                                                {
                                                    "kind": "NewLineTrivia",
                                                    "text": "\r\n"
                                                }
                                            ]
                                        }
                                    }
                                ],
                                "closeBraceToken": {
                                    "kind": "CloseBraceToken",
                                    "fullStart": 907,
                                    "fullEnd": 918,
                                    "start": 915,
                                    "end": 916,
                                    "fullWidth": 11,
                                    "width": 1,
                                    "text": "}",
                                    "value": "}",
                                    "valueText": "}",
                                    "hasLeadingTrivia": true,
                                    "hasTrailingTrivia": true,
                                    "hasTrailingNewLine": true,
                                    "leadingTrivia": [
                                        {
                                            "kind": "WhitespaceTrivia",
                                            "text": "        "
                                        }
                                    ],
                                    "trailingTrivia": [
                                        {
                                            "kind": "NewLineTrivia",
                                            "text": "\r\n"
                                        }
                                    ]
                                }
                            }
                        },
                        {
                            "kind": "VariableStatement",
                            "fullStart": 918,
                            "fullEnd": 982,
                            "start": 928,
                            "end": 980,
                            "fullWidth": 64,
                            "width": 52,
                            "modifiers": [],
                            "variableDeclaration": {
                                "kind": "VariableDeclaration",
                                "fullStart": 918,
                                "fullEnd": 979,
                                "start": 928,
                                "end": 979,
                                "fullWidth": 61,
                                "width": 51,
                                "varKeyword": {
                                    "kind": "VarKeyword",
                                    "fullStart": 918,
                                    "fullEnd": 932,
                                    "start": 928,
                                    "end": 931,
                                    "fullWidth": 14,
                                    "width": 3,
                                    "text": "var",
                                    "value": "var",
                                    "valueText": "var",
                                    "hasLeadingTrivia": true,
                                    "hasLeadingNewLine": true,
                                    "hasTrailingTrivia": true,
                                    "leadingTrivia": [
                                        {
                                            "kind": "NewLineTrivia",
                                            "text": "\r\n"
                                        },
                                        {
                                            "kind": "WhitespaceTrivia",
                                            "text": "        "
                                        }
                                    ],
                                    "trailingTrivia": [
                                        {
                                            "kind": "WhitespaceTrivia",
                                            "text": " "
                                        }
                                    ]
                                },
                                "variableDeclarators": [
                                    {
                                        "kind": "VariableDeclarator",
                                        "fullStart": 932,
                                        "fullEnd": 979,
                                        "start": 932,
                                        "end": 979,
                                        "fullWidth": 47,
<<<<<<< HEAD
                                        "width": 47,
                                        "identifier": {
=======
                                        "propertyName": {
>>>>>>> 85e84683
                                            "kind": "IdentifierName",
                                            "fullStart": 932,
                                            "fullEnd": 936,
                                            "start": 932,
                                            "end": 935,
                                            "fullWidth": 4,
                                            "width": 3,
                                            "text": "obj",
                                            "value": "obj",
                                            "valueText": "obj",
                                            "hasTrailingTrivia": true,
                                            "trailingTrivia": [
                                                {
                                                    "kind": "WhitespaceTrivia",
                                                    "text": " "
                                                }
                                            ]
                                        },
                                        "equalsValueClause": {
                                            "kind": "EqualsValueClause",
                                            "fullStart": 936,
                                            "fullEnd": 979,
                                            "start": 936,
                                            "end": 979,
                                            "fullWidth": 43,
                                            "width": 43,
                                            "equalsToken": {
                                                "kind": "EqualsToken",
                                                "fullStart": 936,
                                                "fullEnd": 938,
                                                "start": 936,
                                                "end": 937,
                                                "fullWidth": 2,
                                                "width": 1,
                                                "text": "=",
                                                "value": "=",
                                                "valueText": "=",
                                                "hasTrailingTrivia": true,
                                                "trailingTrivia": [
                                                    {
                                                        "kind": "WhitespaceTrivia",
                                                        "text": " "
                                                    }
                                                ]
                                            },
                                            "value": {
                                                "kind": "ObjectLiteralExpression",
                                                "fullStart": 938,
                                                "fullEnd": 979,
                                                "start": 938,
                                                "end": 979,
                                                "fullWidth": 41,
                                                "width": 41,
                                                "openBraceToken": {
                                                    "kind": "OpenBraceToken",
                                                    "fullStart": 938,
                                                    "fullEnd": 940,
                                                    "start": 938,
                                                    "end": 939,
                                                    "fullWidth": 2,
                                                    "width": 1,
                                                    "text": "{",
                                                    "value": "{",
                                                    "valueText": "{",
                                                    "hasTrailingTrivia": true,
                                                    "trailingTrivia": [
                                                        {
                                                            "kind": "WhitespaceTrivia",
                                                            "text": " "
                                                        }
                                                    ]
                                                },
                                                "propertyAssignments": [
                                                    {
                                                        "kind": "SimplePropertyAssignment",
                                                        "fullStart": 940,
                                                        "fullEnd": 945,
                                                        "start": 940,
                                                        "end": 945,
                                                        "fullWidth": 5,
                                                        "width": 5,
                                                        "propertyName": {
                                                            "kind": "NumericLiteral",
                                                            "fullStart": 940,
                                                            "fullEnd": 941,
                                                            "start": 940,
                                                            "end": 941,
                                                            "fullWidth": 1,
                                                            "width": 1,
                                                            "text": "0",
                                                            "value": 0,
                                                            "valueText": "0"
                                                        },
                                                        "colonToken": {
                                                            "kind": "ColonToken",
                                                            "fullStart": 941,
                                                            "fullEnd": 943,
                                                            "start": 941,
                                                            "end": 942,
                                                            "fullWidth": 2,
                                                            "width": 1,
                                                            "text": ":",
                                                            "value": ":",
                                                            "valueText": ":",
                                                            "hasTrailingTrivia": true,
                                                            "trailingTrivia": [
                                                                {
                                                                    "kind": "WhitespaceTrivia",
                                                                    "text": " "
                                                                }
                                                            ]
                                                        },
                                                        "expression": {
                                                            "kind": "NumericLiteral",
                                                            "fullStart": 943,
                                                            "fullEnd": 945,
                                                            "start": 943,
                                                            "end": 945,
                                                            "fullWidth": 2,
                                                            "width": 2,
                                                            "text": "12",
                                                            "value": 12,
                                                            "valueText": "12"
                                                        }
                                                    },
                                                    {
                                                        "kind": "CommaToken",
                                                        "fullStart": 945,
                                                        "fullEnd": 947,
                                                        "start": 945,
                                                        "end": 946,
                                                        "fullWidth": 2,
                                                        "width": 1,
                                                        "text": ",",
                                                        "value": ",",
                                                        "valueText": ",",
                                                        "hasTrailingTrivia": true,
                                                        "trailingTrivia": [
                                                            {
                                                                "kind": "WhitespaceTrivia",
                                                                "text": " "
                                                            }
                                                        ]
                                                    },
                                                    {
                                                        "kind": "SimplePropertyAssignment",
                                                        "fullStart": 947,
                                                        "fullEnd": 952,
                                                        "start": 947,
                                                        "end": 952,
                                                        "fullWidth": 5,
                                                        "width": 5,
                                                        "propertyName": {
                                                            "kind": "NumericLiteral",
                                                            "fullStart": 947,
                                                            "fullEnd": 948,
                                                            "start": 947,
                                                            "end": 948,
                                                            "fullWidth": 1,
                                                            "width": 1,
                                                            "text": "1",
                                                            "value": 1,
                                                            "valueText": "1"
                                                        },
                                                        "colonToken": {
                                                            "kind": "ColonToken",
                                                            "fullStart": 948,
                                                            "fullEnd": 950,
                                                            "start": 948,
                                                            "end": 949,
                                                            "fullWidth": 2,
                                                            "width": 1,
                                                            "text": ":",
                                                            "value": ":",
                                                            "valueText": ":",
                                                            "hasTrailingTrivia": true,
                                                            "trailingTrivia": [
                                                                {
                                                                    "kind": "WhitespaceTrivia",
                                                                    "text": " "
                                                                }
                                                            ]
                                                        },
                                                        "expression": {
                                                            "kind": "NumericLiteral",
                                                            "fullStart": 950,
                                                            "fullEnd": 952,
                                                            "start": 950,
                                                            "end": 952,
                                                            "fullWidth": 2,
                                                            "width": 2,
                                                            "text": "11",
                                                            "value": 11,
                                                            "valueText": "11"
                                                        }
                                                    },
                                                    {
                                                        "kind": "CommaToken",
                                                        "fullStart": 952,
                                                        "fullEnd": 954,
                                                        "start": 952,
                                                        "end": 953,
                                                        "fullWidth": 2,
                                                        "width": 1,
                                                        "text": ",",
                                                        "value": ",",
                                                        "valueText": ",",
                                                        "hasTrailingTrivia": true,
                                                        "trailingTrivia": [
                                                            {
                                                                "kind": "WhitespaceTrivia",
                                                                "text": " "
                                                            }
                                                        ]
                                                    },
                                                    {
                                                        "kind": "SimplePropertyAssignment",
                                                        "fullStart": 954,
                                                        "fullEnd": 958,
                                                        "start": 954,
                                                        "end": 958,
                                                        "fullWidth": 4,
                                                        "width": 4,
                                                        "propertyName": {
                                                            "kind": "NumericLiteral",
                                                            "fullStart": 954,
                                                            "fullEnd": 955,
                                                            "start": 954,
                                                            "end": 955,
                                                            "fullWidth": 1,
                                                            "width": 1,
                                                            "text": "2",
                                                            "value": 2,
                                                            "valueText": "2"
                                                        },
                                                        "colonToken": {
                                                            "kind": "ColonToken",
                                                            "fullStart": 955,
                                                            "fullEnd": 957,
                                                            "start": 955,
                                                            "end": 956,
                                                            "fullWidth": 2,
                                                            "width": 1,
                                                            "text": ":",
                                                            "value": ":",
                                                            "valueText": ":",
                                                            "hasTrailingTrivia": true,
                                                            "trailingTrivia": [
                                                                {
                                                                    "kind": "WhitespaceTrivia",
                                                                    "text": " "
                                                                }
                                                            ]
                                                        },
                                                        "expression": {
                                                            "kind": "NumericLiteral",
                                                            "fullStart": 957,
                                                            "fullEnd": 958,
                                                            "start": 957,
                                                            "end": 958,
                                                            "fullWidth": 1,
                                                            "width": 1,
                                                            "text": "9",
                                                            "value": 9,
                                                            "valueText": "9"
                                                        }
                                                    },
                                                    {
                                                        "kind": "CommaToken",
                                                        "fullStart": 958,
                                                        "fullEnd": 960,
                                                        "start": 958,
                                                        "end": 959,
                                                        "fullWidth": 2,
                                                        "width": 1,
                                                        "text": ",",
                                                        "value": ",",
                                                        "valueText": ",",
                                                        "hasTrailingTrivia": true,
                                                        "trailingTrivia": [
                                                            {
                                                                "kind": "WhitespaceTrivia",
                                                                "text": " "
                                                            }
                                                        ]
                                                    },
                                                    {
                                                        "kind": "SimplePropertyAssignment",
                                                        "fullStart": 960,
                                                        "fullEnd": 978,
                                                        "start": 960,
                                                        "end": 977,
                                                        "fullWidth": 18,
                                                        "width": 17,
                                                        "propertyName": {
                                                            "kind": "IdentifierName",
                                                            "fullStart": 960,
                                                            "fullEnd": 966,
                                                            "start": 960,
                                                            "end": 966,
                                                            "fullWidth": 6,
                                                            "width": 6,
                                                            "text": "length",
                                                            "value": "length",
                                                            "valueText": "length"
                                                        },
                                                        "colonToken": {
                                                            "kind": "ColonToken",
                                                            "fullStart": 966,
                                                            "fullEnd": 968,
                                                            "start": 966,
                                                            "end": 967,
                                                            "fullWidth": 2,
                                                            "width": 1,
                                                            "text": ":",
                                                            "value": ":",
                                                            "valueText": ":",
                                                            "hasTrailingTrivia": true,
                                                            "trailingTrivia": [
                                                                {
                                                                    "kind": "WhitespaceTrivia",
                                                                    "text": " "
                                                                }
                                                            ]
                                                        },
                                                        "expression": {
                                                            "kind": "StringLiteral",
                                                            "fullStart": 968,
                                                            "fullEnd": 978,
                                                            "start": 968,
                                                            "end": 977,
                                                            "fullWidth": 10,
                                                            "width": 9,
                                                            "text": "\"0002.00\"",
                                                            "value": "0002.00",
                                                            "valueText": "0002.00",
                                                            "hasTrailingTrivia": true,
                                                            "trailingTrivia": [
                                                                {
                                                                    "kind": "WhitespaceTrivia",
                                                                    "text": " "
                                                                }
                                                            ]
                                                        }
                                                    }
                                                ],
                                                "closeBraceToken": {
                                                    "kind": "CloseBraceToken",
                                                    "fullStart": 978,
                                                    "fullEnd": 979,
                                                    "start": 978,
                                                    "end": 979,
                                                    "fullWidth": 1,
                                                    "width": 1,
                                                    "text": "}",
                                                    "value": "}",
                                                    "valueText": "}"
                                                }
                                            }
                                        }
                                    }
                                ]
                            },
                            "semicolonToken": {
                                "kind": "SemicolonToken",
                                "fullStart": 979,
                                "fullEnd": 982,
                                "start": 979,
                                "end": 980,
                                "fullWidth": 3,
                                "width": 1,
                                "text": ";",
                                "value": ";",
                                "valueText": ";",
                                "hasTrailingTrivia": true,
                                "hasTrailingNewLine": true,
                                "trailingTrivia": [
                                    {
                                        "kind": "NewLineTrivia",
                                        "text": "\r\n"
                                    }
                                ]
                            }
                        },
                        {
                            "kind": "ExpressionStatement",
                            "fullStart": 982,
                            "fullEnd": 1047,
                            "start": 992,
                            "end": 1045,
                            "fullWidth": 65,
                            "width": 53,
                            "expression": {
                                "kind": "InvocationExpression",
                                "fullStart": 982,
                                "fullEnd": 1044,
                                "start": 992,
                                "end": 1044,
                                "fullWidth": 62,
                                "width": 52,
                                "expression": {
                                    "kind": "MemberAccessExpression",
                                    "fullStart": 982,
                                    "fullEnd": 1024,
                                    "start": 992,
                                    "end": 1024,
                                    "fullWidth": 42,
                                    "width": 32,
                                    "expression": {
                                        "kind": "MemberAccessExpression",
                                        "fullStart": 982,
                                        "fullEnd": 1019,
                                        "start": 992,
                                        "end": 1019,
                                        "fullWidth": 37,
                                        "width": 27,
                                        "expression": {
                                            "kind": "MemberAccessExpression",
                                            "fullStart": 982,
                                            "fullEnd": 1007,
                                            "start": 992,
                                            "end": 1007,
                                            "fullWidth": 25,
                                            "width": 15,
                                            "expression": {
                                                "kind": "IdentifierName",
                                                "fullStart": 982,
                                                "fullEnd": 997,
                                                "start": 992,
                                                "end": 997,
                                                "fullWidth": 15,
                                                "width": 5,
                                                "text": "Array",
                                                "value": "Array",
                                                "valueText": "Array",
                                                "hasLeadingTrivia": true,
                                                "hasLeadingNewLine": true,
                                                "leadingTrivia": [
                                                    {
                                                        "kind": "NewLineTrivia",
                                                        "text": "\r\n"
                                                    },
                                                    {
                                                        "kind": "WhitespaceTrivia",
                                                        "text": "        "
                                                    }
                                                ]
                                            },
                                            "dotToken": {
                                                "kind": "DotToken",
                                                "fullStart": 997,
                                                "fullEnd": 998,
                                                "start": 997,
                                                "end": 998,
                                                "fullWidth": 1,
                                                "width": 1,
                                                "text": ".",
                                                "value": ".",
                                                "valueText": "."
                                            },
                                            "name": {
                                                "kind": "IdentifierName",
                                                "fullStart": 998,
                                                "fullEnd": 1007,
                                                "start": 998,
                                                "end": 1007,
                                                "fullWidth": 9,
                                                "width": 9,
                                                "text": "prototype",
                                                "value": "prototype",
                                                "valueText": "prototype"
                                            }
                                        },
                                        "dotToken": {
                                            "kind": "DotToken",
                                            "fullStart": 1007,
                                            "fullEnd": 1008,
                                            "start": 1007,
                                            "end": 1008,
                                            "fullWidth": 1,
                                            "width": 1,
                                            "text": ".",
                                            "value": ".",
                                            "valueText": "."
                                        },
                                        "name": {
                                            "kind": "IdentifierName",
                                            "fullStart": 1008,
                                            "fullEnd": 1019,
                                            "start": 1008,
                                            "end": 1019,
                                            "fullWidth": 11,
                                            "width": 11,
                                            "text": "reduceRight",
                                            "value": "reduceRight",
                                            "valueText": "reduceRight"
                                        }
                                    },
                                    "dotToken": {
                                        "kind": "DotToken",
                                        "fullStart": 1019,
                                        "fullEnd": 1020,
                                        "start": 1019,
                                        "end": 1020,
                                        "fullWidth": 1,
                                        "width": 1,
                                        "text": ".",
                                        "value": ".",
                                        "valueText": "."
                                    },
                                    "name": {
                                        "kind": "IdentifierName",
                                        "fullStart": 1020,
                                        "fullEnd": 1024,
                                        "start": 1020,
                                        "end": 1024,
                                        "fullWidth": 4,
                                        "width": 4,
                                        "text": "call",
                                        "value": "call",
                                        "valueText": "call"
                                    }
                                },
                                "argumentList": {
                                    "kind": "ArgumentList",
                                    "fullStart": 1024,
                                    "fullEnd": 1044,
                                    "start": 1024,
                                    "end": 1044,
                                    "fullWidth": 20,
                                    "width": 20,
                                    "openParenToken": {
                                        "kind": "OpenParenToken",
                                        "fullStart": 1024,
                                        "fullEnd": 1025,
                                        "start": 1024,
                                        "end": 1025,
                                        "fullWidth": 1,
                                        "width": 1,
                                        "text": "(",
                                        "value": "(",
                                        "valueText": "("
                                    },
                                    "arguments": [
                                        {
                                            "kind": "IdentifierName",
                                            "fullStart": 1025,
                                            "fullEnd": 1028,
                                            "start": 1025,
                                            "end": 1028,
                                            "fullWidth": 3,
                                            "width": 3,
                                            "text": "obj",
                                            "value": "obj",
                                            "valueText": "obj"
                                        },
                                        {
                                            "kind": "CommaToken",
                                            "fullStart": 1028,
                                            "fullEnd": 1030,
                                            "start": 1028,
                                            "end": 1029,
                                            "fullWidth": 2,
                                            "width": 1,
                                            "text": ",",
                                            "value": ",",
                                            "valueText": ",",
                                            "hasTrailingTrivia": true,
                                            "trailingTrivia": [
                                                {
                                                    "kind": "WhitespaceTrivia",
                                                    "text": " "
                                                }
                                            ]
                                        },
                                        {
                                            "kind": "IdentifierName",
                                            "fullStart": 1030,
                                            "fullEnd": 1040,
                                            "start": 1030,
                                            "end": 1040,
                                            "fullWidth": 10,
                                            "width": 10,
                                            "text": "callbackfn",
                                            "value": "callbackfn",
                                            "valueText": "callbackfn"
                                        },
                                        {
                                            "kind": "CommaToken",
                                            "fullStart": 1040,
                                            "fullEnd": 1042,
                                            "start": 1040,
                                            "end": 1041,
                                            "fullWidth": 2,
                                            "width": 1,
                                            "text": ",",
                                            "value": ",",
                                            "valueText": ",",
                                            "hasTrailingTrivia": true,
                                            "trailingTrivia": [
                                                {
                                                    "kind": "WhitespaceTrivia",
                                                    "text": " "
                                                }
                                            ]
                                        },
                                        {
                                            "kind": "NumericLiteral",
                                            "fullStart": 1042,
                                            "fullEnd": 1043,
                                            "start": 1042,
                                            "end": 1043,
                                            "fullWidth": 1,
                                            "width": 1,
                                            "text": "1",
                                            "value": 1,
                                            "valueText": "1"
                                        }
                                    ],
                                    "closeParenToken": {
                                        "kind": "CloseParenToken",
                                        "fullStart": 1043,
                                        "fullEnd": 1044,
                                        "start": 1043,
                                        "end": 1044,
                                        "fullWidth": 1,
                                        "width": 1,
                                        "text": ")",
                                        "value": ")",
                                        "valueText": ")"
                                    }
                                }
                            },
                            "semicolonToken": {
                                "kind": "SemicolonToken",
                                "fullStart": 1044,
                                "fullEnd": 1047,
                                "start": 1044,
                                "end": 1045,
                                "fullWidth": 3,
                                "width": 1,
                                "text": ";",
                                "value": ";",
                                "valueText": ";",
                                "hasTrailingTrivia": true,
                                "hasTrailingNewLine": true,
                                "trailingTrivia": [
                                    {
                                        "kind": "NewLineTrivia",
                                        "text": "\r\n"
                                    }
                                ]
                            }
                        },
                        {
                            "kind": "ReturnStatement",
                            "fullStart": 1047,
                            "fullEnd": 1091,
                            "start": 1055,
                            "end": 1089,
                            "fullWidth": 44,
                            "width": 34,
                            "returnKeyword": {
                                "kind": "ReturnKeyword",
                                "fullStart": 1047,
                                "fullEnd": 1062,
                                "start": 1055,
                                "end": 1061,
                                "fullWidth": 15,
                                "width": 6,
                                "text": "return",
                                "value": "return",
                                "valueText": "return",
                                "hasLeadingTrivia": true,
                                "hasTrailingTrivia": true,
                                "leadingTrivia": [
                                    {
                                        "kind": "WhitespaceTrivia",
                                        "text": "        "
                                    }
                                ],
                                "trailingTrivia": [
                                    {
                                        "kind": "WhitespaceTrivia",
                                        "text": " "
                                    }
                                ]
                            },
                            "expression": {
                                "kind": "LogicalAndExpression",
                                "fullStart": 1062,
                                "fullEnd": 1088,
                                "start": 1062,
                                "end": 1088,
                                "fullWidth": 26,
                                "width": 26,
                                "left": {
                                    "kind": "IdentifierName",
                                    "fullStart": 1062,
                                    "fullEnd": 1074,
                                    "start": 1062,
                                    "end": 1073,
                                    "fullWidth": 12,
                                    "width": 11,
                                    "text": "testResult1",
                                    "value": "testResult1",
                                    "valueText": "testResult1",
                                    "hasTrailingTrivia": true,
                                    "trailingTrivia": [
                                        {
                                            "kind": "WhitespaceTrivia",
                                            "text": " "
                                        }
                                    ]
                                },
                                "operatorToken": {
                                    "kind": "AmpersandAmpersandToken",
                                    "fullStart": 1074,
                                    "fullEnd": 1077,
                                    "start": 1074,
                                    "end": 1076,
                                    "fullWidth": 3,
                                    "width": 2,
                                    "text": "&&",
                                    "value": "&&",
                                    "valueText": "&&",
                                    "hasTrailingTrivia": true,
                                    "trailingTrivia": [
                                        {
                                            "kind": "WhitespaceTrivia",
                                            "text": " "
                                        }
                                    ]
                                },
                                "right": {
                                    "kind": "IdentifierName",
                                    "fullStart": 1077,
                                    "fullEnd": 1088,
                                    "start": 1077,
                                    "end": 1088,
                                    "fullWidth": 11,
                                    "width": 11,
                                    "text": "testResult2",
                                    "value": "testResult2",
                                    "valueText": "testResult2"
                                }
                            },
                            "semicolonToken": {
                                "kind": "SemicolonToken",
                                "fullStart": 1088,
                                "fullEnd": 1091,
                                "start": 1088,
                                "end": 1089,
                                "fullWidth": 3,
                                "width": 1,
                                "text": ";",
                                "value": ";",
                                "valueText": ";",
                                "hasTrailingTrivia": true,
                                "hasTrailingNewLine": true,
                                "trailingTrivia": [
                                    {
                                        "kind": "NewLineTrivia",
                                        "text": "\r\n"
                                    }
                                ]
                            }
                        }
                    ],
                    "closeBraceToken": {
                        "kind": "CloseBraceToken",
                        "fullStart": 1091,
                        "fullEnd": 1098,
                        "start": 1095,
                        "end": 1096,
                        "fullWidth": 7,
                        "width": 1,
                        "text": "}",
                        "value": "}",
                        "valueText": "}",
                        "hasLeadingTrivia": true,
                        "hasTrailingTrivia": true,
                        "hasTrailingNewLine": true,
                        "leadingTrivia": [
                            {
                                "kind": "WhitespaceTrivia",
                                "text": "    "
                            }
                        ],
                        "trailingTrivia": [
                            {
                                "kind": "NewLineTrivia",
                                "text": "\r\n"
                            }
                        ]
                    }
                }
            },
            {
                "kind": "ExpressionStatement",
                "fullStart": 1098,
                "fullEnd": 1122,
                "start": 1098,
                "end": 1120,
                "fullWidth": 24,
                "width": 22,
                "expression": {
                    "kind": "InvocationExpression",
                    "fullStart": 1098,
                    "fullEnd": 1119,
                    "start": 1098,
                    "end": 1119,
                    "fullWidth": 21,
                    "width": 21,
                    "expression": {
                        "kind": "IdentifierName",
                        "fullStart": 1098,
                        "fullEnd": 1109,
                        "start": 1098,
                        "end": 1109,
                        "fullWidth": 11,
                        "width": 11,
                        "text": "runTestCase",
                        "value": "runTestCase",
                        "valueText": "runTestCase"
                    },
                    "argumentList": {
                        "kind": "ArgumentList",
                        "fullStart": 1109,
                        "fullEnd": 1119,
                        "start": 1109,
                        "end": 1119,
                        "fullWidth": 10,
                        "width": 10,
                        "openParenToken": {
                            "kind": "OpenParenToken",
                            "fullStart": 1109,
                            "fullEnd": 1110,
                            "start": 1109,
                            "end": 1110,
                            "fullWidth": 1,
                            "width": 1,
                            "text": "(",
                            "value": "(",
                            "valueText": "("
                        },
                        "arguments": [
                            {
                                "kind": "IdentifierName",
                                "fullStart": 1110,
                                "fullEnd": 1118,
                                "start": 1110,
                                "end": 1118,
                                "fullWidth": 8,
                                "width": 8,
                                "text": "testcase",
                                "value": "testcase",
                                "valueText": "testcase"
                            }
                        ],
                        "closeParenToken": {
                            "kind": "CloseParenToken",
                            "fullStart": 1118,
                            "fullEnd": 1119,
                            "start": 1118,
                            "end": 1119,
                            "fullWidth": 1,
                            "width": 1,
                            "text": ")",
                            "value": ")",
                            "valueText": ")"
                        }
                    }
                },
                "semicolonToken": {
                    "kind": "SemicolonToken",
                    "fullStart": 1119,
                    "fullEnd": 1122,
                    "start": 1119,
                    "end": 1120,
                    "fullWidth": 3,
                    "width": 1,
                    "text": ";",
                    "value": ";",
                    "valueText": ";",
                    "hasTrailingTrivia": true,
                    "hasTrailingNewLine": true,
                    "trailingTrivia": [
                        {
                            "kind": "NewLineTrivia",
                            "text": "\r\n"
                        }
                    ]
                }
            }
        ],
        "endOfFileToken": {
            "kind": "EndOfFileToken",
            "fullStart": 1122,
            "fullEnd": 1122,
            "start": 1122,
            "end": 1122,
            "fullWidth": 0,
            "width": 0,
            "text": ""
        }
    },
    "lineMap": {
        "lineStarts": [
            0,
            67,
            152,
            232,
            308,
            380,
            385,
            440,
            556,
            561,
            563,
            565,
            588,
            590,
            623,
            657,
            715,
            743,
            781,
            796,
            798,
            828,
            865,
            880,
            907,
            918,
            920,
            982,
            984,
            1047,
            1091,
            1098,
            1122
        ],
        "length": 1122
    }
}<|MERGE_RESOLUTION|>--- conflicted
+++ resolved
@@ -250,12 +250,8 @@
                                         "start": 602,
                                         "end": 620,
                                         "fullWidth": 18,
-<<<<<<< HEAD
                                         "width": 18,
-                                        "identifier": {
-=======
                                         "propertyName": {
->>>>>>> 85e84683
                                             "kind": "IdentifierName",
                                             "fullStart": 602,
                                             "fullEnd": 614,
@@ -389,12 +385,8 @@
                                         "start": 635,
                                         "end": 654,
                                         "fullWidth": 19,
-<<<<<<< HEAD
                                         "width": 19,
-                                        "identifier": {
-=======
                                         "propertyName": {
->>>>>>> 85e84683
                                             "kind": "IdentifierName",
                                             "fullStart": 635,
                                             "fullEnd": 647,
@@ -1463,12 +1455,8 @@
                                         "start": 932,
                                         "end": 979,
                                         "fullWidth": 47,
-<<<<<<< HEAD
                                         "width": 47,
-                                        "identifier": {
-=======
                                         "propertyName": {
->>>>>>> 85e84683
                                             "kind": "IdentifierName",
                                             "fullStart": 932,
                                             "fullEnd": 936,
