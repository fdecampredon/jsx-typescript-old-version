--- conflicted
+++ resolved
@@ -250,12 +250,8 @@
                                         "start": 582,
                                         "end": 592,
                                         "fullWidth": 10,
-<<<<<<< HEAD
                                         "width": 10,
-                                        "identifier": {
-=======
                                         "propertyName": {
->>>>>>> 85e84683
                                             "kind": "IdentifierName",
                                             "fullStart": 582,
                                             "fullEnd": 589,
