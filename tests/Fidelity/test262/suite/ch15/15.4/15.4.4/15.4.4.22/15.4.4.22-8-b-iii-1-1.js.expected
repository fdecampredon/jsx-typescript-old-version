--- conflicted
+++ resolved
@@ -417,11 +417,8 @@
                                             "start": 658,
                                             "end": 665,
                                             "fullWidth": 7,
-<<<<<<< HEAD
                                             "width": 7,
-=======
                                             "modifiers": [],
->>>>>>> e3c38734
                                             "identifier": {
                                                 "kind": "IdentifierName",
                                                 "fullStart": 658,
@@ -461,11 +458,8 @@
                                             "start": 667,
                                             "end": 673,
                                             "fullWidth": 6,
-<<<<<<< HEAD
                                             "width": 6,
-=======
                                             "modifiers": [],
->>>>>>> e3c38734
                                             "identifier": {
                                                 "kind": "IdentifierName",
                                                 "fullStart": 667,
@@ -505,11 +499,8 @@
                                             "start": 675,
                                             "end": 678,
                                             "fullWidth": 3,
-<<<<<<< HEAD
                                             "width": 3,
-=======
                                             "modifiers": [],
->>>>>>> e3c38734
                                             "identifier": {
                                                 "kind": "IdentifierName",
                                                 "fullStart": 675,
@@ -549,11 +540,8 @@
                                             "start": 680,
                                             "end": 683,
                                             "fullWidth": 3,
-<<<<<<< HEAD
                                             "width": 3,
-=======
                                             "modifiers": [],
->>>>>>> e3c38734
                                             "identifier": {
                                                 "kind": "IdentifierName",
                                                 "fullStart": 680,
