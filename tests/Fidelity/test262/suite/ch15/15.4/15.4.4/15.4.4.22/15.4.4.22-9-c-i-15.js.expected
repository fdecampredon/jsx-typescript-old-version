{
    "isDeclaration": false,
    "languageVersion": "EcmaScript5",
    "parseOptions": {
        "allowAutomaticSemicolonInsertion": true
    },
    "sourceUnit": {
        "kind": "SourceUnit",
        "fullStart": 0,
        "fullEnd": 1273,
        "start": 579,
        "end": 1273,
        "fullWidth": 1273,
        "width": 694,
        "isIncrementallyUnusable": true,
        "moduleElements": [
            {
                "kind": "FunctionDeclaration",
                "fullStart": 0,
                "fullEnd": 1249,
                "start": 579,
                "end": 1247,
                "fullWidth": 1249,
                "width": 668,
                "isIncrementallyUnusable": true,
                "modifiers": [],
                "functionKeyword": {
                    "kind": "FunctionKeyword",
                    "fullStart": 0,
                    "fullEnd": 588,
                    "start": 579,
                    "end": 587,
                    "fullWidth": 588,
                    "width": 8,
                    "text": "function",
                    "value": "function",
                    "valueText": "function",
                    "hasLeadingTrivia": true,
                    "hasLeadingComment": true,
                    "hasLeadingNewLine": true,
                    "hasTrailingTrivia": true,
                    "leadingTrivia": [
                        {
                            "kind": "SingleLineCommentTrivia",
                            "text": "/// Copyright (c) 2012 Ecma International.  All rights reserved. "
                        },
                        {
                            "kind": "NewLineTrivia",
                            "text": "\r\n"
                        },
                        {
                            "kind": "SingleLineCommentTrivia",
                            "text": "/// Ecma International makes this code available under the terms and conditions set"
                        },
                        {
                            "kind": "NewLineTrivia",
                            "text": "\r\n"
                        },
                        {
                            "kind": "SingleLineCommentTrivia",
                            "text": "/// forth on http://hg.ecmascript.org/tests/test262/raw-file/tip/LICENSE (the "
                        },
                        {
                            "kind": "NewLineTrivia",
                            "text": "\r\n"
                        },
                        {
                            "kind": "SingleLineCommentTrivia",
                            "text": "/// \"Use Terms\").   Any redistribution of this code must retain the above "
                        },
                        {
                            "kind": "NewLineTrivia",
                            "text": "\r\n"
                        },
                        {
                            "kind": "SingleLineCommentTrivia",
                            "text": "/// copyright and this notice and otherwise comply with the Use Terms."
                        },
                        {
                            "kind": "NewLineTrivia",
                            "text": "\r\n"
                        },
                        {
                            "kind": "MultiLineCommentTrivia",
                            "text": "/**\r\n * @path ch15/15.4/15.4.4/15.4.4.22/15.4.4.22-9-c-i-15.js\r\n * @description Array.prototype.reduceRight - element to be retrieved is inherited accessor property on an Array-like object\r\n */"
                        },
                        {
                            "kind": "NewLineTrivia",
                            "text": "\r\n"
                        },
                        {
                            "kind": "NewLineTrivia",
                            "text": "\r\n"
                        },
                        {
                            "kind": "NewLineTrivia",
                            "text": "\r\n"
                        }
                    ],
                    "trailingTrivia": [
                        {
                            "kind": "WhitespaceTrivia",
                            "text": " "
                        }
                    ]
                },
                "identifier": {
                    "kind": "IdentifierName",
                    "fullStart": 588,
                    "fullEnd": 596,
                    "start": 588,
                    "end": 596,
                    "fullWidth": 8,
                    "width": 8,
                    "text": "testcase",
                    "value": "testcase",
                    "valueText": "testcase"
                },
                "callSignature": {
                    "kind": "CallSignature",
                    "fullStart": 596,
                    "fullEnd": 599,
                    "start": 596,
                    "end": 598,
                    "fullWidth": 3,
                    "width": 2,
                    "parameterList": {
                        "kind": "ParameterList",
                        "fullStart": 596,
                        "fullEnd": 599,
                        "start": 596,
                        "end": 598,
                        "fullWidth": 3,
                        "width": 2,
                        "openParenToken": {
                            "kind": "OpenParenToken",
                            "fullStart": 596,
                            "fullEnd": 597,
                            "start": 596,
                            "end": 597,
                            "fullWidth": 1,
                            "width": 1,
                            "text": "(",
                            "value": "(",
                            "valueText": "("
                        },
                        "parameters": [],
                        "closeParenToken": {
                            "kind": "CloseParenToken",
                            "fullStart": 597,
                            "fullEnd": 599,
                            "start": 597,
                            "end": 598,
                            "fullWidth": 2,
                            "width": 1,
                            "text": ")",
                            "value": ")",
                            "valueText": ")",
                            "hasTrailingTrivia": true,
                            "trailingTrivia": [
                                {
                                    "kind": "WhitespaceTrivia",
                                    "text": " "
                                }
                            ]
                        }
                    }
                },
                "block": {
                    "kind": "Block",
                    "fullStart": 599,
                    "fullEnd": 1249,
                    "start": 599,
                    "end": 1247,
                    "fullWidth": 650,
                    "width": 648,
                    "isIncrementallyUnusable": true,
                    "openBraceToken": {
                        "kind": "OpenBraceToken",
                        "fullStart": 599,
                        "fullEnd": 602,
                        "start": 599,
                        "end": 600,
                        "fullWidth": 3,
                        "width": 1,
                        "text": "{",
                        "value": "{",
                        "valueText": "{",
                        "hasTrailingTrivia": true,
                        "hasTrailingNewLine": true,
                        "trailingTrivia": [
                            {
                                "kind": "NewLineTrivia",
                                "text": "\r\n"
                            }
                        ]
                    },
                    "statements": [
                        {
                            "kind": "VariableStatement",
                            "fullStart": 602,
                            "fullEnd": 637,
                            "start": 612,
                            "end": 635,
                            "fullWidth": 35,
                            "width": 23,
                            "modifiers": [],
                            "variableDeclaration": {
                                "kind": "VariableDeclaration",
                                "fullStart": 602,
                                "fullEnd": 634,
                                "start": 612,
                                "end": 634,
                                "fullWidth": 32,
                                "width": 22,
                                "varKeyword": {
                                    "kind": "VarKeyword",
                                    "fullStart": 602,
                                    "fullEnd": 616,
                                    "start": 612,
                                    "end": 615,
                                    "fullWidth": 14,
                                    "width": 3,
                                    "text": "var",
                                    "value": "var",
                                    "valueText": "var",
                                    "hasLeadingTrivia": true,
                                    "hasLeadingNewLine": true,
                                    "hasTrailingTrivia": true,
                                    "leadingTrivia": [
                                        {
                                            "kind": "NewLineTrivia",
                                            "text": "\r\n"
                                        },
                                        {
                                            "kind": "WhitespaceTrivia",
                                            "text": "        "
                                        }
                                    ],
                                    "trailingTrivia": [
                                        {
                                            "kind": "WhitespaceTrivia",
                                            "text": " "
                                        }
                                    ]
                                },
                                "variableDeclarators": [
                                    {
                                        "kind": "VariableDeclarator",
                                        "fullStart": 616,
                                        "fullEnd": 634,
                                        "start": 616,
                                        "end": 634,
                                        "fullWidth": 18,
                                        "width": 18,
                                        "identifier": {
                                            "kind": "IdentifierName",
                                            "fullStart": 616,
                                            "fullEnd": 627,
                                            "start": 616,
                                            "end": 626,
                                            "fullWidth": 11,
                                            "width": 10,
                                            "text": "testResult",
                                            "value": "testResult",
                                            "valueText": "testResult",
                                            "hasTrailingTrivia": true,
                                            "trailingTrivia": [
                                                {
                                                    "kind": "WhitespaceTrivia",
                                                    "text": " "
                                                }
                                            ]
                                        },
                                        "equalsValueClause": {
                                            "kind": "EqualsValueClause",
                                            "fullStart": 627,
                                            "fullEnd": 634,
                                            "start": 627,
                                            "end": 634,
                                            "fullWidth": 7,
                                            "width": 7,
                                            "equalsToken": {
                                                "kind": "EqualsToken",
                                                "fullStart": 627,
                                                "fullEnd": 629,
                                                "start": 627,
                                                "end": 628,
                                                "fullWidth": 2,
                                                "width": 1,
                                                "text": "=",
                                                "value": "=",
                                                "valueText": "=",
                                                "hasTrailingTrivia": true,
                                                "trailingTrivia": [
                                                    {
                                                        "kind": "WhitespaceTrivia",
                                                        "text": " "
                                                    }
                                                ]
                                            },
                                            "value": {
                                                "kind": "FalseKeyword",
                                                "fullStart": 629,
                                                "fullEnd": 634,
                                                "start": 629,
                                                "end": 634,
                                                "fullWidth": 5,
                                                "width": 5,
                                                "text": "false",
                                                "value": false,
                                                "valueText": "false"
                                            }
                                        }
                                    }
                                ]
                            },
                            "semicolonToken": {
                                "kind": "SemicolonToken",
                                "fullStart": 634,
                                "fullEnd": 637,
                                "start": 634,
                                "end": 635,
                                "fullWidth": 3,
                                "width": 1,
                                "text": ";",
                                "value": ";",
                                "valueText": ";",
                                "hasTrailingTrivia": true,
                                "hasTrailingNewLine": true,
                                "trailingTrivia": [
                                    {
                                        "kind": "NewLineTrivia",
                                        "text": "\r\n"
                                    }
                                ]
                            }
                        },
                        {
                            "kind": "FunctionDeclaration",
                            "fullStart": 637,
                            "fullEnd": 797,
                            "start": 645,
                            "end": 795,
                            "fullWidth": 160,
                            "width": 150,
                            "modifiers": [],
                            "functionKeyword": {
                                "kind": "FunctionKeyword",
                                "fullStart": 637,
                                "fullEnd": 654,
                                "start": 645,
                                "end": 653,
                                "fullWidth": 17,
                                "width": 8,
                                "text": "function",
                                "value": "function",
                                "valueText": "function",
                                "hasLeadingTrivia": true,
                                "hasTrailingTrivia": true,
                                "leadingTrivia": [
                                    {
                                        "kind": "WhitespaceTrivia",
                                        "text": "        "
                                    }
                                ],
                                "trailingTrivia": [
                                    {
                                        "kind": "WhitespaceTrivia",
                                        "text": " "
                                    }
                                ]
                            },
                            "identifier": {
                                "kind": "IdentifierName",
                                "fullStart": 654,
                                "fullEnd": 664,
                                "start": 654,
                                "end": 664,
                                "fullWidth": 10,
                                "width": 10,
                                "text": "callbackfn",
                                "value": "callbackfn",
                                "valueText": "callbackfn"
                            },
                            "callSignature": {
                                "kind": "CallSignature",
                                "fullStart": 664,
                                "fullEnd": 692,
                                "start": 664,
                                "end": 691,
                                "fullWidth": 28,
                                "width": 27,
                                "parameterList": {
                                    "kind": "ParameterList",
                                    "fullStart": 664,
                                    "fullEnd": 692,
                                    "start": 664,
                                    "end": 691,
                                    "fullWidth": 28,
                                    "width": 27,
                                    "openParenToken": {
                                        "kind": "OpenParenToken",
                                        "fullStart": 664,
                                        "fullEnd": 665,
                                        "start": 664,
                                        "end": 665,
                                        "fullWidth": 1,
                                        "width": 1,
                                        "text": "(",
                                        "value": "(",
                                        "valueText": "("
                                    },
                                    "parameters": [
                                        {
                                            "kind": "Parameter",
                                            "fullStart": 665,
                                            "fullEnd": 672,
                                            "start": 665,
                                            "end": 672,
                                            "fullWidth": 7,
<<<<<<< HEAD
                                            "width": 7,
=======
                                            "modifiers": [],
>>>>>>> e3c38734
                                            "identifier": {
                                                "kind": "IdentifierName",
                                                "fullStart": 665,
                                                "fullEnd": 672,
                                                "start": 665,
                                                "end": 672,
                                                "fullWidth": 7,
                                                "width": 7,
                                                "text": "prevVal",
                                                "value": "prevVal",
                                                "valueText": "prevVal"
                                            }
                                        },
                                        {
                                            "kind": "CommaToken",
                                            "fullStart": 672,
                                            "fullEnd": 674,
                                            "start": 672,
                                            "end": 673,
                                            "fullWidth": 2,
                                            "width": 1,
                                            "text": ",",
                                            "value": ",",
                                            "valueText": ",",
                                            "hasTrailingTrivia": true,
                                            "trailingTrivia": [
                                                {
                                                    "kind": "WhitespaceTrivia",
                                                    "text": " "
                                                }
                                            ]
                                        },
                                        {
                                            "kind": "Parameter",
                                            "fullStart": 674,
                                            "fullEnd": 680,
                                            "start": 674,
                                            "end": 680,
                                            "fullWidth": 6,
<<<<<<< HEAD
                                            "width": 6,
=======
                                            "modifiers": [],
>>>>>>> e3c38734
                                            "identifier": {
                                                "kind": "IdentifierName",
                                                "fullStart": 674,
                                                "fullEnd": 680,
                                                "start": 674,
                                                "end": 680,
                                                "fullWidth": 6,
                                                "width": 6,
                                                "text": "curVal",
                                                "value": "curVal",
                                                "valueText": "curVal"
                                            }
                                        },
                                        {
                                            "kind": "CommaToken",
                                            "fullStart": 680,
                                            "fullEnd": 682,
                                            "start": 680,
                                            "end": 681,
                                            "fullWidth": 2,
                                            "width": 1,
                                            "text": ",",
                                            "value": ",",
                                            "valueText": ",",
                                            "hasTrailingTrivia": true,
                                            "trailingTrivia": [
                                                {
                                                    "kind": "WhitespaceTrivia",
                                                    "text": " "
                                                }
                                            ]
                                        },
                                        {
                                            "kind": "Parameter",
                                            "fullStart": 682,
                                            "fullEnd": 685,
                                            "start": 682,
                                            "end": 685,
                                            "fullWidth": 3,
<<<<<<< HEAD
                                            "width": 3,
=======
                                            "modifiers": [],
>>>>>>> e3c38734
                                            "identifier": {
                                                "kind": "IdentifierName",
                                                "fullStart": 682,
                                                "fullEnd": 685,
                                                "start": 682,
                                                "end": 685,
                                                "fullWidth": 3,
                                                "width": 3,
                                                "text": "idx",
                                                "value": "idx",
                                                "valueText": "idx"
                                            }
                                        },
                                        {
                                            "kind": "CommaToken",
                                            "fullStart": 685,
                                            "fullEnd": 687,
                                            "start": 685,
                                            "end": 686,
                                            "fullWidth": 2,
                                            "width": 1,
                                            "text": ",",
                                            "value": ",",
                                            "valueText": ",",
                                            "hasTrailingTrivia": true,
                                            "trailingTrivia": [
                                                {
                                                    "kind": "WhitespaceTrivia",
                                                    "text": " "
                                                }
                                            ]
                                        },
                                        {
                                            "kind": "Parameter",
                                            "fullStart": 687,
                                            "fullEnd": 690,
                                            "start": 687,
                                            "end": 690,
                                            "fullWidth": 3,
<<<<<<< HEAD
                                            "width": 3,
=======
                                            "modifiers": [],
>>>>>>> e3c38734
                                            "identifier": {
                                                "kind": "IdentifierName",
                                                "fullStart": 687,
                                                "fullEnd": 690,
                                                "start": 687,
                                                "end": 690,
                                                "fullWidth": 3,
                                                "width": 3,
                                                "text": "obj",
                                                "value": "obj",
                                                "valueText": "obj"
                                            }
                                        }
                                    ],
                                    "closeParenToken": {
                                        "kind": "CloseParenToken",
                                        "fullStart": 690,
                                        "fullEnd": 692,
                                        "start": 690,
                                        "end": 691,
                                        "fullWidth": 2,
                                        "width": 1,
                                        "text": ")",
                                        "value": ")",
                                        "valueText": ")",
                                        "hasTrailingTrivia": true,
                                        "trailingTrivia": [
                                            {
                                                "kind": "WhitespaceTrivia",
                                                "text": " "
                                            }
                                        ]
                                    }
                                }
                            },
                            "block": {
                                "kind": "Block",
                                "fullStart": 692,
                                "fullEnd": 797,
                                "start": 692,
                                "end": 795,
                                "fullWidth": 105,
                                "width": 103,
                                "openBraceToken": {
                                    "kind": "OpenBraceToken",
                                    "fullStart": 692,
                                    "fullEnd": 695,
                                    "start": 692,
                                    "end": 693,
                                    "fullWidth": 3,
                                    "width": 1,
                                    "text": "{",
                                    "value": "{",
                                    "valueText": "{",
                                    "hasTrailingTrivia": true,
                                    "hasTrailingNewLine": true,
                                    "trailingTrivia": [
                                        {
                                            "kind": "NewLineTrivia",
                                            "text": "\r\n"
                                        }
                                    ]
                                },
                                "statements": [
                                    {
                                        "kind": "IfStatement",
                                        "fullStart": 695,
                                        "fullEnd": 786,
                                        "start": 707,
                                        "end": 784,
                                        "fullWidth": 91,
                                        "width": 77,
                                        "ifKeyword": {
                                            "kind": "IfKeyword",
                                            "fullStart": 695,
                                            "fullEnd": 710,
                                            "start": 707,
                                            "end": 709,
                                            "fullWidth": 15,
                                            "width": 2,
                                            "text": "if",
                                            "value": "if",
                                            "valueText": "if",
                                            "hasLeadingTrivia": true,
                                            "hasTrailingTrivia": true,
                                            "leadingTrivia": [
                                                {
                                                    "kind": "WhitespaceTrivia",
                                                    "text": "            "
                                                }
                                            ],
                                            "trailingTrivia": [
                                                {
                                                    "kind": "WhitespaceTrivia",
                                                    "text": " "
                                                }
                                            ]
                                        },
                                        "openParenToken": {
                                            "kind": "OpenParenToken",
                                            "fullStart": 710,
                                            "fullEnd": 711,
                                            "start": 710,
                                            "end": 711,
                                            "fullWidth": 1,
                                            "width": 1,
                                            "text": "(",
                                            "value": "(",
                                            "valueText": "("
                                        },
                                        "condition": {
                                            "kind": "EqualsExpression",
                                            "fullStart": 711,
                                            "fullEnd": 720,
                                            "start": 711,
                                            "end": 720,
                                            "fullWidth": 9,
                                            "width": 9,
                                            "left": {
                                                "kind": "IdentifierName",
                                                "fullStart": 711,
                                                "fullEnd": 715,
                                                "start": 711,
                                                "end": 714,
                                                "fullWidth": 4,
                                                "width": 3,
                                                "text": "idx",
                                                "value": "idx",
                                                "valueText": "idx",
                                                "hasTrailingTrivia": true,
                                                "trailingTrivia": [
                                                    {
                                                        "kind": "WhitespaceTrivia",
                                                        "text": " "
                                                    }
                                                ]
                                            },
                                            "operatorToken": {
                                                "kind": "EqualsEqualsEqualsToken",
                                                "fullStart": 715,
                                                "fullEnd": 719,
                                                "start": 715,
                                                "end": 718,
                                                "fullWidth": 4,
                                                "width": 3,
                                                "text": "===",
                                                "value": "===",
                                                "valueText": "===",
                                                "hasTrailingTrivia": true,
                                                "trailingTrivia": [
                                                    {
                                                        "kind": "WhitespaceTrivia",
                                                        "text": " "
                                                    }
                                                ]
                                            },
                                            "right": {
                                                "kind": "NumericLiteral",
                                                "fullStart": 719,
                                                "fullEnd": 720,
                                                "start": 719,
                                                "end": 720,
                                                "fullWidth": 1,
                                                "width": 1,
                                                "text": "1",
                                                "value": 1,
                                                "valueText": "1"
                                            }
                                        },
                                        "closeParenToken": {
                                            "kind": "CloseParenToken",
                                            "fullStart": 720,
                                            "fullEnd": 722,
                                            "start": 720,
                                            "end": 721,
                                            "fullWidth": 2,
                                            "width": 1,
                                            "text": ")",
                                            "value": ")",
                                            "valueText": ")",
                                            "hasTrailingTrivia": true,
                                            "trailingTrivia": [
                                                {
                                                    "kind": "WhitespaceTrivia",
                                                    "text": " "
                                                }
                                            ]
                                        },
                                        "statement": {
                                            "kind": "Block",
                                            "fullStart": 722,
                                            "fullEnd": 786,
                                            "start": 722,
                                            "end": 784,
                                            "fullWidth": 64,
                                            "width": 62,
                                            "openBraceToken": {
                                                "kind": "OpenBraceToken",
                                                "fullStart": 722,
                                                "fullEnd": 725,
                                                "start": 722,
                                                "end": 723,
                                                "fullWidth": 3,
                                                "width": 1,
                                                "text": "{",
                                                "value": "{",
                                                "valueText": "{",
                                                "hasTrailingTrivia": true,
                                                "hasTrailingNewLine": true,
                                                "trailingTrivia": [
                                                    {
                                                        "kind": "NewLineTrivia",
                                                        "text": "\r\n"
                                                    }
                                                ]
                                            },
                                            "statements": [
                                                {
                                                    "kind": "ExpressionStatement",
                                                    "fullStart": 725,
                                                    "fullEnd": 771,
                                                    "start": 741,
                                                    "end": 769,
                                                    "fullWidth": 46,
                                                    "width": 28,
                                                    "expression": {
                                                        "kind": "AssignmentExpression",
                                                        "fullStart": 725,
                                                        "fullEnd": 768,
                                                        "start": 741,
                                                        "end": 768,
                                                        "fullWidth": 43,
                                                        "width": 27,
                                                        "left": {
                                                            "kind": "IdentifierName",
                                                            "fullStart": 725,
                                                            "fullEnd": 752,
                                                            "start": 741,
                                                            "end": 751,
                                                            "fullWidth": 27,
                                                            "width": 10,
                                                            "text": "testResult",
                                                            "value": "testResult",
                                                            "valueText": "testResult",
                                                            "hasLeadingTrivia": true,
                                                            "hasTrailingTrivia": true,
                                                            "leadingTrivia": [
                                                                {
                                                                    "kind": "WhitespaceTrivia",
                                                                    "text": "                "
                                                                }
                                                            ],
                                                            "trailingTrivia": [
                                                                {
                                                                    "kind": "WhitespaceTrivia",
                                                                    "text": " "
                                                                }
                                                            ]
                                                        },
                                                        "operatorToken": {
                                                            "kind": "EqualsToken",
                                                            "fullStart": 752,
                                                            "fullEnd": 754,
                                                            "start": 752,
                                                            "end": 753,
                                                            "fullWidth": 2,
                                                            "width": 1,
                                                            "text": "=",
                                                            "value": "=",
                                                            "valueText": "=",
                                                            "hasTrailingTrivia": true,
                                                            "trailingTrivia": [
                                                                {
                                                                    "kind": "WhitespaceTrivia",
                                                                    "text": " "
                                                                }
                                                            ]
                                                        },
                                                        "right": {
                                                            "kind": "ParenthesizedExpression",
                                                            "fullStart": 754,
                                                            "fullEnd": 768,
                                                            "start": 754,
                                                            "end": 768,
                                                            "fullWidth": 14,
                                                            "width": 14,
                                                            "openParenToken": {
                                                                "kind": "OpenParenToken",
                                                                "fullStart": 754,
                                                                "fullEnd": 755,
                                                                "start": 754,
                                                                "end": 755,
                                                                "fullWidth": 1,
                                                                "width": 1,
                                                                "text": "(",
                                                                "value": "(",
                                                                "valueText": "("
                                                            },
                                                            "expression": {
                                                                "kind": "EqualsExpression",
                                                                "fullStart": 755,
                                                                "fullEnd": 767,
                                                                "start": 755,
                                                                "end": 767,
                                                                "fullWidth": 12,
                                                                "width": 12,
                                                                "left": {
                                                                    "kind": "IdentifierName",
                                                                    "fullStart": 755,
                                                                    "fullEnd": 762,
                                                                    "start": 755,
                                                                    "end": 761,
                                                                    "fullWidth": 7,
                                                                    "width": 6,
                                                                    "text": "curVal",
                                                                    "value": "curVal",
                                                                    "valueText": "curVal",
                                                                    "hasTrailingTrivia": true,
                                                                    "trailingTrivia": [
                                                                        {
                                                                            "kind": "WhitespaceTrivia",
                                                                            "text": " "
                                                                        }
                                                                    ]
                                                                },
                                                                "operatorToken": {
                                                                    "kind": "EqualsEqualsEqualsToken",
                                                                    "fullStart": 762,
                                                                    "fullEnd": 766,
                                                                    "start": 762,
                                                                    "end": 765,
                                                                    "fullWidth": 4,
                                                                    "width": 3,
                                                                    "text": "===",
                                                                    "value": "===",
                                                                    "valueText": "===",
                                                                    "hasTrailingTrivia": true,
                                                                    "trailingTrivia": [
                                                                        {
                                                                            "kind": "WhitespaceTrivia",
                                                                            "text": " "
                                                                        }
                                                                    ]
                                                                },
                                                                "right": {
                                                                    "kind": "NumericLiteral",
                                                                    "fullStart": 766,
                                                                    "fullEnd": 767,
                                                                    "start": 766,
                                                                    "end": 767,
                                                                    "fullWidth": 1,
                                                                    "width": 1,
                                                                    "text": "1",
                                                                    "value": 1,
                                                                    "valueText": "1"
                                                                }
                                                            },
                                                            "closeParenToken": {
                                                                "kind": "CloseParenToken",
                                                                "fullStart": 767,
                                                                "fullEnd": 768,
                                                                "start": 767,
                                                                "end": 768,
                                                                "fullWidth": 1,
                                                                "width": 1,
                                                                "text": ")",
                                                                "value": ")",
                                                                "valueText": ")"
                                                            }
                                                        }
                                                    },
                                                    "semicolonToken": {
                                                        "kind": "SemicolonToken",
                                                        "fullStart": 768,
                                                        "fullEnd": 771,
                                                        "start": 768,
                                                        "end": 769,
                                                        "fullWidth": 3,
                                                        "width": 1,
                                                        "text": ";",
                                                        "value": ";",
                                                        "valueText": ";",
                                                        "hasTrailingTrivia": true,
                                                        "hasTrailingNewLine": true,
                                                        "trailingTrivia": [
                                                            {
                                                                "kind": "NewLineTrivia",
                                                                "text": "\r\n"
                                                            }
                                                        ]
                                                    }
                                                }
                                            ],
                                            "closeBraceToken": {
                                                "kind": "CloseBraceToken",
                                                "fullStart": 771,
                                                "fullEnd": 786,
                                                "start": 783,
                                                "end": 784,
                                                "fullWidth": 15,
                                                "width": 1,
                                                "text": "}",
                                                "value": "}",
                                                "valueText": "}",
                                                "hasLeadingTrivia": true,
                                                "hasTrailingTrivia": true,
                                                "hasTrailingNewLine": true,
                                                "leadingTrivia": [
                                                    {
                                                        "kind": "WhitespaceTrivia",
                                                        "text": "            "
                                                    }
                                                ],
                                                "trailingTrivia": [
                                                    {
                                                        "kind": "NewLineTrivia",
                                                        "text": "\r\n"
                                                    }
                                                ]
                                            }
                                        }
                                    }
                                ],
                                "closeBraceToken": {
                                    "kind": "CloseBraceToken",
                                    "fullStart": 786,
                                    "fullEnd": 797,
                                    "start": 794,
                                    "end": 795,
                                    "fullWidth": 11,
                                    "width": 1,
                                    "text": "}",
                                    "value": "}",
                                    "valueText": "}",
                                    "hasLeadingTrivia": true,
                                    "hasTrailingTrivia": true,
                                    "hasTrailingNewLine": true,
                                    "leadingTrivia": [
                                        {
                                            "kind": "WhitespaceTrivia",
                                            "text": "        "
                                        }
                                    ],
                                    "trailingTrivia": [
                                        {
                                            "kind": "NewLineTrivia",
                                            "text": "\r\n"
                                        }
                                    ]
                                }
                            }
                        },
                        {
                            "kind": "VariableStatement",
                            "fullStart": 797,
                            "fullEnd": 836,
                            "start": 807,
                            "end": 834,
                            "fullWidth": 39,
                            "width": 27,
                            "modifiers": [],
                            "variableDeclaration": {
                                "kind": "VariableDeclaration",
                                "fullStart": 797,
                                "fullEnd": 833,
                                "start": 807,
                                "end": 833,
                                "fullWidth": 36,
                                "width": 26,
                                "varKeyword": {
                                    "kind": "VarKeyword",
                                    "fullStart": 797,
                                    "fullEnd": 811,
                                    "start": 807,
                                    "end": 810,
                                    "fullWidth": 14,
                                    "width": 3,
                                    "text": "var",
                                    "value": "var",
                                    "valueText": "var",
                                    "hasLeadingTrivia": true,
                                    "hasLeadingNewLine": true,
                                    "hasTrailingTrivia": true,
                                    "leadingTrivia": [
                                        {
                                            "kind": "NewLineTrivia",
                                            "text": "\r\n"
                                        },
                                        {
                                            "kind": "WhitespaceTrivia",
                                            "text": "        "
                                        }
                                    ],
                                    "trailingTrivia": [
                                        {
                                            "kind": "WhitespaceTrivia",
                                            "text": " "
                                        }
                                    ]
                                },
                                "variableDeclarators": [
                                    {
                                        "kind": "VariableDeclarator",
                                        "fullStart": 811,
                                        "fullEnd": 833,
                                        "start": 811,
                                        "end": 833,
                                        "fullWidth": 22,
                                        "width": 22,
                                        "identifier": {
                                            "kind": "IdentifierName",
                                            "fullStart": 811,
                                            "fullEnd": 817,
                                            "start": 811,
                                            "end": 816,
                                            "fullWidth": 6,
                                            "width": 5,
                                            "text": "proto",
                                            "value": "proto",
                                            "valueText": "proto",
                                            "hasTrailingTrivia": true,
                                            "trailingTrivia": [
                                                {
                                                    "kind": "WhitespaceTrivia",
                                                    "text": " "
                                                }
                                            ]
                                        },
                                        "equalsValueClause": {
                                            "kind": "EqualsValueClause",
                                            "fullStart": 817,
                                            "fullEnd": 833,
                                            "start": 817,
                                            "end": 833,
                                            "fullWidth": 16,
                                            "width": 16,
                                            "equalsToken": {
                                                "kind": "EqualsToken",
                                                "fullStart": 817,
                                                "fullEnd": 819,
                                                "start": 817,
                                                "end": 818,
                                                "fullWidth": 2,
                                                "width": 1,
                                                "text": "=",
                                                "value": "=",
                                                "valueText": "=",
                                                "hasTrailingTrivia": true,
                                                "trailingTrivia": [
                                                    {
                                                        "kind": "WhitespaceTrivia",
                                                        "text": " "
                                                    }
                                                ]
                                            },
                                            "value": {
                                                "kind": "ObjectLiteralExpression",
                                                "fullStart": 819,
                                                "fullEnd": 833,
                                                "start": 819,
                                                "end": 833,
                                                "fullWidth": 14,
                                                "width": 14,
                                                "openBraceToken": {
                                                    "kind": "OpenBraceToken",
                                                    "fullStart": 819,
                                                    "fullEnd": 821,
                                                    "start": 819,
                                                    "end": 820,
                                                    "fullWidth": 2,
                                                    "width": 1,
                                                    "text": "{",
                                                    "value": "{",
                                                    "valueText": "{",
                                                    "hasTrailingTrivia": true,
                                                    "trailingTrivia": [
                                                        {
                                                            "kind": "WhitespaceTrivia",
                                                            "text": " "
                                                        }
                                                    ]
                                                },
                                                "propertyAssignments": [
                                                    {
                                                        "kind": "SimplePropertyAssignment",
                                                        "fullStart": 821,
                                                        "fullEnd": 825,
                                                        "start": 821,
                                                        "end": 825,
                                                        "fullWidth": 4,
                                                        "width": 4,
                                                        "propertyName": {
                                                            "kind": "NumericLiteral",
                                                            "fullStart": 821,
                                                            "fullEnd": 822,
                                                            "start": 821,
                                                            "end": 822,
                                                            "fullWidth": 1,
                                                            "width": 1,
                                                            "text": "0",
                                                            "value": 0,
                                                            "valueText": "0"
                                                        },
                                                        "colonToken": {
                                                            "kind": "ColonToken",
                                                            "fullStart": 822,
                                                            "fullEnd": 824,
                                                            "start": 822,
                                                            "end": 823,
                                                            "fullWidth": 2,
                                                            "width": 1,
                                                            "text": ":",
                                                            "value": ":",
                                                            "valueText": ":",
                                                            "hasTrailingTrivia": true,
                                                            "trailingTrivia": [
                                                                {
                                                                    "kind": "WhitespaceTrivia",
                                                                    "text": " "
                                                                }
                                                            ]
                                                        },
                                                        "expression": {
                                                            "kind": "NumericLiteral",
                                                            "fullStart": 824,
                                                            "fullEnd": 825,
                                                            "start": 824,
                                                            "end": 825,
                                                            "fullWidth": 1,
                                                            "width": 1,
                                                            "text": "0",
                                                            "value": 0,
                                                            "valueText": "0"
                                                        }
                                                    },
                                                    {
                                                        "kind": "CommaToken",
                                                        "fullStart": 825,
                                                        "fullEnd": 827,
                                                        "start": 825,
                                                        "end": 826,
                                                        "fullWidth": 2,
                                                        "width": 1,
                                                        "text": ",",
                                                        "value": ",",
                                                        "valueText": ",",
                                                        "hasTrailingTrivia": true,
                                                        "trailingTrivia": [
                                                            {
                                                                "kind": "WhitespaceTrivia",
                                                                "text": " "
                                                            }
                                                        ]
                                                    },
                                                    {
                                                        "kind": "SimplePropertyAssignment",
                                                        "fullStart": 827,
                                                        "fullEnd": 832,
                                                        "start": 827,
                                                        "end": 831,
                                                        "fullWidth": 5,
                                                        "width": 4,
                                                        "propertyName": {
                                                            "kind": "NumericLiteral",
                                                            "fullStart": 827,
                                                            "fullEnd": 828,
                                                            "start": 827,
                                                            "end": 828,
                                                            "fullWidth": 1,
                                                            "width": 1,
                                                            "text": "2",
                                                            "value": 2,
                                                            "valueText": "2"
                                                        },
                                                        "colonToken": {
                                                            "kind": "ColonToken",
                                                            "fullStart": 828,
                                                            "fullEnd": 830,
                                                            "start": 828,
                                                            "end": 829,
                                                            "fullWidth": 2,
                                                            "width": 1,
                                                            "text": ":",
                                                            "value": ":",
                                                            "valueText": ":",
                                                            "hasTrailingTrivia": true,
                                                            "trailingTrivia": [
                                                                {
                                                                    "kind": "WhitespaceTrivia",
                                                                    "text": " "
                                                                }
                                                            ]
                                                        },
                                                        "expression": {
                                                            "kind": "NumericLiteral",
                                                            "fullStart": 830,
                                                            "fullEnd": 832,
                                                            "start": 830,
                                                            "end": 831,
                                                            "fullWidth": 2,
                                                            "width": 1,
                                                            "text": "2",
                                                            "value": 2,
                                                            "valueText": "2",
                                                            "hasTrailingTrivia": true,
                                                            "trailingTrivia": [
                                                                {
                                                                    "kind": "WhitespaceTrivia",
                                                                    "text": " "
                                                                }
                                                            ]
                                                        }
                                                    }
                                                ],
                                                "closeBraceToken": {
                                                    "kind": "CloseBraceToken",
                                                    "fullStart": 832,
                                                    "fullEnd": 833,
                                                    "start": 832,
                                                    "end": 833,
                                                    "fullWidth": 1,
                                                    "width": 1,
                                                    "text": "}",
                                                    "value": "}",
                                                    "valueText": "}"
                                                }
                                            }
                                        }
                                    }
                                ]
                            },
                            "semicolonToken": {
                                "kind": "SemicolonToken",
                                "fullStart": 833,
                                "fullEnd": 836,
                                "start": 833,
                                "end": 834,
                                "fullWidth": 3,
                                "width": 1,
                                "text": ";",
                                "value": ";",
                                "valueText": ";",
                                "hasTrailingTrivia": true,
                                "hasTrailingNewLine": true,
                                "trailingTrivia": [
                                    {
                                        "kind": "NewLineTrivia",
                                        "text": "\r\n"
                                    }
                                ]
                            }
                        },
                        {
                            "kind": "ExpressionStatement",
                            "fullStart": 836,
                            "fullEnd": 1003,
                            "start": 846,
                            "end": 1001,
                            "fullWidth": 167,
                            "width": 155,
                            "isIncrementallyUnusable": true,
                            "expression": {
                                "kind": "InvocationExpression",
                                "fullStart": 836,
                                "fullEnd": 1000,
                                "start": 846,
                                "end": 1000,
                                "fullWidth": 164,
                                "width": 154,
                                "isIncrementallyUnusable": true,
                                "expression": {
                                    "kind": "MemberAccessExpression",
                                    "fullStart": 836,
                                    "fullEnd": 867,
                                    "start": 846,
                                    "end": 867,
                                    "fullWidth": 31,
                                    "width": 21,
                                    "expression": {
                                        "kind": "IdentifierName",
                                        "fullStart": 836,
                                        "fullEnd": 852,
                                        "start": 846,
                                        "end": 852,
                                        "fullWidth": 16,
                                        "width": 6,
                                        "text": "Object",
                                        "value": "Object",
                                        "valueText": "Object",
                                        "hasLeadingTrivia": true,
                                        "hasLeadingNewLine": true,
                                        "leadingTrivia": [
                                            {
                                                "kind": "NewLineTrivia",
                                                "text": "\r\n"
                                            },
                                            {
                                                "kind": "WhitespaceTrivia",
                                                "text": "        "
                                            }
                                        ]
                                    },
                                    "dotToken": {
                                        "kind": "DotToken",
                                        "fullStart": 852,
                                        "fullEnd": 853,
                                        "start": 852,
                                        "end": 853,
                                        "fullWidth": 1,
                                        "width": 1,
                                        "text": ".",
                                        "value": ".",
                                        "valueText": "."
                                    },
                                    "name": {
                                        "kind": "IdentifierName",
                                        "fullStart": 853,
                                        "fullEnd": 867,
                                        "start": 853,
                                        "end": 867,
                                        "fullWidth": 14,
                                        "width": 14,
                                        "text": "defineProperty",
                                        "value": "defineProperty",
                                        "valueText": "defineProperty"
                                    }
                                },
                                "argumentList": {
                                    "kind": "ArgumentList",
                                    "fullStart": 867,
                                    "fullEnd": 1000,
                                    "start": 867,
                                    "end": 1000,
                                    "fullWidth": 133,
                                    "width": 133,
                                    "isIncrementallyUnusable": true,
                                    "openParenToken": {
                                        "kind": "OpenParenToken",
                                        "fullStart": 867,
                                        "fullEnd": 868,
                                        "start": 867,
                                        "end": 868,
                                        "fullWidth": 1,
                                        "width": 1,
                                        "text": "(",
                                        "value": "(",
                                        "valueText": "("
                                    },
                                    "arguments": [
                                        {
                                            "kind": "IdentifierName",
                                            "fullStart": 868,
                                            "fullEnd": 873,
                                            "start": 868,
                                            "end": 873,
                                            "fullWidth": 5,
                                            "width": 5,
                                            "text": "proto",
                                            "value": "proto",
                                            "valueText": "proto"
                                        },
                                        {
                                            "kind": "CommaToken",
                                            "fullStart": 873,
                                            "fullEnd": 875,
                                            "start": 873,
                                            "end": 874,
                                            "fullWidth": 2,
                                            "width": 1,
                                            "text": ",",
                                            "value": ",",
                                            "valueText": ",",
                                            "hasTrailingTrivia": true,
                                            "trailingTrivia": [
                                                {
                                                    "kind": "WhitespaceTrivia",
                                                    "text": " "
                                                }
                                            ]
                                        },
                                        {
                                            "kind": "StringLiteral",
                                            "fullStart": 875,
                                            "fullEnd": 878,
                                            "start": 875,
                                            "end": 878,
                                            "fullWidth": 3,
                                            "width": 3,
                                            "text": "\"1\"",
                                            "value": "1",
                                            "valueText": "1"
                                        },
                                        {
                                            "kind": "CommaToken",
                                            "fullStart": 878,
                                            "fullEnd": 880,
                                            "start": 878,
                                            "end": 879,
                                            "fullWidth": 2,
                                            "width": 1,
                                            "text": ",",
                                            "value": ",",
                                            "valueText": ",",
                                            "hasTrailingTrivia": true,
                                            "trailingTrivia": [
                                                {
                                                    "kind": "WhitespaceTrivia",
                                                    "text": " "
                                                }
                                            ]
                                        },
                                        {
                                            "kind": "ObjectLiteralExpression",
                                            "fullStart": 880,
                                            "fullEnd": 999,
                                            "start": 880,
                                            "end": 999,
                                            "fullWidth": 119,
                                            "width": 119,
                                            "isIncrementallyUnusable": true,
                                            "openBraceToken": {
                                                "kind": "OpenBraceToken",
                                                "fullStart": 880,
                                                "fullEnd": 883,
                                                "start": 880,
                                                "end": 881,
                                                "fullWidth": 3,
                                                "width": 1,
                                                "text": "{",
                                                "value": "{",
                                                "valueText": "{",
                                                "hasTrailingTrivia": true,
                                                "hasTrailingNewLine": true,
                                                "trailingTrivia": [
                                                    {
                                                        "kind": "NewLineTrivia",
                                                        "text": "\r\n"
                                                    }
                                                ]
                                            },
                                            "propertyAssignments": [
                                                {
                                                    "kind": "SimplePropertyAssignment",
                                                    "fullStart": 883,
                                                    "fullEnd": 955,
                                                    "start": 895,
                                                    "end": 955,
                                                    "fullWidth": 72,
                                                    "width": 60,
                                                    "isIncrementallyUnusable": true,
                                                    "propertyName": {
                                                        "kind": "IdentifierName",
                                                        "fullStart": 883,
                                                        "fullEnd": 898,
                                                        "start": 895,
                                                        "end": 898,
                                                        "fullWidth": 15,
                                                        "width": 3,
                                                        "text": "get",
                                                        "value": "get",
                                                        "valueText": "get",
                                                        "hasLeadingTrivia": true,
                                                        "leadingTrivia": [
                                                            {
                                                                "kind": "WhitespaceTrivia",
                                                                "text": "            "
                                                            }
                                                        ]
                                                    },
                                                    "colonToken": {
                                                        "kind": "ColonToken",
                                                        "fullStart": 898,
                                                        "fullEnd": 900,
                                                        "start": 898,
                                                        "end": 899,
                                                        "fullWidth": 2,
                                                        "width": 1,
                                                        "text": ":",
                                                        "value": ":",
                                                        "valueText": ":",
                                                        "hasTrailingTrivia": true,
                                                        "trailingTrivia": [
                                                            {
                                                                "kind": "WhitespaceTrivia",
                                                                "text": " "
                                                            }
                                                        ]
                                                    },
                                                    "expression": {
                                                        "kind": "FunctionExpression",
                                                        "fullStart": 900,
                                                        "fullEnd": 955,
                                                        "start": 900,
                                                        "end": 955,
                                                        "fullWidth": 55,
                                                        "width": 55,
                                                        "functionKeyword": {
                                                            "kind": "FunctionKeyword",
                                                            "fullStart": 900,
                                                            "fullEnd": 909,
                                                            "start": 900,
                                                            "end": 908,
                                                            "fullWidth": 9,
                                                            "width": 8,
                                                            "text": "function",
                                                            "value": "function",
                                                            "valueText": "function",
                                                            "hasTrailingTrivia": true,
                                                            "trailingTrivia": [
                                                                {
                                                                    "kind": "WhitespaceTrivia",
                                                                    "text": " "
                                                                }
                                                            ]
                                                        },
                                                        "callSignature": {
                                                            "kind": "CallSignature",
                                                            "fullStart": 909,
                                                            "fullEnd": 912,
                                                            "start": 909,
                                                            "end": 911,
                                                            "fullWidth": 3,
                                                            "width": 2,
                                                            "parameterList": {
                                                                "kind": "ParameterList",
                                                                "fullStart": 909,
                                                                "fullEnd": 912,
                                                                "start": 909,
                                                                "end": 911,
                                                                "fullWidth": 3,
                                                                "width": 2,
                                                                "openParenToken": {
                                                                    "kind": "OpenParenToken",
                                                                    "fullStart": 909,
                                                                    "fullEnd": 910,
                                                                    "start": 909,
                                                                    "end": 910,
                                                                    "fullWidth": 1,
                                                                    "width": 1,
                                                                    "text": "(",
                                                                    "value": "(",
                                                                    "valueText": "("
                                                                },
                                                                "parameters": [],
                                                                "closeParenToken": {
                                                                    "kind": "CloseParenToken",
                                                                    "fullStart": 910,
                                                                    "fullEnd": 912,
                                                                    "start": 910,
                                                                    "end": 911,
                                                                    "fullWidth": 2,
                                                                    "width": 1,
                                                                    "text": ")",
                                                                    "value": ")",
                                                                    "valueText": ")",
                                                                    "hasTrailingTrivia": true,
                                                                    "trailingTrivia": [
                                                                        {
                                                                            "kind": "WhitespaceTrivia",
                                                                            "text": " "
                                                                        }
                                                                    ]
                                                                }
                                                            }
                                                        },
                                                        "block": {
                                                            "kind": "Block",
                                                            "fullStart": 912,
                                                            "fullEnd": 955,
                                                            "start": 912,
                                                            "end": 955,
                                                            "fullWidth": 43,
                                                            "width": 43,
                                                            "openBraceToken": {
                                                                "kind": "OpenBraceToken",
                                                                "fullStart": 912,
                                                                "fullEnd": 915,
                                                                "start": 912,
                                                                "end": 913,
                                                                "fullWidth": 3,
                                                                "width": 1,
                                                                "text": "{",
                                                                "value": "{",
                                                                "valueText": "{",
                                                                "hasTrailingTrivia": true,
                                                                "hasTrailingNewLine": true,
                                                                "trailingTrivia": [
                                                                    {
                                                                        "kind": "NewLineTrivia",
                                                                        "text": "\r\n"
                                                                    }
                                                                ]
                                                            },
                                                            "statements": [
                                                                {
                                                                    "kind": "ReturnStatement",
                                                                    "fullStart": 915,
                                                                    "fullEnd": 942,
                                                                    "start": 931,
                                                                    "end": 940,
                                                                    "fullWidth": 27,
                                                                    "width": 9,
                                                                    "returnKeyword": {
                                                                        "kind": "ReturnKeyword",
                                                                        "fullStart": 915,
                                                                        "fullEnd": 938,
                                                                        "start": 931,
                                                                        "end": 937,
                                                                        "fullWidth": 23,
                                                                        "width": 6,
                                                                        "text": "return",
                                                                        "value": "return",
                                                                        "valueText": "return",
                                                                        "hasLeadingTrivia": true,
                                                                        "hasTrailingTrivia": true,
                                                                        "leadingTrivia": [
                                                                            {
                                                                                "kind": "WhitespaceTrivia",
                                                                                "text": "                "
                                                                            }
                                                                        ],
                                                                        "trailingTrivia": [
                                                                            {
                                                                                "kind": "WhitespaceTrivia",
                                                                                "text": " "
                                                                            }
                                                                        ]
                                                                    },
                                                                    "expression": {
                                                                        "kind": "NumericLiteral",
                                                                        "fullStart": 938,
                                                                        "fullEnd": 939,
                                                                        "start": 938,
                                                                        "end": 939,
                                                                        "fullWidth": 1,
                                                                        "width": 1,
                                                                        "text": "1",
                                                                        "value": 1,
                                                                        "valueText": "1"
                                                                    },
                                                                    "semicolonToken": {
                                                                        "kind": "SemicolonToken",
                                                                        "fullStart": 939,
                                                                        "fullEnd": 942,
                                                                        "start": 939,
                                                                        "end": 940,
                                                                        "fullWidth": 3,
                                                                        "width": 1,
                                                                        "text": ";",
                                                                        "value": ";",
                                                                        "valueText": ";",
                                                                        "hasTrailingTrivia": true,
                                                                        "hasTrailingNewLine": true,
                                                                        "trailingTrivia": [
                                                                            {
                                                                                "kind": "NewLineTrivia",
                                                                                "text": "\r\n"
                                                                            }
                                                                        ]
                                                                    }
                                                                }
                                                            ],
                                                            "closeBraceToken": {
                                                                "kind": "CloseBraceToken",
                                                                "fullStart": 942,
                                                                "fullEnd": 955,
                                                                "start": 954,
                                                                "end": 955,
                                                                "fullWidth": 13,
                                                                "width": 1,
                                                                "text": "}",
                                                                "value": "}",
                                                                "valueText": "}",
                                                                "hasLeadingTrivia": true,
                                                                "leadingTrivia": [
                                                                    {
                                                                        "kind": "WhitespaceTrivia",
                                                                        "text": "            "
                                                                    }
                                                                ]
                                                            }
                                                        }
                                                    }
                                                },
                                                {
                                                    "kind": "CommaToken",
                                                    "fullStart": 955,
                                                    "fullEnd": 958,
                                                    "start": 955,
                                                    "end": 956,
                                                    "fullWidth": 3,
                                                    "width": 1,
                                                    "text": ",",
                                                    "value": ",",
                                                    "valueText": ",",
                                                    "hasTrailingTrivia": true,
                                                    "hasTrailingNewLine": true,
                                                    "trailingTrivia": [
                                                        {
                                                            "kind": "NewLineTrivia",
                                                            "text": "\r\n"
                                                        }
                                                    ]
                                                },
                                                {
                                                    "kind": "SimplePropertyAssignment",
                                                    "fullStart": 958,
                                                    "fullEnd": 990,
                                                    "start": 970,
                                                    "end": 988,
                                                    "fullWidth": 32,
                                                    "width": 18,
                                                    "propertyName": {
                                                        "kind": "IdentifierName",
                                                        "fullStart": 958,
                                                        "fullEnd": 982,
                                                        "start": 970,
                                                        "end": 982,
                                                        "fullWidth": 24,
                                                        "width": 12,
                                                        "text": "configurable",
                                                        "value": "configurable",
                                                        "valueText": "configurable",
                                                        "hasLeadingTrivia": true,
                                                        "leadingTrivia": [
                                                            {
                                                                "kind": "WhitespaceTrivia",
                                                                "text": "            "
                                                            }
                                                        ]
                                                    },
                                                    "colonToken": {
                                                        "kind": "ColonToken",
                                                        "fullStart": 982,
                                                        "fullEnd": 984,
                                                        "start": 982,
                                                        "end": 983,
                                                        "fullWidth": 2,
                                                        "width": 1,
                                                        "text": ":",
                                                        "value": ":",
                                                        "valueText": ":",
                                                        "hasTrailingTrivia": true,
                                                        "trailingTrivia": [
                                                            {
                                                                "kind": "WhitespaceTrivia",
                                                                "text": " "
                                                            }
                                                        ]
                                                    },
                                                    "expression": {
                                                        "kind": "TrueKeyword",
                                                        "fullStart": 984,
                                                        "fullEnd": 990,
                                                        "start": 984,
                                                        "end": 988,
                                                        "fullWidth": 6,
                                                        "width": 4,
                                                        "text": "true",
                                                        "value": true,
                                                        "valueText": "true",
                                                        "hasTrailingTrivia": true,
                                                        "hasTrailingNewLine": true,
                                                        "trailingTrivia": [
                                                            {
                                                                "kind": "NewLineTrivia",
                                                                "text": "\r\n"
                                                            }
                                                        ]
                                                    }
                                                }
                                            ],
                                            "closeBraceToken": {
                                                "kind": "CloseBraceToken",
                                                "fullStart": 990,
                                                "fullEnd": 999,
                                                "start": 998,
                                                "end": 999,
                                                "fullWidth": 9,
                                                "width": 1,
                                                "text": "}",
                                                "value": "}",
                                                "valueText": "}",
                                                "hasLeadingTrivia": true,
                                                "leadingTrivia": [
                                                    {
                                                        "kind": "WhitespaceTrivia",
                                                        "text": "        "
                                                    }
                                                ]
                                            }
                                        }
                                    ],
                                    "closeParenToken": {
                                        "kind": "CloseParenToken",
                                        "fullStart": 999,
                                        "fullEnd": 1000,
                                        "start": 999,
                                        "end": 1000,
                                        "fullWidth": 1,
                                        "width": 1,
                                        "text": ")",
                                        "value": ")",
                                        "valueText": ")"
                                    }
                                }
                            },
                            "semicolonToken": {
                                "kind": "SemicolonToken",
                                "fullStart": 1000,
                                "fullEnd": 1003,
                                "start": 1000,
                                "end": 1001,
                                "fullWidth": 3,
                                "width": 1,
                                "text": ";",
                                "value": ";",
                                "valueText": ";",
                                "hasTrailingTrivia": true,
                                "hasTrailingNewLine": true,
                                "trailingTrivia": [
                                    {
                                        "kind": "NewLineTrivia",
                                        "text": "\r\n"
                                    }
                                ]
                            }
                        },
                        {
                            "kind": "VariableStatement",
                            "fullStart": 1003,
                            "fullEnd": 1041,
                            "start": 1013,
                            "end": 1039,
                            "fullWidth": 38,
                            "width": 26,
                            "modifiers": [],
                            "variableDeclaration": {
                                "kind": "VariableDeclaration",
                                "fullStart": 1003,
                                "fullEnd": 1038,
                                "start": 1013,
                                "end": 1038,
                                "fullWidth": 35,
                                "width": 25,
                                "varKeyword": {
                                    "kind": "VarKeyword",
                                    "fullStart": 1003,
                                    "fullEnd": 1017,
                                    "start": 1013,
                                    "end": 1016,
                                    "fullWidth": 14,
                                    "width": 3,
                                    "text": "var",
                                    "value": "var",
                                    "valueText": "var",
                                    "hasLeadingTrivia": true,
                                    "hasLeadingNewLine": true,
                                    "hasTrailingTrivia": true,
                                    "leadingTrivia": [
                                        {
                                            "kind": "NewLineTrivia",
                                            "text": "\r\n"
                                        },
                                        {
                                            "kind": "WhitespaceTrivia",
                                            "text": "        "
                                        }
                                    ],
                                    "trailingTrivia": [
                                        {
                                            "kind": "WhitespaceTrivia",
                                            "text": " "
                                        }
                                    ]
                                },
                                "variableDeclarators": [
                                    {
                                        "kind": "VariableDeclarator",
                                        "fullStart": 1017,
                                        "fullEnd": 1038,
                                        "start": 1017,
                                        "end": 1038,
                                        "fullWidth": 21,
                                        "width": 21,
                                        "identifier": {
                                            "kind": "IdentifierName",
                                            "fullStart": 1017,
                                            "fullEnd": 1021,
                                            "start": 1017,
                                            "end": 1020,
                                            "fullWidth": 4,
                                            "width": 3,
                                            "text": "Con",
                                            "value": "Con",
                                            "valueText": "Con",
                                            "hasTrailingTrivia": true,
                                            "trailingTrivia": [
                                                {
                                                    "kind": "WhitespaceTrivia",
                                                    "text": " "
                                                }
                                            ]
                                        },
                                        "equalsValueClause": {
                                            "kind": "EqualsValueClause",
                                            "fullStart": 1021,
                                            "fullEnd": 1038,
                                            "start": 1021,
                                            "end": 1038,
                                            "fullWidth": 17,
                                            "width": 17,
                                            "equalsToken": {
                                                "kind": "EqualsToken",
                                                "fullStart": 1021,
                                                "fullEnd": 1023,
                                                "start": 1021,
                                                "end": 1022,
                                                "fullWidth": 2,
                                                "width": 1,
                                                "text": "=",
                                                "value": "=",
                                                "valueText": "=",
                                                "hasTrailingTrivia": true,
                                                "trailingTrivia": [
                                                    {
                                                        "kind": "WhitespaceTrivia",
                                                        "text": " "
                                                    }
                                                ]
                                            },
                                            "value": {
                                                "kind": "FunctionExpression",
                                                "fullStart": 1023,
                                                "fullEnd": 1038,
                                                "start": 1023,
                                                "end": 1038,
                                                "fullWidth": 15,
                                                "width": 15,
                                                "functionKeyword": {
                                                    "kind": "FunctionKeyword",
                                                    "fullStart": 1023,
                                                    "fullEnd": 1032,
                                                    "start": 1023,
                                                    "end": 1031,
                                                    "fullWidth": 9,
                                                    "width": 8,
                                                    "text": "function",
                                                    "value": "function",
                                                    "valueText": "function",
                                                    "hasTrailingTrivia": true,
                                                    "trailingTrivia": [
                                                        {
                                                            "kind": "WhitespaceTrivia",
                                                            "text": " "
                                                        }
                                                    ]
                                                },
                                                "callSignature": {
                                                    "kind": "CallSignature",
                                                    "fullStart": 1032,
                                                    "fullEnd": 1035,
                                                    "start": 1032,
                                                    "end": 1034,
                                                    "fullWidth": 3,
                                                    "width": 2,
                                                    "parameterList": {
                                                        "kind": "ParameterList",
                                                        "fullStart": 1032,
                                                        "fullEnd": 1035,
                                                        "start": 1032,
                                                        "end": 1034,
                                                        "fullWidth": 3,
                                                        "width": 2,
                                                        "openParenToken": {
                                                            "kind": "OpenParenToken",
                                                            "fullStart": 1032,
                                                            "fullEnd": 1033,
                                                            "start": 1032,
                                                            "end": 1033,
                                                            "fullWidth": 1,
                                                            "width": 1,
                                                            "text": "(",
                                                            "value": "(",
                                                            "valueText": "("
                                                        },
                                                        "parameters": [],
                                                        "closeParenToken": {
                                                            "kind": "CloseParenToken",
                                                            "fullStart": 1033,
                                                            "fullEnd": 1035,
                                                            "start": 1033,
                                                            "end": 1034,
                                                            "fullWidth": 2,
                                                            "width": 1,
                                                            "text": ")",
                                                            "value": ")",
                                                            "valueText": ")",
                                                            "hasTrailingTrivia": true,
                                                            "trailingTrivia": [
                                                                {
                                                                    "kind": "WhitespaceTrivia",
                                                                    "text": " "
                                                                }
                                                            ]
                                                        }
                                                    }
                                                },
                                                "block": {
                                                    "kind": "Block",
                                                    "fullStart": 1035,
                                                    "fullEnd": 1038,
                                                    "start": 1035,
                                                    "end": 1038,
                                                    "fullWidth": 3,
                                                    "width": 3,
                                                    "openBraceToken": {
                                                        "kind": "OpenBraceToken",
                                                        "fullStart": 1035,
                                                        "fullEnd": 1037,
                                                        "start": 1035,
                                                        "end": 1036,
                                                        "fullWidth": 2,
                                                        "width": 1,
                                                        "text": "{",
                                                        "value": "{",
                                                        "valueText": "{",
                                                        "hasTrailingTrivia": true,
                                                        "trailingTrivia": [
                                                            {
                                                                "kind": "WhitespaceTrivia",
                                                                "text": " "
                                                            }
                                                        ]
                                                    },
                                                    "statements": [],
                                                    "closeBraceToken": {
                                                        "kind": "CloseBraceToken",
                                                        "fullStart": 1037,
                                                        "fullEnd": 1038,
                                                        "start": 1037,
                                                        "end": 1038,
                                                        "fullWidth": 1,
                                                        "width": 1,
                                                        "text": "}",
                                                        "value": "}",
                                                        "valueText": "}"
                                                    }
                                                }
                                            }
                                        }
                                    }
                                ]
                            },
                            "semicolonToken": {
                                "kind": "SemicolonToken",
                                "fullStart": 1038,
                                "fullEnd": 1041,
                                "start": 1038,
                                "end": 1039,
                                "fullWidth": 3,
                                "width": 1,
                                "text": ";",
                                "value": ";",
                                "valueText": ";",
                                "hasTrailingTrivia": true,
                                "hasTrailingNewLine": true,
                                "trailingTrivia": [
                                    {
                                        "kind": "NewLineTrivia",
                                        "text": "\r\n"
                                    }
                                ]
                            }
                        },
                        {
                            "kind": "ExpressionStatement",
                            "fullStart": 1041,
                            "fullEnd": 1073,
                            "start": 1049,
                            "end": 1071,
                            "fullWidth": 32,
                            "width": 22,
                            "expression": {
                                "kind": "AssignmentExpression",
                                "fullStart": 1041,
                                "fullEnd": 1070,
                                "start": 1049,
                                "end": 1070,
                                "fullWidth": 29,
                                "width": 21,
                                "left": {
                                    "kind": "MemberAccessExpression",
                                    "fullStart": 1041,
                                    "fullEnd": 1063,
                                    "start": 1049,
                                    "end": 1062,
                                    "fullWidth": 22,
                                    "width": 13,
                                    "expression": {
                                        "kind": "IdentifierName",
                                        "fullStart": 1041,
                                        "fullEnd": 1052,
                                        "start": 1049,
                                        "end": 1052,
                                        "fullWidth": 11,
                                        "width": 3,
                                        "text": "Con",
                                        "value": "Con",
                                        "valueText": "Con",
                                        "hasLeadingTrivia": true,
                                        "leadingTrivia": [
                                            {
                                                "kind": "WhitespaceTrivia",
                                                "text": "        "
                                            }
                                        ]
                                    },
                                    "dotToken": {
                                        "kind": "DotToken",
                                        "fullStart": 1052,
                                        "fullEnd": 1053,
                                        "start": 1052,
                                        "end": 1053,
                                        "fullWidth": 1,
                                        "width": 1,
                                        "text": ".",
                                        "value": ".",
                                        "valueText": "."
                                    },
                                    "name": {
                                        "kind": "IdentifierName",
                                        "fullStart": 1053,
                                        "fullEnd": 1063,
                                        "start": 1053,
                                        "end": 1062,
                                        "fullWidth": 10,
                                        "width": 9,
                                        "text": "prototype",
                                        "value": "prototype",
                                        "valueText": "prototype",
                                        "hasTrailingTrivia": true,
                                        "trailingTrivia": [
                                            {
                                                "kind": "WhitespaceTrivia",
                                                "text": " "
                                            }
                                        ]
                                    }
                                },
                                "operatorToken": {
                                    "kind": "EqualsToken",
                                    "fullStart": 1063,
                                    "fullEnd": 1065,
                                    "start": 1063,
                                    "end": 1064,
                                    "fullWidth": 2,
                                    "width": 1,
                                    "text": "=",
                                    "value": "=",
                                    "valueText": "=",
                                    "hasTrailingTrivia": true,
                                    "trailingTrivia": [
                                        {
                                            "kind": "WhitespaceTrivia",
                                            "text": " "
                                        }
                                    ]
                                },
                                "right": {
                                    "kind": "IdentifierName",
                                    "fullStart": 1065,
                                    "fullEnd": 1070,
                                    "start": 1065,
                                    "end": 1070,
                                    "fullWidth": 5,
                                    "width": 5,
                                    "text": "proto",
                                    "value": "proto",
                                    "valueText": "proto"
                                }
                            },
                            "semicolonToken": {
                                "kind": "SemicolonToken",
                                "fullStart": 1070,
                                "fullEnd": 1073,
                                "start": 1070,
                                "end": 1071,
                                "fullWidth": 3,
                                "width": 1,
                                "text": ";",
                                "value": ";",
                                "valueText": ";",
                                "hasTrailingTrivia": true,
                                "hasTrailingNewLine": true,
                                "trailingTrivia": [
                                    {
                                        "kind": "NewLineTrivia",
                                        "text": "\r\n"
                                    }
                                ]
                            }
                        },
                        {
                            "kind": "VariableStatement",
                            "fullStart": 1073,
                            "fullEnd": 1107,
                            "start": 1083,
                            "end": 1105,
                            "fullWidth": 34,
                            "width": 22,
                            "modifiers": [],
                            "variableDeclaration": {
                                "kind": "VariableDeclaration",
                                "fullStart": 1073,
                                "fullEnd": 1104,
                                "start": 1083,
                                "end": 1104,
                                "fullWidth": 31,
                                "width": 21,
                                "varKeyword": {
                                    "kind": "VarKeyword",
                                    "fullStart": 1073,
                                    "fullEnd": 1087,
                                    "start": 1083,
                                    "end": 1086,
                                    "fullWidth": 14,
                                    "width": 3,
                                    "text": "var",
                                    "value": "var",
                                    "valueText": "var",
                                    "hasLeadingTrivia": true,
                                    "hasLeadingNewLine": true,
                                    "hasTrailingTrivia": true,
                                    "leadingTrivia": [
                                        {
                                            "kind": "NewLineTrivia",
                                            "text": "\r\n"
                                        },
                                        {
                                            "kind": "WhitespaceTrivia",
                                            "text": "        "
                                        }
                                    ],
                                    "trailingTrivia": [
                                        {
                                            "kind": "WhitespaceTrivia",
                                            "text": " "
                                        }
                                    ]
                                },
                                "variableDeclarators": [
                                    {
                                        "kind": "VariableDeclarator",
                                        "fullStart": 1087,
                                        "fullEnd": 1104,
                                        "start": 1087,
                                        "end": 1104,
                                        "fullWidth": 17,
                                        "width": 17,
                                        "identifier": {
                                            "kind": "IdentifierName",
                                            "fullStart": 1087,
                                            "fullEnd": 1093,
                                            "start": 1087,
                                            "end": 1092,
                                            "fullWidth": 6,
                                            "width": 5,
                                            "text": "child",
                                            "value": "child",
                                            "valueText": "child",
                                            "hasTrailingTrivia": true,
                                            "trailingTrivia": [
                                                {
                                                    "kind": "WhitespaceTrivia",
                                                    "text": " "
                                                }
                                            ]
                                        },
                                        "equalsValueClause": {
                                            "kind": "EqualsValueClause",
                                            "fullStart": 1093,
                                            "fullEnd": 1104,
                                            "start": 1093,
                                            "end": 1104,
                                            "fullWidth": 11,
                                            "width": 11,
                                            "equalsToken": {
                                                "kind": "EqualsToken",
                                                "fullStart": 1093,
                                                "fullEnd": 1095,
                                                "start": 1093,
                                                "end": 1094,
                                                "fullWidth": 2,
                                                "width": 1,
                                                "text": "=",
                                                "value": "=",
                                                "valueText": "=",
                                                "hasTrailingTrivia": true,
                                                "trailingTrivia": [
                                                    {
                                                        "kind": "WhitespaceTrivia",
                                                        "text": " "
                                                    }
                                                ]
                                            },
                                            "value": {
                                                "kind": "ObjectCreationExpression",
                                                "fullStart": 1095,
                                                "fullEnd": 1104,
                                                "start": 1095,
                                                "end": 1104,
                                                "fullWidth": 9,
                                                "width": 9,
                                                "newKeyword": {
                                                    "kind": "NewKeyword",
                                                    "fullStart": 1095,
                                                    "fullEnd": 1099,
                                                    "start": 1095,
                                                    "end": 1098,
                                                    "fullWidth": 4,
                                                    "width": 3,
                                                    "text": "new",
                                                    "value": "new",
                                                    "valueText": "new",
                                                    "hasTrailingTrivia": true,
                                                    "trailingTrivia": [
                                                        {
                                                            "kind": "WhitespaceTrivia",
                                                            "text": " "
                                                        }
                                                    ]
                                                },
                                                "expression": {
                                                    "kind": "IdentifierName",
                                                    "fullStart": 1099,
                                                    "fullEnd": 1102,
                                                    "start": 1099,
                                                    "end": 1102,
                                                    "fullWidth": 3,
                                                    "width": 3,
                                                    "text": "Con",
                                                    "value": "Con",
                                                    "valueText": "Con"
                                                },
                                                "argumentList": {
                                                    "kind": "ArgumentList",
                                                    "fullStart": 1102,
                                                    "fullEnd": 1104,
                                                    "start": 1102,
                                                    "end": 1104,
                                                    "fullWidth": 2,
                                                    "width": 2,
                                                    "openParenToken": {
                                                        "kind": "OpenParenToken",
                                                        "fullStart": 1102,
                                                        "fullEnd": 1103,
                                                        "start": 1102,
                                                        "end": 1103,
                                                        "fullWidth": 1,
                                                        "width": 1,
                                                        "text": "(",
                                                        "value": "(",
                                                        "valueText": "("
                                                    },
                                                    "arguments": [],
                                                    "closeParenToken": {
                                                        "kind": "CloseParenToken",
                                                        "fullStart": 1103,
                                                        "fullEnd": 1104,
                                                        "start": 1103,
                                                        "end": 1104,
                                                        "fullWidth": 1,
                                                        "width": 1,
                                                        "text": ")",
                                                        "value": ")",
                                                        "valueText": ")"
                                                    }
                                                }
                                            }
                                        }
                                    }
                                ]
                            },
                            "semicolonToken": {
                                "kind": "SemicolonToken",
                                "fullStart": 1104,
                                "fullEnd": 1107,
                                "start": 1104,
                                "end": 1105,
                                "fullWidth": 3,
                                "width": 1,
                                "text": ";",
                                "value": ";",
                                "valueText": ";",
                                "hasTrailingTrivia": true,
                                "hasTrailingNewLine": true,
                                "trailingTrivia": [
                                    {
                                        "kind": "NewLineTrivia",
                                        "text": "\r\n"
                                    }
                                ]
                            }
                        },
                        {
                            "kind": "ExpressionStatement",
                            "fullStart": 1107,
                            "fullEnd": 1134,
                            "start": 1115,
                            "end": 1132,
                            "fullWidth": 27,
                            "width": 17,
                            "expression": {
                                "kind": "AssignmentExpression",
                                "fullStart": 1107,
                                "fullEnd": 1131,
                                "start": 1115,
                                "end": 1131,
                                "fullWidth": 24,
                                "width": 16,
                                "left": {
                                    "kind": "MemberAccessExpression",
                                    "fullStart": 1107,
                                    "fullEnd": 1128,
                                    "start": 1115,
                                    "end": 1127,
                                    "fullWidth": 21,
                                    "width": 12,
                                    "expression": {
                                        "kind": "IdentifierName",
                                        "fullStart": 1107,
                                        "fullEnd": 1120,
                                        "start": 1115,
                                        "end": 1120,
                                        "fullWidth": 13,
                                        "width": 5,
                                        "text": "child",
                                        "value": "child",
                                        "valueText": "child",
                                        "hasLeadingTrivia": true,
                                        "leadingTrivia": [
                                            {
                                                "kind": "WhitespaceTrivia",
                                                "text": "        "
                                            }
                                        ]
                                    },
                                    "dotToken": {
                                        "kind": "DotToken",
                                        "fullStart": 1120,
                                        "fullEnd": 1121,
                                        "start": 1120,
                                        "end": 1121,
                                        "fullWidth": 1,
                                        "width": 1,
                                        "text": ".",
                                        "value": ".",
                                        "valueText": "."
                                    },
                                    "name": {
                                        "kind": "IdentifierName",
                                        "fullStart": 1121,
                                        "fullEnd": 1128,
                                        "start": 1121,
                                        "end": 1127,
                                        "fullWidth": 7,
                                        "width": 6,
                                        "text": "length",
                                        "value": "length",
                                        "valueText": "length",
                                        "hasTrailingTrivia": true,
                                        "trailingTrivia": [
                                            {
                                                "kind": "WhitespaceTrivia",
                                                "text": " "
                                            }
                                        ]
                                    }
                                },
                                "operatorToken": {
                                    "kind": "EqualsToken",
                                    "fullStart": 1128,
                                    "fullEnd": 1130,
                                    "start": 1128,
                                    "end": 1129,
                                    "fullWidth": 2,
                                    "width": 1,
                                    "text": "=",
                                    "value": "=",
                                    "valueText": "=",
                                    "hasTrailingTrivia": true,
                                    "trailingTrivia": [
                                        {
                                            "kind": "WhitespaceTrivia",
                                            "text": " "
                                        }
                                    ]
                                },
                                "right": {
                                    "kind": "NumericLiteral",
                                    "fullStart": 1130,
                                    "fullEnd": 1131,
                                    "start": 1130,
                                    "end": 1131,
                                    "fullWidth": 1,
                                    "width": 1,
                                    "text": "3",
                                    "value": 3,
                                    "valueText": "3"
                                }
                            },
                            "semicolonToken": {
                                "kind": "SemicolonToken",
                                "fullStart": 1131,
                                "fullEnd": 1134,
                                "start": 1131,
                                "end": 1132,
                                "fullWidth": 3,
                                "width": 1,
                                "text": ";",
                                "value": ";",
                                "valueText": ";",
                                "hasTrailingTrivia": true,
                                "hasTrailingNewLine": true,
                                "trailingTrivia": [
                                    {
                                        "kind": "NewLineTrivia",
                                        "text": "\r\n"
                                    }
                                ]
                            }
                        },
                        {
                            "kind": "ExpressionStatement",
                            "fullStart": 1134,
                            "fullEnd": 1214,
                            "start": 1144,
                            "end": 1212,
                            "fullWidth": 80,
                            "width": 68,
                            "expression": {
                                "kind": "InvocationExpression",
                                "fullStart": 1134,
                                "fullEnd": 1211,
                                "start": 1144,
                                "end": 1211,
                                "fullWidth": 77,
                                "width": 67,
                                "expression": {
                                    "kind": "MemberAccessExpression",
                                    "fullStart": 1134,
                                    "fullEnd": 1176,
                                    "start": 1144,
                                    "end": 1176,
                                    "fullWidth": 42,
                                    "width": 32,
                                    "expression": {
                                        "kind": "MemberAccessExpression",
                                        "fullStart": 1134,
                                        "fullEnd": 1171,
                                        "start": 1144,
                                        "end": 1171,
                                        "fullWidth": 37,
                                        "width": 27,
                                        "expression": {
                                            "kind": "MemberAccessExpression",
                                            "fullStart": 1134,
                                            "fullEnd": 1159,
                                            "start": 1144,
                                            "end": 1159,
                                            "fullWidth": 25,
                                            "width": 15,
                                            "expression": {
                                                "kind": "IdentifierName",
                                                "fullStart": 1134,
                                                "fullEnd": 1149,
                                                "start": 1144,
                                                "end": 1149,
                                                "fullWidth": 15,
                                                "width": 5,
                                                "text": "Array",
                                                "value": "Array",
                                                "valueText": "Array",
                                                "hasLeadingTrivia": true,
                                                "hasLeadingNewLine": true,
                                                "leadingTrivia": [
                                                    {
                                                        "kind": "NewLineTrivia",
                                                        "text": "\r\n"
                                                    },
                                                    {
                                                        "kind": "WhitespaceTrivia",
                                                        "text": "        "
                                                    }
                                                ]
                                            },
                                            "dotToken": {
                                                "kind": "DotToken",
                                                "fullStart": 1149,
                                                "fullEnd": 1150,
                                                "start": 1149,
                                                "end": 1150,
                                                "fullWidth": 1,
                                                "width": 1,
                                                "text": ".",
                                                "value": ".",
                                                "valueText": "."
                                            },
                                            "name": {
                                                "kind": "IdentifierName",
                                                "fullStart": 1150,
                                                "fullEnd": 1159,
                                                "start": 1150,
                                                "end": 1159,
                                                "fullWidth": 9,
                                                "width": 9,
                                                "text": "prototype",
                                                "value": "prototype",
                                                "valueText": "prototype"
                                            }
                                        },
                                        "dotToken": {
                                            "kind": "DotToken",
                                            "fullStart": 1159,
                                            "fullEnd": 1160,
                                            "start": 1159,
                                            "end": 1160,
                                            "fullWidth": 1,
                                            "width": 1,
                                            "text": ".",
                                            "value": ".",
                                            "valueText": "."
                                        },
                                        "name": {
                                            "kind": "IdentifierName",
                                            "fullStart": 1160,
                                            "fullEnd": 1171,
                                            "start": 1160,
                                            "end": 1171,
                                            "fullWidth": 11,
                                            "width": 11,
                                            "text": "reduceRight",
                                            "value": "reduceRight",
                                            "valueText": "reduceRight"
                                        }
                                    },
                                    "dotToken": {
                                        "kind": "DotToken",
                                        "fullStart": 1171,
                                        "fullEnd": 1172,
                                        "start": 1171,
                                        "end": 1172,
                                        "fullWidth": 1,
                                        "width": 1,
                                        "text": ".",
                                        "value": ".",
                                        "valueText": "."
                                    },
                                    "name": {
                                        "kind": "IdentifierName",
                                        "fullStart": 1172,
                                        "fullEnd": 1176,
                                        "start": 1172,
                                        "end": 1176,
                                        "fullWidth": 4,
                                        "width": 4,
                                        "text": "call",
                                        "value": "call",
                                        "valueText": "call"
                                    }
                                },
                                "argumentList": {
                                    "kind": "ArgumentList",
                                    "fullStart": 1176,
                                    "fullEnd": 1211,
                                    "start": 1176,
                                    "end": 1211,
                                    "fullWidth": 35,
                                    "width": 35,
                                    "openParenToken": {
                                        "kind": "OpenParenToken",
                                        "fullStart": 1176,
                                        "fullEnd": 1177,
                                        "start": 1176,
                                        "end": 1177,
                                        "fullWidth": 1,
                                        "width": 1,
                                        "text": "(",
                                        "value": "(",
                                        "valueText": "("
                                    },
                                    "arguments": [
                                        {
                                            "kind": "IdentifierName",
                                            "fullStart": 1177,
                                            "fullEnd": 1182,
                                            "start": 1177,
                                            "end": 1182,
                                            "fullWidth": 5,
                                            "width": 5,
                                            "text": "child",
                                            "value": "child",
                                            "valueText": "child"
                                        },
                                        {
                                            "kind": "CommaToken",
                                            "fullStart": 1182,
                                            "fullEnd": 1184,
                                            "start": 1182,
                                            "end": 1183,
                                            "fullWidth": 2,
                                            "width": 1,
                                            "text": ",",
                                            "value": ",",
                                            "valueText": ",",
                                            "hasTrailingTrivia": true,
                                            "trailingTrivia": [
                                                {
                                                    "kind": "WhitespaceTrivia",
                                                    "text": " "
                                                }
                                            ]
                                        },
                                        {
                                            "kind": "IdentifierName",
                                            "fullStart": 1184,
                                            "fullEnd": 1194,
                                            "start": 1184,
                                            "end": 1194,
                                            "fullWidth": 10,
                                            "width": 10,
                                            "text": "callbackfn",
                                            "value": "callbackfn",
                                            "valueText": "callbackfn"
                                        },
                                        {
                                            "kind": "CommaToken",
                                            "fullStart": 1194,
                                            "fullEnd": 1196,
                                            "start": 1194,
                                            "end": 1195,
                                            "fullWidth": 2,
                                            "width": 1,
                                            "text": ",",
                                            "value": ",",
                                            "valueText": ",",
                                            "hasTrailingTrivia": true,
                                            "trailingTrivia": [
                                                {
                                                    "kind": "WhitespaceTrivia",
                                                    "text": " "
                                                }
                                            ]
                                        },
                                        {
                                            "kind": "StringLiteral",
                                            "fullStart": 1196,
                                            "fullEnd": 1210,
                                            "start": 1196,
                                            "end": 1210,
                                            "fullWidth": 14,
                                            "width": 14,
                                            "text": "\"initialValue\"",
                                            "value": "initialValue",
                                            "valueText": "initialValue"
                                        }
                                    ],
                                    "closeParenToken": {
                                        "kind": "CloseParenToken",
                                        "fullStart": 1210,
                                        "fullEnd": 1211,
                                        "start": 1210,
                                        "end": 1211,
                                        "fullWidth": 1,
                                        "width": 1,
                                        "text": ")",
                                        "value": ")",
                                        "valueText": ")"
                                    }
                                }
                            },
                            "semicolonToken": {
                                "kind": "SemicolonToken",
                                "fullStart": 1211,
                                "fullEnd": 1214,
                                "start": 1211,
                                "end": 1212,
                                "fullWidth": 3,
                                "width": 1,
                                "text": ";",
                                "value": ";",
                                "valueText": ";",
                                "hasTrailingTrivia": true,
                                "hasTrailingNewLine": true,
                                "trailingTrivia": [
                                    {
                                        "kind": "NewLineTrivia",
                                        "text": "\r\n"
                                    }
                                ]
                            }
                        },
                        {
                            "kind": "ReturnStatement",
                            "fullStart": 1214,
                            "fullEnd": 1242,
                            "start": 1222,
                            "end": 1240,
                            "fullWidth": 28,
                            "width": 18,
                            "returnKeyword": {
                                "kind": "ReturnKeyword",
                                "fullStart": 1214,
                                "fullEnd": 1229,
                                "start": 1222,
                                "end": 1228,
                                "fullWidth": 15,
                                "width": 6,
                                "text": "return",
                                "value": "return",
                                "valueText": "return",
                                "hasLeadingTrivia": true,
                                "hasTrailingTrivia": true,
                                "leadingTrivia": [
                                    {
                                        "kind": "WhitespaceTrivia",
                                        "text": "        "
                                    }
                                ],
                                "trailingTrivia": [
                                    {
                                        "kind": "WhitespaceTrivia",
                                        "text": " "
                                    }
                                ]
                            },
                            "expression": {
                                "kind": "IdentifierName",
                                "fullStart": 1229,
                                "fullEnd": 1239,
                                "start": 1229,
                                "end": 1239,
                                "fullWidth": 10,
                                "width": 10,
                                "text": "testResult",
                                "value": "testResult",
                                "valueText": "testResult"
                            },
                            "semicolonToken": {
                                "kind": "SemicolonToken",
                                "fullStart": 1239,
                                "fullEnd": 1242,
                                "start": 1239,
                                "end": 1240,
                                "fullWidth": 3,
                                "width": 1,
                                "text": ";",
                                "value": ";",
                                "valueText": ";",
                                "hasTrailingTrivia": true,
                                "hasTrailingNewLine": true,
                                "trailingTrivia": [
                                    {
                                        "kind": "NewLineTrivia",
                                        "text": "\r\n"
                                    }
                                ]
                            }
                        }
                    ],
                    "closeBraceToken": {
                        "kind": "CloseBraceToken",
                        "fullStart": 1242,
                        "fullEnd": 1249,
                        "start": 1246,
                        "end": 1247,
                        "fullWidth": 7,
                        "width": 1,
                        "text": "}",
                        "value": "}",
                        "valueText": "}",
                        "hasLeadingTrivia": true,
                        "hasTrailingTrivia": true,
                        "hasTrailingNewLine": true,
                        "leadingTrivia": [
                            {
                                "kind": "WhitespaceTrivia",
                                "text": "    "
                            }
                        ],
                        "trailingTrivia": [
                            {
                                "kind": "NewLineTrivia",
                                "text": "\r\n"
                            }
                        ]
                    }
                }
            },
            {
                "kind": "ExpressionStatement",
                "fullStart": 1249,
                "fullEnd": 1273,
                "start": 1249,
                "end": 1271,
                "fullWidth": 24,
                "width": 22,
                "expression": {
                    "kind": "InvocationExpression",
                    "fullStart": 1249,
                    "fullEnd": 1270,
                    "start": 1249,
                    "end": 1270,
                    "fullWidth": 21,
                    "width": 21,
                    "expression": {
                        "kind": "IdentifierName",
                        "fullStart": 1249,
                        "fullEnd": 1260,
                        "start": 1249,
                        "end": 1260,
                        "fullWidth": 11,
                        "width": 11,
                        "text": "runTestCase",
                        "value": "runTestCase",
                        "valueText": "runTestCase"
                    },
                    "argumentList": {
                        "kind": "ArgumentList",
                        "fullStart": 1260,
                        "fullEnd": 1270,
                        "start": 1260,
                        "end": 1270,
                        "fullWidth": 10,
                        "width": 10,
                        "openParenToken": {
                            "kind": "OpenParenToken",
                            "fullStart": 1260,
                            "fullEnd": 1261,
                            "start": 1260,
                            "end": 1261,
                            "fullWidth": 1,
                            "width": 1,
                            "text": "(",
                            "value": "(",
                            "valueText": "("
                        },
                        "arguments": [
                            {
                                "kind": "IdentifierName",
                                "fullStart": 1261,
                                "fullEnd": 1269,
                                "start": 1261,
                                "end": 1269,
                                "fullWidth": 8,
                                "width": 8,
                                "text": "testcase",
                                "value": "testcase",
                                "valueText": "testcase"
                            }
                        ],
                        "closeParenToken": {
                            "kind": "CloseParenToken",
                            "fullStart": 1269,
                            "fullEnd": 1270,
                            "start": 1269,
                            "end": 1270,
                            "fullWidth": 1,
                            "width": 1,
                            "text": ")",
                            "value": ")",
                            "valueText": ")"
                        }
                    }
                },
                "semicolonToken": {
                    "kind": "SemicolonToken",
                    "fullStart": 1270,
                    "fullEnd": 1273,
                    "start": 1270,
                    "end": 1271,
                    "fullWidth": 3,
                    "width": 1,
                    "text": ";",
                    "value": ";",
                    "valueText": ";",
                    "hasTrailingTrivia": true,
                    "hasTrailingNewLine": true,
                    "trailingTrivia": [
                        {
                            "kind": "NewLineTrivia",
                            "text": "\r\n"
                        }
                    ]
                }
            }
        ],
        "endOfFileToken": {
            "kind": "EndOfFileToken",
            "fullStart": 1273,
            "fullEnd": 1273,
            "start": 1273,
            "end": 1273,
            "fullWidth": 0,
            "width": 0,
            "text": ""
        }
    },
    "lineMap": {
        "lineStarts": [
            0,
            67,
            152,
            232,
            308,
            380,
            385,
            444,
            570,
            575,
            577,
            579,
            602,
            604,
            637,
            695,
            725,
            771,
            786,
            797,
            799,
            836,
            838,
            883,
            915,
            942,
            958,
            990,
            1003,
            1005,
            1041,
            1073,
            1075,
            1107,
            1134,
            1136,
            1214,
            1242,
            1249,
            1273
        ],
        "length": 1273
    }
}<|MERGE_RESOLUTION|>--- conflicted
+++ resolved
@@ -419,11 +419,8 @@
                                             "start": 665,
                                             "end": 672,
                                             "fullWidth": 7,
-<<<<<<< HEAD
                                             "width": 7,
-=======
                                             "modifiers": [],
->>>>>>> e3c38734
                                             "identifier": {
                                                 "kind": "IdentifierName",
                                                 "fullStart": 665,
@@ -463,11 +460,8 @@
                                             "start": 674,
                                             "end": 680,
                                             "fullWidth": 6,
-<<<<<<< HEAD
                                             "width": 6,
-=======
                                             "modifiers": [],
->>>>>>> e3c38734
                                             "identifier": {
                                                 "kind": "IdentifierName",
                                                 "fullStart": 674,
@@ -507,11 +501,8 @@
                                             "start": 682,
                                             "end": 685,
                                             "fullWidth": 3,
-<<<<<<< HEAD
                                             "width": 3,
-=======
                                             "modifiers": [],
->>>>>>> e3c38734
                                             "identifier": {
                                                 "kind": "IdentifierName",
                                                 "fullStart": 682,
@@ -551,11 +542,8 @@
                                             "start": 687,
                                             "end": 690,
                                             "fullWidth": 3,
-<<<<<<< HEAD
                                             "width": 3,
-=======
                                             "modifiers": [],
->>>>>>> e3c38734
                                             "identifier": {
                                                 "kind": "IdentifierName",
                                                 "fullStart": 687,
