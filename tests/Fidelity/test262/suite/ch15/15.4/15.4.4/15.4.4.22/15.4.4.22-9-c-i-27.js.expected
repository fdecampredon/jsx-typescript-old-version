--- conflicted
+++ resolved
@@ -417,11 +417,8 @@
                                             "start": 726,
                                             "end": 733,
                                             "fullWidth": 7,
-<<<<<<< HEAD
                                             "width": 7,
-=======
                                             "modifiers": [],
->>>>>>> e3c38734
                                             "identifier": {
                                                 "kind": "IdentifierName",
                                                 "fullStart": 726,
@@ -461,11 +458,8 @@
                                             "start": 735,
                                             "end": 741,
                                             "fullWidth": 6,
-<<<<<<< HEAD
                                             "width": 6,
-=======
                                             "modifiers": [],
->>>>>>> e3c38734
                                             "identifier": {
                                                 "kind": "IdentifierName",
                                                 "fullStart": 735,
@@ -505,11 +499,8 @@
                                             "start": 743,
                                             "end": 746,
                                             "fullWidth": 3,
-<<<<<<< HEAD
                                             "width": 3,
-=======
                                             "modifiers": [],
->>>>>>> e3c38734
                                             "identifier": {
                                                 "kind": "IdentifierName",
                                                 "fullStart": 743,
@@ -549,11 +540,8 @@
                                             "start": 748,
                                             "end": 751,
                                             "fullWidth": 3,
-<<<<<<< HEAD
                                             "width": 3,
-=======
                                             "modifiers": [],
->>>>>>> e3c38734
                                             "identifier": {
                                                 "kind": "IdentifierName",
                                                 "fullStart": 748,
@@ -1172,11 +1160,8 @@
                                                                 "start": 889,
                                                                 "end": 890,
                                                                 "fullWidth": 1,
-<<<<<<< HEAD
                                                                 "width": 1,
-=======
                                                                 "modifiers": [],
->>>>>>> e3c38734
                                                                 "identifier": {
                                                                     "kind": "IdentifierName",
                                                                     "fullStart": 889,
@@ -1216,11 +1201,8 @@
                                                                 "start": 892,
                                                                 "end": 893,
                                                                 "fullWidth": 1,
-<<<<<<< HEAD
                                                                 "width": 1,
-=======
                                                                 "modifiers": [],
->>>>>>> e3c38734
                                                                 "identifier": {
                                                                     "kind": "IdentifierName",
                                                                     "fullStart": 892,
@@ -1260,11 +1242,8 @@
                                                                 "start": 895,
                                                                 "end": 896,
                                                                 "fullWidth": 1,
-<<<<<<< HEAD
                                                                 "width": 1,
-=======
                                                                 "modifiers": [],
->>>>>>> e3c38734
                                                                 "identifier": {
                                                                     "kind": "IdentifierName",
                                                                     "fullStart": 895,
