{
    "isDeclaration": false,
    "languageVersion": "EcmaScript5",
    "parseOptions": {
        "allowAutomaticSemicolonInsertion": true
    },
    "sourceUnit": {
        "kind": "SourceUnit",
        "fullStart": 0,
        "fullEnd": 1005,
        "start": 546,
        "end": 1005,
        "fullWidth": 1005,
        "width": 459,
        "isIncrementallyUnusable": true,
        "moduleElements": [
            {
                "kind": "FunctionDeclaration",
                "fullStart": 0,
                "fullEnd": 981,
                "start": 546,
                "end": 979,
                "fullWidth": 981,
                "width": 433,
                "modifiers": [],
                "functionKeyword": {
                    "kind": "FunctionKeyword",
                    "fullStart": 0,
                    "fullEnd": 555,
                    "start": 546,
                    "end": 554,
                    "fullWidth": 555,
                    "width": 8,
                    "text": "function",
                    "value": "function",
                    "valueText": "function",
                    "hasLeadingTrivia": true,
                    "hasLeadingComment": true,
                    "hasLeadingNewLine": true,
                    "hasTrailingTrivia": true,
                    "leadingTrivia": [
                        {
                            "kind": "SingleLineCommentTrivia",
                            "text": "/// Copyright (c) 2012 Ecma International.  All rights reserved. "
                        },
                        {
                            "kind": "NewLineTrivia",
                            "text": "\r\n"
                        },
                        {
                            "kind": "SingleLineCommentTrivia",
                            "text": "/// Ecma International makes this code available under the terms and conditions set"
                        },
                        {
                            "kind": "NewLineTrivia",
                            "text": "\r\n"
                        },
                        {
                            "kind": "SingleLineCommentTrivia",
                            "text": "/// forth on http://hg.ecmascript.org/tests/test262/raw-file/tip/LICENSE (the "
                        },
                        {
                            "kind": "NewLineTrivia",
                            "text": "\r\n"
                        },
                        {
                            "kind": "SingleLineCommentTrivia",
                            "text": "/// \"Use Terms\").   Any redistribution of this code must retain the above "
                        },
                        {
                            "kind": "NewLineTrivia",
                            "text": "\r\n"
                        },
                        {
                            "kind": "SingleLineCommentTrivia",
                            "text": "/// copyright and this notice and otherwise comply with the Use Terms."
                        },
                        {
                            "kind": "NewLineTrivia",
                            "text": "\r\n"
                        },
                        {
                            "kind": "MultiLineCommentTrivia",
                            "text": "/**\r\n * @path ch15/15.4/15.4.4/15.4.4.22/15.4.4.22-9-c-ii-12.js\r\n * @description Array.prototype.reduceRight - callbackfn is called with 3 formal parameter\r\n */"
                        },
                        {
                            "kind": "NewLineTrivia",
                            "text": "\r\n"
                        },
                        {
                            "kind": "NewLineTrivia",
                            "text": "\r\n"
                        },
                        {
                            "kind": "NewLineTrivia",
                            "text": "\r\n"
                        }
                    ],
                    "trailingTrivia": [
                        {
                            "kind": "WhitespaceTrivia",
                            "text": " "
                        }
                    ]
                },
                "identifier": {
                    "kind": "IdentifierName",
                    "fullStart": 555,
                    "fullEnd": 563,
                    "start": 555,
                    "end": 563,
                    "fullWidth": 8,
                    "width": 8,
                    "text": "testcase",
                    "value": "testcase",
                    "valueText": "testcase"
                },
                "callSignature": {
                    "kind": "CallSignature",
                    "fullStart": 563,
                    "fullEnd": 566,
                    "start": 563,
                    "end": 565,
                    "fullWidth": 3,
                    "width": 2,
                    "parameterList": {
                        "kind": "ParameterList",
                        "fullStart": 563,
                        "fullEnd": 566,
                        "start": 563,
                        "end": 565,
                        "fullWidth": 3,
                        "width": 2,
                        "openParenToken": {
                            "kind": "OpenParenToken",
                            "fullStart": 563,
                            "fullEnd": 564,
                            "start": 563,
                            "end": 564,
                            "fullWidth": 1,
                            "width": 1,
                            "text": "(",
                            "value": "(",
                            "valueText": "("
                        },
                        "parameters": [],
                        "closeParenToken": {
                            "kind": "CloseParenToken",
                            "fullStart": 564,
                            "fullEnd": 566,
                            "start": 564,
                            "end": 565,
                            "fullWidth": 2,
                            "width": 1,
                            "text": ")",
                            "value": ")",
                            "valueText": ")",
                            "hasTrailingTrivia": true,
                            "trailingTrivia": [
                                {
                                    "kind": "WhitespaceTrivia",
                                    "text": " "
                                }
                            ]
                        }
                    }
                },
                "block": {
                    "kind": "Block",
                    "fullStart": 566,
                    "fullEnd": 981,
                    "start": 566,
                    "end": 979,
                    "fullWidth": 415,
                    "width": 413,
                    "openBraceToken": {
                        "kind": "OpenBraceToken",
                        "fullStart": 566,
                        "fullEnd": 569,
                        "start": 566,
                        "end": 567,
                        "fullWidth": 3,
                        "width": 1,
                        "text": "{",
                        "value": "{",
                        "valueText": "{",
                        "hasTrailingTrivia": true,
                        "hasTrailingNewLine": true,
                        "trailingTrivia": [
                            {
                                "kind": "NewLineTrivia",
                                "text": "\r\n"
                            }
                        ]
                    },
                    "statements": [
                        {
                            "kind": "VariableStatement",
                            "fullStart": 569,
                            "fullEnd": 604,
                            "start": 579,
                            "end": 602,
                            "fullWidth": 35,
                            "width": 23,
                            "modifiers": [],
                            "variableDeclaration": {
                                "kind": "VariableDeclaration",
                                "fullStart": 569,
                                "fullEnd": 601,
                                "start": 579,
                                "end": 601,
                                "fullWidth": 32,
                                "width": 22,
                                "varKeyword": {
                                    "kind": "VarKeyword",
                                    "fullStart": 569,
                                    "fullEnd": 583,
                                    "start": 579,
                                    "end": 582,
                                    "fullWidth": 14,
                                    "width": 3,
                                    "text": "var",
                                    "value": "var",
                                    "valueText": "var",
                                    "hasLeadingTrivia": true,
                                    "hasLeadingNewLine": true,
                                    "hasTrailingTrivia": true,
                                    "leadingTrivia": [
                                        {
                                            "kind": "NewLineTrivia",
                                            "text": "\r\n"
                                        },
                                        {
                                            "kind": "WhitespaceTrivia",
                                            "text": "        "
                                        }
                                    ],
                                    "trailingTrivia": [
                                        {
                                            "kind": "WhitespaceTrivia",
                                            "text": " "
                                        }
                                    ]
                                },
                                "variableDeclarators": [
                                    {
                                        "kind": "VariableDeclarator",
                                        "fullStart": 583,
                                        "fullEnd": 601,
                                        "start": 583,
                                        "end": 601,
                                        "fullWidth": 18,
                                        "width": 18,
                                        "identifier": {
                                            "kind": "IdentifierName",
                                            "fullStart": 583,
                                            "fullEnd": 594,
                                            "start": 583,
                                            "end": 593,
                                            "fullWidth": 11,
                                            "width": 10,
                                            "text": "testResult",
                                            "value": "testResult",
                                            "valueText": "testResult",
                                            "hasTrailingTrivia": true,
                                            "trailingTrivia": [
                                                {
                                                    "kind": "WhitespaceTrivia",
                                                    "text": " "
                                                }
                                            ]
                                        },
                                        "equalsValueClause": {
                                            "kind": "EqualsValueClause",
                                            "fullStart": 594,
                                            "fullEnd": 601,
                                            "start": 594,
                                            "end": 601,
                                            "fullWidth": 7,
                                            "width": 7,
                                            "equalsToken": {
                                                "kind": "EqualsToken",
                                                "fullStart": 594,
                                                "fullEnd": 596,
                                                "start": 594,
                                                "end": 595,
                                                "fullWidth": 2,
                                                "width": 1,
                                                "text": "=",
                                                "value": "=",
                                                "valueText": "=",
                                                "hasTrailingTrivia": true,
                                                "trailingTrivia": [
                                                    {
                                                        "kind": "WhitespaceTrivia",
                                                        "text": " "
                                                    }
                                                ]
                                            },
                                            "value": {
                                                "kind": "FalseKeyword",
                                                "fullStart": 596,
                                                "fullEnd": 601,
                                                "start": 596,
                                                "end": 601,
                                                "fullWidth": 5,
                                                "width": 5,
                                                "text": "false",
                                                "value": false,
                                                "valueText": "false"
                                            }
                                        }
                                    }
                                ]
                            },
                            "semicolonToken": {
                                "kind": "SemicolonToken",
                                "fullStart": 601,
                                "fullEnd": 604,
                                "start": 601,
                                "end": 602,
                                "fullWidth": 3,
                                "width": 1,
                                "text": ";",
                                "value": ";",
                                "valueText": ";",
                                "hasTrailingTrivia": true,
                                "hasTrailingNewLine": true,
                                "trailingTrivia": [
                                    {
                                        "kind": "NewLineTrivia",
                                        "text": "\r\n"
                                    }
                                ]
                            }
                        },
                        {
                            "kind": "VariableStatement",
                            "fullStart": 604,
                            "fullEnd": 637,
                            "start": 612,
                            "end": 635,
                            "fullWidth": 33,
                            "width": 23,
                            "modifiers": [],
                            "variableDeclaration": {
                                "kind": "VariableDeclaration",
                                "fullStart": 604,
                                "fullEnd": 634,
                                "start": 612,
                                "end": 634,
                                "fullWidth": 30,
                                "width": 22,
                                "varKeyword": {
                                    "kind": "VarKeyword",
                                    "fullStart": 604,
                                    "fullEnd": 616,
                                    "start": 612,
                                    "end": 615,
                                    "fullWidth": 12,
                                    "width": 3,
                                    "text": "var",
                                    "value": "var",
                                    "valueText": "var",
                                    "hasLeadingTrivia": true,
                                    "hasTrailingTrivia": true,
                                    "leadingTrivia": [
                                        {
                                            "kind": "WhitespaceTrivia",
                                            "text": "        "
                                        }
                                    ],
                                    "trailingTrivia": [
                                        {
                                            "kind": "WhitespaceTrivia",
                                            "text": " "
                                        }
                                    ]
                                },
                                "variableDeclarators": [
                                    {
                                        "kind": "VariableDeclarator",
                                        "fullStart": 616,
                                        "fullEnd": 634,
                                        "start": 616,
                                        "end": 634,
                                        "fullWidth": 18,
                                        "width": 18,
                                        "identifier": {
                                            "kind": "IdentifierName",
                                            "fullStart": 616,
                                            "fullEnd": 620,
                                            "start": 616,
                                            "end": 619,
                                            "fullWidth": 4,
                                            "width": 3,
                                            "text": "arr",
                                            "value": "arr",
                                            "valueText": "arr",
                                            "hasTrailingTrivia": true,
                                            "trailingTrivia": [
                                                {
                                                    "kind": "WhitespaceTrivia",
                                                    "text": " "
                                                }
                                            ]
                                        },
                                        "equalsValueClause": {
                                            "kind": "EqualsValueClause",
                                            "fullStart": 620,
                                            "fullEnd": 634,
                                            "start": 620,
                                            "end": 634,
                                            "fullWidth": 14,
                                            "width": 14,
                                            "equalsToken": {
                                                "kind": "EqualsToken",
                                                "fullStart": 620,
                                                "fullEnd": 622,
                                                "start": 620,
                                                "end": 621,
                                                "fullWidth": 2,
                                                "width": 1,
                                                "text": "=",
                                                "value": "=",
                                                "valueText": "=",
                                                "hasTrailingTrivia": true,
                                                "trailingTrivia": [
                                                    {
                                                        "kind": "WhitespaceTrivia",
                                                        "text": " "
                                                    }
                                                ]
                                            },
                                            "value": {
                                                "kind": "ArrayLiteralExpression",
                                                "fullStart": 622,
                                                "fullEnd": 634,
                                                "start": 622,
                                                "end": 634,
                                                "fullWidth": 12,
                                                "width": 12,
                                                "openBracketToken": {
                                                    "kind": "OpenBracketToken",
                                                    "fullStart": 622,
                                                    "fullEnd": 623,
                                                    "start": 622,
                                                    "end": 623,
                                                    "fullWidth": 1,
                                                    "width": 1,
                                                    "text": "[",
                                                    "value": "[",
                                                    "valueText": "["
                                                },
                                                "expressions": [
                                                    {
                                                        "kind": "NumericLiteral",
                                                        "fullStart": 623,
                                                        "fullEnd": 625,
                                                        "start": 623,
                                                        "end": 625,
                                                        "fullWidth": 2,
                                                        "width": 2,
                                                        "text": "11",
                                                        "value": 11,
                                                        "valueText": "11"
                                                    },
                                                    {
                                                        "kind": "CommaToken",
                                                        "fullStart": 625,
                                                        "fullEnd": 627,
                                                        "start": 625,
                                                        "end": 626,
                                                        "fullWidth": 2,
                                                        "width": 1,
                                                        "text": ",",
                                                        "value": ",",
                                                        "valueText": ",",
                                                        "hasTrailingTrivia": true,
                                                        "trailingTrivia": [
                                                            {
                                                                "kind": "WhitespaceTrivia",
                                                                "text": " "
                                                            }
                                                        ]
                                                    },
                                                    {
                                                        "kind": "NumericLiteral",
                                                        "fullStart": 627,
                                                        "fullEnd": 629,
                                                        "start": 627,
                                                        "end": 629,
                                                        "fullWidth": 2,
                                                        "width": 2,
                                                        "text": "12",
                                                        "value": 12,
                                                        "valueText": "12"
                                                    },
                                                    {
                                                        "kind": "CommaToken",
                                                        "fullStart": 629,
                                                        "fullEnd": 631,
                                                        "start": 629,
                                                        "end": 630,
                                                        "fullWidth": 2,
                                                        "width": 1,
                                                        "text": ",",
                                                        "value": ",",
                                                        "valueText": ",",
                                                        "hasTrailingTrivia": true,
                                                        "trailingTrivia": [
                                                            {
                                                                "kind": "WhitespaceTrivia",
                                                                "text": " "
                                                            }
                                                        ]
                                                    },
                                                    {
                                                        "kind": "NumericLiteral",
                                                        "fullStart": 631,
                                                        "fullEnd": 633,
                                                        "start": 631,
                                                        "end": 633,
                                                        "fullWidth": 2,
                                                        "width": 2,
                                                        "text": "13",
                                                        "value": 13,
                                                        "valueText": "13"
                                                    }
                                                ],
                                                "closeBracketToken": {
                                                    "kind": "CloseBracketToken",
                                                    "fullStart": 633,
                                                    "fullEnd": 634,
                                                    "start": 633,
                                                    "end": 634,
                                                    "fullWidth": 1,
                                                    "width": 1,
                                                    "text": "]",
                                                    "value": "]",
                                                    "valueText": "]"
                                                }
                                            }
                                        }
                                    }
                                ]
                            },
                            "semicolonToken": {
                                "kind": "SemicolonToken",
                                "fullStart": 634,
                                "fullEnd": 637,
                                "start": 634,
                                "end": 635,
                                "fullWidth": 3,
                                "width": 1,
                                "text": ";",
                                "value": ";",
                                "valueText": ";",
                                "hasTrailingTrivia": true,
                                "hasTrailingNewLine": true,
                                "trailingTrivia": [
                                    {
                                        "kind": "NewLineTrivia",
                                        "text": "\r\n"
                                    }
                                ]
                            }
                        },
                        {
                            "kind": "VariableStatement",
                            "fullStart": 637,
                            "fullEnd": 666,
                            "start": 645,
                            "end": 664,
                            "fullWidth": 29,
                            "width": 19,
                            "modifiers": [],
                            "variableDeclaration": {
                                "kind": "VariableDeclaration",
                                "fullStart": 637,
                                "fullEnd": 663,
                                "start": 645,
                                "end": 663,
                                "fullWidth": 26,
                                "width": 18,
                                "varKeyword": {
                                    "kind": "VarKeyword",
                                    "fullStart": 637,
                                    "fullEnd": 649,
                                    "start": 645,
                                    "end": 648,
                                    "fullWidth": 12,
                                    "width": 3,
                                    "text": "var",
                                    "value": "var",
                                    "valueText": "var",
                                    "hasLeadingTrivia": true,
                                    "hasTrailingTrivia": true,
                                    "leadingTrivia": [
                                        {
                                            "kind": "WhitespaceTrivia",
                                            "text": "        "
                                        }
                                    ],
                                    "trailingTrivia": [
                                        {
                                            "kind": "WhitespaceTrivia",
                                            "text": " "
                                        }
                                    ]
                                },
                                "variableDeclarators": [
                                    {
                                        "kind": "VariableDeclarator",
                                        "fullStart": 649,
                                        "fullEnd": 663,
                                        "start": 649,
                                        "end": 663,
                                        "fullWidth": 14,
                                        "width": 14,
                                        "identifier": {
                                            "kind": "IdentifierName",
                                            "fullStart": 649,
                                            "fullEnd": 657,
                                            "start": 649,
                                            "end": 656,
                                            "fullWidth": 8,
                                            "width": 7,
                                            "text": "initVal",
                                            "value": "initVal",
                                            "valueText": "initVal",
                                            "hasTrailingTrivia": true,
                                            "trailingTrivia": [
                                                {
                                                    "kind": "WhitespaceTrivia",
                                                    "text": " "
                                                }
                                            ]
                                        },
                                        "equalsValueClause": {
                                            "kind": "EqualsValueClause",
                                            "fullStart": 657,
                                            "fullEnd": 663,
                                            "start": 657,
                                            "end": 663,
                                            "fullWidth": 6,
                                            "width": 6,
                                            "equalsToken": {
                                                "kind": "EqualsToken",
                                                "fullStart": 657,
                                                "fullEnd": 659,
                                                "start": 657,
                                                "end": 658,
                                                "fullWidth": 2,
                                                "width": 1,
                                                "text": "=",
                                                "value": "=",
                                                "valueText": "=",
                                                "hasTrailingTrivia": true,
                                                "trailingTrivia": [
                                                    {
                                                        "kind": "WhitespaceTrivia",
                                                        "text": " "
                                                    }
                                                ]
                                            },
                                            "value": {
                                                "kind": "NumericLiteral",
                                                "fullStart": 659,
                                                "fullEnd": 663,
                                                "start": 659,
                                                "end": 663,
                                                "fullWidth": 4,
                                                "width": 4,
                                                "text": "6.99",
                                                "value": 6.99,
                                                "valueText": "6.99"
                                            }
                                        }
                                    }
                                ]
                            },
                            "semicolonToken": {
                                "kind": "SemicolonToken",
                                "fullStart": 663,
                                "fullEnd": 666,
                                "start": 663,
                                "end": 664,
                                "fullWidth": 3,
                                "width": 1,
                                "text": ";",
                                "value": ";",
                                "valueText": ";",
                                "hasTrailingTrivia": true,
                                "hasTrailingNewLine": true,
                                "trailingTrivia": [
                                    {
                                        "kind": "NewLineTrivia",
                                        "text": "\r\n"
                                    }
                                ]
                            }
                        },
                        {
                            "kind": "FunctionDeclaration",
                            "fullStart": 666,
                            "fullEnd": 895,
                            "start": 676,
                            "end": 893,
                            "fullWidth": 229,
                            "width": 217,
                            "modifiers": [],
                            "functionKeyword": {
                                "kind": "FunctionKeyword",
                                "fullStart": 666,
                                "fullEnd": 685,
                                "start": 676,
                                "end": 684,
                                "fullWidth": 19,
                                "width": 8,
                                "text": "function",
                                "value": "function",
                                "valueText": "function",
                                "hasLeadingTrivia": true,
                                "hasLeadingNewLine": true,
                                "hasTrailingTrivia": true,
                                "leadingTrivia": [
                                    {
                                        "kind": "NewLineTrivia",
                                        "text": "\r\n"
                                    },
                                    {
                                        "kind": "WhitespaceTrivia",
                                        "text": "        "
                                    }
                                ],
                                "trailingTrivia": [
                                    {
                                        "kind": "WhitespaceTrivia",
                                        "text": " "
                                    }
                                ]
                            },
                            "identifier": {
                                "kind": "IdentifierName",
                                "fullStart": 685,
                                "fullEnd": 695,
                                "start": 685,
                                "end": 695,
                                "fullWidth": 10,
                                "width": 10,
                                "text": "callbackfn",
                                "value": "callbackfn",
                                "valueText": "callbackfn"
                            },
                            "callSignature": {
                                "kind": "CallSignature",
                                "fullStart": 695,
                                "fullEnd": 718,
                                "start": 695,
                                "end": 717,
                                "fullWidth": 23,
                                "width": 22,
                                "parameterList": {
                                    "kind": "ParameterList",
                                    "fullStart": 695,
                                    "fullEnd": 718,
                                    "start": 695,
                                    "end": 717,
                                    "fullWidth": 23,
                                    "width": 22,
                                    "openParenToken": {
                                        "kind": "OpenParenToken",
                                        "fullStart": 695,
                                        "fullEnd": 696,
                                        "start": 695,
                                        "end": 696,
                                        "fullWidth": 1,
                                        "width": 1,
                                        "text": "(",
                                        "value": "(",
                                        "valueText": "("
                                    },
                                    "parameters": [
                                        {
                                            "kind": "Parameter",
                                            "fullStart": 696,
                                            "fullEnd": 703,
                                            "start": 696,
                                            "end": 703,
                                            "fullWidth": 7,
<<<<<<< HEAD
                                            "width": 7,
=======
                                            "modifiers": [],
>>>>>>> e3c38734
                                            "identifier": {
                                                "kind": "IdentifierName",
                                                "fullStart": 696,
                                                "fullEnd": 703,
                                                "start": 696,
                                                "end": 703,
                                                "fullWidth": 7,
                                                "width": 7,
                                                "text": "prevVal",
                                                "value": "prevVal",
                                                "valueText": "prevVal"
                                            }
                                        },
                                        {
                                            "kind": "CommaToken",
                                            "fullStart": 703,
                                            "fullEnd": 705,
                                            "start": 703,
                                            "end": 704,
                                            "fullWidth": 2,
                                            "width": 1,
                                            "text": ",",
                                            "value": ",",
                                            "valueText": ",",
                                            "hasTrailingTrivia": true,
                                            "trailingTrivia": [
                                                {
                                                    "kind": "WhitespaceTrivia",
                                                    "text": " "
                                                }
                                            ]
                                        },
                                        {
                                            "kind": "Parameter",
                                            "fullStart": 705,
                                            "fullEnd": 711,
                                            "start": 705,
                                            "end": 711,
                                            "fullWidth": 6,
<<<<<<< HEAD
                                            "width": 6,
=======
                                            "modifiers": [],
>>>>>>> e3c38734
                                            "identifier": {
                                                "kind": "IdentifierName",
                                                "fullStart": 705,
                                                "fullEnd": 711,
                                                "start": 705,
                                                "end": 711,
                                                "fullWidth": 6,
                                                "width": 6,
                                                "text": "curVal",
                                                "value": "curVal",
                                                "valueText": "curVal"
                                            }
                                        },
                                        {
                                            "kind": "CommaToken",
                                            "fullStart": 711,
                                            "fullEnd": 713,
                                            "start": 711,
                                            "end": 712,
                                            "fullWidth": 2,
                                            "width": 1,
                                            "text": ",",
                                            "value": ",",
                                            "valueText": ",",
                                            "hasTrailingTrivia": true,
                                            "trailingTrivia": [
                                                {
                                                    "kind": "WhitespaceTrivia",
                                                    "text": " "
                                                }
                                            ]
                                        },
                                        {
                                            "kind": "Parameter",
                                            "fullStart": 713,
                                            "fullEnd": 716,
                                            "start": 713,
                                            "end": 716,
                                            "fullWidth": 3,
<<<<<<< HEAD
                                            "width": 3,
=======
                                            "modifiers": [],
>>>>>>> e3c38734
                                            "identifier": {
                                                "kind": "IdentifierName",
                                                "fullStart": 713,
                                                "fullEnd": 716,
                                                "start": 713,
                                                "end": 716,
                                                "fullWidth": 3,
                                                "width": 3,
                                                "text": "idx",
                                                "value": "idx",
                                                "valueText": "idx"
                                            }
                                        }
                                    ],
                                    "closeParenToken": {
                                        "kind": "CloseParenToken",
                                        "fullStart": 716,
                                        "fullEnd": 718,
                                        "start": 716,
                                        "end": 717,
                                        "fullWidth": 2,
                                        "width": 1,
                                        "text": ")",
                                        "value": ")",
                                        "valueText": ")",
                                        "hasTrailingTrivia": true,
                                        "trailingTrivia": [
                                            {
                                                "kind": "WhitespaceTrivia",
                                                "text": " "
                                            }
                                        ]
                                    }
                                }
                            },
                            "block": {
                                "kind": "Block",
                                "fullStart": 718,
                                "fullEnd": 895,
                                "start": 718,
                                "end": 893,
                                "fullWidth": 177,
                                "width": 175,
                                "openBraceToken": {
                                    "kind": "OpenBraceToken",
                                    "fullStart": 718,
                                    "fullEnd": 721,
                                    "start": 718,
                                    "end": 719,
                                    "fullWidth": 3,
                                    "width": 1,
                                    "text": "{",
                                    "value": "{",
                                    "valueText": "{",
                                    "hasTrailingTrivia": true,
                                    "hasTrailingNewLine": true,
                                    "trailingTrivia": [
                                        {
                                            "kind": "NewLineTrivia",
                                            "text": "\r\n"
                                        }
                                    ]
                                },
                                "statements": [
                                    {
                                        "kind": "IfStatement",
                                        "fullStart": 721,
                                        "fullEnd": 819,
                                        "start": 733,
                                        "end": 817,
                                        "fullWidth": 98,
                                        "width": 84,
                                        "ifKeyword": {
                                            "kind": "IfKeyword",
                                            "fullStart": 721,
                                            "fullEnd": 736,
                                            "start": 733,
                                            "end": 735,
                                            "fullWidth": 15,
                                            "width": 2,
                                            "text": "if",
                                            "value": "if",
                                            "valueText": "if",
                                            "hasLeadingTrivia": true,
                                            "hasTrailingTrivia": true,
                                            "leadingTrivia": [
                                                {
                                                    "kind": "WhitespaceTrivia",
                                                    "text": "            "
                                                }
                                            ],
                                            "trailingTrivia": [
                                                {
                                                    "kind": "WhitespaceTrivia",
                                                    "text": " "
                                                }
                                            ]
                                        },
                                        "openParenToken": {
                                            "kind": "OpenParenToken",
                                            "fullStart": 736,
                                            "fullEnd": 737,
                                            "start": 736,
                                            "end": 737,
                                            "fullWidth": 1,
                                            "width": 1,
                                            "text": "(",
                                            "value": "(",
                                            "valueText": "("
                                        },
                                        "condition": {
                                            "kind": "EqualsExpression",
                                            "fullStart": 737,
                                            "fullEnd": 746,
                                            "start": 737,
                                            "end": 746,
                                            "fullWidth": 9,
                                            "width": 9,
                                            "left": {
                                                "kind": "IdentifierName",
                                                "fullStart": 737,
                                                "fullEnd": 741,
                                                "start": 737,
                                                "end": 740,
                                                "fullWidth": 4,
                                                "width": 3,
                                                "text": "idx",
                                                "value": "idx",
                                                "valueText": "idx",
                                                "hasTrailingTrivia": true,
                                                "trailingTrivia": [
                                                    {
                                                        "kind": "WhitespaceTrivia",
                                                        "text": " "
                                                    }
                                                ]
                                            },
                                            "operatorToken": {
                                                "kind": "EqualsEqualsEqualsToken",
                                                "fullStart": 741,
                                                "fullEnd": 745,
                                                "start": 741,
                                                "end": 744,
                                                "fullWidth": 4,
                                                "width": 3,
                                                "text": "===",
                                                "value": "===",
                                                "valueText": "===",
                                                "hasTrailingTrivia": true,
                                                "trailingTrivia": [
                                                    {
                                                        "kind": "WhitespaceTrivia",
                                                        "text": " "
                                                    }
                                                ]
                                            },
                                            "right": {
                                                "kind": "NumericLiteral",
                                                "fullStart": 745,
                                                "fullEnd": 746,
                                                "start": 745,
                                                "end": 746,
                                                "fullWidth": 1,
                                                "width": 1,
                                                "text": "2",
                                                "value": 2,
                                                "valueText": "2"
                                            }
                                        },
                                        "closeParenToken": {
                                            "kind": "CloseParenToken",
                                            "fullStart": 746,
                                            "fullEnd": 748,
                                            "start": 746,
                                            "end": 747,
                                            "fullWidth": 2,
                                            "width": 1,
                                            "text": ")",
                                            "value": ")",
                                            "valueText": ")",
                                            "hasTrailingTrivia": true,
                                            "trailingTrivia": [
                                                {
                                                    "kind": "WhitespaceTrivia",
                                                    "text": " "
                                                }
                                            ]
                                        },
                                        "statement": {
                                            "kind": "Block",
                                            "fullStart": 748,
                                            "fullEnd": 819,
                                            "start": 748,
                                            "end": 817,
                                            "fullWidth": 71,
                                            "width": 69,
                                            "openBraceToken": {
                                                "kind": "OpenBraceToken",
                                                "fullStart": 748,
                                                "fullEnd": 751,
                                                "start": 748,
                                                "end": 749,
                                                "fullWidth": 3,
                                                "width": 1,
                                                "text": "{",
                                                "value": "{",
                                                "valueText": "{",
                                                "hasTrailingTrivia": true,
                                                "hasTrailingNewLine": true,
                                                "trailingTrivia": [
                                                    {
                                                        "kind": "NewLineTrivia",
                                                        "text": "\r\n"
                                                    }
                                                ]
                                            },
                                            "statements": [
                                                {
                                                    "kind": "ExpressionStatement",
                                                    "fullStart": 751,
                                                    "fullEnd": 804,
                                                    "start": 767,
                                                    "end": 802,
                                                    "fullWidth": 53,
                                                    "width": 35,
                                                    "expression": {
                                                        "kind": "AssignmentExpression",
                                                        "fullStart": 751,
                                                        "fullEnd": 801,
                                                        "start": 767,
                                                        "end": 801,
                                                        "fullWidth": 50,
                                                        "width": 34,
                                                        "left": {
                                                            "kind": "IdentifierName",
                                                            "fullStart": 751,
                                                            "fullEnd": 778,
                                                            "start": 767,
                                                            "end": 777,
                                                            "fullWidth": 27,
                                                            "width": 10,
                                                            "text": "testResult",
                                                            "value": "testResult",
                                                            "valueText": "testResult",
                                                            "hasLeadingTrivia": true,
                                                            "hasTrailingTrivia": true,
                                                            "leadingTrivia": [
                                                                {
                                                                    "kind": "WhitespaceTrivia",
                                                                    "text": "                "
                                                                }
                                                            ],
                                                            "trailingTrivia": [
                                                                {
                                                                    "kind": "WhitespaceTrivia",
                                                                    "text": " "
                                                                }
                                                            ]
                                                        },
                                                        "operatorToken": {
                                                            "kind": "EqualsToken",
                                                            "fullStart": 778,
                                                            "fullEnd": 780,
                                                            "start": 778,
                                                            "end": 779,
                                                            "fullWidth": 2,
                                                            "width": 1,
                                                            "text": "=",
                                                            "value": "=",
                                                            "valueText": "=",
                                                            "hasTrailingTrivia": true,
                                                            "trailingTrivia": [
                                                                {
                                                                    "kind": "WhitespaceTrivia",
                                                                    "text": " "
                                                                }
                                                            ]
                                                        },
                                                        "right": {
                                                            "kind": "ParenthesizedExpression",
                                                            "fullStart": 780,
                                                            "fullEnd": 801,
                                                            "start": 780,
                                                            "end": 801,
                                                            "fullWidth": 21,
                                                            "width": 21,
                                                            "openParenToken": {
                                                                "kind": "OpenParenToken",
                                                                "fullStart": 780,
                                                                "fullEnd": 781,
                                                                "start": 780,
                                                                "end": 781,
                                                                "fullWidth": 1,
                                                                "width": 1,
                                                                "text": "(",
                                                                "value": "(",
                                                                "valueText": "("
                                                            },
                                                            "expression": {
                                                                "kind": "EqualsExpression",
                                                                "fullStart": 781,
                                                                "fullEnd": 800,
                                                                "start": 781,
                                                                "end": 800,
                                                                "fullWidth": 19,
                                                                "width": 19,
                                                                "left": {
                                                                    "kind": "IdentifierName",
                                                                    "fullStart": 781,
                                                                    "fullEnd": 789,
                                                                    "start": 781,
                                                                    "end": 788,
                                                                    "fullWidth": 8,
                                                                    "width": 7,
                                                                    "text": "prevVal",
                                                                    "value": "prevVal",
                                                                    "valueText": "prevVal",
                                                                    "hasTrailingTrivia": true,
                                                                    "trailingTrivia": [
                                                                        {
                                                                            "kind": "WhitespaceTrivia",
                                                                            "text": " "
                                                                        }
                                                                    ]
                                                                },
                                                                "operatorToken": {
                                                                    "kind": "EqualsEqualsEqualsToken",
                                                                    "fullStart": 789,
                                                                    "fullEnd": 793,
                                                                    "start": 789,
                                                                    "end": 792,
                                                                    "fullWidth": 4,
                                                                    "width": 3,
                                                                    "text": "===",
                                                                    "value": "===",
                                                                    "valueText": "===",
                                                                    "hasTrailingTrivia": true,
                                                                    "trailingTrivia": [
                                                                        {
                                                                            "kind": "WhitespaceTrivia",
                                                                            "text": " "
                                                                        }
                                                                    ]
                                                                },
                                                                "right": {
                                                                    "kind": "IdentifierName",
                                                                    "fullStart": 793,
                                                                    "fullEnd": 800,
                                                                    "start": 793,
                                                                    "end": 800,
                                                                    "fullWidth": 7,
                                                                    "width": 7,
                                                                    "text": "initVal",
                                                                    "value": "initVal",
                                                                    "valueText": "initVal"
                                                                }
                                                            },
                                                            "closeParenToken": {
                                                                "kind": "CloseParenToken",
                                                                "fullStart": 800,
                                                                "fullEnd": 801,
                                                                "start": 800,
                                                                "end": 801,
                                                                "fullWidth": 1,
                                                                "width": 1,
                                                                "text": ")",
                                                                "value": ")",
                                                                "valueText": ")"
                                                            }
                                                        }
                                                    },
                                                    "semicolonToken": {
                                                        "kind": "SemicolonToken",
                                                        "fullStart": 801,
                                                        "fullEnd": 804,
                                                        "start": 801,
                                                        "end": 802,
                                                        "fullWidth": 3,
                                                        "width": 1,
                                                        "text": ";",
                                                        "value": ";",
                                                        "valueText": ";",
                                                        "hasTrailingTrivia": true,
                                                        "hasTrailingNewLine": true,
                                                        "trailingTrivia": [
                                                            {
                                                                "kind": "NewLineTrivia",
                                                                "text": "\r\n"
                                                            }
                                                        ]
                                                    }
                                                }
                                            ],
                                            "closeBraceToken": {
                                                "kind": "CloseBraceToken",
                                                "fullStart": 804,
                                                "fullEnd": 819,
                                                "start": 816,
                                                "end": 817,
                                                "fullWidth": 15,
                                                "width": 1,
                                                "text": "}",
                                                "value": "}",
                                                "valueText": "}",
                                                "hasLeadingTrivia": true,
                                                "hasTrailingTrivia": true,
                                                "hasTrailingNewLine": true,
                                                "leadingTrivia": [
                                                    {
                                                        "kind": "WhitespaceTrivia",
                                                        "text": "            "
                                                    }
                                                ],
                                                "trailingTrivia": [
                                                    {
                                                        "kind": "NewLineTrivia",
                                                        "text": "\r\n"
                                                    }
                                                ]
                                            }
                                        }
                                    },
                                    {
                                        "kind": "ReturnStatement",
                                        "fullStart": 819,
                                        "fullEnd": 884,
                                        "start": 831,
                                        "end": 882,
                                        "fullWidth": 65,
                                        "width": 51,
                                        "returnKeyword": {
                                            "kind": "ReturnKeyword",
                                            "fullStart": 819,
                                            "fullEnd": 838,
                                            "start": 831,
                                            "end": 837,
                                            "fullWidth": 19,
                                            "width": 6,
                                            "text": "return",
                                            "value": "return",
                                            "valueText": "return",
                                            "hasLeadingTrivia": true,
                                            "hasTrailingTrivia": true,
                                            "leadingTrivia": [
                                                {
                                                    "kind": "WhitespaceTrivia",
                                                    "text": "            "
                                                }
                                            ],
                                            "trailingTrivia": [
                                                {
                                                    "kind": "WhitespaceTrivia",
                                                    "text": " "
                                                }
                                            ]
                                        },
                                        "expression": {
                                            "kind": "LogicalAndExpression",
                                            "fullStart": 838,
                                            "fullEnd": 881,
                                            "start": 838,
                                            "end": 881,
                                            "fullWidth": 43,
                                            "width": 43,
                                            "left": {
                                                "kind": "GreaterThanExpression",
                                                "fullStart": 838,
                                                "fullEnd": 850,
                                                "start": 838,
                                                "end": 849,
                                                "fullWidth": 12,
                                                "width": 11,
                                                "left": {
                                                    "kind": "IdentifierName",
                                                    "fullStart": 838,
                                                    "fullEnd": 845,
                                                    "start": 838,
                                                    "end": 844,
                                                    "fullWidth": 7,
                                                    "width": 6,
                                                    "text": "curVal",
                                                    "value": "curVal",
                                                    "valueText": "curVal",
                                                    "hasTrailingTrivia": true,
                                                    "trailingTrivia": [
                                                        {
                                                            "kind": "WhitespaceTrivia",
                                                            "text": " "
                                                        }
                                                    ]
                                                },
                                                "operatorToken": {
                                                    "kind": "GreaterThanToken",
                                                    "fullStart": 845,
                                                    "fullEnd": 847,
                                                    "start": 845,
                                                    "end": 846,
                                                    "fullWidth": 2,
                                                    "width": 1,
                                                    "text": ">",
                                                    "value": ">",
                                                    "valueText": ">",
                                                    "hasTrailingTrivia": true,
                                                    "trailingTrivia": [
                                                        {
                                                            "kind": "WhitespaceTrivia",
                                                            "text": " "
                                                        }
                                                    ]
                                                },
                                                "right": {
                                                    "kind": "NumericLiteral",
                                                    "fullStart": 847,
                                                    "fullEnd": 850,
                                                    "start": 847,
                                                    "end": 849,
                                                    "fullWidth": 3,
                                                    "width": 2,
                                                    "text": "10",
                                                    "value": 10,
                                                    "valueText": "10",
                                                    "hasTrailingTrivia": true,
                                                    "trailingTrivia": [
                                                        {
                                                            "kind": "WhitespaceTrivia",
                                                            "text": " "
                                                        }
                                                    ]
                                                }
                                            },
                                            "operatorToken": {
                                                "kind": "AmpersandAmpersandToken",
                                                "fullStart": 850,
                                                "fullEnd": 853,
                                                "start": 850,
                                                "end": 852,
                                                "fullWidth": 3,
                                                "width": 2,
                                                "text": "&&",
                                                "value": "&&",
                                                "valueText": "&&",
                                                "hasTrailingTrivia": true,
                                                "trailingTrivia": [
                                                    {
                                                        "kind": "WhitespaceTrivia",
                                                        "text": " "
                                                    }
                                                ]
                                            },
                                            "right": {
                                                "kind": "EqualsExpression",
                                                "fullStart": 853,
                                                "fullEnd": 881,
                                                "start": 853,
                                                "end": 881,
                                                "fullWidth": 28,
                                                "width": 28,
                                                "left": {
                                                    "kind": "ElementAccessExpression",
                                                    "fullStart": 853,
                                                    "fullEnd": 871,
                                                    "start": 853,
                                                    "end": 870,
                                                    "fullWidth": 18,
                                                    "width": 17,
                                                    "expression": {
                                                        "kind": "ElementAccessExpression",
                                                        "fullStart": 853,
                                                        "fullEnd": 865,
                                                        "start": 853,
                                                        "end": 865,
                                                        "fullWidth": 12,
                                                        "width": 12,
                                                        "expression": {
                                                            "kind": "IdentifierName",
                                                            "fullStart": 853,
                                                            "fullEnd": 862,
                                                            "start": 853,
                                                            "end": 862,
                                                            "fullWidth": 9,
                                                            "width": 9,
                                                            "text": "arguments",
                                                            "value": "arguments",
                                                            "valueText": "arguments"
                                                        },
                                                        "openBracketToken": {
                                                            "kind": "OpenBracketToken",
                                                            "fullStart": 862,
                                                            "fullEnd": 863,
                                                            "start": 862,
                                                            "end": 863,
                                                            "fullWidth": 1,
                                                            "width": 1,
                                                            "text": "[",
                                                            "value": "[",
                                                            "valueText": "["
                                                        },
                                                        "argumentExpression": {
                                                            "kind": "NumericLiteral",
                                                            "fullStart": 863,
                                                            "fullEnd": 864,
                                                            "start": 863,
                                                            "end": 864,
                                                            "fullWidth": 1,
                                                            "width": 1,
                                                            "text": "3",
                                                            "value": 3,
                                                            "valueText": "3"
                                                        },
                                                        "closeBracketToken": {
                                                            "kind": "CloseBracketToken",
                                                            "fullStart": 864,
                                                            "fullEnd": 865,
                                                            "start": 864,
                                                            "end": 865,
                                                            "fullWidth": 1,
                                                            "width": 1,
                                                            "text": "]",
                                                            "value": "]",
                                                            "valueText": "]"
                                                        }
                                                    },
                                                    "openBracketToken": {
                                                        "kind": "OpenBracketToken",
                                                        "fullStart": 865,
                                                        "fullEnd": 866,
                                                        "start": 865,
                                                        "end": 866,
                                                        "fullWidth": 1,
                                                        "width": 1,
                                                        "text": "[",
                                                        "value": "[",
                                                        "valueText": "["
                                                    },
                                                    "argumentExpression": {
                                                        "kind": "IdentifierName",
                                                        "fullStart": 866,
                                                        "fullEnd": 869,
                                                        "start": 866,
                                                        "end": 869,
                                                        "fullWidth": 3,
                                                        "width": 3,
                                                        "text": "idx",
                                                        "value": "idx",
                                                        "valueText": "idx"
                                                    },
                                                    "closeBracketToken": {
                                                        "kind": "CloseBracketToken",
                                                        "fullStart": 869,
                                                        "fullEnd": 871,
                                                        "start": 869,
                                                        "end": 870,
                                                        "fullWidth": 2,
                                                        "width": 1,
                                                        "text": "]",
                                                        "value": "]",
                                                        "valueText": "]",
                                                        "hasTrailingTrivia": true,
                                                        "trailingTrivia": [
                                                            {
                                                                "kind": "WhitespaceTrivia",
                                                                "text": " "
                                                            }
                                                        ]
                                                    }
                                                },
                                                "operatorToken": {
                                                    "kind": "EqualsEqualsEqualsToken",
                                                    "fullStart": 871,
                                                    "fullEnd": 875,
                                                    "start": 871,
                                                    "end": 874,
                                                    "fullWidth": 4,
                                                    "width": 3,
                                                    "text": "===",
                                                    "value": "===",
                                                    "valueText": "===",
                                                    "hasTrailingTrivia": true,
                                                    "trailingTrivia": [
                                                        {
                                                            "kind": "WhitespaceTrivia",
                                                            "text": " "
                                                        }
                                                    ]
                                                },
                                                "right": {
                                                    "kind": "IdentifierName",
                                                    "fullStart": 875,
                                                    "fullEnd": 881,
                                                    "start": 875,
                                                    "end": 881,
                                                    "fullWidth": 6,
                                                    "width": 6,
                                                    "text": "curVal",
                                                    "value": "curVal",
                                                    "valueText": "curVal"
                                                }
                                            }
                                        },
                                        "semicolonToken": {
                                            "kind": "SemicolonToken",
                                            "fullStart": 881,
                                            "fullEnd": 884,
                                            "start": 881,
                                            "end": 882,
                                            "fullWidth": 3,
                                            "width": 1,
                                            "text": ";",
                                            "value": ";",
                                            "valueText": ";",
                                            "hasTrailingTrivia": true,
                                            "hasTrailingNewLine": true,
                                            "trailingTrivia": [
                                                {
                                                    "kind": "NewLineTrivia",
                                                    "text": "\r\n"
                                                }
                                            ]
                                        }
                                    }
                                ],
                                "closeBraceToken": {
                                    "kind": "CloseBraceToken",
                                    "fullStart": 884,
                                    "fullEnd": 895,
                                    "start": 892,
                                    "end": 893,
                                    "fullWidth": 11,
                                    "width": 1,
                                    "text": "}",
                                    "value": "}",
                                    "valueText": "}",
                                    "hasLeadingTrivia": true,
                                    "hasTrailingTrivia": true,
                                    "hasTrailingNewLine": true,
                                    "leadingTrivia": [
                                        {
                                            "kind": "WhitespaceTrivia",
                                            "text": "        "
                                        }
                                    ],
                                    "trailingTrivia": [
                                        {
                                            "kind": "NewLineTrivia",
                                            "text": "\r\n"
                                        }
                                    ]
                                }
                            }
                        },
                        {
                            "kind": "ReturnStatement",
                            "fullStart": 895,
                            "fullEnd": 974,
                            "start": 905,
                            "end": 972,
                            "fullWidth": 79,
                            "width": 67,
                            "returnKeyword": {
                                "kind": "ReturnKeyword",
                                "fullStart": 895,
                                "fullEnd": 912,
                                "start": 905,
                                "end": 911,
                                "fullWidth": 17,
                                "width": 6,
                                "text": "return",
                                "value": "return",
                                "valueText": "return",
                                "hasLeadingTrivia": true,
                                "hasLeadingNewLine": true,
                                "hasTrailingTrivia": true,
                                "leadingTrivia": [
                                    {
                                        "kind": "NewLineTrivia",
                                        "text": "\r\n"
                                    },
                                    {
                                        "kind": "WhitespaceTrivia",
                                        "text": "        "
                                    }
                                ],
                                "trailingTrivia": [
                                    {
                                        "kind": "WhitespaceTrivia",
                                        "text": " "
                                    }
                                ]
                            },
                            "expression": {
                                "kind": "LogicalAndExpression",
                                "fullStart": 912,
                                "fullEnd": 971,
                                "start": 912,
                                "end": 971,
                                "fullWidth": 59,
                                "width": 59,
                                "left": {
                                    "kind": "EqualsExpression",
                                    "fullStart": 912,
                                    "fullEnd": 958,
                                    "start": 912,
                                    "end": 957,
                                    "fullWidth": 46,
                                    "width": 45,
                                    "left": {
                                        "kind": "InvocationExpression",
                                        "fullStart": 912,
                                        "fullEnd": 949,
                                        "start": 912,
                                        "end": 948,
                                        "fullWidth": 37,
                                        "width": 36,
                                        "expression": {
                                            "kind": "MemberAccessExpression",
                                            "fullStart": 912,
                                            "fullEnd": 927,
                                            "start": 912,
                                            "end": 927,
                                            "fullWidth": 15,
                                            "width": 15,
                                            "expression": {
                                                "kind": "IdentifierName",
                                                "fullStart": 912,
                                                "fullEnd": 915,
                                                "start": 912,
                                                "end": 915,
                                                "fullWidth": 3,
                                                "width": 3,
                                                "text": "arr",
                                                "value": "arr",
                                                "valueText": "arr"
                                            },
                                            "dotToken": {
                                                "kind": "DotToken",
                                                "fullStart": 915,
                                                "fullEnd": 916,
                                                "start": 915,
                                                "end": 916,
                                                "fullWidth": 1,
                                                "width": 1,
                                                "text": ".",
                                                "value": ".",
                                                "valueText": "."
                                            },
                                            "name": {
                                                "kind": "IdentifierName",
                                                "fullStart": 916,
                                                "fullEnd": 927,
                                                "start": 916,
                                                "end": 927,
                                                "fullWidth": 11,
                                                "width": 11,
                                                "text": "reduceRight",
                                                "value": "reduceRight",
                                                "valueText": "reduceRight"
                                            }
                                        },
                                        "argumentList": {
                                            "kind": "ArgumentList",
                                            "fullStart": 927,
                                            "fullEnd": 949,
                                            "start": 927,
                                            "end": 948,
                                            "fullWidth": 22,
                                            "width": 21,
                                            "openParenToken": {
                                                "kind": "OpenParenToken",
                                                "fullStart": 927,
                                                "fullEnd": 928,
                                                "start": 927,
                                                "end": 928,
                                                "fullWidth": 1,
                                                "width": 1,
                                                "text": "(",
                                                "value": "(",
                                                "valueText": "("
                                            },
                                            "arguments": [
                                                {
                                                    "kind": "IdentifierName",
                                                    "fullStart": 928,
                                                    "fullEnd": 938,
                                                    "start": 928,
                                                    "end": 938,
                                                    "fullWidth": 10,
                                                    "width": 10,
                                                    "text": "callbackfn",
                                                    "value": "callbackfn",
                                                    "valueText": "callbackfn"
                                                },
                                                {
                                                    "kind": "CommaToken",
                                                    "fullStart": 938,
                                                    "fullEnd": 940,
                                                    "start": 938,
                                                    "end": 939,
                                                    "fullWidth": 2,
                                                    "width": 1,
                                                    "text": ",",
                                                    "value": ",",
                                                    "valueText": ",",
                                                    "hasTrailingTrivia": true,
                                                    "trailingTrivia": [
                                                        {
                                                            "kind": "WhitespaceTrivia",
                                                            "text": " "
                                                        }
                                                    ]
                                                },
                                                {
                                                    "kind": "IdentifierName",
                                                    "fullStart": 940,
                                                    "fullEnd": 947,
                                                    "start": 940,
                                                    "end": 947,
                                                    "fullWidth": 7,
                                                    "width": 7,
                                                    "text": "initVal",
                                                    "value": "initVal",
                                                    "valueText": "initVal"
                                                }
                                            ],
                                            "closeParenToken": {
                                                "kind": "CloseParenToken",
                                                "fullStart": 947,
                                                "fullEnd": 949,
                                                "start": 947,
                                                "end": 948,
                                                "fullWidth": 2,
                                                "width": 1,
                                                "text": ")",
                                                "value": ")",
                                                "valueText": ")",
                                                "hasTrailingTrivia": true,
                                                "trailingTrivia": [
                                                    {
                                                        "kind": "WhitespaceTrivia",
                                                        "text": " "
                                                    }
                                                ]
                                            }
                                        }
                                    },
                                    "operatorToken": {
                                        "kind": "EqualsEqualsEqualsToken",
                                        "fullStart": 949,
                                        "fullEnd": 953,
                                        "start": 949,
                                        "end": 952,
                                        "fullWidth": 4,
                                        "width": 3,
                                        "text": "===",
                                        "value": "===",
                                        "valueText": "===",
                                        "hasTrailingTrivia": true,
                                        "trailingTrivia": [
                                            {
                                                "kind": "WhitespaceTrivia",
                                                "text": " "
                                            }
                                        ]
                                    },
                                    "right": {
                                        "kind": "TrueKeyword",
                                        "fullStart": 953,
                                        "fullEnd": 958,
                                        "start": 953,
                                        "end": 957,
                                        "fullWidth": 5,
                                        "width": 4,
                                        "text": "true",
                                        "value": true,
                                        "valueText": "true",
                                        "hasTrailingTrivia": true,
                                        "trailingTrivia": [
                                            {
                                                "kind": "WhitespaceTrivia",
                                                "text": " "
                                            }
                                        ]
                                    }
                                },
                                "operatorToken": {
                                    "kind": "AmpersandAmpersandToken",
                                    "fullStart": 958,
                                    "fullEnd": 961,
                                    "start": 958,
                                    "end": 960,
                                    "fullWidth": 3,
                                    "width": 2,
                                    "text": "&&",
                                    "value": "&&",
                                    "valueText": "&&",
                                    "hasTrailingTrivia": true,
                                    "trailingTrivia": [
                                        {
                                            "kind": "WhitespaceTrivia",
                                            "text": " "
                                        }
                                    ]
                                },
                                "right": {
                                    "kind": "IdentifierName",
                                    "fullStart": 961,
                                    "fullEnd": 971,
                                    "start": 961,
                                    "end": 971,
                                    "fullWidth": 10,
                                    "width": 10,
                                    "text": "testResult",
                                    "value": "testResult",
                                    "valueText": "testResult"
                                }
                            },
                            "semicolonToken": {
                                "kind": "SemicolonToken",
                                "fullStart": 971,
                                "fullEnd": 974,
                                "start": 971,
                                "end": 972,
                                "fullWidth": 3,
                                "width": 1,
                                "text": ";",
                                "value": ";",
                                "valueText": ";",
                                "hasTrailingTrivia": true,
                                "hasTrailingNewLine": true,
                                "trailingTrivia": [
                                    {
                                        "kind": "NewLineTrivia",
                                        "text": "\r\n"
                                    }
                                ]
                            }
                        }
                    ],
                    "closeBraceToken": {
                        "kind": "CloseBraceToken",
                        "fullStart": 974,
                        "fullEnd": 981,
                        "start": 978,
                        "end": 979,
                        "fullWidth": 7,
                        "width": 1,
                        "text": "}",
                        "value": "}",
                        "valueText": "}",
                        "hasLeadingTrivia": true,
                        "hasTrailingTrivia": true,
                        "hasTrailingNewLine": true,
                        "leadingTrivia": [
                            {
                                "kind": "WhitespaceTrivia",
                                "text": "    "
                            }
                        ],
                        "trailingTrivia": [
                            {
                                "kind": "NewLineTrivia",
                                "text": "\r\n"
                            }
                        ]
                    }
                }
            },
            {
                "kind": "ExpressionStatement",
                "fullStart": 981,
                "fullEnd": 1005,
                "start": 981,
                "end": 1003,
                "fullWidth": 24,
                "width": 22,
                "expression": {
                    "kind": "InvocationExpression",
                    "fullStart": 981,
                    "fullEnd": 1002,
                    "start": 981,
                    "end": 1002,
                    "fullWidth": 21,
                    "width": 21,
                    "expression": {
                        "kind": "IdentifierName",
                        "fullStart": 981,
                        "fullEnd": 992,
                        "start": 981,
                        "end": 992,
                        "fullWidth": 11,
                        "width": 11,
                        "text": "runTestCase",
                        "value": "runTestCase",
                        "valueText": "runTestCase"
                    },
                    "argumentList": {
                        "kind": "ArgumentList",
                        "fullStart": 992,
                        "fullEnd": 1002,
                        "start": 992,
                        "end": 1002,
                        "fullWidth": 10,
                        "width": 10,
                        "openParenToken": {
                            "kind": "OpenParenToken",
                            "fullStart": 992,
                            "fullEnd": 993,
                            "start": 992,
                            "end": 993,
                            "fullWidth": 1,
                            "width": 1,
                            "text": "(",
                            "value": "(",
                            "valueText": "("
                        },
                        "arguments": [
                            {
                                "kind": "IdentifierName",
                                "fullStart": 993,
                                "fullEnd": 1001,
                                "start": 993,
                                "end": 1001,
                                "fullWidth": 8,
                                "width": 8,
                                "text": "testcase",
                                "value": "testcase",
                                "valueText": "testcase"
                            }
                        ],
                        "closeParenToken": {
                            "kind": "CloseParenToken",
                            "fullStart": 1001,
                            "fullEnd": 1002,
                            "start": 1001,
                            "end": 1002,
                            "fullWidth": 1,
                            "width": 1,
                            "text": ")",
                            "value": ")",
                            "valueText": ")"
                        }
                    }
                },
                "semicolonToken": {
                    "kind": "SemicolonToken",
                    "fullStart": 1002,
                    "fullEnd": 1005,
                    "start": 1002,
                    "end": 1003,
                    "fullWidth": 3,
                    "width": 1,
                    "text": ";",
                    "value": ";",
                    "valueText": ";",
                    "hasTrailingTrivia": true,
                    "hasTrailingNewLine": true,
                    "trailingTrivia": [
                        {
                            "kind": "NewLineTrivia",
                            "text": "\r\n"
                        }
                    ]
                }
            }
        ],
        "endOfFileToken": {
            "kind": "EndOfFileToken",
            "fullStart": 1005,
            "fullEnd": 1005,
            "start": 1005,
            "end": 1005,
            "fullWidth": 0,
            "width": 0,
            "text": ""
        }
    },
    "lineMap": {
        "lineStarts": [
            0,
            67,
            152,
            232,
            308,
            380,
            385,
            445,
            537,
            542,
            544,
            546,
            569,
            571,
            604,
            637,
            666,
            668,
            721,
            751,
            804,
            819,
            884,
            895,
            897,
            974,
            981,
            1005
        ],
        "length": 1005
    }
}<|MERGE_RESOLUTION|>--- conflicted
+++ resolved
@@ -789,11 +789,8 @@
                                             "start": 696,
                                             "end": 703,
                                             "fullWidth": 7,
-<<<<<<< HEAD
                                             "width": 7,
-=======
                                             "modifiers": [],
->>>>>>> e3c38734
                                             "identifier": {
                                                 "kind": "IdentifierName",
                                                 "fullStart": 696,
@@ -833,11 +830,8 @@
                                             "start": 705,
                                             "end": 711,
                                             "fullWidth": 6,
-<<<<<<< HEAD
                                             "width": 6,
-=======
                                             "modifiers": [],
->>>>>>> e3c38734
                                             "identifier": {
                                                 "kind": "IdentifierName",
                                                 "fullStart": 705,
@@ -877,11 +871,8 @@
                                             "start": 713,
                                             "end": 716,
                                             "fullWidth": 3,
-<<<<<<< HEAD
                                             "width": 3,
-=======
                                             "modifiers": [],
->>>>>>> e3c38734
                                             "identifier": {
                                                 "kind": "IdentifierName",
                                                 "fullStart": 713,
