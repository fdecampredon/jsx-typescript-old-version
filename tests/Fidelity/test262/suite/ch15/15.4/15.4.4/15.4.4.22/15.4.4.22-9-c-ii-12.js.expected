{
    "isDeclaration": false,
    "languageVersion": "EcmaScript5",
    "parseOptions": {
        "allowAutomaticSemicolonInsertion": true
    },
    "sourceUnit": {
        "kind": "SourceUnit",
        "fullStart": 0,
        "fullEnd": 1005,
        "start": 546,
        "end": 1005,
        "fullWidth": 1005,
        "width": 459,
        "isIncrementallyUnusable": true,
        "moduleElements": [
            {
                "kind": "FunctionDeclaration",
                "fullStart": 0,
                "fullEnd": 981,
                "start": 546,
                "end": 979,
                "fullWidth": 981,
                "width": 433,
                "modifiers": [],
                "functionKeyword": {
                    "kind": "FunctionKeyword",
                    "fullStart": 0,
                    "fullEnd": 555,
                    "start": 546,
                    "end": 554,
                    "fullWidth": 555,
                    "width": 8,
                    "text": "function",
                    "value": "function",
                    "valueText": "function",
                    "hasLeadingTrivia": true,
                    "hasLeadingComment": true,
                    "hasLeadingNewLine": true,
                    "hasTrailingTrivia": true,
                    "leadingTrivia": [
                        {
                            "kind": "SingleLineCommentTrivia",
                            "text": "/// Copyright (c) 2012 Ecma International.  All rights reserved. "
                        },
                        {
                            "kind": "NewLineTrivia",
                            "text": "\r\n"
                        },
                        {
                            "kind": "SingleLineCommentTrivia",
                            "text": "/// Ecma International makes this code available under the terms and conditions set"
                        },
                        {
                            "kind": "NewLineTrivia",
                            "text": "\r\n"
                        },
                        {
                            "kind": "SingleLineCommentTrivia",
                            "text": "/// forth on http://hg.ecmascript.org/tests/test262/raw-file/tip/LICENSE (the "
                        },
                        {
                            "kind": "NewLineTrivia",
                            "text": "\r\n"
                        },
                        {
                            "kind": "SingleLineCommentTrivia",
                            "text": "/// \"Use Terms\").   Any redistribution of this code must retain the above "
                        },
                        {
                            "kind": "NewLineTrivia",
                            "text": "\r\n"
                        },
                        {
                            "kind": "SingleLineCommentTrivia",
                            "text": "/// copyright and this notice and otherwise comply with the Use Terms."
                        },
                        {
                            "kind": "NewLineTrivia",
                            "text": "\r\n"
                        },
                        {
                            "kind": "MultiLineCommentTrivia",
                            "text": "/**\r\n * @path ch15/15.4/15.4.4/15.4.4.22/15.4.4.22-9-c-ii-12.js\r\n * @description Array.prototype.reduceRight - callbackfn is called with 3 formal parameter\r\n */"
                        },
                        {
                            "kind": "NewLineTrivia",
                            "text": "\r\n"
                        },
                        {
                            "kind": "NewLineTrivia",
                            "text": "\r\n"
                        },
                        {
                            "kind": "NewLineTrivia",
                            "text": "\r\n"
                        }
                    ],
                    "trailingTrivia": [
                        {
                            "kind": "WhitespaceTrivia",
                            "text": " "
                        }
                    ]
                },
                "identifier": {
                    "kind": "IdentifierName",
                    "fullStart": 555,
                    "fullEnd": 563,
                    "start": 555,
                    "end": 563,
                    "fullWidth": 8,
                    "width": 8,
                    "text": "testcase",
                    "value": "testcase",
                    "valueText": "testcase"
                },
                "callSignature": {
                    "kind": "CallSignature",
                    "fullStart": 563,
                    "fullEnd": 566,
                    "start": 563,
                    "end": 565,
                    "fullWidth": 3,
                    "width": 2,
                    "parameterList": {
                        "kind": "ParameterList",
                        "fullStart": 563,
                        "fullEnd": 566,
                        "start": 563,
                        "end": 565,
                        "fullWidth": 3,
                        "width": 2,
                        "openParenToken": {
                            "kind": "OpenParenToken",
                            "fullStart": 563,
                            "fullEnd": 564,
                            "start": 563,
                            "end": 564,
                            "fullWidth": 1,
                            "width": 1,
                            "text": "(",
                            "value": "(",
                            "valueText": "("
                        },
                        "parameters": [],
                        "closeParenToken": {
                            "kind": "CloseParenToken",
                            "fullStart": 564,
                            "fullEnd": 566,
                            "start": 564,
                            "end": 565,
                            "fullWidth": 2,
                            "width": 1,
                            "text": ")",
                            "value": ")",
                            "valueText": ")",
                            "hasTrailingTrivia": true,
                            "trailingTrivia": [
                                {
                                    "kind": "WhitespaceTrivia",
                                    "text": " "
                                }
                            ]
                        }
                    }
                },
                "block": {
                    "kind": "Block",
                    "fullStart": 566,
                    "fullEnd": 981,
                    "start": 566,
                    "end": 979,
                    "fullWidth": 415,
                    "width": 413,
                    "openBraceToken": {
                        "kind": "OpenBraceToken",
                        "fullStart": 566,
                        "fullEnd": 569,
                        "start": 566,
                        "end": 567,
                        "fullWidth": 3,
                        "width": 1,
                        "text": "{",
                        "value": "{",
                        "valueText": "{",
                        "hasTrailingTrivia": true,
                        "hasTrailingNewLine": true,
                        "trailingTrivia": [
                            {
                                "kind": "NewLineTrivia",
                                "text": "\r\n"
                            }
                        ]
                    },
                    "statements": [
                        {
                            "kind": "VariableStatement",
                            "fullStart": 569,
                            "fullEnd": 604,
                            "start": 579,
                            "end": 602,
                            "fullWidth": 35,
                            "width": 23,
                            "modifiers": [],
                            "variableDeclaration": {
                                "kind": "VariableDeclaration",
                                "fullStart": 569,
                                "fullEnd": 601,
                                "start": 579,
                                "end": 601,
                                "fullWidth": 32,
                                "width": 22,
                                "varKeyword": {
                                    "kind": "VarKeyword",
                                    "fullStart": 569,
                                    "fullEnd": 583,
                                    "start": 579,
                                    "end": 582,
                                    "fullWidth": 14,
                                    "width": 3,
                                    "text": "var",
                                    "value": "var",
                                    "valueText": "var",
                                    "hasLeadingTrivia": true,
                                    "hasLeadingNewLine": true,
                                    "hasTrailingTrivia": true,
                                    "leadingTrivia": [
                                        {
                                            "kind": "NewLineTrivia",
                                            "text": "\r\n"
                                        },
                                        {
                                            "kind": "WhitespaceTrivia",
                                            "text": "        "
                                        }
                                    ],
                                    "trailingTrivia": [
                                        {
                                            "kind": "WhitespaceTrivia",
                                            "text": " "
                                        }
                                    ]
                                },
                                "variableDeclarators": [
                                    {
                                        "kind": "VariableDeclarator",
                                        "fullStart": 583,
                                        "fullEnd": 601,
                                        "start": 583,
                                        "end": 601,
                                        "fullWidth": 18,
<<<<<<< HEAD
                                        "width": 18,
                                        "identifier": {
=======
                                        "propertyName": {
>>>>>>> 85e84683
                                            "kind": "IdentifierName",
                                            "fullStart": 583,
                                            "fullEnd": 594,
                                            "start": 583,
                                            "end": 593,
                                            "fullWidth": 11,
                                            "width": 10,
                                            "text": "testResult",
                                            "value": "testResult",
                                            "valueText": "testResult",
                                            "hasTrailingTrivia": true,
                                            "trailingTrivia": [
                                                {
                                                    "kind": "WhitespaceTrivia",
                                                    "text": " "
                                                }
                                            ]
                                        },
                                        "equalsValueClause": {
                                            "kind": "EqualsValueClause",
                                            "fullStart": 594,
                                            "fullEnd": 601,
                                            "start": 594,
                                            "end": 601,
                                            "fullWidth": 7,
                                            "width": 7,
                                            "equalsToken": {
                                                "kind": "EqualsToken",
                                                "fullStart": 594,
                                                "fullEnd": 596,
                                                "start": 594,
                                                "end": 595,
                                                "fullWidth": 2,
                                                "width": 1,
                                                "text": "=",
                                                "value": "=",
                                                "valueText": "=",
                                                "hasTrailingTrivia": true,
                                                "trailingTrivia": [
                                                    {
                                                        "kind": "WhitespaceTrivia",
                                                        "text": " "
                                                    }
                                                ]
                                            },
                                            "value": {
                                                "kind": "FalseKeyword",
                                                "fullStart": 596,
                                                "fullEnd": 601,
                                                "start": 596,
                                                "end": 601,
                                                "fullWidth": 5,
                                                "width": 5,
                                                "text": "false",
                                                "value": false,
                                                "valueText": "false"
                                            }
                                        }
                                    }
                                ]
                            },
                            "semicolonToken": {
                                "kind": "SemicolonToken",
                                "fullStart": 601,
                                "fullEnd": 604,
                                "start": 601,
                                "end": 602,
                                "fullWidth": 3,
                                "width": 1,
                                "text": ";",
                                "value": ";",
                                "valueText": ";",
                                "hasTrailingTrivia": true,
                                "hasTrailingNewLine": true,
                                "trailingTrivia": [
                                    {
                                        "kind": "NewLineTrivia",
                                        "text": "\r\n"
                                    }
                                ]
                            }
                        },
                        {
                            "kind": "VariableStatement",
                            "fullStart": 604,
                            "fullEnd": 637,
                            "start": 612,
                            "end": 635,
                            "fullWidth": 33,
                            "width": 23,
                            "modifiers": [],
                            "variableDeclaration": {
                                "kind": "VariableDeclaration",
                                "fullStart": 604,
                                "fullEnd": 634,
                                "start": 612,
                                "end": 634,
                                "fullWidth": 30,
                                "width": 22,
                                "varKeyword": {
                                    "kind": "VarKeyword",
                                    "fullStart": 604,
                                    "fullEnd": 616,
                                    "start": 612,
                                    "end": 615,
                                    "fullWidth": 12,
                                    "width": 3,
                                    "text": "var",
                                    "value": "var",
                                    "valueText": "var",
                                    "hasLeadingTrivia": true,
                                    "hasTrailingTrivia": true,
                                    "leadingTrivia": [
                                        {
                                            "kind": "WhitespaceTrivia",
                                            "text": "        "
                                        }
                                    ],
                                    "trailingTrivia": [
                                        {
                                            "kind": "WhitespaceTrivia",
                                            "text": " "
                                        }
                                    ]
                                },
                                "variableDeclarators": [
                                    {
                                        "kind": "VariableDeclarator",
                                        "fullStart": 616,
                                        "fullEnd": 634,
                                        "start": 616,
                                        "end": 634,
                                        "fullWidth": 18,
<<<<<<< HEAD
                                        "width": 18,
                                        "identifier": {
=======
                                        "propertyName": {
>>>>>>> 85e84683
                                            "kind": "IdentifierName",
                                            "fullStart": 616,
                                            "fullEnd": 620,
                                            "start": 616,
                                            "end": 619,
                                            "fullWidth": 4,
                                            "width": 3,
                                            "text": "arr",
                                            "value": "arr",
                                            "valueText": "arr",
                                            "hasTrailingTrivia": true,
                                            "trailingTrivia": [
                                                {
                                                    "kind": "WhitespaceTrivia",
                                                    "text": " "
                                                }
                                            ]
                                        },
                                        "equalsValueClause": {
                                            "kind": "EqualsValueClause",
                                            "fullStart": 620,
                                            "fullEnd": 634,
                                            "start": 620,
                                            "end": 634,
                                            "fullWidth": 14,
                                            "width": 14,
                                            "equalsToken": {
                                                "kind": "EqualsToken",
                                                "fullStart": 620,
                                                "fullEnd": 622,
                                                "start": 620,
                                                "end": 621,
                                                "fullWidth": 2,
                                                "width": 1,
                                                "text": "=",
                                                "value": "=",
                                                "valueText": "=",
                                                "hasTrailingTrivia": true,
                                                "trailingTrivia": [
                                                    {
                                                        "kind": "WhitespaceTrivia",
                                                        "text": " "
                                                    }
                                                ]
                                            },
                                            "value": {
                                                "kind": "ArrayLiteralExpression",
                                                "fullStart": 622,
                                                "fullEnd": 634,
                                                "start": 622,
                                                "end": 634,
                                                "fullWidth": 12,
                                                "width": 12,
                                                "openBracketToken": {
                                                    "kind": "OpenBracketToken",
                                                    "fullStart": 622,
                                                    "fullEnd": 623,
                                                    "start": 622,
                                                    "end": 623,
                                                    "fullWidth": 1,
                                                    "width": 1,
                                                    "text": "[",
                                                    "value": "[",
                                                    "valueText": "["
                                                },
                                                "expressions": [
                                                    {
                                                        "kind": "NumericLiteral",
                                                        "fullStart": 623,
                                                        "fullEnd": 625,
                                                        "start": 623,
                                                        "end": 625,
                                                        "fullWidth": 2,
                                                        "width": 2,
                                                        "text": "11",
                                                        "value": 11,
                                                        "valueText": "11"
                                                    },
                                                    {
                                                        "kind": "CommaToken",
                                                        "fullStart": 625,
                                                        "fullEnd": 627,
                                                        "start": 625,
                                                        "end": 626,
                                                        "fullWidth": 2,
                                                        "width": 1,
                                                        "text": ",",
                                                        "value": ",",
                                                        "valueText": ",",
                                                        "hasTrailingTrivia": true,
                                                        "trailingTrivia": [
                                                            {
                                                                "kind": "WhitespaceTrivia",
                                                                "text": " "
                                                            }
                                                        ]
                                                    },
                                                    {
                                                        "kind": "NumericLiteral",
                                                        "fullStart": 627,
                                                        "fullEnd": 629,
                                                        "start": 627,
                                                        "end": 629,
                                                        "fullWidth": 2,
                                                        "width": 2,
                                                        "text": "12",
                                                        "value": 12,
                                                        "valueText": "12"
                                                    },
                                                    {
                                                        "kind": "CommaToken",
                                                        "fullStart": 629,
                                                        "fullEnd": 631,
                                                        "start": 629,
                                                        "end": 630,
                                                        "fullWidth": 2,
                                                        "width": 1,
                                                        "text": ",",
                                                        "value": ",",
                                                        "valueText": ",",
                                                        "hasTrailingTrivia": true,
                                                        "trailingTrivia": [
                                                            {
                                                                "kind": "WhitespaceTrivia",
                                                                "text": " "
                                                            }
                                                        ]
                                                    },
                                                    {
                                                        "kind": "NumericLiteral",
                                                        "fullStart": 631,
                                                        "fullEnd": 633,
                                                        "start": 631,
                                                        "end": 633,
                                                        "fullWidth": 2,
                                                        "width": 2,
                                                        "text": "13",
                                                        "value": 13,
                                                        "valueText": "13"
                                                    }
                                                ],
                                                "closeBracketToken": {
                                                    "kind": "CloseBracketToken",
                                                    "fullStart": 633,
                                                    "fullEnd": 634,
                                                    "start": 633,
                                                    "end": 634,
                                                    "fullWidth": 1,
                                                    "width": 1,
                                                    "text": "]",
                                                    "value": "]",
                                                    "valueText": "]"
                                                }
                                            }
                                        }
                                    }
                                ]
                            },
                            "semicolonToken": {
                                "kind": "SemicolonToken",
                                "fullStart": 634,
                                "fullEnd": 637,
                                "start": 634,
                                "end": 635,
                                "fullWidth": 3,
                                "width": 1,
                                "text": ";",
                                "value": ";",
                                "valueText": ";",
                                "hasTrailingTrivia": true,
                                "hasTrailingNewLine": true,
                                "trailingTrivia": [
                                    {
                                        "kind": "NewLineTrivia",
                                        "text": "\r\n"
                                    }
                                ]
                            }
                        },
                        {
                            "kind": "VariableStatement",
                            "fullStart": 637,
                            "fullEnd": 666,
                            "start": 645,
                            "end": 664,
                            "fullWidth": 29,
                            "width": 19,
                            "modifiers": [],
                            "variableDeclaration": {
                                "kind": "VariableDeclaration",
                                "fullStart": 637,
                                "fullEnd": 663,
                                "start": 645,
                                "end": 663,
                                "fullWidth": 26,
                                "width": 18,
                                "varKeyword": {
                                    "kind": "VarKeyword",
                                    "fullStart": 637,
                                    "fullEnd": 649,
                                    "start": 645,
                                    "end": 648,
                                    "fullWidth": 12,
                                    "width": 3,
                                    "text": "var",
                                    "value": "var",
                                    "valueText": "var",
                                    "hasLeadingTrivia": true,
                                    "hasTrailingTrivia": true,
                                    "leadingTrivia": [
                                        {
                                            "kind": "WhitespaceTrivia",
                                            "text": "        "
                                        }
                                    ],
                                    "trailingTrivia": [
                                        {
                                            "kind": "WhitespaceTrivia",
                                            "text": " "
                                        }
                                    ]
                                },
                                "variableDeclarators": [
                                    {
                                        "kind": "VariableDeclarator",
                                        "fullStart": 649,
                                        "fullEnd": 663,
                                        "start": 649,
                                        "end": 663,
                                        "fullWidth": 14,
<<<<<<< HEAD
                                        "width": 14,
                                        "identifier": {
=======
                                        "propertyName": {
>>>>>>> 85e84683
                                            "kind": "IdentifierName",
                                            "fullStart": 649,
                                            "fullEnd": 657,
                                            "start": 649,
                                            "end": 656,
                                            "fullWidth": 8,
                                            "width": 7,
                                            "text": "initVal",
                                            "value": "initVal",
                                            "valueText": "initVal",
                                            "hasTrailingTrivia": true,
                                            "trailingTrivia": [
                                                {
                                                    "kind": "WhitespaceTrivia",
                                                    "text": " "
                                                }
                                            ]
                                        },
                                        "equalsValueClause": {
                                            "kind": "EqualsValueClause",
                                            "fullStart": 657,
                                            "fullEnd": 663,
                                            "start": 657,
                                            "end": 663,
                                            "fullWidth": 6,
                                            "width": 6,
                                            "equalsToken": {
                                                "kind": "EqualsToken",
                                                "fullStart": 657,
                                                "fullEnd": 659,
                                                "start": 657,
                                                "end": 658,
                                                "fullWidth": 2,
                                                "width": 1,
                                                "text": "=",
                                                "value": "=",
                                                "valueText": "=",
                                                "hasTrailingTrivia": true,
                                                "trailingTrivia": [
                                                    {
                                                        "kind": "WhitespaceTrivia",
                                                        "text": " "
                                                    }
                                                ]
                                            },
                                            "value": {
                                                "kind": "NumericLiteral",
                                                "fullStart": 659,
                                                "fullEnd": 663,
                                                "start": 659,
                                                "end": 663,
                                                "fullWidth": 4,
                                                "width": 4,
                                                "text": "6.99",
                                                "value": 6.99,
                                                "valueText": "6.99"
                                            }
                                        }
                                    }
                                ]
                            },
                            "semicolonToken": {
                                "kind": "SemicolonToken",
                                "fullStart": 663,
                                "fullEnd": 666,
                                "start": 663,
                                "end": 664,
                                "fullWidth": 3,
                                "width": 1,
                                "text": ";",
                                "value": ";",
                                "valueText": ";",
                                "hasTrailingTrivia": true,
                                "hasTrailingNewLine": true,
                                "trailingTrivia": [
                                    {
                                        "kind": "NewLineTrivia",
                                        "text": "\r\n"
                                    }
                                ]
                            }
                        },
                        {
                            "kind": "FunctionDeclaration",
                            "fullStart": 666,
                            "fullEnd": 895,
                            "start": 676,
                            "end": 893,
                            "fullWidth": 229,
                            "width": 217,
                            "modifiers": [],
                            "functionKeyword": {
                                "kind": "FunctionKeyword",
                                "fullStart": 666,
                                "fullEnd": 685,
                                "start": 676,
                                "end": 684,
                                "fullWidth": 19,
                                "width": 8,
                                "text": "function",
                                "value": "function",
                                "valueText": "function",
                                "hasLeadingTrivia": true,
                                "hasLeadingNewLine": true,
                                "hasTrailingTrivia": true,
                                "leadingTrivia": [
                                    {
                                        "kind": "NewLineTrivia",
                                        "text": "\r\n"
                                    },
                                    {
                                        "kind": "WhitespaceTrivia",
                                        "text": "        "
                                    }
                                ],
                                "trailingTrivia": [
                                    {
                                        "kind": "WhitespaceTrivia",
                                        "text": " "
                                    }
                                ]
                            },
                            "identifier": {
                                "kind": "IdentifierName",
                                "fullStart": 685,
                                "fullEnd": 695,
                                "start": 685,
                                "end": 695,
                                "fullWidth": 10,
                                "width": 10,
                                "text": "callbackfn",
                                "value": "callbackfn",
                                "valueText": "callbackfn"
                            },
                            "callSignature": {
                                "kind": "CallSignature",
                                "fullStart": 695,
                                "fullEnd": 718,
                                "start": 695,
                                "end": 717,
                                "fullWidth": 23,
                                "width": 22,
                                "parameterList": {
                                    "kind": "ParameterList",
                                    "fullStart": 695,
                                    "fullEnd": 718,
                                    "start": 695,
                                    "end": 717,
                                    "fullWidth": 23,
                                    "width": 22,
                                    "openParenToken": {
                                        "kind": "OpenParenToken",
                                        "fullStart": 695,
                                        "fullEnd": 696,
                                        "start": 695,
                                        "end": 696,
                                        "fullWidth": 1,
                                        "width": 1,
                                        "text": "(",
                                        "value": "(",
                                        "valueText": "("
                                    },
                                    "parameters": [
                                        {
                                            "kind": "Parameter",
                                            "fullStart": 696,
                                            "fullEnd": 703,
                                            "start": 696,
                                            "end": 703,
                                            "fullWidth": 7,
                                            "width": 7,
                                            "modifiers": [],
                                            "identifier": {
                                                "kind": "IdentifierName",
                                                "fullStart": 696,
                                                "fullEnd": 703,
                                                "start": 696,
                                                "end": 703,
                                                "fullWidth": 7,
                                                "width": 7,
                                                "text": "prevVal",
                                                "value": "prevVal",
                                                "valueText": "prevVal"
                                            }
                                        },
                                        {
                                            "kind": "CommaToken",
                                            "fullStart": 703,
                                            "fullEnd": 705,
                                            "start": 703,
                                            "end": 704,
                                            "fullWidth": 2,
                                            "width": 1,
                                            "text": ",",
                                            "value": ",",
                                            "valueText": ",",
                                            "hasTrailingTrivia": true,
                                            "trailingTrivia": [
                                                {
                                                    "kind": "WhitespaceTrivia",
                                                    "text": " "
                                                }
                                            ]
                                        },
                                        {
                                            "kind": "Parameter",
                                            "fullStart": 705,
                                            "fullEnd": 711,
                                            "start": 705,
                                            "end": 711,
                                            "fullWidth": 6,
                                            "width": 6,
                                            "modifiers": [],
                                            "identifier": {
                                                "kind": "IdentifierName",
                                                "fullStart": 705,
                                                "fullEnd": 711,
                                                "start": 705,
                                                "end": 711,
                                                "fullWidth": 6,
                                                "width": 6,
                                                "text": "curVal",
                                                "value": "curVal",
                                                "valueText": "curVal"
                                            }
                                        },
                                        {
                                            "kind": "CommaToken",
                                            "fullStart": 711,
                                            "fullEnd": 713,
                                            "start": 711,
                                            "end": 712,
                                            "fullWidth": 2,
                                            "width": 1,
                                            "text": ",",
                                            "value": ",",
                                            "valueText": ",",
                                            "hasTrailingTrivia": true,
                                            "trailingTrivia": [
                                                {
                                                    "kind": "WhitespaceTrivia",
                                                    "text": " "
                                                }
                                            ]
                                        },
                                        {
                                            "kind": "Parameter",
                                            "fullStart": 713,
                                            "fullEnd": 716,
                                            "start": 713,
                                            "end": 716,
                                            "fullWidth": 3,
                                            "width": 3,
                                            "modifiers": [],
                                            "identifier": {
                                                "kind": "IdentifierName",
                                                "fullStart": 713,
                                                "fullEnd": 716,
                                                "start": 713,
                                                "end": 716,
                                                "fullWidth": 3,
                                                "width": 3,
                                                "text": "idx",
                                                "value": "idx",
                                                "valueText": "idx"
                                            }
                                        }
                                    ],
                                    "closeParenToken": {
                                        "kind": "CloseParenToken",
                                        "fullStart": 716,
                                        "fullEnd": 718,
                                        "start": 716,
                                        "end": 717,
                                        "fullWidth": 2,
                                        "width": 1,
                                        "text": ")",
                                        "value": ")",
                                        "valueText": ")",
                                        "hasTrailingTrivia": true,
                                        "trailingTrivia": [
                                            {
                                                "kind": "WhitespaceTrivia",
                                                "text": " "
                                            }
                                        ]
                                    }
                                }
                            },
                            "block": {
                                "kind": "Block",
                                "fullStart": 718,
                                "fullEnd": 895,
                                "start": 718,
                                "end": 893,
                                "fullWidth": 177,
                                "width": 175,
                                "openBraceToken": {
                                    "kind": "OpenBraceToken",
                                    "fullStart": 718,
                                    "fullEnd": 721,
                                    "start": 718,
                                    "end": 719,
                                    "fullWidth": 3,
                                    "width": 1,
                                    "text": "{",
                                    "value": "{",
                                    "valueText": "{",
                                    "hasTrailingTrivia": true,
                                    "hasTrailingNewLine": true,
                                    "trailingTrivia": [
                                        {
                                            "kind": "NewLineTrivia",
                                            "text": "\r\n"
                                        }
                                    ]
                                },
                                "statements": [
                                    {
                                        "kind": "IfStatement",
                                        "fullStart": 721,
                                        "fullEnd": 819,
                                        "start": 733,
                                        "end": 817,
                                        "fullWidth": 98,
                                        "width": 84,
                                        "ifKeyword": {
                                            "kind": "IfKeyword",
                                            "fullStart": 721,
                                            "fullEnd": 736,
                                            "start": 733,
                                            "end": 735,
                                            "fullWidth": 15,
                                            "width": 2,
                                            "text": "if",
                                            "value": "if",
                                            "valueText": "if",
                                            "hasLeadingTrivia": true,
                                            "hasTrailingTrivia": true,
                                            "leadingTrivia": [
                                                {
                                                    "kind": "WhitespaceTrivia",
                                                    "text": "            "
                                                }
                                            ],
                                            "trailingTrivia": [
                                                {
                                                    "kind": "WhitespaceTrivia",
                                                    "text": " "
                                                }
                                            ]
                                        },
                                        "openParenToken": {
                                            "kind": "OpenParenToken",
                                            "fullStart": 736,
                                            "fullEnd": 737,
                                            "start": 736,
                                            "end": 737,
                                            "fullWidth": 1,
                                            "width": 1,
                                            "text": "(",
                                            "value": "(",
                                            "valueText": "("
                                        },
                                        "condition": {
                                            "kind": "EqualsExpression",
                                            "fullStart": 737,
                                            "fullEnd": 746,
                                            "start": 737,
                                            "end": 746,
                                            "fullWidth": 9,
                                            "width": 9,
                                            "left": {
                                                "kind": "IdentifierName",
                                                "fullStart": 737,
                                                "fullEnd": 741,
                                                "start": 737,
                                                "end": 740,
                                                "fullWidth": 4,
                                                "width": 3,
                                                "text": "idx",
                                                "value": "idx",
                                                "valueText": "idx",
                                                "hasTrailingTrivia": true,
                                                "trailingTrivia": [
                                                    {
                                                        "kind": "WhitespaceTrivia",
                                                        "text": " "
                                                    }
                                                ]
                                            },
                                            "operatorToken": {
                                                "kind": "EqualsEqualsEqualsToken",
                                                "fullStart": 741,
                                                "fullEnd": 745,
                                                "start": 741,
                                                "end": 744,
                                                "fullWidth": 4,
                                                "width": 3,
                                                "text": "===",
                                                "value": "===",
                                                "valueText": "===",
                                                "hasTrailingTrivia": true,
                                                "trailingTrivia": [
                                                    {
                                                        "kind": "WhitespaceTrivia",
                                                        "text": " "
                                                    }
                                                ]
                                            },
                                            "right": {
                                                "kind": "NumericLiteral",
                                                "fullStart": 745,
                                                "fullEnd": 746,
                                                "start": 745,
                                                "end": 746,
                                                "fullWidth": 1,
                                                "width": 1,
                                                "text": "2",
                                                "value": 2,
                                                "valueText": "2"
                                            }
                                        },
                                        "closeParenToken": {
                                            "kind": "CloseParenToken",
                                            "fullStart": 746,
                                            "fullEnd": 748,
                                            "start": 746,
                                            "end": 747,
                                            "fullWidth": 2,
                                            "width": 1,
                                            "text": ")",
                                            "value": ")",
                                            "valueText": ")",
                                            "hasTrailingTrivia": true,
                                            "trailingTrivia": [
                                                {
                                                    "kind": "WhitespaceTrivia",
                                                    "text": " "
                                                }
                                            ]
                                        },
                                        "statement": {
                                            "kind": "Block",
                                            "fullStart": 748,
                                            "fullEnd": 819,
                                            "start": 748,
                                            "end": 817,
                                            "fullWidth": 71,
                                            "width": 69,
                                            "openBraceToken": {
                                                "kind": "OpenBraceToken",
                                                "fullStart": 748,
                                                "fullEnd": 751,
                                                "start": 748,
                                                "end": 749,
                                                "fullWidth": 3,
                                                "width": 1,
                                                "text": "{",
                                                "value": "{",
                                                "valueText": "{",
                                                "hasTrailingTrivia": true,
                                                "hasTrailingNewLine": true,
                                                "trailingTrivia": [
                                                    {
                                                        "kind": "NewLineTrivia",
                                                        "text": "\r\n"
                                                    }
                                                ]
                                            },
                                            "statements": [
                                                {
                                                    "kind": "ExpressionStatement",
                                                    "fullStart": 751,
                                                    "fullEnd": 804,
                                                    "start": 767,
                                                    "end": 802,
                                                    "fullWidth": 53,
                                                    "width": 35,
                                                    "expression": {
                                                        "kind": "AssignmentExpression",
                                                        "fullStart": 751,
                                                        "fullEnd": 801,
                                                        "start": 767,
                                                        "end": 801,
                                                        "fullWidth": 50,
                                                        "width": 34,
                                                        "left": {
                                                            "kind": "IdentifierName",
                                                            "fullStart": 751,
                                                            "fullEnd": 778,
                                                            "start": 767,
                                                            "end": 777,
                                                            "fullWidth": 27,
                                                            "width": 10,
                                                            "text": "testResult",
                                                            "value": "testResult",
                                                            "valueText": "testResult",
                                                            "hasLeadingTrivia": true,
                                                            "hasTrailingTrivia": true,
                                                            "leadingTrivia": [
                                                                {
                                                                    "kind": "WhitespaceTrivia",
                                                                    "text": "                "
                                                                }
                                                            ],
                                                            "trailingTrivia": [
                                                                {
                                                                    "kind": "WhitespaceTrivia",
                                                                    "text": " "
                                                                }
                                                            ]
                                                        },
                                                        "operatorToken": {
                                                            "kind": "EqualsToken",
                                                            "fullStart": 778,
                                                            "fullEnd": 780,
                                                            "start": 778,
                                                            "end": 779,
                                                            "fullWidth": 2,
                                                            "width": 1,
                                                            "text": "=",
                                                            "value": "=",
                                                            "valueText": "=",
                                                            "hasTrailingTrivia": true,
                                                            "trailingTrivia": [
                                                                {
                                                                    "kind": "WhitespaceTrivia",
                                                                    "text": " "
                                                                }
                                                            ]
                                                        },
                                                        "right": {
                                                            "kind": "ParenthesizedExpression",
                                                            "fullStart": 780,
                                                            "fullEnd": 801,
                                                            "start": 780,
                                                            "end": 801,
                                                            "fullWidth": 21,
                                                            "width": 21,
                                                            "openParenToken": {
                                                                "kind": "OpenParenToken",
                                                                "fullStart": 780,
                                                                "fullEnd": 781,
                                                                "start": 780,
                                                                "end": 781,
                                                                "fullWidth": 1,
                                                                "width": 1,
                                                                "text": "(",
                                                                "value": "(",
                                                                "valueText": "("
                                                            },
                                                            "expression": {
                                                                "kind": "EqualsExpression",
                                                                "fullStart": 781,
                                                                "fullEnd": 800,
                                                                "start": 781,
                                                                "end": 800,
                                                                "fullWidth": 19,
                                                                "width": 19,
                                                                "left": {
                                                                    "kind": "IdentifierName",
                                                                    "fullStart": 781,
                                                                    "fullEnd": 789,
                                                                    "start": 781,
                                                                    "end": 788,
                                                                    "fullWidth": 8,
                                                                    "width": 7,
                                                                    "text": "prevVal",
                                                                    "value": "prevVal",
                                                                    "valueText": "prevVal",
                                                                    "hasTrailingTrivia": true,
                                                                    "trailingTrivia": [
                                                                        {
                                                                            "kind": "WhitespaceTrivia",
                                                                            "text": " "
                                                                        }
                                                                    ]
                                                                },
                                                                "operatorToken": {
                                                                    "kind": "EqualsEqualsEqualsToken",
                                                                    "fullStart": 789,
                                                                    "fullEnd": 793,
                                                                    "start": 789,
                                                                    "end": 792,
                                                                    "fullWidth": 4,
                                                                    "width": 3,
                                                                    "text": "===",
                                                                    "value": "===",
                                                                    "valueText": "===",
                                                                    "hasTrailingTrivia": true,
                                                                    "trailingTrivia": [
                                                                        {
                                                                            "kind": "WhitespaceTrivia",
                                                                            "text": " "
                                                                        }
                                                                    ]
                                                                },
                                                                "right": {
                                                                    "kind": "IdentifierName",
                                                                    "fullStart": 793,
                                                                    "fullEnd": 800,
                                                                    "start": 793,
                                                                    "end": 800,
                                                                    "fullWidth": 7,
                                                                    "width": 7,
                                                                    "text": "initVal",
                                                                    "value": "initVal",
                                                                    "valueText": "initVal"
                                                                }
                                                            },
                                                            "closeParenToken": {
                                                                "kind": "CloseParenToken",
                                                                "fullStart": 800,
                                                                "fullEnd": 801,
                                                                "start": 800,
                                                                "end": 801,
                                                                "fullWidth": 1,
                                                                "width": 1,
                                                                "text": ")",
                                                                "value": ")",
                                                                "valueText": ")"
                                                            }
                                                        }
                                                    },
                                                    "semicolonToken": {
                                                        "kind": "SemicolonToken",
                                                        "fullStart": 801,
                                                        "fullEnd": 804,
                                                        "start": 801,
                                                        "end": 802,
                                                        "fullWidth": 3,
                                                        "width": 1,
                                                        "text": ";",
                                                        "value": ";",
                                                        "valueText": ";",
                                                        "hasTrailingTrivia": true,
                                                        "hasTrailingNewLine": true,
                                                        "trailingTrivia": [
                                                            {
                                                                "kind": "NewLineTrivia",
                                                                "text": "\r\n"
                                                            }
                                                        ]
                                                    }
                                                }
                                            ],
                                            "closeBraceToken": {
                                                "kind": "CloseBraceToken",
                                                "fullStart": 804,
                                                "fullEnd": 819,
                                                "start": 816,
                                                "end": 817,
                                                "fullWidth": 15,
                                                "width": 1,
                                                "text": "}",
                                                "value": "}",
                                                "valueText": "}",
                                                "hasLeadingTrivia": true,
                                                "hasTrailingTrivia": true,
                                                "hasTrailingNewLine": true,
                                                "leadingTrivia": [
                                                    {
                                                        "kind": "WhitespaceTrivia",
                                                        "text": "            "
                                                    }
                                                ],
                                                "trailingTrivia": [
                                                    {
                                                        "kind": "NewLineTrivia",
                                                        "text": "\r\n"
                                                    }
                                                ]
                                            }
                                        }
                                    },
                                    {
                                        "kind": "ReturnStatement",
                                        "fullStart": 819,
                                        "fullEnd": 884,
                                        "start": 831,
                                        "end": 882,
                                        "fullWidth": 65,
                                        "width": 51,
                                        "returnKeyword": {
                                            "kind": "ReturnKeyword",
                                            "fullStart": 819,
                                            "fullEnd": 838,
                                            "start": 831,
                                            "end": 837,
                                            "fullWidth": 19,
                                            "width": 6,
                                            "text": "return",
                                            "value": "return",
                                            "valueText": "return",
                                            "hasLeadingTrivia": true,
                                            "hasTrailingTrivia": true,
                                            "leadingTrivia": [
                                                {
                                                    "kind": "WhitespaceTrivia",
                                                    "text": "            "
                                                }
                                            ],
                                            "trailingTrivia": [
                                                {
                                                    "kind": "WhitespaceTrivia",
                                                    "text": " "
                                                }
                                            ]
                                        },
                                        "expression": {
                                            "kind": "LogicalAndExpression",
                                            "fullStart": 838,
                                            "fullEnd": 881,
                                            "start": 838,
                                            "end": 881,
                                            "fullWidth": 43,
                                            "width": 43,
                                            "left": {
                                                "kind": "GreaterThanExpression",
                                                "fullStart": 838,
                                                "fullEnd": 850,
                                                "start": 838,
                                                "end": 849,
                                                "fullWidth": 12,
                                                "width": 11,
                                                "left": {
                                                    "kind": "IdentifierName",
                                                    "fullStart": 838,
                                                    "fullEnd": 845,
                                                    "start": 838,
                                                    "end": 844,
                                                    "fullWidth": 7,
                                                    "width": 6,
                                                    "text": "curVal",
                                                    "value": "curVal",
                                                    "valueText": "curVal",
                                                    "hasTrailingTrivia": true,
                                                    "trailingTrivia": [
                                                        {
                                                            "kind": "WhitespaceTrivia",
                                                            "text": " "
                                                        }
                                                    ]
                                                },
                                                "operatorToken": {
                                                    "kind": "GreaterThanToken",
                                                    "fullStart": 845,
                                                    "fullEnd": 847,
                                                    "start": 845,
                                                    "end": 846,
                                                    "fullWidth": 2,
                                                    "width": 1,
                                                    "text": ">",
                                                    "value": ">",
                                                    "valueText": ">",
                                                    "hasTrailingTrivia": true,
                                                    "trailingTrivia": [
                                                        {
                                                            "kind": "WhitespaceTrivia",
                                                            "text": " "
                                                        }
                                                    ]
                                                },
                                                "right": {
                                                    "kind": "NumericLiteral",
                                                    "fullStart": 847,
                                                    "fullEnd": 850,
                                                    "start": 847,
                                                    "end": 849,
                                                    "fullWidth": 3,
                                                    "width": 2,
                                                    "text": "10",
                                                    "value": 10,
                                                    "valueText": "10",
                                                    "hasTrailingTrivia": true,
                                                    "trailingTrivia": [
                                                        {
                                                            "kind": "WhitespaceTrivia",
                                                            "text": " "
                                                        }
                                                    ]
                                                }
                                            },
                                            "operatorToken": {
                                                "kind": "AmpersandAmpersandToken",
                                                "fullStart": 850,
                                                "fullEnd": 853,
                                                "start": 850,
                                                "end": 852,
                                                "fullWidth": 3,
                                                "width": 2,
                                                "text": "&&",
                                                "value": "&&",
                                                "valueText": "&&",
                                                "hasTrailingTrivia": true,
                                                "trailingTrivia": [
                                                    {
                                                        "kind": "WhitespaceTrivia",
                                                        "text": " "
                                                    }
                                                ]
                                            },
                                            "right": {
                                                "kind": "EqualsExpression",
                                                "fullStart": 853,
                                                "fullEnd": 881,
                                                "start": 853,
                                                "end": 881,
                                                "fullWidth": 28,
                                                "width": 28,
                                                "left": {
                                                    "kind": "ElementAccessExpression",
                                                    "fullStart": 853,
                                                    "fullEnd": 871,
                                                    "start": 853,
                                                    "end": 870,
                                                    "fullWidth": 18,
                                                    "width": 17,
                                                    "expression": {
                                                        "kind": "ElementAccessExpression",
                                                        "fullStart": 853,
                                                        "fullEnd": 865,
                                                        "start": 853,
                                                        "end": 865,
                                                        "fullWidth": 12,
                                                        "width": 12,
                                                        "expression": {
                                                            "kind": "IdentifierName",
                                                            "fullStart": 853,
                                                            "fullEnd": 862,
                                                            "start": 853,
                                                            "end": 862,
                                                            "fullWidth": 9,
                                                            "width": 9,
                                                            "text": "arguments",
                                                            "value": "arguments",
                                                            "valueText": "arguments"
                                                        },
                                                        "openBracketToken": {
                                                            "kind": "OpenBracketToken",
                                                            "fullStart": 862,
                                                            "fullEnd": 863,
                                                            "start": 862,
                                                            "end": 863,
                                                            "fullWidth": 1,
                                                            "width": 1,
                                                            "text": "[",
                                                            "value": "[",
                                                            "valueText": "["
                                                        },
                                                        "argumentExpression": {
                                                            "kind": "NumericLiteral",
                                                            "fullStart": 863,
                                                            "fullEnd": 864,
                                                            "start": 863,
                                                            "end": 864,
                                                            "fullWidth": 1,
                                                            "width": 1,
                                                            "text": "3",
                                                            "value": 3,
                                                            "valueText": "3"
                                                        },
                                                        "closeBracketToken": {
                                                            "kind": "CloseBracketToken",
                                                            "fullStart": 864,
                                                            "fullEnd": 865,
                                                            "start": 864,
                                                            "end": 865,
                                                            "fullWidth": 1,
                                                            "width": 1,
                                                            "text": "]",
                                                            "value": "]",
                                                            "valueText": "]"
                                                        }
                                                    },
                                                    "openBracketToken": {
                                                        "kind": "OpenBracketToken",
                                                        "fullStart": 865,
                                                        "fullEnd": 866,
                                                        "start": 865,
                                                        "end": 866,
                                                        "fullWidth": 1,
                                                        "width": 1,
                                                        "text": "[",
                                                        "value": "[",
                                                        "valueText": "["
                                                    },
                                                    "argumentExpression": {
                                                        "kind": "IdentifierName",
                                                        "fullStart": 866,
                                                        "fullEnd": 869,
                                                        "start": 866,
                                                        "end": 869,
                                                        "fullWidth": 3,
                                                        "width": 3,
                                                        "text": "idx",
                                                        "value": "idx",
                                                        "valueText": "idx"
                                                    },
                                                    "closeBracketToken": {
                                                        "kind": "CloseBracketToken",
                                                        "fullStart": 869,
                                                        "fullEnd": 871,
                                                        "start": 869,
                                                        "end": 870,
                                                        "fullWidth": 2,
                                                        "width": 1,
                                                        "text": "]",
                                                        "value": "]",
                                                        "valueText": "]",
                                                        "hasTrailingTrivia": true,
                                                        "trailingTrivia": [
                                                            {
                                                                "kind": "WhitespaceTrivia",
                                                                "text": " "
                                                            }
                                                        ]
                                                    }
                                                },
                                                "operatorToken": {
                                                    "kind": "EqualsEqualsEqualsToken",
                                                    "fullStart": 871,
                                                    "fullEnd": 875,
                                                    "start": 871,
                                                    "end": 874,
                                                    "fullWidth": 4,
                                                    "width": 3,
                                                    "text": "===",
                                                    "value": "===",
                                                    "valueText": "===",
                                                    "hasTrailingTrivia": true,
                                                    "trailingTrivia": [
                                                        {
                                                            "kind": "WhitespaceTrivia",
                                                            "text": " "
                                                        }
                                                    ]
                                                },
                                                "right": {
                                                    "kind": "IdentifierName",
                                                    "fullStart": 875,
                                                    "fullEnd": 881,
                                                    "start": 875,
                                                    "end": 881,
                                                    "fullWidth": 6,
                                                    "width": 6,
                                                    "text": "curVal",
                                                    "value": "curVal",
                                                    "valueText": "curVal"
                                                }
                                            }
                                        },
                                        "semicolonToken": {
                                            "kind": "SemicolonToken",
                                            "fullStart": 881,
                                            "fullEnd": 884,
                                            "start": 881,
                                            "end": 882,
                                            "fullWidth": 3,
                                            "width": 1,
                                            "text": ";",
                                            "value": ";",
                                            "valueText": ";",
                                            "hasTrailingTrivia": true,
                                            "hasTrailingNewLine": true,
                                            "trailingTrivia": [
                                                {
                                                    "kind": "NewLineTrivia",
                                                    "text": "\r\n"
                                                }
                                            ]
                                        }
                                    }
                                ],
                                "closeBraceToken": {
                                    "kind": "CloseBraceToken",
                                    "fullStart": 884,
                                    "fullEnd": 895,
                                    "start": 892,
                                    "end": 893,
                                    "fullWidth": 11,
                                    "width": 1,
                                    "text": "}",
                                    "value": "}",
                                    "valueText": "}",
                                    "hasLeadingTrivia": true,
                                    "hasTrailingTrivia": true,
                                    "hasTrailingNewLine": true,
                                    "leadingTrivia": [
                                        {
                                            "kind": "WhitespaceTrivia",
                                            "text": "        "
                                        }
                                    ],
                                    "trailingTrivia": [
                                        {
                                            "kind": "NewLineTrivia",
                                            "text": "\r\n"
                                        }
                                    ]
                                }
                            }
                        },
                        {
                            "kind": "ReturnStatement",
                            "fullStart": 895,
                            "fullEnd": 974,
                            "start": 905,
                            "end": 972,
                            "fullWidth": 79,
                            "width": 67,
                            "returnKeyword": {
                                "kind": "ReturnKeyword",
                                "fullStart": 895,
                                "fullEnd": 912,
                                "start": 905,
                                "end": 911,
                                "fullWidth": 17,
                                "width": 6,
                                "text": "return",
                                "value": "return",
                                "valueText": "return",
                                "hasLeadingTrivia": true,
                                "hasLeadingNewLine": true,
                                "hasTrailingTrivia": true,
                                "leadingTrivia": [
                                    {
                                        "kind": "NewLineTrivia",
                                        "text": "\r\n"
                                    },
                                    {
                                        "kind": "WhitespaceTrivia",
                                        "text": "        "
                                    }
                                ],
                                "trailingTrivia": [
                                    {
                                        "kind": "WhitespaceTrivia",
                                        "text": " "
                                    }
                                ]
                            },
                            "expression": {
                                "kind": "LogicalAndExpression",
                                "fullStart": 912,
                                "fullEnd": 971,
                                "start": 912,
                                "end": 971,
                                "fullWidth": 59,
                                "width": 59,
                                "left": {
                                    "kind": "EqualsExpression",
                                    "fullStart": 912,
                                    "fullEnd": 958,
                                    "start": 912,
                                    "end": 957,
                                    "fullWidth": 46,
                                    "width": 45,
                                    "left": {
                                        "kind": "InvocationExpression",
                                        "fullStart": 912,
                                        "fullEnd": 949,
                                        "start": 912,
                                        "end": 948,
                                        "fullWidth": 37,
                                        "width": 36,
                                        "expression": {
                                            "kind": "MemberAccessExpression",
                                            "fullStart": 912,
                                            "fullEnd": 927,
                                            "start": 912,
                                            "end": 927,
                                            "fullWidth": 15,
                                            "width": 15,
                                            "expression": {
                                                "kind": "IdentifierName",
                                                "fullStart": 912,
                                                "fullEnd": 915,
                                                "start": 912,
                                                "end": 915,
                                                "fullWidth": 3,
                                                "width": 3,
                                                "text": "arr",
                                                "value": "arr",
                                                "valueText": "arr"
                                            },
                                            "dotToken": {
                                                "kind": "DotToken",
                                                "fullStart": 915,
                                                "fullEnd": 916,
                                                "start": 915,
                                                "end": 916,
                                                "fullWidth": 1,
                                                "width": 1,
                                                "text": ".",
                                                "value": ".",
                                                "valueText": "."
                                            },
                                            "name": {
                                                "kind": "IdentifierName",
                                                "fullStart": 916,
                                                "fullEnd": 927,
                                                "start": 916,
                                                "end": 927,
                                                "fullWidth": 11,
                                                "width": 11,
                                                "text": "reduceRight",
                                                "value": "reduceRight",
                                                "valueText": "reduceRight"
                                            }
                                        },
                                        "argumentList": {
                                            "kind": "ArgumentList",
                                            "fullStart": 927,
                                            "fullEnd": 949,
                                            "start": 927,
                                            "end": 948,
                                            "fullWidth": 22,
                                            "width": 21,
                                            "openParenToken": {
                                                "kind": "OpenParenToken",
                                                "fullStart": 927,
                                                "fullEnd": 928,
                                                "start": 927,
                                                "end": 928,
                                                "fullWidth": 1,
                                                "width": 1,
                                                "text": "(",
                                                "value": "(",
                                                "valueText": "("
                                            },
                                            "arguments": [
                                                {
                                                    "kind": "IdentifierName",
                                                    "fullStart": 928,
                                                    "fullEnd": 938,
                                                    "start": 928,
                                                    "end": 938,
                                                    "fullWidth": 10,
                                                    "width": 10,
                                                    "text": "callbackfn",
                                                    "value": "callbackfn",
                                                    "valueText": "callbackfn"
                                                },
                                                {
                                                    "kind": "CommaToken",
                                                    "fullStart": 938,
                                                    "fullEnd": 940,
                                                    "start": 938,
                                                    "end": 939,
                                                    "fullWidth": 2,
                                                    "width": 1,
                                                    "text": ",",
                                                    "value": ",",
                                                    "valueText": ",",
                                                    "hasTrailingTrivia": true,
                                                    "trailingTrivia": [
                                                        {
                                                            "kind": "WhitespaceTrivia",
                                                            "text": " "
                                                        }
                                                    ]
                                                },
                                                {
                                                    "kind": "IdentifierName",
                                                    "fullStart": 940,
                                                    "fullEnd": 947,
                                                    "start": 940,
                                                    "end": 947,
                                                    "fullWidth": 7,
                                                    "width": 7,
                                                    "text": "initVal",
                                                    "value": "initVal",
                                                    "valueText": "initVal"
                                                }
                                            ],
                                            "closeParenToken": {
                                                "kind": "CloseParenToken",
                                                "fullStart": 947,
                                                "fullEnd": 949,
                                                "start": 947,
                                                "end": 948,
                                                "fullWidth": 2,
                                                "width": 1,
                                                "text": ")",
                                                "value": ")",
                                                "valueText": ")",
                                                "hasTrailingTrivia": true,
                                                "trailingTrivia": [
                                                    {
                                                        "kind": "WhitespaceTrivia",
                                                        "text": " "
                                                    }
                                                ]
                                            }
                                        }
                                    },
                                    "operatorToken": {
                                        "kind": "EqualsEqualsEqualsToken",
                                        "fullStart": 949,
                                        "fullEnd": 953,
                                        "start": 949,
                                        "end": 952,
                                        "fullWidth": 4,
                                        "width": 3,
                                        "text": "===",
                                        "value": "===",
                                        "valueText": "===",
                                        "hasTrailingTrivia": true,
                                        "trailingTrivia": [
                                            {
                                                "kind": "WhitespaceTrivia",
                                                "text": " "
                                            }
                                        ]
                                    },
                                    "right": {
                                        "kind": "TrueKeyword",
                                        "fullStart": 953,
                                        "fullEnd": 958,
                                        "start": 953,
                                        "end": 957,
                                        "fullWidth": 5,
                                        "width": 4,
                                        "text": "true",
                                        "value": true,
                                        "valueText": "true",
                                        "hasTrailingTrivia": true,
                                        "trailingTrivia": [
                                            {
                                                "kind": "WhitespaceTrivia",
                                                "text": " "
                                            }
                                        ]
                                    }
                                },
                                "operatorToken": {
                                    "kind": "AmpersandAmpersandToken",
                                    "fullStart": 958,
                                    "fullEnd": 961,
                                    "start": 958,
                                    "end": 960,
                                    "fullWidth": 3,
                                    "width": 2,
                                    "text": "&&",
                                    "value": "&&",
                                    "valueText": "&&",
                                    "hasTrailingTrivia": true,
                                    "trailingTrivia": [
                                        {
                                            "kind": "WhitespaceTrivia",
                                            "text": " "
                                        }
                                    ]
                                },
                                "right": {
                                    "kind": "IdentifierName",
                                    "fullStart": 961,
                                    "fullEnd": 971,
                                    "start": 961,
                                    "end": 971,
                                    "fullWidth": 10,
                                    "width": 10,
                                    "text": "testResult",
                                    "value": "testResult",
                                    "valueText": "testResult"
                                }
                            },
                            "semicolonToken": {
                                "kind": "SemicolonToken",
                                "fullStart": 971,
                                "fullEnd": 974,
                                "start": 971,
                                "end": 972,
                                "fullWidth": 3,
                                "width": 1,
                                "text": ";",
                                "value": ";",
                                "valueText": ";",
                                "hasTrailingTrivia": true,
                                "hasTrailingNewLine": true,
                                "trailingTrivia": [
                                    {
                                        "kind": "NewLineTrivia",
                                        "text": "\r\n"
                                    }
                                ]
                            }
                        }
                    ],
                    "closeBraceToken": {
                        "kind": "CloseBraceToken",
                        "fullStart": 974,
                        "fullEnd": 981,
                        "start": 978,
                        "end": 979,
                        "fullWidth": 7,
                        "width": 1,
                        "text": "}",
                        "value": "}",
                        "valueText": "}",
                        "hasLeadingTrivia": true,
                        "hasTrailingTrivia": true,
                        "hasTrailingNewLine": true,
                        "leadingTrivia": [
                            {
                                "kind": "WhitespaceTrivia",
                                "text": "    "
                            }
                        ],
                        "trailingTrivia": [
                            {
                                "kind": "NewLineTrivia",
                                "text": "\r\n"
                            }
                        ]
                    }
                }
            },
            {
                "kind": "ExpressionStatement",
                "fullStart": 981,
                "fullEnd": 1005,
                "start": 981,
                "end": 1003,
                "fullWidth": 24,
                "width": 22,
                "expression": {
                    "kind": "InvocationExpression",
                    "fullStart": 981,
                    "fullEnd": 1002,
                    "start": 981,
                    "end": 1002,
                    "fullWidth": 21,
                    "width": 21,
                    "expression": {
                        "kind": "IdentifierName",
                        "fullStart": 981,
                        "fullEnd": 992,
                        "start": 981,
                        "end": 992,
                        "fullWidth": 11,
                        "width": 11,
                        "text": "runTestCase",
                        "value": "runTestCase",
                        "valueText": "runTestCase"
                    },
                    "argumentList": {
                        "kind": "ArgumentList",
                        "fullStart": 992,
                        "fullEnd": 1002,
                        "start": 992,
                        "end": 1002,
                        "fullWidth": 10,
                        "width": 10,
                        "openParenToken": {
                            "kind": "OpenParenToken",
                            "fullStart": 992,
                            "fullEnd": 993,
                            "start": 992,
                            "end": 993,
                            "fullWidth": 1,
                            "width": 1,
                            "text": "(",
                            "value": "(",
                            "valueText": "("
                        },
                        "arguments": [
                            {
                                "kind": "IdentifierName",
                                "fullStart": 993,
                                "fullEnd": 1001,
                                "start": 993,
                                "end": 1001,
                                "fullWidth": 8,
                                "width": 8,
                                "text": "testcase",
                                "value": "testcase",
                                "valueText": "testcase"
                            }
                        ],
                        "closeParenToken": {
                            "kind": "CloseParenToken",
                            "fullStart": 1001,
                            "fullEnd": 1002,
                            "start": 1001,
                            "end": 1002,
                            "fullWidth": 1,
                            "width": 1,
                            "text": ")",
                            "value": ")",
                            "valueText": ")"
                        }
                    }
                },
                "semicolonToken": {
                    "kind": "SemicolonToken",
                    "fullStart": 1002,
                    "fullEnd": 1005,
                    "start": 1002,
                    "end": 1003,
                    "fullWidth": 3,
                    "width": 1,
                    "text": ";",
                    "value": ";",
                    "valueText": ";",
                    "hasTrailingTrivia": true,
                    "hasTrailingNewLine": true,
                    "trailingTrivia": [
                        {
                            "kind": "NewLineTrivia",
                            "text": "\r\n"
                        }
                    ]
                }
            }
        ],
        "endOfFileToken": {
            "kind": "EndOfFileToken",
            "fullStart": 1005,
            "fullEnd": 1005,
            "start": 1005,
            "end": 1005,
            "fullWidth": 0,
            "width": 0,
            "text": ""
        }
    },
    "lineMap": {
        "lineStarts": [
            0,
            67,
            152,
            232,
            308,
            380,
            385,
            445,
            537,
            542,
            544,
            546,
            569,
            571,
            604,
            637,
            666,
            668,
            721,
            751,
            804,
            819,
            884,
            895,
            897,
            974,
            981,
            1005
        ],
        "length": 1005
    }
}<|MERGE_RESOLUTION|>--- conflicted
+++ resolved
@@ -250,12 +250,8 @@
                                         "start": 583,
                                         "end": 601,
                                         "fullWidth": 18,
-<<<<<<< HEAD
                                         "width": 18,
-                                        "identifier": {
-=======
                                         "propertyName": {
->>>>>>> 85e84683
                                             "kind": "IdentifierName",
                                             "fullStart": 583,
                                             "fullEnd": 594,
@@ -389,12 +385,8 @@
                                         "start": 616,
                                         "end": 634,
                                         "fullWidth": 18,
-<<<<<<< HEAD
                                         "width": 18,
-                                        "identifier": {
-=======
                                         "propertyName": {
->>>>>>> 85e84683
                                             "kind": "IdentifierName",
                                             "fullStart": 616,
                                             "fullEnd": 620,
@@ -625,12 +617,8 @@
                                         "start": 649,
                                         "end": 663,
                                         "fullWidth": 14,
-<<<<<<< HEAD
                                         "width": 14,
-                                        "identifier": {
-=======
                                         "propertyName": {
->>>>>>> 85e84683
                                             "kind": "IdentifierName",
                                             "fullStart": 649,
                                             "fullEnd": 657,
