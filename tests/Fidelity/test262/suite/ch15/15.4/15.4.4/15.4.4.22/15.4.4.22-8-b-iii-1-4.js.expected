--- conflicted
+++ resolved
@@ -417,11 +417,8 @@
                                             "start": 688,
                                             "end": 695,
                                             "fullWidth": 7,
-<<<<<<< HEAD
                                             "width": 7,
-=======
                                             "modifiers": [],
->>>>>>> e3c38734
                                             "identifier": {
                                                 "kind": "IdentifierName",
                                                 "fullStart": 688,
@@ -461,11 +458,8 @@
                                             "start": 697,
                                             "end": 703,
                                             "fullWidth": 6,
-<<<<<<< HEAD
                                             "width": 6,
-=======
                                             "modifiers": [],
->>>>>>> e3c38734
                                             "identifier": {
                                                 "kind": "IdentifierName",
                                                 "fullStart": 697,
@@ -505,11 +499,8 @@
                                             "start": 705,
                                             "end": 708,
                                             "fullWidth": 3,
-<<<<<<< HEAD
                                             "width": 3,
-=======
                                             "modifiers": [],
->>>>>>> e3c38734
                                             "identifier": {
                                                 "kind": "IdentifierName",
                                                 "fullStart": 705,
@@ -549,11 +540,8 @@
                                             "start": 710,
                                             "end": 713,
                                             "fullWidth": 3,
-<<<<<<< HEAD
                                             "width": 3,
-=======
                                             "modifiers": [],
->>>>>>> e3c38734
                                             "identifier": {
                                                 "kind": "IdentifierName",
                                                 "fullStart": 710,
