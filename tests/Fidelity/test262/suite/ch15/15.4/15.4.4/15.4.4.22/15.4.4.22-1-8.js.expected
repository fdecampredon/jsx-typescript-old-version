{
    "isDeclaration": false,
    "languageVersion": "EcmaScript5",
    "parseOptions": {
        "allowAutomaticSemicolonInsertion": true
    },
    "sourceUnit": {
        "kind": "SourceUnit",
        "fullStart": 0,
        "fullEnd": 881,
        "start": 518,
        "end": 881,
        "fullWidth": 881,
        "width": 363,
        "isIncrementallyUnusable": true,
        "moduleElements": [
            {
                "kind": "FunctionDeclaration",
                "fullStart": 0,
                "fullEnd": 857,
                "start": 518,
                "end": 855,
                "fullWidth": 857,
                "width": 337,
                "modifiers": [],
                "functionKeyword": {
                    "kind": "FunctionKeyword",
                    "fullStart": 0,
                    "fullEnd": 527,
                    "start": 518,
                    "end": 526,
                    "fullWidth": 527,
                    "width": 8,
                    "text": "function",
                    "value": "function",
                    "valueText": "function",
                    "hasLeadingTrivia": true,
                    "hasLeadingComment": true,
                    "hasLeadingNewLine": true,
                    "hasTrailingTrivia": true,
                    "leadingTrivia": [
                        {
                            "kind": "SingleLineCommentTrivia",
                            "text": "/// Copyright (c) 2012 Ecma International.  All rights reserved. "
                        },
                        {
                            "kind": "NewLineTrivia",
                            "text": "\r\n"
                        },
                        {
                            "kind": "SingleLineCommentTrivia",
                            "text": "/// Ecma International makes this code available under the terms and conditions set"
                        },
                        {
                            "kind": "NewLineTrivia",
                            "text": "\r\n"
                        },
                        {
                            "kind": "SingleLineCommentTrivia",
                            "text": "/// forth on http://hg.ecmascript.org/tests/test262/raw-file/tip/LICENSE (the "
                        },
                        {
                            "kind": "NewLineTrivia",
                            "text": "\r\n"
                        },
                        {
                            "kind": "SingleLineCommentTrivia",
                            "text": "/// \"Use Terms\").   Any redistribution of this code must retain the above "
                        },
                        {
                            "kind": "NewLineTrivia",
                            "text": "\r\n"
                        },
                        {
                            "kind": "SingleLineCommentTrivia",
                            "text": "/// copyright and this notice and otherwise comply with the Use Terms."
                        },
                        {
                            "kind": "NewLineTrivia",
                            "text": "\r\n"
                        },
                        {
                            "kind": "MultiLineCommentTrivia",
                            "text": "/**\r\n * @path ch15/15.4/15.4.4/15.4.4.22/15.4.4.22-1-8.js\r\n * @description Array.prototype.reduceRight applied to String object\r\n */"
                        },
                        {
                            "kind": "NewLineTrivia",
                            "text": "\r\n"
                        },
                        {
                            "kind": "NewLineTrivia",
                            "text": "\r\n"
                        },
                        {
                            "kind": "NewLineTrivia",
                            "text": "\r\n"
                        }
                    ],
                    "trailingTrivia": [
                        {
                            "kind": "WhitespaceTrivia",
                            "text": " "
                        }
                    ]
                },
                "identifier": {
                    "kind": "IdentifierName",
                    "fullStart": 527,
                    "fullEnd": 535,
                    "start": 527,
                    "end": 535,
                    "fullWidth": 8,
                    "width": 8,
                    "text": "testcase",
                    "value": "testcase",
                    "valueText": "testcase"
                },
                "callSignature": {
                    "kind": "CallSignature",
                    "fullStart": 535,
                    "fullEnd": 538,
                    "start": 535,
                    "end": 537,
                    "fullWidth": 3,
                    "width": 2,
                    "parameterList": {
                        "kind": "ParameterList",
                        "fullStart": 535,
                        "fullEnd": 538,
                        "start": 535,
                        "end": 537,
                        "fullWidth": 3,
                        "width": 2,
                        "openParenToken": {
                            "kind": "OpenParenToken",
                            "fullStart": 535,
                            "fullEnd": 536,
                            "start": 535,
                            "end": 536,
                            "fullWidth": 1,
                            "width": 1,
                            "text": "(",
                            "value": "(",
                            "valueText": "("
                        },
                        "parameters": [],
                        "closeParenToken": {
                            "kind": "CloseParenToken",
                            "fullStart": 536,
                            "fullEnd": 538,
                            "start": 536,
                            "end": 537,
                            "fullWidth": 2,
                            "width": 1,
                            "text": ")",
                            "value": ")",
                            "valueText": ")",
                            "hasTrailingTrivia": true,
                            "trailingTrivia": [
                                {
                                    "kind": "WhitespaceTrivia",
                                    "text": " "
                                }
                            ]
                        }
                    }
                },
                "block": {
                    "kind": "Block",
                    "fullStart": 538,
                    "fullEnd": 857,
                    "start": 538,
                    "end": 855,
                    "fullWidth": 319,
                    "width": 317,
                    "openBraceToken": {
                        "kind": "OpenBraceToken",
                        "fullStart": 538,
                        "fullEnd": 541,
                        "start": 538,
                        "end": 539,
                        "fullWidth": 3,
                        "width": 1,
                        "text": "{",
                        "value": "{",
                        "valueText": "{",
                        "hasTrailingTrivia": true,
                        "hasTrailingNewLine": true,
                        "trailingTrivia": [
                            {
                                "kind": "NewLineTrivia",
                                "text": "\r\n"
                            }
                        ]
                    },
                    "statements": [
                        {
                            "kind": "VariableStatement",
                            "fullStart": 541,
                            "fullEnd": 593,
                            "start": 551,
                            "end": 591,
                            "fullWidth": 52,
                            "width": 40,
                            "modifiers": [],
                            "variableDeclaration": {
                                "kind": "VariableDeclaration",
                                "fullStart": 541,
                                "fullEnd": 590,
                                "start": 551,
                                "end": 590,
                                "fullWidth": 49,
                                "width": 39,
                                "varKeyword": {
                                    "kind": "VarKeyword",
                                    "fullStart": 541,
                                    "fullEnd": 555,
                                    "start": 551,
                                    "end": 554,
                                    "fullWidth": 14,
                                    "width": 3,
                                    "text": "var",
                                    "value": "var",
                                    "valueText": "var",
                                    "hasLeadingTrivia": true,
                                    "hasLeadingNewLine": true,
                                    "hasTrailingTrivia": true,
                                    "leadingTrivia": [
                                        {
                                            "kind": "NewLineTrivia",
                                            "text": "\r\n"
                                        },
                                        {
                                            "kind": "WhitespaceTrivia",
                                            "text": "        "
                                        }
                                    ],
                                    "trailingTrivia": [
                                        {
                                            "kind": "WhitespaceTrivia",
                                            "text": " "
                                        }
                                    ]
                                },
                                "variableDeclarators": [
                                    {
                                        "kind": "VariableDeclarator",
                                        "fullStart": 555,
                                        "fullEnd": 590,
                                        "start": 555,
                                        "end": 590,
                                        "fullWidth": 35,
                                        "width": 35,
                                        "identifier": {
                                            "kind": "IdentifierName",
                                            "fullStart": 555,
                                            "fullEnd": 559,
                                            "start": 555,
                                            "end": 558,
                                            "fullWidth": 4,
                                            "width": 3,
                                            "text": "obj",
                                            "value": "obj",
                                            "valueText": "obj",
                                            "hasTrailingTrivia": true,
                                            "trailingTrivia": [
                                                {
                                                    "kind": "WhitespaceTrivia",
                                                    "text": " "
                                                }
                                            ]
                                        },
                                        "equalsValueClause": {
                                            "kind": "EqualsValueClause",
                                            "fullStart": 559,
                                            "fullEnd": 590,
                                            "start": 559,
                                            "end": 590,
                                            "fullWidth": 31,
                                            "width": 31,
                                            "equalsToken": {
                                                "kind": "EqualsToken",
                                                "fullStart": 559,
                                                "fullEnd": 561,
                                                "start": 559,
                                                "end": 560,
                                                "fullWidth": 2,
                                                "width": 1,
                                                "text": "=",
                                                "value": "=",
                                                "valueText": "=",
                                                "hasTrailingTrivia": true,
                                                "trailingTrivia": [
                                                    {
                                                        "kind": "WhitespaceTrivia",
                                                        "text": " "
                                                    }
                                                ]
                                            },
                                            "value": {
                                                "kind": "ObjectCreationExpression",
                                                "fullStart": 561,
                                                "fullEnd": 590,
                                                "start": 561,
                                                "end": 590,
                                                "fullWidth": 29,
                                                "width": 29,
                                                "newKeyword": {
                                                    "kind": "NewKeyword",
                                                    "fullStart": 561,
                                                    "fullEnd": 565,
                                                    "start": 561,
                                                    "end": 564,
                                                    "fullWidth": 4,
                                                    "width": 3,
                                                    "text": "new",
                                                    "value": "new",
                                                    "valueText": "new",
                                                    "hasTrailingTrivia": true,
                                                    "trailingTrivia": [
                                                        {
                                                            "kind": "WhitespaceTrivia",
                                                            "text": " "
                                                        }
                                                    ]
                                                },
                                                "expression": {
                                                    "kind": "IdentifierName",
                                                    "fullStart": 565,
                                                    "fullEnd": 571,
                                                    "start": 565,
                                                    "end": 571,
                                                    "fullWidth": 6,
                                                    "width": 6,
                                                    "text": "String",
                                                    "value": "String",
                                                    "valueText": "String"
                                                },
                                                "argumentList": {
                                                    "kind": "ArgumentList",
                                                    "fullStart": 571,
                                                    "fullEnd": 590,
                                                    "start": 571,
                                                    "end": 590,
                                                    "fullWidth": 19,
                                                    "width": 19,
                                                    "openParenToken": {
                                                        "kind": "OpenParenToken",
                                                        "fullStart": 571,
                                                        "fullEnd": 572,
                                                        "start": 571,
                                                        "end": 572,
                                                        "fullWidth": 1,
                                                        "width": 1,
                                                        "text": "(",
                                                        "value": "(",
                                                        "valueText": "("
                                                    },
                                                    "arguments": [
                                                        {
                                                            "kind": "StringLiteral",
                                                            "fullStart": 572,
                                                            "fullEnd": 589,
                                                            "start": 572,
                                                            "end": 589,
                                                            "fullWidth": 17,
                                                            "width": 17,
                                                            "text": "\"hello\\nworld\\\\!\"",
                                                            "value": "hello\nworld\\!",
                                                            "valueText": "hello\nworld\\!"
                                                        }
                                                    ],
                                                    "closeParenToken": {
                                                        "kind": "CloseParenToken",
                                                        "fullStart": 589,
                                                        "fullEnd": 590,
                                                        "start": 589,
                                                        "end": 590,
                                                        "fullWidth": 1,
                                                        "width": 1,
                                                        "text": ")",
                                                        "value": ")",
                                                        "valueText": ")"
                                                    }
                                                }
                                            }
                                        }
                                    }
                                ]
                            },
                            "semicolonToken": {
                                "kind": "SemicolonToken",
                                "fullStart": 590,
                                "fullEnd": 593,
                                "start": 590,
                                "end": 591,
                                "fullWidth": 3,
                                "width": 1,
                                "text": ";",
                                "value": ";",
                                "valueText": ";",
                                "hasTrailingTrivia": true,
                                "hasTrailingNewLine": true,
                                "trailingTrivia": [
                                    {
                                        "kind": "NewLineTrivia",
                                        "text": "\r\n"
                                    }
                                ]
                            }
                        },
                        {
                            "kind": "VariableStatement",
                            "fullStart": 593,
                            "fullEnd": 624,
                            "start": 601,
                            "end": 622,
                            "fullWidth": 31,
                            "width": 21,
                            "modifiers": [],
                            "variableDeclaration": {
                                "kind": "VariableDeclaration",
                                "fullStart": 593,
                                "fullEnd": 621,
                                "start": 601,
                                "end": 621,
                                "fullWidth": 28,
                                "width": 20,
                                "varKeyword": {
                                    "kind": "VarKeyword",
                                    "fullStart": 593,
                                    "fullEnd": 605,
                                    "start": 601,
                                    "end": 604,
                                    "fullWidth": 12,
                                    "width": 3,
                                    "text": "var",
                                    "value": "var",
                                    "valueText": "var",
                                    "hasLeadingTrivia": true,
                                    "hasTrailingTrivia": true,
                                    "leadingTrivia": [
                                        {
                                            "kind": "WhitespaceTrivia",
                                            "text": "        "
                                        }
                                    ],
                                    "trailingTrivia": [
                                        {
                                            "kind": "WhitespaceTrivia",
                                            "text": " "
                                        }
                                    ]
                                },
                                "variableDeclarators": [
                                    {
                                        "kind": "VariableDeclarator",
                                        "fullStart": 605,
                                        "fullEnd": 621,
                                        "start": 605,
                                        "end": 621,
                                        "fullWidth": 16,
                                        "width": 16,
                                        "identifier": {
                                            "kind": "IdentifierName",
                                            "fullStart": 605,
                                            "fullEnd": 614,
                                            "start": 605,
                                            "end": 613,
                                            "fullWidth": 9,
                                            "width": 8,
                                            "text": "accessed",
                                            "value": "accessed",
                                            "valueText": "accessed",
                                            "hasTrailingTrivia": true,
                                            "trailingTrivia": [
                                                {
                                                    "kind": "WhitespaceTrivia",
                                                    "text": " "
                                                }
                                            ]
                                        },
                                        "equalsValueClause": {
                                            "kind": "EqualsValueClause",
                                            "fullStart": 614,
                                            "fullEnd": 621,
                                            "start": 614,
                                            "end": 621,
                                            "fullWidth": 7,
                                            "width": 7,
                                            "equalsToken": {
                                                "kind": "EqualsToken",
                                                "fullStart": 614,
                                                "fullEnd": 616,
                                                "start": 614,
                                                "end": 615,
                                                "fullWidth": 2,
                                                "width": 1,
                                                "text": "=",
                                                "value": "=",
                                                "valueText": "=",
                                                "hasTrailingTrivia": true,
                                                "trailingTrivia": [
                                                    {
                                                        "kind": "WhitespaceTrivia",
                                                        "text": " "
                                                    }
                                                ]
                                            },
                                            "value": {
                                                "kind": "FalseKeyword",
                                                "fullStart": 616,
                                                "fullEnd": 621,
                                                "start": 616,
                                                "end": 621,
                                                "fullWidth": 5,
                                                "width": 5,
                                                "text": "false",
                                                "value": false,
                                                "valueText": "false"
                                            }
                                        }
                                    }
                                ]
                            },
                            "semicolonToken": {
                                "kind": "SemicolonToken",
                                "fullStart": 621,
                                "fullEnd": 624,
                                "start": 621,
                                "end": 622,
                                "fullWidth": 3,
                                "width": 1,
                                "text": ";",
                                "value": ";",
                                "valueText": ";",
                                "hasTrailingTrivia": true,
                                "hasTrailingNewLine": true,
                                "trailingTrivia": [
                                    {
                                        "kind": "NewLineTrivia",
                                        "text": "\r\n"
                                    }
                                ]
                            }
                        },
                        {
                            "kind": "FunctionDeclaration",
                            "fullStart": 624,
                            "fullEnd": 764,
                            "start": 634,
                            "end": 762,
                            "fullWidth": 140,
                            "width": 128,
                            "modifiers": [],
                            "functionKeyword": {
                                "kind": "FunctionKeyword",
                                "fullStart": 624,
                                "fullEnd": 643,
                                "start": 634,
                                "end": 642,
                                "fullWidth": 19,
                                "width": 8,
                                "text": "function",
                                "value": "function",
                                "valueText": "function",
                                "hasLeadingTrivia": true,
                                "hasLeadingNewLine": true,
                                "hasTrailingTrivia": true,
                                "leadingTrivia": [
                                    {
                                        "kind": "NewLineTrivia",
                                        "text": "\r\n"
                                    },
                                    {
                                        "kind": "WhitespaceTrivia",
                                        "text": "        "
                                    }
                                ],
                                "trailingTrivia": [
                                    {
                                        "kind": "WhitespaceTrivia",
                                        "text": " "
                                    }
                                ]
                            },
                            "identifier": {
                                "kind": "IdentifierName",
                                "fullStart": 643,
                                "fullEnd": 653,
                                "start": 643,
                                "end": 653,
                                "fullWidth": 10,
                                "width": 10,
                                "text": "callbackfn",
                                "value": "callbackfn",
                                "valueText": "callbackfn"
                            },
                            "callSignature": {
                                "kind": "CallSignature",
                                "fullStart": 653,
                                "fullEnd": 679,
                                "start": 653,
                                "end": 678,
                                "fullWidth": 26,
                                "width": 25,
                                "parameterList": {
                                    "kind": "ParameterList",
                                    "fullStart": 653,
                                    "fullEnd": 679,
                                    "start": 653,
                                    "end": 678,
                                    "fullWidth": 26,
                                    "width": 25,
                                    "openParenToken": {
                                        "kind": "OpenParenToken",
                                        "fullStart": 653,
                                        "fullEnd": 654,
                                        "start": 653,
                                        "end": 654,
                                        "fullWidth": 1,
                                        "width": 1,
                                        "text": "(",
                                        "value": "(",
                                        "valueText": "("
                                    },
                                    "parameters": [
                                        {
                                            "kind": "Parameter",
                                            "fullStart": 654,
                                            "fullEnd": 661,
                                            "start": 654,
                                            "end": 661,
                                            "fullWidth": 7,
<<<<<<< HEAD
                                            "width": 7,
=======
                                            "modifiers": [],
>>>>>>> e3c38734
                                            "identifier": {
                                                "kind": "IdentifierName",
                                                "fullStart": 654,
                                                "fullEnd": 661,
                                                "start": 654,
                                                "end": 661,
                                                "fullWidth": 7,
                                                "width": 7,
                                                "text": "prevVal",
                                                "value": "prevVal",
                                                "valueText": "prevVal"
                                            }
                                        },
                                        {
                                            "kind": "CommaToken",
                                            "fullStart": 661,
                                            "fullEnd": 663,
                                            "start": 661,
                                            "end": 662,
                                            "fullWidth": 2,
                                            "width": 1,
                                            "text": ",",
                                            "value": ",",
                                            "valueText": ",",
                                            "hasTrailingTrivia": true,
                                            "trailingTrivia": [
                                                {
                                                    "kind": "WhitespaceTrivia",
                                                    "text": " "
                                                }
                                            ]
                                        },
                                        {
                                            "kind": "Parameter",
                                            "fullStart": 663,
                                            "fullEnd": 669,
                                            "start": 663,
                                            "end": 669,
                                            "fullWidth": 6,
<<<<<<< HEAD
                                            "width": 6,
=======
                                            "modifiers": [],
>>>>>>> e3c38734
                                            "identifier": {
                                                "kind": "IdentifierName",
                                                "fullStart": 663,
                                                "fullEnd": 669,
                                                "start": 663,
                                                "end": 669,
                                                "fullWidth": 6,
                                                "width": 6,
                                                "text": "curVal",
                                                "value": "curVal",
                                                "valueText": "curVal"
                                            }
                                        },
                                        {
                                            "kind": "CommaToken",
                                            "fullStart": 669,
                                            "fullEnd": 671,
                                            "start": 669,
                                            "end": 670,
                                            "fullWidth": 2,
                                            "width": 1,
                                            "text": ",",
                                            "value": ",",
                                            "valueText": ",",
                                            "hasTrailingTrivia": true,
                                            "trailingTrivia": [
                                                {
                                                    "kind": "WhitespaceTrivia",
                                                    "text": " "
                                                }
                                            ]
                                        },
                                        {
                                            "kind": "Parameter",
                                            "fullStart": 671,
                                            "fullEnd": 674,
                                            "start": 671,
                                            "end": 674,
                                            "fullWidth": 3,
<<<<<<< HEAD
                                            "width": 3,
=======
                                            "modifiers": [],
>>>>>>> e3c38734
                                            "identifier": {
                                                "kind": "IdentifierName",
                                                "fullStart": 671,
                                                "fullEnd": 674,
                                                "start": 671,
                                                "end": 674,
                                                "fullWidth": 3,
                                                "width": 3,
                                                "text": "idx",
                                                "value": "idx",
                                                "valueText": "idx"
                                            }
                                        },
                                        {
                                            "kind": "CommaToken",
                                            "fullStart": 674,
                                            "fullEnd": 676,
                                            "start": 674,
                                            "end": 675,
                                            "fullWidth": 2,
                                            "width": 1,
                                            "text": ",",
                                            "value": ",",
                                            "valueText": ",",
                                            "hasTrailingTrivia": true,
                                            "trailingTrivia": [
                                                {
                                                    "kind": "WhitespaceTrivia",
                                                    "text": " "
                                                }
                                            ]
                                        },
                                        {
                                            "kind": "Parameter",
                                            "fullStart": 676,
                                            "fullEnd": 677,
                                            "start": 676,
                                            "end": 677,
                                            "fullWidth": 1,
<<<<<<< HEAD
                                            "width": 1,
=======
                                            "modifiers": [],
>>>>>>> e3c38734
                                            "identifier": {
                                                "kind": "IdentifierName",
                                                "fullStart": 676,
                                                "fullEnd": 677,
                                                "start": 676,
                                                "end": 677,
                                                "fullWidth": 1,
                                                "width": 1,
                                                "text": "o",
                                                "value": "o",
                                                "valueText": "o"
                                            }
                                        }
                                    ],
                                    "closeParenToken": {
                                        "kind": "CloseParenToken",
                                        "fullStart": 677,
                                        "fullEnd": 679,
                                        "start": 677,
                                        "end": 678,
                                        "fullWidth": 2,
                                        "width": 1,
                                        "text": ")",
                                        "value": ")",
                                        "valueText": ")",
                                        "hasTrailingTrivia": true,
                                        "trailingTrivia": [
                                            {
                                                "kind": "WhitespaceTrivia",
                                                "text": " "
                                            }
                                        ]
                                    }
                                }
                            },
                            "block": {
                                "kind": "Block",
                                "fullStart": 679,
                                "fullEnd": 764,
                                "start": 679,
                                "end": 762,
                                "fullWidth": 85,
                                "width": 83,
                                "openBraceToken": {
                                    "kind": "OpenBraceToken",
                                    "fullStart": 679,
                                    "fullEnd": 682,
                                    "start": 679,
                                    "end": 680,
                                    "fullWidth": 3,
                                    "width": 1,
                                    "text": "{",
                                    "value": "{",
                                    "valueText": "{",
                                    "hasTrailingTrivia": true,
                                    "hasTrailingNewLine": true,
                                    "trailingTrivia": [
                                        {
                                            "kind": "NewLineTrivia",
                                            "text": "\r\n"
                                        }
                                    ]
                                },
                                "statements": [
                                    {
                                        "kind": "ExpressionStatement",
                                        "fullStart": 682,
                                        "fullEnd": 712,
                                        "start": 694,
                                        "end": 710,
                                        "fullWidth": 30,
                                        "width": 16,
                                        "expression": {
                                            "kind": "AssignmentExpression",
                                            "fullStart": 682,
                                            "fullEnd": 709,
                                            "start": 694,
                                            "end": 709,
                                            "fullWidth": 27,
                                            "width": 15,
                                            "left": {
                                                "kind": "IdentifierName",
                                                "fullStart": 682,
                                                "fullEnd": 703,
                                                "start": 694,
                                                "end": 702,
                                                "fullWidth": 21,
                                                "width": 8,
                                                "text": "accessed",
                                                "value": "accessed",
                                                "valueText": "accessed",
                                                "hasLeadingTrivia": true,
                                                "hasTrailingTrivia": true,
                                                "leadingTrivia": [
                                                    {
                                                        "kind": "WhitespaceTrivia",
                                                        "text": "            "
                                                    }
                                                ],
                                                "trailingTrivia": [
                                                    {
                                                        "kind": "WhitespaceTrivia",
                                                        "text": " "
                                                    }
                                                ]
                                            },
                                            "operatorToken": {
                                                "kind": "EqualsToken",
                                                "fullStart": 703,
                                                "fullEnd": 705,
                                                "start": 703,
                                                "end": 704,
                                                "fullWidth": 2,
                                                "width": 1,
                                                "text": "=",
                                                "value": "=",
                                                "valueText": "=",
                                                "hasTrailingTrivia": true,
                                                "trailingTrivia": [
                                                    {
                                                        "kind": "WhitespaceTrivia",
                                                        "text": " "
                                                    }
                                                ]
                                            },
                                            "right": {
                                                "kind": "TrueKeyword",
                                                "fullStart": 705,
                                                "fullEnd": 709,
                                                "start": 705,
                                                "end": 709,
                                                "fullWidth": 4,
                                                "width": 4,
                                                "text": "true",
                                                "value": true,
                                                "valueText": "true"
                                            }
                                        },
                                        "semicolonToken": {
                                            "kind": "SemicolonToken",
                                            "fullStart": 709,
                                            "fullEnd": 712,
                                            "start": 709,
                                            "end": 710,
                                            "fullWidth": 3,
                                            "width": 1,
                                            "text": ";",
                                            "value": ";",
                                            "valueText": ";",
                                            "hasTrailingTrivia": true,
                                            "hasTrailingNewLine": true,
                                            "trailingTrivia": [
                                                {
                                                    "kind": "NewLineTrivia",
                                                    "text": "\r\n"
                                                }
                                            ]
                                        }
                                    },
                                    {
                                        "kind": "ReturnStatement",
                                        "fullStart": 712,
                                        "fullEnd": 753,
                                        "start": 724,
                                        "end": 751,
                                        "fullWidth": 41,
                                        "width": 27,
                                        "returnKeyword": {
                                            "kind": "ReturnKeyword",
                                            "fullStart": 712,
                                            "fullEnd": 731,
                                            "start": 724,
                                            "end": 730,
                                            "fullWidth": 19,
                                            "width": 6,
                                            "text": "return",
                                            "value": "return",
                                            "valueText": "return",
                                            "hasLeadingTrivia": true,
                                            "hasTrailingTrivia": true,
                                            "leadingTrivia": [
                                                {
                                                    "kind": "WhitespaceTrivia",
                                                    "text": "            "
                                                }
                                            ],
                                            "trailingTrivia": [
                                                {
                                                    "kind": "WhitespaceTrivia",
                                                    "text": " "
                                                }
                                            ]
                                        },
                                        "expression": {
                                            "kind": "InstanceOfExpression",
                                            "fullStart": 731,
                                            "fullEnd": 750,
                                            "start": 731,
                                            "end": 750,
                                            "fullWidth": 19,
                                            "width": 19,
                                            "left": {
                                                "kind": "IdentifierName",
                                                "fullStart": 731,
                                                "fullEnd": 733,
                                                "start": 731,
                                                "end": 732,
                                                "fullWidth": 2,
                                                "width": 1,
                                                "text": "o",
                                                "value": "o",
                                                "valueText": "o",
                                                "hasTrailingTrivia": true,
                                                "trailingTrivia": [
                                                    {
                                                        "kind": "WhitespaceTrivia",
                                                        "text": " "
                                                    }
                                                ]
                                            },
                                            "operatorToken": {
                                                "kind": "InstanceOfKeyword",
                                                "fullStart": 733,
                                                "fullEnd": 744,
                                                "start": 733,
                                                "end": 743,
                                                "fullWidth": 11,
                                                "width": 10,
                                                "text": "instanceof",
                                                "value": "instanceof",
                                                "valueText": "instanceof",
                                                "hasTrailingTrivia": true,
                                                "trailingTrivia": [
                                                    {
                                                        "kind": "WhitespaceTrivia",
                                                        "text": " "
                                                    }
                                                ]
                                            },
                                            "right": {
                                                "kind": "IdentifierName",
                                                "fullStart": 744,
                                                "fullEnd": 750,
                                                "start": 744,
                                                "end": 750,
                                                "fullWidth": 6,
                                                "width": 6,
                                                "text": "String",
                                                "value": "String",
                                                "valueText": "String"
                                            }
                                        },
                                        "semicolonToken": {
                                            "kind": "SemicolonToken",
                                            "fullStart": 750,
                                            "fullEnd": 753,
                                            "start": 750,
                                            "end": 751,
                                            "fullWidth": 3,
                                            "width": 1,
                                            "text": ";",
                                            "value": ";",
                                            "valueText": ";",
                                            "hasTrailingTrivia": true,
                                            "hasTrailingNewLine": true,
                                            "trailingTrivia": [
                                                {
                                                    "kind": "NewLineTrivia",
                                                    "text": "\r\n"
                                                }
                                            ]
                                        }
                                    }
                                ],
                                "closeBraceToken": {
                                    "kind": "CloseBraceToken",
                                    "fullStart": 753,
                                    "fullEnd": 764,
                                    "start": 761,
                                    "end": 762,
                                    "fullWidth": 11,
                                    "width": 1,
                                    "text": "}",
                                    "value": "}",
                                    "valueText": "}",
                                    "hasLeadingTrivia": true,
                                    "hasTrailingTrivia": true,
                                    "hasTrailingNewLine": true,
                                    "leadingTrivia": [
                                        {
                                            "kind": "WhitespaceTrivia",
                                            "text": "        "
                                        }
                                    ],
                                    "trailingTrivia": [
                                        {
                                            "kind": "NewLineTrivia",
                                            "text": "\r\n"
                                        }
                                    ]
                                }
                            }
                        },
                        {
                            "kind": "ReturnStatement",
                            "fullStart": 764,
                            "fullEnd": 850,
                            "start": 774,
                            "end": 848,
                            "fullWidth": 86,
                            "width": 74,
                            "returnKeyword": {
                                "kind": "ReturnKeyword",
                                "fullStart": 764,
                                "fullEnd": 781,
                                "start": 774,
                                "end": 780,
                                "fullWidth": 17,
                                "width": 6,
                                "text": "return",
                                "value": "return",
                                "valueText": "return",
                                "hasLeadingTrivia": true,
                                "hasLeadingNewLine": true,
                                "hasTrailingTrivia": true,
                                "leadingTrivia": [
                                    {
                                        "kind": "NewLineTrivia",
                                        "text": "\r\n"
                                    },
                                    {
                                        "kind": "WhitespaceTrivia",
                                        "text": "        "
                                    }
                                ],
                                "trailingTrivia": [
                                    {
                                        "kind": "WhitespaceTrivia",
                                        "text": " "
                                    }
                                ]
                            },
                            "expression": {
                                "kind": "LogicalAndExpression",
                                "fullStart": 781,
                                "fullEnd": 847,
                                "start": 781,
                                "end": 847,
                                "fullWidth": 66,
                                "width": 66,
                                "left": {
                                    "kind": "InvocationExpression",
                                    "fullStart": 781,
                                    "fullEnd": 836,
                                    "start": 781,
                                    "end": 835,
                                    "fullWidth": 55,
                                    "width": 54,
                                    "expression": {
                                        "kind": "MemberAccessExpression",
                                        "fullStart": 781,
                                        "fullEnd": 813,
                                        "start": 781,
                                        "end": 813,
                                        "fullWidth": 32,
                                        "width": 32,
                                        "expression": {
                                            "kind": "MemberAccessExpression",
                                            "fullStart": 781,
                                            "fullEnd": 808,
                                            "start": 781,
                                            "end": 808,
                                            "fullWidth": 27,
                                            "width": 27,
                                            "expression": {
                                                "kind": "MemberAccessExpression",
                                                "fullStart": 781,
                                                "fullEnd": 796,
                                                "start": 781,
                                                "end": 796,
                                                "fullWidth": 15,
                                                "width": 15,
                                                "expression": {
                                                    "kind": "IdentifierName",
                                                    "fullStart": 781,
                                                    "fullEnd": 786,
                                                    "start": 781,
                                                    "end": 786,
                                                    "fullWidth": 5,
                                                    "width": 5,
                                                    "text": "Array",
                                                    "value": "Array",
                                                    "valueText": "Array"
                                                },
                                                "dotToken": {
                                                    "kind": "DotToken",
                                                    "fullStart": 786,
                                                    "fullEnd": 787,
                                                    "start": 786,
                                                    "end": 787,
                                                    "fullWidth": 1,
                                                    "width": 1,
                                                    "text": ".",
                                                    "value": ".",
                                                    "valueText": "."
                                                },
                                                "name": {
                                                    "kind": "IdentifierName",
                                                    "fullStart": 787,
                                                    "fullEnd": 796,
                                                    "start": 787,
                                                    "end": 796,
                                                    "fullWidth": 9,
                                                    "width": 9,
                                                    "text": "prototype",
                                                    "value": "prototype",
                                                    "valueText": "prototype"
                                                }
                                            },
                                            "dotToken": {
                                                "kind": "DotToken",
                                                "fullStart": 796,
                                                "fullEnd": 797,
                                                "start": 796,
                                                "end": 797,
                                                "fullWidth": 1,
                                                "width": 1,
                                                "text": ".",
                                                "value": ".",
                                                "valueText": "."
                                            },
                                            "name": {
                                                "kind": "IdentifierName",
                                                "fullStart": 797,
                                                "fullEnd": 808,
                                                "start": 797,
                                                "end": 808,
                                                "fullWidth": 11,
                                                "width": 11,
                                                "text": "reduceRight",
                                                "value": "reduceRight",
                                                "valueText": "reduceRight"
                                            }
                                        },
                                        "dotToken": {
                                            "kind": "DotToken",
                                            "fullStart": 808,
                                            "fullEnd": 809,
                                            "start": 808,
                                            "end": 809,
                                            "fullWidth": 1,
                                            "width": 1,
                                            "text": ".",
                                            "value": ".",
                                            "valueText": "."
                                        },
                                        "name": {
                                            "kind": "IdentifierName",
                                            "fullStart": 809,
                                            "fullEnd": 813,
                                            "start": 809,
                                            "end": 813,
                                            "fullWidth": 4,
                                            "width": 4,
                                            "text": "call",
                                            "value": "call",
                                            "valueText": "call"
                                        }
                                    },
                                    "argumentList": {
                                        "kind": "ArgumentList",
                                        "fullStart": 813,
                                        "fullEnd": 836,
                                        "start": 813,
                                        "end": 835,
                                        "fullWidth": 23,
                                        "width": 22,
                                        "openParenToken": {
                                            "kind": "OpenParenToken",
                                            "fullStart": 813,
                                            "fullEnd": 814,
                                            "start": 813,
                                            "end": 814,
                                            "fullWidth": 1,
                                            "width": 1,
                                            "text": "(",
                                            "value": "(",
                                            "valueText": "("
                                        },
                                        "arguments": [
                                            {
                                                "kind": "IdentifierName",
                                                "fullStart": 814,
                                                "fullEnd": 817,
                                                "start": 814,
                                                "end": 817,
                                                "fullWidth": 3,
                                                "width": 3,
                                                "text": "obj",
                                                "value": "obj",
                                                "valueText": "obj"
                                            },
                                            {
                                                "kind": "CommaToken",
                                                "fullStart": 817,
                                                "fullEnd": 819,
                                                "start": 817,
                                                "end": 818,
                                                "fullWidth": 2,
                                                "width": 1,
                                                "text": ",",
                                                "value": ",",
                                                "valueText": ",",
                                                "hasTrailingTrivia": true,
                                                "trailingTrivia": [
                                                    {
                                                        "kind": "WhitespaceTrivia",
                                                        "text": " "
                                                    }
                                                ]
                                            },
                                            {
                                                "kind": "IdentifierName",
                                                "fullStart": 819,
                                                "fullEnd": 829,
                                                "start": 819,
                                                "end": 829,
                                                "fullWidth": 10,
                                                "width": 10,
                                                "text": "callbackfn",
                                                "value": "callbackfn",
                                                "valueText": "callbackfn"
                                            },
                                            {
                                                "kind": "CommaToken",
                                                "fullStart": 829,
                                                "fullEnd": 831,
                                                "start": 829,
                                                "end": 830,
                                                "fullWidth": 2,
                                                "width": 1,
                                                "text": ",",
                                                "value": ",",
                                                "valueText": ",",
                                                "hasTrailingTrivia": true,
                                                "trailingTrivia": [
                                                    {
                                                        "kind": "WhitespaceTrivia",
                                                        "text": " "
                                                    }
                                                ]
                                            },
                                            {
                                                "kind": "StringLiteral",
                                                "fullStart": 831,
                                                "fullEnd": 834,
                                                "start": 831,
                                                "end": 834,
                                                "fullWidth": 3,
                                                "width": 3,
                                                "text": "\"h\"",
                                                "value": "h",
                                                "valueText": "h"
                                            }
                                        ],
                                        "closeParenToken": {
                                            "kind": "CloseParenToken",
                                            "fullStart": 834,
                                            "fullEnd": 836,
                                            "start": 834,
                                            "end": 835,
                                            "fullWidth": 2,
                                            "width": 1,
                                            "text": ")",
                                            "value": ")",
                                            "valueText": ")",
                                            "hasTrailingTrivia": true,
                                            "trailingTrivia": [
                                                {
                                                    "kind": "WhitespaceTrivia",
                                                    "text": " "
                                                }
                                            ]
                                        }
                                    }
                                },
                                "operatorToken": {
                                    "kind": "AmpersandAmpersandToken",
                                    "fullStart": 836,
                                    "fullEnd": 839,
                                    "start": 836,
                                    "end": 838,
                                    "fullWidth": 3,
                                    "width": 2,
                                    "text": "&&",
                                    "value": "&&",
                                    "valueText": "&&",
                                    "hasTrailingTrivia": true,
                                    "trailingTrivia": [
                                        {
                                            "kind": "WhitespaceTrivia",
                                            "text": " "
                                        }
                                    ]
                                },
                                "right": {
                                    "kind": "IdentifierName",
                                    "fullStart": 839,
                                    "fullEnd": 847,
                                    "start": 839,
                                    "end": 847,
                                    "fullWidth": 8,
                                    "width": 8,
                                    "text": "accessed",
                                    "value": "accessed",
                                    "valueText": "accessed"
                                }
                            },
                            "semicolonToken": {
                                "kind": "SemicolonToken",
                                "fullStart": 847,
                                "fullEnd": 850,
                                "start": 847,
                                "end": 848,
                                "fullWidth": 3,
                                "width": 1,
                                "text": ";",
                                "value": ";",
                                "valueText": ";",
                                "hasTrailingTrivia": true,
                                "hasTrailingNewLine": true,
                                "trailingTrivia": [
                                    {
                                        "kind": "NewLineTrivia",
                                        "text": "\r\n"
                                    }
                                ]
                            }
                        }
                    ],
                    "closeBraceToken": {
                        "kind": "CloseBraceToken",
                        "fullStart": 850,
                        "fullEnd": 857,
                        "start": 854,
                        "end": 855,
                        "fullWidth": 7,
                        "width": 1,
                        "text": "}",
                        "value": "}",
                        "valueText": "}",
                        "hasLeadingTrivia": true,
                        "hasTrailingTrivia": true,
                        "hasTrailingNewLine": true,
                        "leadingTrivia": [
                            {
                                "kind": "WhitespaceTrivia",
                                "text": "    "
                            }
                        ],
                        "trailingTrivia": [
                            {
                                "kind": "NewLineTrivia",
                                "text": "\r\n"
                            }
                        ]
                    }
                }
            },
            {
                "kind": "ExpressionStatement",
                "fullStart": 857,
                "fullEnd": 881,
                "start": 857,
                "end": 879,
                "fullWidth": 24,
                "width": 22,
                "expression": {
                    "kind": "InvocationExpression",
                    "fullStart": 857,
                    "fullEnd": 878,
                    "start": 857,
                    "end": 878,
                    "fullWidth": 21,
                    "width": 21,
                    "expression": {
                        "kind": "IdentifierName",
                        "fullStart": 857,
                        "fullEnd": 868,
                        "start": 857,
                        "end": 868,
                        "fullWidth": 11,
                        "width": 11,
                        "text": "runTestCase",
                        "value": "runTestCase",
                        "valueText": "runTestCase"
                    },
                    "argumentList": {
                        "kind": "ArgumentList",
                        "fullStart": 868,
                        "fullEnd": 878,
                        "start": 868,
                        "end": 878,
                        "fullWidth": 10,
                        "width": 10,
                        "openParenToken": {
                            "kind": "OpenParenToken",
                            "fullStart": 868,
                            "fullEnd": 869,
                            "start": 868,
                            "end": 869,
                            "fullWidth": 1,
                            "width": 1,
                            "text": "(",
                            "value": "(",
                            "valueText": "("
                        },
                        "arguments": [
                            {
                                "kind": "IdentifierName",
                                "fullStart": 869,
                                "fullEnd": 877,
                                "start": 869,
                                "end": 877,
                                "fullWidth": 8,
                                "width": 8,
                                "text": "testcase",
                                "value": "testcase",
                                "valueText": "testcase"
                            }
                        ],
                        "closeParenToken": {
                            "kind": "CloseParenToken",
                            "fullStart": 877,
                            "fullEnd": 878,
                            "start": 877,
                            "end": 878,
                            "fullWidth": 1,
                            "width": 1,
                            "text": ")",
                            "value": ")",
                            "valueText": ")"
                        }
                    }
                },
                "semicolonToken": {
                    "kind": "SemicolonToken",
                    "fullStart": 878,
                    "fullEnd": 881,
                    "start": 878,
                    "end": 879,
                    "fullWidth": 3,
                    "width": 1,
                    "text": ";",
                    "value": ";",
                    "valueText": ";",
                    "hasTrailingTrivia": true,
                    "hasTrailingNewLine": true,
                    "trailingTrivia": [
                        {
                            "kind": "NewLineTrivia",
                            "text": "\r\n"
                        }
                    ]
                }
            }
        ],
        "endOfFileToken": {
            "kind": "EndOfFileToken",
            "fullStart": 881,
            "fullEnd": 881,
            "start": 881,
            "end": 881,
            "fullWidth": 0,
            "width": 0,
            "text": ""
        }
    },
    "lineMap": {
        "lineStarts": [
            0,
            67,
            152,
            232,
            308,
            380,
            385,
            439,
            509,
            514,
            516,
            518,
            541,
            543,
            593,
            624,
            626,
            682,
            712,
            753,
            764,
            766,
            850,
            857,
            881
        ],
        "length": 881
    }
}<|MERGE_RESOLUTION|>--- conflicted
+++ resolved
@@ -632,11 +632,8 @@
                                             "start": 654,
                                             "end": 661,
                                             "fullWidth": 7,
-<<<<<<< HEAD
                                             "width": 7,
-=======
                                             "modifiers": [],
->>>>>>> e3c38734
                                             "identifier": {
                                                 "kind": "IdentifierName",
                                                 "fullStart": 654,
@@ -676,11 +673,8 @@
                                             "start": 663,
                                             "end": 669,
                                             "fullWidth": 6,
-<<<<<<< HEAD
                                             "width": 6,
-=======
                                             "modifiers": [],
->>>>>>> e3c38734
                                             "identifier": {
                                                 "kind": "IdentifierName",
                                                 "fullStart": 663,
@@ -720,11 +714,8 @@
                                             "start": 671,
                                             "end": 674,
                                             "fullWidth": 3,
-<<<<<<< HEAD
                                             "width": 3,
-=======
                                             "modifiers": [],
->>>>>>> e3c38734
                                             "identifier": {
                                                 "kind": "IdentifierName",
                                                 "fullStart": 671,
@@ -764,11 +755,8 @@
                                             "start": 676,
                                             "end": 677,
                                             "fullWidth": 1,
-<<<<<<< HEAD
                                             "width": 1,
-=======
                                             "modifiers": [],
->>>>>>> e3c38734
                                             "identifier": {
                                                 "kind": "IdentifierName",
                                                 "fullStart": 676,
