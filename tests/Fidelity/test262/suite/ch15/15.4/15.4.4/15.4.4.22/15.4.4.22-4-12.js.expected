--- conflicted
+++ resolved
@@ -417,11 +417,8 @@
                                             "start": 607,
                                             "end": 612,
                                             "fullWidth": 5,
-<<<<<<< HEAD
                                             "width": 5,
-=======
                                             "modifiers": [],
->>>>>>> e3c38734
                                             "identifier": {
                                                 "kind": "IdentifierName",
                                                 "fullStart": 607,
@@ -461,11 +458,8 @@
                                             "start": 614,
                                             "end": 617,
                                             "fullWidth": 3,
-<<<<<<< HEAD
                                             "width": 3,
-=======
                                             "modifiers": [],
->>>>>>> e3c38734
                                             "identifier": {
                                                 "kind": "IdentifierName",
                                                 "fullStart": 614,
@@ -505,11 +499,8 @@
                                             "start": 619,
                                             "end": 622,
                                             "fullWidth": 3,
-<<<<<<< HEAD
                                             "width": 3,
-=======
                                             "modifiers": [],
->>>>>>> e3c38734
                                             "identifier": {
                                                 "kind": "IdentifierName",
                                                 "fullStart": 619,
@@ -549,11 +540,8 @@
                                             "start": 624,
                                             "end": 627,
                                             "fullWidth": 3,
-<<<<<<< HEAD
                                             "width": 3,
-=======
                                             "modifiers": [],
->>>>>>> e3c38734
                                             "identifier": {
                                                 "kind": "IdentifierName",
                                                 "fullStart": 624,
