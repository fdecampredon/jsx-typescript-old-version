{
    "isDeclaration": false,
    "languageVersion": "EcmaScript5",
    "parseOptions": {
        "allowAutomaticSemicolonInsertion": true
    },
    "sourceUnit": {
        "kind": "SourceUnit",
        "fullStart": 0,
        "fullEnd": 800,
        "start": 523,
        "end": 800,
        "fullWidth": 800,
        "width": 277,
        "isIncrementallyUnusable": true,
        "moduleElements": [
            {
                "kind": "FunctionDeclaration",
                "fullStart": 0,
                "fullEnd": 776,
                "start": 523,
                "end": 774,
                "fullWidth": 776,
                "width": 251,
                "modifiers": [],
                "functionKeyword": {
                    "kind": "FunctionKeyword",
                    "fullStart": 0,
                    "fullEnd": 532,
                    "start": 523,
                    "end": 531,
                    "fullWidth": 532,
                    "width": 8,
                    "text": "function",
                    "value": "function",
                    "valueText": "function",
                    "hasLeadingTrivia": true,
                    "hasLeadingComment": true,
                    "hasLeadingNewLine": true,
                    "hasTrailingTrivia": true,
                    "leadingTrivia": [
                        {
                            "kind": "SingleLineCommentTrivia",
                            "text": "/// Copyright (c) 2012 Ecma International.  All rights reserved. "
                        },
                        {
                            "kind": "NewLineTrivia",
                            "text": "\r\n"
                        },
                        {
                            "kind": "SingleLineCommentTrivia",
                            "text": "/// Ecma International makes this code available under the terms and conditions set"
                        },
                        {
                            "kind": "NewLineTrivia",
                            "text": "\r\n"
                        },
                        {
                            "kind": "SingleLineCommentTrivia",
                            "text": "/// forth on http://hg.ecmascript.org/tests/test262/raw-file/tip/LICENSE (the "
                        },
                        {
                            "kind": "NewLineTrivia",
                            "text": "\r\n"
                        },
                        {
                            "kind": "SingleLineCommentTrivia",
                            "text": "/// \"Use Terms\").   Any redistribution of this code must retain the above "
                        },
                        {
                            "kind": "NewLineTrivia",
                            "text": "\r\n"
                        },
                        {
                            "kind": "SingleLineCommentTrivia",
                            "text": "/// copyright and this notice and otherwise comply with the Use Terms."
                        },
                        {
                            "kind": "NewLineTrivia",
                            "text": "\r\n"
                        },
                        {
                            "kind": "MultiLineCommentTrivia",
                            "text": "/**\r\n * @path ch15/15.4/15.4.4/15.4.4.22/15.4.4.22-4-12.js\r\n * @description Array.prototype.reduceRight - 'callbackfn' is a function\r\n */"
                        },
                        {
                            "kind": "NewLineTrivia",
                            "text": "\r\n"
                        },
                        {
                            "kind": "NewLineTrivia",
                            "text": "\r\n"
                        },
                        {
                            "kind": "NewLineTrivia",
                            "text": "\r\n"
                        }
                    ],
                    "trailingTrivia": [
                        {
                            "kind": "WhitespaceTrivia",
                            "text": " "
                        }
                    ]
                },
                "identifier": {
                    "kind": "IdentifierName",
                    "fullStart": 532,
                    "fullEnd": 540,
                    "start": 532,
                    "end": 540,
                    "fullWidth": 8,
                    "width": 8,
                    "text": "testcase",
                    "value": "testcase",
                    "valueText": "testcase"
                },
                "callSignature": {
                    "kind": "CallSignature",
                    "fullStart": 540,
                    "fullEnd": 543,
                    "start": 540,
                    "end": 542,
                    "fullWidth": 3,
                    "width": 2,
                    "parameterList": {
                        "kind": "ParameterList",
                        "fullStart": 540,
                        "fullEnd": 543,
                        "start": 540,
                        "end": 542,
                        "fullWidth": 3,
                        "width": 2,
                        "openParenToken": {
                            "kind": "OpenParenToken",
                            "fullStart": 540,
                            "fullEnd": 541,
                            "start": 540,
                            "end": 541,
                            "fullWidth": 1,
                            "width": 1,
                            "text": "(",
                            "value": "(",
                            "valueText": "("
                        },
                        "parameters": [],
                        "closeParenToken": {
                            "kind": "CloseParenToken",
                            "fullStart": 541,
                            "fullEnd": 543,
                            "start": 541,
                            "end": 542,
                            "fullWidth": 2,
                            "width": 1,
                            "text": ")",
                            "value": ")",
                            "valueText": ")",
                            "hasTrailingTrivia": true,
                            "trailingTrivia": [
                                {
                                    "kind": "WhitespaceTrivia",
                                    "text": " "
                                }
                            ]
                        }
                    }
                },
                "block": {
                    "kind": "Block",
                    "fullStart": 543,
                    "fullEnd": 776,
                    "start": 543,
                    "end": 774,
                    "fullWidth": 233,
                    "width": 231,
                    "openBraceToken": {
                        "kind": "OpenBraceToken",
                        "fullStart": 543,
                        "fullEnd": 546,
                        "start": 543,
                        "end": 544,
                        "fullWidth": 3,
                        "width": 1,
                        "text": "{",
                        "value": "{",
                        "valueText": "{",
                        "hasTrailingTrivia": true,
                        "hasTrailingNewLine": true,
                        "trailingTrivia": [
                            {
                                "kind": "NewLineTrivia",
                                "text": "\r\n"
                            }
                        ]
                    },
                    "statements": [
                        {
                            "kind": "VariableStatement",
                            "fullStart": 546,
                            "fullEnd": 579,
                            "start": 556,
                            "end": 577,
                            "fullWidth": 33,
                            "width": 21,
                            "modifiers": [],
                            "variableDeclaration": {
                                "kind": "VariableDeclaration",
                                "fullStart": 546,
                                "fullEnd": 576,
                                "start": 556,
                                "end": 576,
                                "fullWidth": 30,
                                "width": 20,
                                "varKeyword": {
                                    "kind": "VarKeyword",
                                    "fullStart": 546,
                                    "fullEnd": 560,
                                    "start": 556,
                                    "end": 559,
                                    "fullWidth": 14,
                                    "width": 3,
                                    "text": "var",
                                    "value": "var",
                                    "valueText": "var",
                                    "hasLeadingTrivia": true,
                                    "hasLeadingNewLine": true,
                                    "hasTrailingTrivia": true,
                                    "leadingTrivia": [
                                        {
                                            "kind": "NewLineTrivia",
                                            "text": "\r\n"
                                        },
                                        {
                                            "kind": "WhitespaceTrivia",
                                            "text": "        "
                                        }
                                    ],
                                    "trailingTrivia": [
                                        {
                                            "kind": "WhitespaceTrivia",
                                            "text": " "
                                        }
                                    ]
                                },
                                "variableDeclarators": [
                                    {
                                        "kind": "VariableDeclarator",
                                        "fullStart": 560,
                                        "fullEnd": 576,
                                        "start": 560,
                                        "end": 576,
                                        "fullWidth": 16,
<<<<<<< HEAD
                                        "width": 16,
                                        "identifier": {
=======
                                        "propertyName": {
>>>>>>> 85e84683
                                            "kind": "IdentifierName",
                                            "fullStart": 560,
                                            "fullEnd": 573,
                                            "start": 560,
                                            "end": 572,
                                            "fullWidth": 13,
                                            "width": 12,
                                            "text": "initialValue",
                                            "value": "initialValue",
                                            "valueText": "initialValue",
                                            "hasTrailingTrivia": true,
                                            "trailingTrivia": [
                                                {
                                                    "kind": "WhitespaceTrivia",
                                                    "text": " "
                                                }
                                            ]
                                        },
                                        "equalsValueClause": {
                                            "kind": "EqualsValueClause",
                                            "fullStart": 573,
                                            "fullEnd": 576,
                                            "start": 573,
                                            "end": 576,
                                            "fullWidth": 3,
                                            "width": 3,
                                            "equalsToken": {
                                                "kind": "EqualsToken",
                                                "fullStart": 573,
                                                "fullEnd": 575,
                                                "start": 573,
                                                "end": 574,
                                                "fullWidth": 2,
                                                "width": 1,
                                                "text": "=",
                                                "value": "=",
                                                "valueText": "=",
                                                "hasTrailingTrivia": true,
                                                "trailingTrivia": [
                                                    {
                                                        "kind": "WhitespaceTrivia",
                                                        "text": " "
                                                    }
                                                ]
                                            },
                                            "value": {
                                                "kind": "NumericLiteral",
                                                "fullStart": 575,
                                                "fullEnd": 576,
                                                "start": 575,
                                                "end": 576,
                                                "fullWidth": 1,
                                                "width": 1,
                                                "text": "0",
                                                "value": 0,
                                                "valueText": "0"
                                            }
                                        }
                                    }
                                ]
                            },
                            "semicolonToken": {
                                "kind": "SemicolonToken",
                                "fullStart": 576,
                                "fullEnd": 579,
                                "start": 576,
                                "end": 577,
                                "fullWidth": 3,
                                "width": 1,
                                "text": ";",
                                "value": ";",
                                "valueText": ";",
                                "hasTrailingTrivia": true,
                                "hasTrailingNewLine": true,
                                "trailingTrivia": [
                                    {
                                        "kind": "NewLineTrivia",
                                        "text": "\r\n"
                                    }
                                ]
                            }
                        },
                        {
                            "kind": "FunctionDeclaration",
                            "fullStart": 579,
                            "fullEnd": 697,
                            "start": 587,
                            "end": 695,
                            "fullWidth": 118,
                            "width": 108,
                            "modifiers": [],
                            "functionKeyword": {
                                "kind": "FunctionKeyword",
                                "fullStart": 579,
                                "fullEnd": 596,
                                "start": 587,
                                "end": 595,
                                "fullWidth": 17,
                                "width": 8,
                                "text": "function",
                                "value": "function",
                                "valueText": "function",
                                "hasLeadingTrivia": true,
                                "hasTrailingTrivia": true,
                                "leadingTrivia": [
                                    {
                                        "kind": "WhitespaceTrivia",
                                        "text": "        "
                                    }
                                ],
                                "trailingTrivia": [
                                    {
                                        "kind": "WhitespaceTrivia",
                                        "text": " "
                                    }
                                ]
                            },
                            "identifier": {
                                "kind": "IdentifierName",
                                "fullStart": 596,
                                "fullEnd": 606,
                                "start": 596,
                                "end": 606,
                                "fullWidth": 10,
                                "width": 10,
                                "text": "callbackfn",
                                "value": "callbackfn",
                                "valueText": "callbackfn"
                            },
                            "callSignature": {
                                "kind": "CallSignature",
                                "fullStart": 606,
                                "fullEnd": 629,
                                "start": 606,
                                "end": 628,
                                "fullWidth": 23,
                                "width": 22,
                                "parameterList": {
                                    "kind": "ParameterList",
                                    "fullStart": 606,
                                    "fullEnd": 629,
                                    "start": 606,
                                    "end": 628,
                                    "fullWidth": 23,
                                    "width": 22,
                                    "openParenToken": {
                                        "kind": "OpenParenToken",
                                        "fullStart": 606,
                                        "fullEnd": 607,
                                        "start": 606,
                                        "end": 607,
                                        "fullWidth": 1,
                                        "width": 1,
                                        "text": "(",
                                        "value": "(",
                                        "valueText": "("
                                    },
                                    "parameters": [
                                        {
                                            "kind": "Parameter",
                                            "fullStart": 607,
                                            "fullEnd": 612,
                                            "start": 607,
                                            "end": 612,
                                            "fullWidth": 5,
                                            "width": 5,
                                            "modifiers": [],
                                            "identifier": {
                                                "kind": "IdentifierName",
                                                "fullStart": 607,
                                                "fullEnd": 612,
                                                "start": 607,
                                                "end": 612,
                                                "fullWidth": 5,
                                                "width": 5,
                                                "text": "accum",
                                                "value": "accum",
                                                "valueText": "accum"
                                            }
                                        },
                                        {
                                            "kind": "CommaToken",
                                            "fullStart": 612,
                                            "fullEnd": 614,
                                            "start": 612,
                                            "end": 613,
                                            "fullWidth": 2,
                                            "width": 1,
                                            "text": ",",
                                            "value": ",",
                                            "valueText": ",",
                                            "hasTrailingTrivia": true,
                                            "trailingTrivia": [
                                                {
                                                    "kind": "WhitespaceTrivia",
                                                    "text": " "
                                                }
                                            ]
                                        },
                                        {
                                            "kind": "Parameter",
                                            "fullStart": 614,
                                            "fullEnd": 617,
                                            "start": 614,
                                            "end": 617,
                                            "fullWidth": 3,
                                            "width": 3,
                                            "modifiers": [],
                                            "identifier": {
                                                "kind": "IdentifierName",
                                                "fullStart": 614,
                                                "fullEnd": 617,
                                                "start": 614,
                                                "end": 617,
                                                "fullWidth": 3,
                                                "width": 3,
                                                "text": "val",
                                                "value": "val",
                                                "valueText": "val"
                                            }
                                        },
                                        {
                                            "kind": "CommaToken",
                                            "fullStart": 617,
                                            "fullEnd": 619,
                                            "start": 617,
                                            "end": 618,
                                            "fullWidth": 2,
                                            "width": 1,
                                            "text": ",",
                                            "value": ",",
                                            "valueText": ",",
                                            "hasTrailingTrivia": true,
                                            "trailingTrivia": [
                                                {
                                                    "kind": "WhitespaceTrivia",
                                                    "text": " "
                                                }
                                            ]
                                        },
                                        {
                                            "kind": "Parameter",
                                            "fullStart": 619,
                                            "fullEnd": 622,
                                            "start": 619,
                                            "end": 622,
                                            "fullWidth": 3,
                                            "width": 3,
                                            "modifiers": [],
                                            "identifier": {
                                                "kind": "IdentifierName",
                                                "fullStart": 619,
                                                "fullEnd": 622,
                                                "start": 619,
                                                "end": 622,
                                                "fullWidth": 3,
                                                "width": 3,
                                                "text": "idx",
                                                "value": "idx",
                                                "valueText": "idx"
                                            }
                                        },
                                        {
                                            "kind": "CommaToken",
                                            "fullStart": 622,
                                            "fullEnd": 624,
                                            "start": 622,
                                            "end": 623,
                                            "fullWidth": 2,
                                            "width": 1,
                                            "text": ",",
                                            "value": ",",
                                            "valueText": ",",
                                            "hasTrailingTrivia": true,
                                            "trailingTrivia": [
                                                {
                                                    "kind": "WhitespaceTrivia",
                                                    "text": " "
                                                }
                                            ]
                                        },
                                        {
                                            "kind": "Parameter",
                                            "fullStart": 624,
                                            "fullEnd": 627,
                                            "start": 624,
                                            "end": 627,
                                            "fullWidth": 3,
                                            "width": 3,
                                            "modifiers": [],
                                            "identifier": {
                                                "kind": "IdentifierName",
                                                "fullStart": 624,
                                                "fullEnd": 627,
                                                "start": 624,
                                                "end": 627,
                                                "fullWidth": 3,
                                                "width": 3,
                                                "text": "obj",
                                                "value": "obj",
                                                "valueText": "obj"
                                            }
                                        }
                                    ],
                                    "closeParenToken": {
                                        "kind": "CloseParenToken",
                                        "fullStart": 627,
                                        "fullEnd": 629,
                                        "start": 627,
                                        "end": 628,
                                        "fullWidth": 2,
                                        "width": 1,
                                        "text": ")",
                                        "value": ")",
                                        "valueText": ")",
                                        "hasTrailingTrivia": true,
                                        "trailingTrivia": [
                                            {
                                                "kind": "WhitespaceTrivia",
                                                "text": " "
                                            }
                                        ]
                                    }
                                }
                            },
                            "block": {
                                "kind": "Block",
                                "fullStart": 629,
                                "fullEnd": 697,
                                "start": 629,
                                "end": 695,
                                "fullWidth": 68,
                                "width": 66,
                                "openBraceToken": {
                                    "kind": "OpenBraceToken",
                                    "fullStart": 629,
                                    "fullEnd": 632,
                                    "start": 629,
                                    "end": 630,
                                    "fullWidth": 3,
                                    "width": 1,
                                    "text": "{",
                                    "value": "{",
                                    "valueText": "{",
                                    "hasTrailingTrivia": true,
                                    "hasTrailingNewLine": true,
                                    "trailingTrivia": [
                                        {
                                            "kind": "NewLineTrivia",
                                            "text": "\r\n"
                                        }
                                    ]
                                },
                                "statements": [
                                    {
                                        "kind": "ExpressionStatement",
                                        "fullStart": 632,
                                        "fullEnd": 659,
                                        "start": 644,
                                        "end": 657,
                                        "fullWidth": 27,
                                        "width": 13,
                                        "expression": {
                                            "kind": "AddAssignmentExpression",
                                            "fullStart": 632,
                                            "fullEnd": 656,
                                            "start": 644,
                                            "end": 656,
                                            "fullWidth": 24,
                                            "width": 12,
                                            "left": {
                                                "kind": "IdentifierName",
                                                "fullStart": 632,
                                                "fullEnd": 650,
                                                "start": 644,
                                                "end": 649,
                                                "fullWidth": 18,
                                                "width": 5,
                                                "text": "accum",
                                                "value": "accum",
                                                "valueText": "accum",
                                                "hasLeadingTrivia": true,
                                                "hasTrailingTrivia": true,
                                                "leadingTrivia": [
                                                    {
                                                        "kind": "WhitespaceTrivia",
                                                        "text": "            "
                                                    }
                                                ],
                                                "trailingTrivia": [
                                                    {
                                                        "kind": "WhitespaceTrivia",
                                                        "text": " "
                                                    }
                                                ]
                                            },
                                            "operatorToken": {
                                                "kind": "PlusEqualsToken",
                                                "fullStart": 650,
                                                "fullEnd": 653,
                                                "start": 650,
                                                "end": 652,
                                                "fullWidth": 3,
                                                "width": 2,
                                                "text": "+=",
                                                "value": "+=",
                                                "valueText": "+=",
                                                "hasTrailingTrivia": true,
                                                "trailingTrivia": [
                                                    {
                                                        "kind": "WhitespaceTrivia",
                                                        "text": " "
                                                    }
                                                ]
                                            },
                                            "right": {
                                                "kind": "IdentifierName",
                                                "fullStart": 653,
                                                "fullEnd": 656,
                                                "start": 653,
                                                "end": 656,
                                                "fullWidth": 3,
                                                "width": 3,
                                                "text": "val",
                                                "value": "val",
                                                "valueText": "val"
                                            }
                                        },
                                        "semicolonToken": {
                                            "kind": "SemicolonToken",
                                            "fullStart": 656,
                                            "fullEnd": 659,
                                            "start": 656,
                                            "end": 657,
                                            "fullWidth": 3,
                                            "width": 1,
                                            "text": ";",
                                            "value": ";",
                                            "valueText": ";",
                                            "hasTrailingTrivia": true,
                                            "hasTrailingNewLine": true,
                                            "trailingTrivia": [
                                                {
                                                    "kind": "NewLineTrivia",
                                                    "text": "\r\n"
                                                }
                                            ]
                                        }
                                    },
                                    {
                                        "kind": "ReturnStatement",
                                        "fullStart": 659,
                                        "fullEnd": 686,
                                        "start": 671,
                                        "end": 684,
                                        "fullWidth": 27,
                                        "width": 13,
                                        "returnKeyword": {
                                            "kind": "ReturnKeyword",
                                            "fullStart": 659,
                                            "fullEnd": 678,
                                            "start": 671,
                                            "end": 677,
                                            "fullWidth": 19,
                                            "width": 6,
                                            "text": "return",
                                            "value": "return",
                                            "valueText": "return",
                                            "hasLeadingTrivia": true,
                                            "hasTrailingTrivia": true,
                                            "leadingTrivia": [
                                                {
                                                    "kind": "WhitespaceTrivia",
                                                    "text": "            "
                                                }
                                            ],
                                            "trailingTrivia": [
                                                {
                                                    "kind": "WhitespaceTrivia",
                                                    "text": " "
                                                }
                                            ]
                                        },
                                        "expression": {
                                            "kind": "IdentifierName",
                                            "fullStart": 678,
                                            "fullEnd": 683,
                                            "start": 678,
                                            "end": 683,
                                            "fullWidth": 5,
                                            "width": 5,
                                            "text": "accum",
                                            "value": "accum",
                                            "valueText": "accum"
                                        },
                                        "semicolonToken": {
                                            "kind": "SemicolonToken",
                                            "fullStart": 683,
                                            "fullEnd": 686,
                                            "start": 683,
                                            "end": 684,
                                            "fullWidth": 3,
                                            "width": 1,
                                            "text": ";",
                                            "value": ";",
                                            "valueText": ";",
                                            "hasTrailingTrivia": true,
                                            "hasTrailingNewLine": true,
                                            "trailingTrivia": [
                                                {
                                                    "kind": "NewLineTrivia",
                                                    "text": "\r\n"
                                                }
                                            ]
                                        }
                                    }
                                ],
                                "closeBraceToken": {
                                    "kind": "CloseBraceToken",
                                    "fullStart": 686,
                                    "fullEnd": 697,
                                    "start": 694,
                                    "end": 695,
                                    "fullWidth": 11,
                                    "width": 1,
                                    "text": "}",
                                    "value": "}",
                                    "valueText": "}",
                                    "hasLeadingTrivia": true,
                                    "hasTrailingTrivia": true,
                                    "hasTrailingNewLine": true,
                                    "leadingTrivia": [
                                        {
                                            "kind": "WhitespaceTrivia",
                                            "text": "        "
                                        }
                                    ],
                                    "trailingTrivia": [
                                        {
                                            "kind": "NewLineTrivia",
                                            "text": "\r\n"
                                        }
                                    ]
                                }
                            }
                        },
                        {
                            "kind": "ReturnStatement",
                            "fullStart": 697,
                            "fullEnd": 769,
                            "start": 707,
                            "end": 767,
                            "fullWidth": 72,
                            "width": 60,
                            "returnKeyword": {
                                "kind": "ReturnKeyword",
                                "fullStart": 697,
                                "fullEnd": 714,
                                "start": 707,
                                "end": 713,
                                "fullWidth": 17,
                                "width": 6,
                                "text": "return",
                                "value": "return",
                                "valueText": "return",
                                "hasLeadingTrivia": true,
                                "hasLeadingNewLine": true,
                                "hasTrailingTrivia": true,
                                "leadingTrivia": [
                                    {
                                        "kind": "NewLineTrivia",
                                        "text": "\r\n"
                                    },
                                    {
                                        "kind": "WhitespaceTrivia",
                                        "text": "        "
                                    }
                                ],
                                "trailingTrivia": [
                                    {
                                        "kind": "WhitespaceTrivia",
                                        "text": " "
                                    }
                                ]
                            },
                            "expression": {
                                "kind": "EqualsExpression",
                                "fullStart": 714,
                                "fullEnd": 766,
                                "start": 714,
                                "end": 766,
                                "fullWidth": 52,
                                "width": 52,
                                "left": {
                                    "kind": "NumericLiteral",
                                    "fullStart": 714,
                                    "fullEnd": 717,
                                    "start": 714,
                                    "end": 716,
                                    "fullWidth": 3,
                                    "width": 2,
                                    "text": "20",
                                    "value": 20,
                                    "valueText": "20",
                                    "hasTrailingTrivia": true,
                                    "trailingTrivia": [
                                        {
                                            "kind": "WhitespaceTrivia",
                                            "text": " "
                                        }
                                    ]
                                },
                                "operatorToken": {
                                    "kind": "EqualsEqualsEqualsToken",
                                    "fullStart": 717,
                                    "fullEnd": 721,
                                    "start": 717,
                                    "end": 720,
                                    "fullWidth": 4,
                                    "width": 3,
                                    "text": "===",
                                    "value": "===",
                                    "valueText": "===",
                                    "hasTrailingTrivia": true,
                                    "trailingTrivia": [
                                        {
                                            "kind": "WhitespaceTrivia",
                                            "text": " "
                                        }
                                    ]
                                },
                                "right": {
                                    "kind": "InvocationExpression",
                                    "fullStart": 721,
                                    "fullEnd": 766,
                                    "start": 721,
                                    "end": 766,
                                    "fullWidth": 45,
                                    "width": 45,
                                    "expression": {
                                        "kind": "MemberAccessExpression",
                                        "fullStart": 721,
                                        "fullEnd": 740,
                                        "start": 721,
                                        "end": 740,
                                        "fullWidth": 19,
                                        "width": 19,
                                        "expression": {
                                            "kind": "ArrayLiteralExpression",
                                            "fullStart": 721,
                                            "fullEnd": 728,
                                            "start": 721,
                                            "end": 728,
                                            "fullWidth": 7,
                                            "width": 7,
                                            "openBracketToken": {
                                                "kind": "OpenBracketToken",
                                                "fullStart": 721,
                                                "fullEnd": 722,
                                                "start": 721,
                                                "end": 722,
                                                "fullWidth": 1,
                                                "width": 1,
                                                "text": "[",
                                                "value": "[",
                                                "valueText": "["
                                            },
                                            "expressions": [
                                                {
                                                    "kind": "NumericLiteral",
                                                    "fullStart": 722,
                                                    "fullEnd": 724,
                                                    "start": 722,
                                                    "end": 724,
                                                    "fullWidth": 2,
                                                    "width": 2,
                                                    "text": "11",
                                                    "value": 11,
                                                    "valueText": "11"
                                                },
                                                {
                                                    "kind": "CommaToken",
                                                    "fullStart": 724,
                                                    "fullEnd": 726,
                                                    "start": 724,
                                                    "end": 725,
                                                    "fullWidth": 2,
                                                    "width": 1,
                                                    "text": ",",
                                                    "value": ",",
                                                    "valueText": ",",
                                                    "hasTrailingTrivia": true,
                                                    "trailingTrivia": [
                                                        {
                                                            "kind": "WhitespaceTrivia",
                                                            "text": " "
                                                        }
                                                    ]
                                                },
                                                {
                                                    "kind": "NumericLiteral",
                                                    "fullStart": 726,
                                                    "fullEnd": 727,
                                                    "start": 726,
                                                    "end": 727,
                                                    "fullWidth": 1,
                                                    "width": 1,
                                                    "text": "9",
                                                    "value": 9,
                                                    "valueText": "9"
                                                }
                                            ],
                                            "closeBracketToken": {
                                                "kind": "CloseBracketToken",
                                                "fullStart": 727,
                                                "fullEnd": 728,
                                                "start": 727,
                                                "end": 728,
                                                "fullWidth": 1,
                                                "width": 1,
                                                "text": "]",
                                                "value": "]",
                                                "valueText": "]"
                                            }
                                        },
                                        "dotToken": {
                                            "kind": "DotToken",
                                            "fullStart": 728,
                                            "fullEnd": 729,
                                            "start": 728,
                                            "end": 729,
                                            "fullWidth": 1,
                                            "width": 1,
                                            "text": ".",
                                            "value": ".",
                                            "valueText": "."
                                        },
                                        "name": {
                                            "kind": "IdentifierName",
                                            "fullStart": 729,
                                            "fullEnd": 740,
                                            "start": 729,
                                            "end": 740,
                                            "fullWidth": 11,
                                            "width": 11,
                                            "text": "reduceRight",
                                            "value": "reduceRight",
                                            "valueText": "reduceRight"
                                        }
                                    },
                                    "argumentList": {
                                        "kind": "ArgumentList",
                                        "fullStart": 740,
                                        "fullEnd": 766,
                                        "start": 740,
                                        "end": 766,
                                        "fullWidth": 26,
                                        "width": 26,
                                        "openParenToken": {
                                            "kind": "OpenParenToken",
                                            "fullStart": 740,
                                            "fullEnd": 741,
                                            "start": 740,
                                            "end": 741,
                                            "fullWidth": 1,
                                            "width": 1,
                                            "text": "(",
                                            "value": "(",
                                            "valueText": "("
                                        },
                                        "arguments": [
                                            {
                                                "kind": "IdentifierName",
                                                "fullStart": 741,
                                                "fullEnd": 751,
                                                "start": 741,
                                                "end": 751,
                                                "fullWidth": 10,
                                                "width": 10,
                                                "text": "callbackfn",
                                                "value": "callbackfn",
                                                "valueText": "callbackfn"
                                            },
                                            {
                                                "kind": "CommaToken",
                                                "fullStart": 751,
                                                "fullEnd": 753,
                                                "start": 751,
                                                "end": 752,
                                                "fullWidth": 2,
                                                "width": 1,
                                                "text": ",",
                                                "value": ",",
                                                "valueText": ",",
                                                "hasTrailingTrivia": true,
                                                "trailingTrivia": [
                                                    {
                                                        "kind": "WhitespaceTrivia",
                                                        "text": " "
                                                    }
                                                ]
                                            },
                                            {
                                                "kind": "IdentifierName",
                                                "fullStart": 753,
                                                "fullEnd": 765,
                                                "start": 753,
                                                "end": 765,
                                                "fullWidth": 12,
                                                "width": 12,
                                                "text": "initialValue",
                                                "value": "initialValue",
                                                "valueText": "initialValue"
                                            }
                                        ],
                                        "closeParenToken": {
                                            "kind": "CloseParenToken",
                                            "fullStart": 765,
                                            "fullEnd": 766,
                                            "start": 765,
                                            "end": 766,
                                            "fullWidth": 1,
                                            "width": 1,
                                            "text": ")",
                                            "value": ")",
                                            "valueText": ")"
                                        }
                                    }
                                }
                            },
                            "semicolonToken": {
                                "kind": "SemicolonToken",
                                "fullStart": 766,
                                "fullEnd": 769,
                                "start": 766,
                                "end": 767,
                                "fullWidth": 3,
                                "width": 1,
                                "text": ";",
                                "value": ";",
                                "valueText": ";",
                                "hasTrailingTrivia": true,
                                "hasTrailingNewLine": true,
                                "trailingTrivia": [
                                    {
                                        "kind": "NewLineTrivia",
                                        "text": "\r\n"
                                    }
                                ]
                            }
                        }
                    ],
                    "closeBraceToken": {
                        "kind": "CloseBraceToken",
                        "fullStart": 769,
                        "fullEnd": 776,
                        "start": 773,
                        "end": 774,
                        "fullWidth": 7,
                        "width": 1,
                        "text": "}",
                        "value": "}",
                        "valueText": "}",
                        "hasLeadingTrivia": true,
                        "hasTrailingTrivia": true,
                        "hasTrailingNewLine": true,
                        "leadingTrivia": [
                            {
                                "kind": "WhitespaceTrivia",
                                "text": "    "
                            }
                        ],
                        "trailingTrivia": [
                            {
                                "kind": "NewLineTrivia",
                                "text": "\r\n"
                            }
                        ]
                    }
                }
            },
            {
                "kind": "ExpressionStatement",
                "fullStart": 776,
                "fullEnd": 800,
                "start": 776,
                "end": 798,
                "fullWidth": 24,
                "width": 22,
                "expression": {
                    "kind": "InvocationExpression",
                    "fullStart": 776,
                    "fullEnd": 797,
                    "start": 776,
                    "end": 797,
                    "fullWidth": 21,
                    "width": 21,
                    "expression": {
                        "kind": "IdentifierName",
                        "fullStart": 776,
                        "fullEnd": 787,
                        "start": 776,
                        "end": 787,
                        "fullWidth": 11,
                        "width": 11,
                        "text": "runTestCase",
                        "value": "runTestCase",
                        "valueText": "runTestCase"
                    },
                    "argumentList": {
                        "kind": "ArgumentList",
                        "fullStart": 787,
                        "fullEnd": 797,
                        "start": 787,
                        "end": 797,
                        "fullWidth": 10,
                        "width": 10,
                        "openParenToken": {
                            "kind": "OpenParenToken",
                            "fullStart": 787,
                            "fullEnd": 788,
                            "start": 787,
                            "end": 788,
                            "fullWidth": 1,
                            "width": 1,
                            "text": "(",
                            "value": "(",
                            "valueText": "("
                        },
                        "arguments": [
                            {
                                "kind": "IdentifierName",
                                "fullStart": 788,
                                "fullEnd": 796,
                                "start": 788,
                                "end": 796,
                                "fullWidth": 8,
                                "width": 8,
                                "text": "testcase",
                                "value": "testcase",
                                "valueText": "testcase"
                            }
                        ],
                        "closeParenToken": {
                            "kind": "CloseParenToken",
                            "fullStart": 796,
                            "fullEnd": 797,
                            "start": 796,
                            "end": 797,
                            "fullWidth": 1,
                            "width": 1,
                            "text": ")",
                            "value": ")",
                            "valueText": ")"
                        }
                    }
                },
                "semicolonToken": {
                    "kind": "SemicolonToken",
                    "fullStart": 797,
                    "fullEnd": 800,
                    "start": 797,
                    "end": 798,
                    "fullWidth": 3,
                    "width": 1,
                    "text": ";",
                    "value": ";",
                    "valueText": ";",
                    "hasTrailingTrivia": true,
                    "hasTrailingNewLine": true,
                    "trailingTrivia": [
                        {
                            "kind": "NewLineTrivia",
                            "text": "\r\n"
                        }
                    ]
                }
            }
        ],
        "endOfFileToken": {
            "kind": "EndOfFileToken",
            "fullStart": 800,
            "fullEnd": 800,
            "start": 800,
            "end": 800,
            "fullWidth": 0,
            "width": 0,
            "text": ""
        }
    },
    "lineMap": {
        "lineStarts": [
            0,
            67,
            152,
            232,
            308,
            380,
            385,
            440,
            514,
            519,
            521,
            523,
            546,
            548,
            579,
            632,
            659,
            686,
            697,
            699,
            769,
            776,
            800
        ],
        "length": 800
    }
}<|MERGE_RESOLUTION|>--- conflicted
+++ resolved
@@ -250,12 +250,8 @@
                                         "start": 560,
                                         "end": 576,
                                         "fullWidth": 16,
-<<<<<<< HEAD
                                         "width": 16,
-                                        "identifier": {
-=======
                                         "propertyName": {
->>>>>>> 85e84683
                                             "kind": "IdentifierName",
                                             "fullStart": 560,
                                             "fullEnd": 573,
