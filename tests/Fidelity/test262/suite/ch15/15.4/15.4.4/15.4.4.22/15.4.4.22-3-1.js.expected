{
    "isDeclaration": false,
    "languageVersion": "EcmaScript5",
    "parseOptions": {
        "allowAutomaticSemicolonInsertion": true
    },
    "sourceUnit": {
        "kind": "SourceUnit",
        "fullStart": 0,
        "fullEnd": 855,
        "start": 526,
        "end": 855,
        "fullWidth": 855,
        "width": 329,
        "isIncrementallyUnusable": true,
        "moduleElements": [
            {
                "kind": "FunctionDeclaration",
                "fullStart": 0,
                "fullEnd": 831,
                "start": 526,
                "end": 829,
                "fullWidth": 831,
                "width": 303,
                "modifiers": [],
                "functionKeyword": {
                    "kind": "FunctionKeyword",
                    "fullStart": 0,
                    "fullEnd": 535,
                    "start": 526,
                    "end": 534,
                    "fullWidth": 535,
                    "width": 8,
                    "text": "function",
                    "value": "function",
                    "valueText": "function",
                    "hasLeadingTrivia": true,
                    "hasLeadingComment": true,
                    "hasLeadingNewLine": true,
                    "hasTrailingTrivia": true,
                    "leadingTrivia": [
                        {
                            "kind": "SingleLineCommentTrivia",
                            "text": "/// Copyright (c) 2012 Ecma International.  All rights reserved. "
                        },
                        {
                            "kind": "NewLineTrivia",
                            "text": "\r\n"
                        },
                        {
                            "kind": "SingleLineCommentTrivia",
                            "text": "/// Ecma International makes this code available under the terms and conditions set"
                        },
                        {
                            "kind": "NewLineTrivia",
                            "text": "\r\n"
                        },
                        {
                            "kind": "SingleLineCommentTrivia",
                            "text": "/// forth on http://hg.ecmascript.org/tests/test262/raw-file/tip/LICENSE (the "
                        },
                        {
                            "kind": "NewLineTrivia",
                            "text": "\r\n"
                        },
                        {
                            "kind": "SingleLineCommentTrivia",
                            "text": "/// \"Use Terms\").   Any redistribution of this code must retain the above "
                        },
                        {
                            "kind": "NewLineTrivia",
                            "text": "\r\n"
                        },
                        {
                            "kind": "SingleLineCommentTrivia",
                            "text": "/// copyright and this notice and otherwise comply with the Use Terms."
                        },
                        {
                            "kind": "NewLineTrivia",
                            "text": "\r\n"
                        },
                        {
                            "kind": "MultiLineCommentTrivia",
                            "text": "/**\r\n * @path ch15/15.4/15.4.4/15.4.4.22/15.4.4.22-3-1.js\r\n * @description Array.prototype.reduceRight - value of 'length' is undefined\r\n */"
                        },
                        {
                            "kind": "NewLineTrivia",
                            "text": "\r\n"
                        },
                        {
                            "kind": "NewLineTrivia",
                            "text": "\r\n"
                        },
                        {
                            "kind": "NewLineTrivia",
                            "text": "\r\n"
                        }
                    ],
                    "trailingTrivia": [
                        {
                            "kind": "WhitespaceTrivia",
                            "text": " "
                        }
                    ]
                },
                "identifier": {
                    "kind": "IdentifierName",
                    "fullStart": 535,
                    "fullEnd": 543,
                    "start": 535,
                    "end": 543,
                    "fullWidth": 8,
                    "width": 8,
                    "text": "testcase",
                    "value": "testcase",
                    "valueText": "testcase"
                },
                "callSignature": {
                    "kind": "CallSignature",
                    "fullStart": 543,
                    "fullEnd": 546,
                    "start": 543,
                    "end": 545,
                    "fullWidth": 3,
                    "width": 2,
                    "parameterList": {
                        "kind": "ParameterList",
                        "fullStart": 543,
                        "fullEnd": 546,
                        "start": 543,
                        "end": 545,
                        "fullWidth": 3,
                        "width": 2,
                        "openParenToken": {
                            "kind": "OpenParenToken",
                            "fullStart": 543,
                            "fullEnd": 544,
                            "start": 543,
                            "end": 544,
                            "fullWidth": 1,
                            "width": 1,
                            "text": "(",
                            "value": "(",
                            "valueText": "("
                        },
                        "parameters": [],
                        "closeParenToken": {
                            "kind": "CloseParenToken",
                            "fullStart": 544,
                            "fullEnd": 546,
                            "start": 544,
                            "end": 545,
                            "fullWidth": 2,
                            "width": 1,
                            "text": ")",
                            "value": ")",
                            "valueText": ")",
                            "hasTrailingTrivia": true,
                            "trailingTrivia": [
                                {
                                    "kind": "WhitespaceTrivia",
                                    "text": " "
                                }
                            ]
                        }
                    }
                },
                "block": {
                    "kind": "Block",
                    "fullStart": 546,
                    "fullEnd": 831,
                    "start": 546,
                    "end": 829,
                    "fullWidth": 285,
                    "width": 283,
                    "openBraceToken": {
                        "kind": "OpenBraceToken",
                        "fullStart": 546,
                        "fullEnd": 549,
                        "start": 546,
                        "end": 547,
                        "fullWidth": 3,
                        "width": 1,
                        "text": "{",
                        "value": "{",
                        "valueText": "{",
                        "hasTrailingTrivia": true,
                        "hasTrailingNewLine": true,
                        "trailingTrivia": [
                            {
                                "kind": "NewLineTrivia",
                                "text": "\r\n"
                            }
                        ]
                    },
                    "statements": [
                        {
                            "kind": "VariableStatement",
                            "fullStart": 549,
                            "fullEnd": 582,
                            "start": 559,
                            "end": 580,
                            "fullWidth": 33,
                            "width": 21,
                            "modifiers": [],
                            "variableDeclaration": {
                                "kind": "VariableDeclaration",
                                "fullStart": 549,
                                "fullEnd": 579,
                                "start": 559,
                                "end": 579,
                                "fullWidth": 30,
                                "width": 20,
                                "varKeyword": {
                                    "kind": "VarKeyword",
                                    "fullStart": 549,
                                    "fullEnd": 563,
                                    "start": 559,
                                    "end": 562,
                                    "fullWidth": 14,
                                    "width": 3,
                                    "text": "var",
                                    "value": "var",
                                    "valueText": "var",
                                    "hasLeadingTrivia": true,
                                    "hasLeadingNewLine": true,
                                    "hasTrailingTrivia": true,
                                    "leadingTrivia": [
                                        {
                                            "kind": "NewLineTrivia",
                                            "text": "\r\n"
                                        },
                                        {
                                            "kind": "WhitespaceTrivia",
                                            "text": "        "
                                        }
                                    ],
                                    "trailingTrivia": [
                                        {
                                            "kind": "WhitespaceTrivia",
                                            "text": " "
                                        }
                                    ]
                                },
                                "variableDeclarators": [
                                    {
                                        "kind": "VariableDeclarator",
                                        "fullStart": 563,
                                        "fullEnd": 579,
                                        "start": 563,
                                        "end": 579,
                                        "fullWidth": 16,
<<<<<<< HEAD
                                        "width": 16,
                                        "identifier": {
=======
                                        "propertyName": {
>>>>>>> 85e84683
                                            "kind": "IdentifierName",
                                            "fullStart": 563,
                                            "fullEnd": 572,
                                            "start": 563,
                                            "end": 571,
                                            "fullWidth": 9,
                                            "width": 8,
                                            "text": "accessed",
                                            "value": "accessed",
                                            "valueText": "accessed",
                                            "hasTrailingTrivia": true,
                                            "trailingTrivia": [
                                                {
                                                    "kind": "WhitespaceTrivia",
                                                    "text": " "
                                                }
                                            ]
                                        },
                                        "equalsValueClause": {
                                            "kind": "EqualsValueClause",
                                            "fullStart": 572,
                                            "fullEnd": 579,
                                            "start": 572,
                                            "end": 579,
                                            "fullWidth": 7,
                                            "width": 7,
                                            "equalsToken": {
                                                "kind": "EqualsToken",
                                                "fullStart": 572,
                                                "fullEnd": 574,
                                                "start": 572,
                                                "end": 573,
                                                "fullWidth": 2,
                                                "width": 1,
                                                "text": "=",
                                                "value": "=",
                                                "valueText": "=",
                                                "hasTrailingTrivia": true,
                                                "trailingTrivia": [
                                                    {
                                                        "kind": "WhitespaceTrivia",
                                                        "text": " "
                                                    }
                                                ]
                                            },
                                            "value": {
                                                "kind": "FalseKeyword",
                                                "fullStart": 574,
                                                "fullEnd": 579,
                                                "start": 574,
                                                "end": 579,
                                                "fullWidth": 5,
                                                "width": 5,
                                                "text": "false",
                                                "value": false,
                                                "valueText": "false"
                                            }
                                        }
                                    }
                                ]
                            },
                            "semicolonToken": {
                                "kind": "SemicolonToken",
                                "fullStart": 579,
                                "fullEnd": 582,
                                "start": 579,
                                "end": 580,
                                "fullWidth": 3,
                                "width": 1,
                                "text": ";",
                                "value": ";",
                                "valueText": ";",
                                "hasTrailingTrivia": true,
                                "hasTrailingNewLine": true,
                                "trailingTrivia": [
                                    {
                                        "kind": "NewLineTrivia",
                                        "text": "\r\n"
                                    }
                                ]
                            }
                        },
                        {
                            "kind": "FunctionDeclaration",
                            "fullStart": 582,
                            "fullEnd": 683,
                            "start": 592,
                            "end": 681,
                            "fullWidth": 101,
                            "width": 89,
                            "modifiers": [],
                            "functionKeyword": {
                                "kind": "FunctionKeyword",
                                "fullStart": 582,
                                "fullEnd": 601,
                                "start": 592,
                                "end": 600,
                                "fullWidth": 19,
                                "width": 8,
                                "text": "function",
                                "value": "function",
                                "valueText": "function",
                                "hasLeadingTrivia": true,
                                "hasLeadingNewLine": true,
                                "hasTrailingTrivia": true,
                                "leadingTrivia": [
                                    {
                                        "kind": "NewLineTrivia",
                                        "text": "\r\n"
                                    },
                                    {
                                        "kind": "WhitespaceTrivia",
                                        "text": "        "
                                    }
                                ],
                                "trailingTrivia": [
                                    {
                                        "kind": "WhitespaceTrivia",
                                        "text": " "
                                    }
                                ]
                            },
                            "identifier": {
                                "kind": "IdentifierName",
                                "fullStart": 601,
                                "fullEnd": 611,
                                "start": 601,
                                "end": 611,
                                "fullWidth": 10,
                                "width": 10,
                                "text": "callbackfn",
                                "value": "callbackfn",
                                "valueText": "callbackfn"
                            },
                            "callSignature": {
                                "kind": "CallSignature",
                                "fullStart": 611,
                                "fullEnd": 639,
                                "start": 611,
                                "end": 638,
                                "fullWidth": 28,
                                "width": 27,
                                "parameterList": {
                                    "kind": "ParameterList",
                                    "fullStart": 611,
                                    "fullEnd": 639,
                                    "start": 611,
                                    "end": 638,
                                    "fullWidth": 28,
                                    "width": 27,
                                    "openParenToken": {
                                        "kind": "OpenParenToken",
                                        "fullStart": 611,
                                        "fullEnd": 612,
                                        "start": 611,
                                        "end": 612,
                                        "fullWidth": 1,
                                        "width": 1,
                                        "text": "(",
                                        "value": "(",
                                        "valueText": "("
                                    },
                                    "parameters": [
                                        {
                                            "kind": "Parameter",
                                            "fullStart": 612,
                                            "fullEnd": 619,
                                            "start": 612,
                                            "end": 619,
                                            "fullWidth": 7,
                                            "width": 7,
                                            "modifiers": [],
                                            "identifier": {
                                                "kind": "IdentifierName",
                                                "fullStart": 612,
                                                "fullEnd": 619,
                                                "start": 612,
                                                "end": 619,
                                                "fullWidth": 7,
                                                "width": 7,
                                                "text": "prevVal",
                                                "value": "prevVal",
                                                "valueText": "prevVal"
                                            }
                                        },
                                        {
                                            "kind": "CommaToken",
                                            "fullStart": 619,
                                            "fullEnd": 621,
                                            "start": 619,
                                            "end": 620,
                                            "fullWidth": 2,
                                            "width": 1,
                                            "text": ",",
                                            "value": ",",
                                            "valueText": ",",
                                            "hasTrailingTrivia": true,
                                            "trailingTrivia": [
                                                {
                                                    "kind": "WhitespaceTrivia",
                                                    "text": " "
                                                }
                                            ]
                                        },
                                        {
                                            "kind": "Parameter",
                                            "fullStart": 621,
                                            "fullEnd": 627,
                                            "start": 621,
                                            "end": 627,
                                            "fullWidth": 6,
                                            "width": 6,
                                            "modifiers": [],
                                            "identifier": {
                                                "kind": "IdentifierName",
                                                "fullStart": 621,
                                                "fullEnd": 627,
                                                "start": 621,
                                                "end": 627,
                                                "fullWidth": 6,
                                                "width": 6,
                                                "text": "curVal",
                                                "value": "curVal",
                                                "valueText": "curVal"
                                            }
                                        },
                                        {
                                            "kind": "CommaToken",
                                            "fullStart": 627,
                                            "fullEnd": 629,
                                            "start": 627,
                                            "end": 628,
                                            "fullWidth": 2,
                                            "width": 1,
                                            "text": ",",
                                            "value": ",",
                                            "valueText": ",",
                                            "hasTrailingTrivia": true,
                                            "trailingTrivia": [
                                                {
                                                    "kind": "WhitespaceTrivia",
                                                    "text": " "
                                                }
                                            ]
                                        },
                                        {
                                            "kind": "Parameter",
                                            "fullStart": 629,
                                            "fullEnd": 632,
                                            "start": 629,
                                            "end": 632,
                                            "fullWidth": 3,
                                            "width": 3,
                                            "modifiers": [],
                                            "identifier": {
                                                "kind": "IdentifierName",
                                                "fullStart": 629,
                                                "fullEnd": 632,
                                                "start": 629,
                                                "end": 632,
                                                "fullWidth": 3,
                                                "width": 3,
                                                "text": "idx",
                                                "value": "idx",
                                                "valueText": "idx"
                                            }
                                        },
                                        {
                                            "kind": "CommaToken",
                                            "fullStart": 632,
                                            "fullEnd": 634,
                                            "start": 632,
                                            "end": 633,
                                            "fullWidth": 2,
                                            "width": 1,
                                            "text": ",",
                                            "value": ",",
                                            "valueText": ",",
                                            "hasTrailingTrivia": true,
                                            "trailingTrivia": [
                                                {
                                                    "kind": "WhitespaceTrivia",
                                                    "text": " "
                                                }
                                            ]
                                        },
                                        {
                                            "kind": "Parameter",
                                            "fullStart": 634,
                                            "fullEnd": 637,
                                            "start": 634,
                                            "end": 637,
                                            "fullWidth": 3,
                                            "width": 3,
                                            "modifiers": [],
                                            "identifier": {
                                                "kind": "IdentifierName",
                                                "fullStart": 634,
                                                "fullEnd": 637,
                                                "start": 634,
                                                "end": 637,
                                                "fullWidth": 3,
                                                "width": 3,
                                                "text": "obj",
                                                "value": "obj",
                                                "valueText": "obj"
                                            }
                                        }
                                    ],
                                    "closeParenToken": {
                                        "kind": "CloseParenToken",
                                        "fullStart": 637,
                                        "fullEnd": 639,
                                        "start": 637,
                                        "end": 638,
                                        "fullWidth": 2,
                                        "width": 1,
                                        "text": ")",
                                        "value": ")",
                                        "valueText": ")",
                                        "hasTrailingTrivia": true,
                                        "trailingTrivia": [
                                            {
                                                "kind": "WhitespaceTrivia",
                                                "text": " "
                                            }
                                        ]
                                    }
                                }
                            },
                            "block": {
                                "kind": "Block",
                                "fullStart": 639,
                                "fullEnd": 683,
                                "start": 639,
                                "end": 681,
                                "fullWidth": 44,
                                "width": 42,
                                "openBraceToken": {
                                    "kind": "OpenBraceToken",
                                    "fullStart": 639,
                                    "fullEnd": 642,
                                    "start": 639,
                                    "end": 640,
                                    "fullWidth": 3,
                                    "width": 1,
                                    "text": "{",
                                    "value": "{",
                                    "valueText": "{",
                                    "hasTrailingTrivia": true,
                                    "hasTrailingNewLine": true,
                                    "trailingTrivia": [
                                        {
                                            "kind": "NewLineTrivia",
                                            "text": "\r\n"
                                        }
                                    ]
                                },
                                "statements": [
                                    {
                                        "kind": "ExpressionStatement",
                                        "fullStart": 642,
                                        "fullEnd": 672,
                                        "start": 654,
                                        "end": 670,
                                        "fullWidth": 30,
                                        "width": 16,
                                        "expression": {
                                            "kind": "AssignmentExpression",
                                            "fullStart": 642,
                                            "fullEnd": 669,
                                            "start": 654,
                                            "end": 669,
                                            "fullWidth": 27,
                                            "width": 15,
                                            "left": {
                                                "kind": "IdentifierName",
                                                "fullStart": 642,
                                                "fullEnd": 663,
                                                "start": 654,
                                                "end": 662,
                                                "fullWidth": 21,
                                                "width": 8,
                                                "text": "accessed",
                                                "value": "accessed",
                                                "valueText": "accessed",
                                                "hasLeadingTrivia": true,
                                                "hasTrailingTrivia": true,
                                                "leadingTrivia": [
                                                    {
                                                        "kind": "WhitespaceTrivia",
                                                        "text": "            "
                                                    }
                                                ],
                                                "trailingTrivia": [
                                                    {
                                                        "kind": "WhitespaceTrivia",
                                                        "text": " "
                                                    }
                                                ]
                                            },
                                            "operatorToken": {
                                                "kind": "EqualsToken",
                                                "fullStart": 663,
                                                "fullEnd": 665,
                                                "start": 663,
                                                "end": 664,
                                                "fullWidth": 2,
                                                "width": 1,
                                                "text": "=",
                                                "value": "=",
                                                "valueText": "=",
                                                "hasTrailingTrivia": true,
                                                "trailingTrivia": [
                                                    {
                                                        "kind": "WhitespaceTrivia",
                                                        "text": " "
                                                    }
                                                ]
                                            },
                                            "right": {
                                                "kind": "TrueKeyword",
                                                "fullStart": 665,
                                                "fullEnd": 669,
                                                "start": 665,
                                                "end": 669,
                                                "fullWidth": 4,
                                                "width": 4,
                                                "text": "true",
                                                "value": true,
                                                "valueText": "true"
                                            }
                                        },
                                        "semicolonToken": {
                                            "kind": "SemicolonToken",
                                            "fullStart": 669,
                                            "fullEnd": 672,
                                            "start": 669,
                                            "end": 670,
                                            "fullWidth": 3,
                                            "width": 1,
                                            "text": ";",
                                            "value": ";",
                                            "valueText": ";",
                                            "hasTrailingTrivia": true,
                                            "hasTrailingNewLine": true,
                                            "trailingTrivia": [
                                                {
                                                    "kind": "NewLineTrivia",
                                                    "text": "\r\n"
                                                }
                                            ]
                                        }
                                    }
                                ],
                                "closeBraceToken": {
                                    "kind": "CloseBraceToken",
                                    "fullStart": 672,
                                    "fullEnd": 683,
                                    "start": 680,
                                    "end": 681,
                                    "fullWidth": 11,
                                    "width": 1,
                                    "text": "}",
                                    "value": "}",
                                    "valueText": "}",
                                    "hasLeadingTrivia": true,
                                    "hasTrailingTrivia": true,
                                    "hasTrailingNewLine": true,
                                    "leadingTrivia": [
                                        {
                                            "kind": "WhitespaceTrivia",
                                            "text": "        "
                                        }
                                    ],
                                    "trailingTrivia": [
                                        {
                                            "kind": "NewLineTrivia",
                                            "text": "\r\n"
                                        }
                                    ]
                                }
                            }
                        },
                        {
                            "kind": "VariableStatement",
                            "fullStart": 683,
                            "fullEnd": 733,
                            "start": 693,
                            "end": 731,
                            "fullWidth": 50,
                            "width": 38,
                            "modifiers": [],
                            "variableDeclaration": {
                                "kind": "VariableDeclaration",
                                "fullStart": 683,
                                "fullEnd": 730,
                                "start": 693,
                                "end": 730,
                                "fullWidth": 47,
                                "width": 37,
                                "varKeyword": {
                                    "kind": "VarKeyword",
                                    "fullStart": 683,
                                    "fullEnd": 697,
                                    "start": 693,
                                    "end": 696,
                                    "fullWidth": 14,
                                    "width": 3,
                                    "text": "var",
                                    "value": "var",
                                    "valueText": "var",
                                    "hasLeadingTrivia": true,
                                    "hasLeadingNewLine": true,
                                    "hasTrailingTrivia": true,
                                    "leadingTrivia": [
                                        {
                                            "kind": "NewLineTrivia",
                                            "text": "\r\n"
                                        },
                                        {
                                            "kind": "WhitespaceTrivia",
                                            "text": "        "
                                        }
                                    ],
                                    "trailingTrivia": [
                                        {
                                            "kind": "WhitespaceTrivia",
                                            "text": " "
                                        }
                                    ]
                                },
                                "variableDeclarators": [
                                    {
                                        "kind": "VariableDeclarator",
                                        "fullStart": 697,
                                        "fullEnd": 730,
                                        "start": 697,
                                        "end": 730,
                                        "fullWidth": 33,
<<<<<<< HEAD
                                        "width": 33,
                                        "identifier": {
=======
                                        "propertyName": {
>>>>>>> 85e84683
                                            "kind": "IdentifierName",
                                            "fullStart": 697,
                                            "fullEnd": 701,
                                            "start": 697,
                                            "end": 700,
                                            "fullWidth": 4,
                                            "width": 3,
                                            "text": "obj",
                                            "value": "obj",
                                            "valueText": "obj",
                                            "hasTrailingTrivia": true,
                                            "trailingTrivia": [
                                                {
                                                    "kind": "WhitespaceTrivia",
                                                    "text": " "
                                                }
                                            ]
                                        },
                                        "equalsValueClause": {
                                            "kind": "EqualsValueClause",
                                            "fullStart": 701,
                                            "fullEnd": 730,
                                            "start": 701,
                                            "end": 730,
                                            "fullWidth": 29,
                                            "width": 29,
                                            "equalsToken": {
                                                "kind": "EqualsToken",
                                                "fullStart": 701,
                                                "fullEnd": 703,
                                                "start": 701,
                                                "end": 702,
                                                "fullWidth": 2,
                                                "width": 1,
                                                "text": "=",
                                                "value": "=",
                                                "valueText": "=",
                                                "hasTrailingTrivia": true,
                                                "trailingTrivia": [
                                                    {
                                                        "kind": "WhitespaceTrivia",
                                                        "text": " "
                                                    }
                                                ]
                                            },
                                            "value": {
                                                "kind": "ObjectLiteralExpression",
                                                "fullStart": 703,
                                                "fullEnd": 730,
                                                "start": 703,
                                                "end": 730,
                                                "fullWidth": 27,
                                                "width": 27,
                                                "openBraceToken": {
                                                    "kind": "OpenBraceToken",
                                                    "fullStart": 703,
                                                    "fullEnd": 705,
                                                    "start": 703,
                                                    "end": 704,
                                                    "fullWidth": 2,
                                                    "width": 1,
                                                    "text": "{",
                                                    "value": "{",
                                                    "valueText": "{",
                                                    "hasTrailingTrivia": true,
                                                    "trailingTrivia": [
                                                        {
                                                            "kind": "WhitespaceTrivia",
                                                            "text": " "
                                                        }
                                                    ]
                                                },
                                                "propertyAssignments": [
                                                    {
                                                        "kind": "SimplePropertyAssignment",
                                                        "fullStart": 705,
                                                        "fullEnd": 709,
                                                        "start": 705,
                                                        "end": 709,
                                                        "fullWidth": 4,
                                                        "width": 4,
                                                        "propertyName": {
                                                            "kind": "NumericLiteral",
                                                            "fullStart": 705,
                                                            "fullEnd": 706,
                                                            "start": 705,
                                                            "end": 706,
                                                            "fullWidth": 1,
                                                            "width": 1,
                                                            "text": "0",
                                                            "value": 0,
                                                            "valueText": "0"
                                                        },
                                                        "colonToken": {
                                                            "kind": "ColonToken",
                                                            "fullStart": 706,
                                                            "fullEnd": 708,
                                                            "start": 706,
                                                            "end": 707,
                                                            "fullWidth": 2,
                                                            "width": 1,
                                                            "text": ":",
                                                            "value": ":",
                                                            "valueText": ":",
                                                            "hasTrailingTrivia": true,
                                                            "trailingTrivia": [
                                                                {
                                                                    "kind": "WhitespaceTrivia",
                                                                    "text": " "
                                                                }
                                                            ]
                                                        },
                                                        "expression": {
                                                            "kind": "NumericLiteral",
                                                            "fullStart": 708,
                                                            "fullEnd": 709,
                                                            "start": 708,
                                                            "end": 709,
                                                            "fullWidth": 1,
                                                            "width": 1,
                                                            "text": "9",
                                                            "value": 9,
                                                            "valueText": "9"
                                                        }
                                                    },
                                                    {
                                                        "kind": "CommaToken",
                                                        "fullStart": 709,
                                                        "fullEnd": 711,
                                                        "start": 709,
                                                        "end": 710,
                                                        "fullWidth": 2,
                                                        "width": 1,
                                                        "text": ",",
                                                        "value": ",",
                                                        "valueText": ",",
                                                        "hasTrailingTrivia": true,
                                                        "trailingTrivia": [
                                                            {
                                                                "kind": "WhitespaceTrivia",
                                                                "text": " "
                                                            }
                                                        ]
                                                    },
                                                    {
                                                        "kind": "SimplePropertyAssignment",
                                                        "fullStart": 711,
                                                        "fullEnd": 729,
                                                        "start": 711,
                                                        "end": 728,
                                                        "fullWidth": 18,
                                                        "width": 17,
                                                        "propertyName": {
                                                            "kind": "IdentifierName",
                                                            "fullStart": 711,
                                                            "fullEnd": 717,
                                                            "start": 711,
                                                            "end": 717,
                                                            "fullWidth": 6,
                                                            "width": 6,
                                                            "text": "length",
                                                            "value": "length",
                                                            "valueText": "length"
                                                        },
                                                        "colonToken": {
                                                            "kind": "ColonToken",
                                                            "fullStart": 717,
                                                            "fullEnd": 719,
                                                            "start": 717,
                                                            "end": 718,
                                                            "fullWidth": 2,
                                                            "width": 1,
                                                            "text": ":",
                                                            "value": ":",
                                                            "valueText": ":",
                                                            "hasTrailingTrivia": true,
                                                            "trailingTrivia": [
                                                                {
                                                                    "kind": "WhitespaceTrivia",
                                                                    "text": " "
                                                                }
                                                            ]
                                                        },
                                                        "expression": {
                                                            "kind": "IdentifierName",
                                                            "fullStart": 719,
                                                            "fullEnd": 729,
                                                            "start": 719,
                                                            "end": 728,
                                                            "fullWidth": 10,
                                                            "width": 9,
                                                            "text": "undefined",
                                                            "value": "undefined",
                                                            "valueText": "undefined",
                                                            "hasTrailingTrivia": true,
                                                            "trailingTrivia": [
                                                                {
                                                                    "kind": "WhitespaceTrivia",
                                                                    "text": " "
                                                                }
                                                            ]
                                                        }
                                                    }
                                                ],
                                                "closeBraceToken": {
                                                    "kind": "CloseBraceToken",
                                                    "fullStart": 729,
                                                    "fullEnd": 730,
                                                    "start": 729,
                                                    "end": 730,
                                                    "fullWidth": 1,
                                                    "width": 1,
                                                    "text": "}",
                                                    "value": "}",
                                                    "valueText": "}"
                                                }
                                            }
                                        }
                                    }
                                ]
                            },
                            "semicolonToken": {
                                "kind": "SemicolonToken",
                                "fullStart": 730,
                                "fullEnd": 733,
                                "start": 730,
                                "end": 731,
                                "fullWidth": 3,
                                "width": 1,
                                "text": ";",
                                "value": ";",
                                "valueText": ";",
                                "hasTrailingTrivia": true,
                                "hasTrailingNewLine": true,
                                "trailingTrivia": [
                                    {
                                        "kind": "NewLineTrivia",
                                        "text": "\r\n"
                                    }
                                ]
                            }
                        },
                        {
                            "kind": "ReturnStatement",
                            "fullStart": 733,
                            "fullEnd": 824,
                            "start": 743,
                            "end": 822,
                            "fullWidth": 91,
                            "width": 79,
                            "returnKeyword": {
                                "kind": "ReturnKeyword",
                                "fullStart": 733,
                                "fullEnd": 750,
                                "start": 743,
                                "end": 749,
                                "fullWidth": 17,
                                "width": 6,
                                "text": "return",
                                "value": "return",
                                "valueText": "return",
                                "hasLeadingTrivia": true,
                                "hasLeadingNewLine": true,
                                "hasTrailingTrivia": true,
                                "leadingTrivia": [
                                    {
                                        "kind": "NewLineTrivia",
                                        "text": "\r\n"
                                    },
                                    {
                                        "kind": "WhitespaceTrivia",
                                        "text": "        "
                                    }
                                ],
                                "trailingTrivia": [
                                    {
                                        "kind": "WhitespaceTrivia",
                                        "text": " "
                                    }
                                ]
                            },
                            "expression": {
                                "kind": "LogicalAndExpression",
                                "fullStart": 750,
                                "fullEnd": 821,
                                "start": 750,
                                "end": 821,
                                "fullWidth": 71,
                                "width": 71,
                                "left": {
                                    "kind": "EqualsExpression",
                                    "fullStart": 750,
                                    "fullEnd": 809,
                                    "start": 750,
                                    "end": 808,
                                    "fullWidth": 59,
                                    "width": 58,
                                    "left": {
                                        "kind": "InvocationExpression",
                                        "fullStart": 750,
                                        "fullEnd": 803,
                                        "start": 750,
                                        "end": 802,
                                        "fullWidth": 53,
                                        "width": 52,
                                        "expression": {
                                            "kind": "MemberAccessExpression",
                                            "fullStart": 750,
                                            "fullEnd": 782,
                                            "start": 750,
                                            "end": 782,
                                            "fullWidth": 32,
                                            "width": 32,
                                            "expression": {
                                                "kind": "MemberAccessExpression",
                                                "fullStart": 750,
                                                "fullEnd": 777,
                                                "start": 750,
                                                "end": 777,
                                                "fullWidth": 27,
                                                "width": 27,
                                                "expression": {
                                                    "kind": "MemberAccessExpression",
                                                    "fullStart": 750,
                                                    "fullEnd": 765,
                                                    "start": 750,
                                                    "end": 765,
                                                    "fullWidth": 15,
                                                    "width": 15,
                                                    "expression": {
                                                        "kind": "IdentifierName",
                                                        "fullStart": 750,
                                                        "fullEnd": 755,
                                                        "start": 750,
                                                        "end": 755,
                                                        "fullWidth": 5,
                                                        "width": 5,
                                                        "text": "Array",
                                                        "value": "Array",
                                                        "valueText": "Array"
                                                    },
                                                    "dotToken": {
                                                        "kind": "DotToken",
                                                        "fullStart": 755,
                                                        "fullEnd": 756,
                                                        "start": 755,
                                                        "end": 756,
                                                        "fullWidth": 1,
                                                        "width": 1,
                                                        "text": ".",
                                                        "value": ".",
                                                        "valueText": "."
                                                    },
                                                    "name": {
                                                        "kind": "IdentifierName",
                                                        "fullStart": 756,
                                                        "fullEnd": 765,
                                                        "start": 756,
                                                        "end": 765,
                                                        "fullWidth": 9,
                                                        "width": 9,
                                                        "text": "prototype",
                                                        "value": "prototype",
                                                        "valueText": "prototype"
                                                    }
                                                },
                                                "dotToken": {
                                                    "kind": "DotToken",
                                                    "fullStart": 765,
                                                    "fullEnd": 766,
                                                    "start": 765,
                                                    "end": 766,
                                                    "fullWidth": 1,
                                                    "width": 1,
                                                    "text": ".",
                                                    "value": ".",
                                                    "valueText": "."
                                                },
                                                "name": {
                                                    "kind": "IdentifierName",
                                                    "fullStart": 766,
                                                    "fullEnd": 777,
                                                    "start": 766,
                                                    "end": 777,
                                                    "fullWidth": 11,
                                                    "width": 11,
                                                    "text": "reduceRight",
                                                    "value": "reduceRight",
                                                    "valueText": "reduceRight"
                                                }
                                            },
                                            "dotToken": {
                                                "kind": "DotToken",
                                                "fullStart": 777,
                                                "fullEnd": 778,
                                                "start": 777,
                                                "end": 778,
                                                "fullWidth": 1,
                                                "width": 1,
                                                "text": ".",
                                                "value": ".",
                                                "valueText": "."
                                            },
                                            "name": {
                                                "kind": "IdentifierName",
                                                "fullStart": 778,
                                                "fullEnd": 782,
                                                "start": 778,
                                                "end": 782,
                                                "fullWidth": 4,
                                                "width": 4,
                                                "text": "call",
                                                "value": "call",
                                                "valueText": "call"
                                            }
                                        },
                                        "argumentList": {
                                            "kind": "ArgumentList",
                                            "fullStart": 782,
                                            "fullEnd": 803,
                                            "start": 782,
                                            "end": 802,
                                            "fullWidth": 21,
                                            "width": 20,
                                            "openParenToken": {
                                                "kind": "OpenParenToken",
                                                "fullStart": 782,
                                                "fullEnd": 783,
                                                "start": 782,
                                                "end": 783,
                                                "fullWidth": 1,
                                                "width": 1,
                                                "text": "(",
                                                "value": "(",
                                                "valueText": "("
                                            },
                                            "arguments": [
                                                {
                                                    "kind": "IdentifierName",
                                                    "fullStart": 783,
                                                    "fullEnd": 786,
                                                    "start": 783,
                                                    "end": 786,
                                                    "fullWidth": 3,
                                                    "width": 3,
                                                    "text": "obj",
                                                    "value": "obj",
                                                    "valueText": "obj"
                                                },
                                                {
                                                    "kind": "CommaToken",
                                                    "fullStart": 786,
                                                    "fullEnd": 788,
                                                    "start": 786,
                                                    "end": 787,
                                                    "fullWidth": 2,
                                                    "width": 1,
                                                    "text": ",",
                                                    "value": ",",
                                                    "valueText": ",",
                                                    "hasTrailingTrivia": true,
                                                    "trailingTrivia": [
                                                        {
                                                            "kind": "WhitespaceTrivia",
                                                            "text": " "
                                                        }
                                                    ]
                                                },
                                                {
                                                    "kind": "IdentifierName",
                                                    "fullStart": 788,
                                                    "fullEnd": 798,
                                                    "start": 788,
                                                    "end": 798,
                                                    "fullWidth": 10,
                                                    "width": 10,
                                                    "text": "callbackfn",
                                                    "value": "callbackfn",
                                                    "valueText": "callbackfn"
                                                },
                                                {
                                                    "kind": "CommaToken",
                                                    "fullStart": 798,
                                                    "fullEnd": 800,
                                                    "start": 798,
                                                    "end": 799,
                                                    "fullWidth": 2,
                                                    "width": 1,
                                                    "text": ",",
                                                    "value": ",",
                                                    "valueText": ",",
                                                    "hasTrailingTrivia": true,
                                                    "trailingTrivia": [
                                                        {
                                                            "kind": "WhitespaceTrivia",
                                                            "text": " "
                                                        }
                                                    ]
                                                },
                                                {
                                                    "kind": "NumericLiteral",
                                                    "fullStart": 800,
                                                    "fullEnd": 801,
                                                    "start": 800,
                                                    "end": 801,
                                                    "fullWidth": 1,
                                                    "width": 1,
                                                    "text": "1",
                                                    "value": 1,
                                                    "valueText": "1"
                                                }
                                            ],
                                            "closeParenToken": {
                                                "kind": "CloseParenToken",
                                                "fullStart": 801,
                                                "fullEnd": 803,
                                                "start": 801,
                                                "end": 802,
                                                "fullWidth": 2,
                                                "width": 1,
                                                "text": ")",
                                                "value": ")",
                                                "valueText": ")",
                                                "hasTrailingTrivia": true,
                                                "trailingTrivia": [
                                                    {
                                                        "kind": "WhitespaceTrivia",
                                                        "text": " "
                                                    }
                                                ]
                                            }
                                        }
                                    },
                                    "operatorToken": {
                                        "kind": "EqualsEqualsEqualsToken",
                                        "fullStart": 803,
                                        "fullEnd": 807,
                                        "start": 803,
                                        "end": 806,
                                        "fullWidth": 4,
                                        "width": 3,
                                        "text": "===",
                                        "value": "===",
                                        "valueText": "===",
                                        "hasTrailingTrivia": true,
                                        "trailingTrivia": [
                                            {
                                                "kind": "WhitespaceTrivia",
                                                "text": " "
                                            }
                                        ]
                                    },
                                    "right": {
                                        "kind": "NumericLiteral",
                                        "fullStart": 807,
                                        "fullEnd": 809,
                                        "start": 807,
                                        "end": 808,
                                        "fullWidth": 2,
                                        "width": 1,
                                        "text": "1",
                                        "value": 1,
                                        "valueText": "1",
                                        "hasTrailingTrivia": true,
                                        "trailingTrivia": [
                                            {
                                                "kind": "WhitespaceTrivia",
                                                "text": " "
                                            }
                                        ]
                                    }
                                },
                                "operatorToken": {
                                    "kind": "AmpersandAmpersandToken",
                                    "fullStart": 809,
                                    "fullEnd": 812,
                                    "start": 809,
                                    "end": 811,
                                    "fullWidth": 3,
                                    "width": 2,
                                    "text": "&&",
                                    "value": "&&",
                                    "valueText": "&&",
                                    "hasTrailingTrivia": true,
                                    "trailingTrivia": [
                                        {
                                            "kind": "WhitespaceTrivia",
                                            "text": " "
                                        }
                                    ]
                                },
                                "right": {
                                    "kind": "LogicalNotExpression",
                                    "fullStart": 812,
                                    "fullEnd": 821,
                                    "start": 812,
                                    "end": 821,
                                    "fullWidth": 9,
                                    "width": 9,
                                    "operatorToken": {
                                        "kind": "ExclamationToken",
                                        "fullStart": 812,
                                        "fullEnd": 813,
                                        "start": 812,
                                        "end": 813,
                                        "fullWidth": 1,
                                        "width": 1,
                                        "text": "!",
                                        "value": "!",
                                        "valueText": "!"
                                    },
                                    "operand": {
                                        "kind": "IdentifierName",
                                        "fullStart": 813,
                                        "fullEnd": 821,
                                        "start": 813,
                                        "end": 821,
                                        "fullWidth": 8,
                                        "width": 8,
                                        "text": "accessed",
                                        "value": "accessed",
                                        "valueText": "accessed"
                                    }
                                }
                            },
                            "semicolonToken": {
                                "kind": "SemicolonToken",
                                "fullStart": 821,
                                "fullEnd": 824,
                                "start": 821,
                                "end": 822,
                                "fullWidth": 3,
                                "width": 1,
                                "text": ";",
                                "value": ";",
                                "valueText": ";",
                                "hasTrailingTrivia": true,
                                "hasTrailingNewLine": true,
                                "trailingTrivia": [
                                    {
                                        "kind": "NewLineTrivia",
                                        "text": "\r\n"
                                    }
                                ]
                            }
                        }
                    ],
                    "closeBraceToken": {
                        "kind": "CloseBraceToken",
                        "fullStart": 824,
                        "fullEnd": 831,
                        "start": 828,
                        "end": 829,
                        "fullWidth": 7,
                        "width": 1,
                        "text": "}",
                        "value": "}",
                        "valueText": "}",
                        "hasLeadingTrivia": true,
                        "hasTrailingTrivia": true,
                        "hasTrailingNewLine": true,
                        "leadingTrivia": [
                            {
                                "kind": "WhitespaceTrivia",
                                "text": "    "
                            }
                        ],
                        "trailingTrivia": [
                            {
                                "kind": "NewLineTrivia",
                                "text": "\r\n"
                            }
                        ]
                    }
                }
            },
            {
                "kind": "ExpressionStatement",
                "fullStart": 831,
                "fullEnd": 855,
                "start": 831,
                "end": 853,
                "fullWidth": 24,
                "width": 22,
                "expression": {
                    "kind": "InvocationExpression",
                    "fullStart": 831,
                    "fullEnd": 852,
                    "start": 831,
                    "end": 852,
                    "fullWidth": 21,
                    "width": 21,
                    "expression": {
                        "kind": "IdentifierName",
                        "fullStart": 831,
                        "fullEnd": 842,
                        "start": 831,
                        "end": 842,
                        "fullWidth": 11,
                        "width": 11,
                        "text": "runTestCase",
                        "value": "runTestCase",
                        "valueText": "runTestCase"
                    },
                    "argumentList": {
                        "kind": "ArgumentList",
                        "fullStart": 842,
                        "fullEnd": 852,
                        "start": 842,
                        "end": 852,
                        "fullWidth": 10,
                        "width": 10,
                        "openParenToken": {
                            "kind": "OpenParenToken",
                            "fullStart": 842,
                            "fullEnd": 843,
                            "start": 842,
                            "end": 843,
                            "fullWidth": 1,
                            "width": 1,
                            "text": "(",
                            "value": "(",
                            "valueText": "("
                        },
                        "arguments": [
                            {
                                "kind": "IdentifierName",
                                "fullStart": 843,
                                "fullEnd": 851,
                                "start": 843,
                                "end": 851,
                                "fullWidth": 8,
                                "width": 8,
                                "text": "testcase",
                                "value": "testcase",
                                "valueText": "testcase"
                            }
                        ],
                        "closeParenToken": {
                            "kind": "CloseParenToken",
                            "fullStart": 851,
                            "fullEnd": 852,
                            "start": 851,
                            "end": 852,
                            "fullWidth": 1,
                            "width": 1,
                            "text": ")",
                            "value": ")",
                            "valueText": ")"
                        }
                    }
                },
                "semicolonToken": {
                    "kind": "SemicolonToken",
                    "fullStart": 852,
                    "fullEnd": 855,
                    "start": 852,
                    "end": 853,
                    "fullWidth": 3,
                    "width": 1,
                    "text": ";",
                    "value": ";",
                    "valueText": ";",
                    "hasTrailingTrivia": true,
                    "hasTrailingNewLine": true,
                    "trailingTrivia": [
                        {
                            "kind": "NewLineTrivia",
                            "text": "\r\n"
                        }
                    ]
                }
            }
        ],
        "endOfFileToken": {
            "kind": "EndOfFileToken",
            "fullStart": 855,
            "fullEnd": 855,
            "start": 855,
            "end": 855,
            "fullWidth": 0,
            "width": 0,
            "text": ""
        }
    },
    "lineMap": {
        "lineStarts": [
            0,
            67,
            152,
            232,
            308,
            380,
            385,
            439,
            517,
            522,
            524,
            526,
            549,
            551,
            582,
            584,
            642,
            672,
            683,
            685,
            733,
            735,
            824,
            831,
            855
        ],
        "length": 855
    }
}<|MERGE_RESOLUTION|>--- conflicted
+++ resolved
@@ -250,12 +250,8 @@
                                         "start": 563,
                                         "end": 579,
                                         "fullWidth": 16,
-<<<<<<< HEAD
                                         "width": 16,
-                                        "identifier": {
-=======
                                         "propertyName": {
->>>>>>> 85e84683
                                             "kind": "IdentifierName",
                                             "fullStart": 563,
                                             "fullEnd": 572,
@@ -796,12 +792,8 @@
                                         "start": 697,
                                         "end": 730,
                                         "fullWidth": 33,
-<<<<<<< HEAD
                                         "width": 33,
-                                        "identifier": {
-=======
                                         "propertyName": {
->>>>>>> 85e84683
                                             "kind": "IdentifierName",
                                             "fullStart": 697,
                                             "fullEnd": 701,
