{
    "isDeclaration": false,
    "languageVersion": "EcmaScript5",
    "parseOptions": {
        "allowAutomaticSemicolonInsertion": true
    },
    "sourceUnit": {
        "kind": "SourceUnit",
        "fullStart": 0,
        "fullEnd": 875,
        "start": 546,
        "end": 875,
        "fullWidth": 875,
        "width": 329,
        "isIncrementallyUnusable": true,
        "moduleElements": [
            {
                "kind": "FunctionDeclaration",
                "fullStart": 0,
                "fullEnd": 851,
                "start": 546,
                "end": 849,
                "fullWidth": 851,
                "width": 303,
                "modifiers": [],
                "functionKeyword": {
                    "kind": "FunctionKeyword",
                    "fullStart": 0,
                    "fullEnd": 555,
                    "start": 546,
                    "end": 554,
                    "fullWidth": 555,
                    "width": 8,
                    "text": "function",
                    "value": "function",
                    "valueText": "function",
                    "hasLeadingTrivia": true,
                    "hasLeadingComment": true,
                    "hasLeadingNewLine": true,
                    "hasTrailingTrivia": true,
                    "leadingTrivia": [
                        {
                            "kind": "SingleLineCommentTrivia",
                            "text": "/// Copyright (c) 2012 Ecma International.  All rights reserved. "
                        },
                        {
                            "kind": "NewLineTrivia",
                            "text": "\r\n"
                        },
                        {
                            "kind": "SingleLineCommentTrivia",
                            "text": "/// Ecma International makes this code available under the terms and conditions set"
                        },
                        {
                            "kind": "NewLineTrivia",
                            "text": "\r\n"
                        },
                        {
                            "kind": "SingleLineCommentTrivia",
                            "text": "/// forth on http://hg.ecmascript.org/tests/test262/raw-file/tip/LICENSE (the "
                        },
                        {
                            "kind": "NewLineTrivia",
                            "text": "\r\n"
                        },
                        {
                            "kind": "SingleLineCommentTrivia",
                            "text": "/// \"Use Terms\").   Any redistribution of this code must retain the above "
                        },
                        {
                            "kind": "NewLineTrivia",
                            "text": "\r\n"
                        },
                        {
                            "kind": "SingleLineCommentTrivia",
                            "text": "/// copyright and this notice and otherwise comply with the Use Terms."
                        },
                        {
                            "kind": "NewLineTrivia",
                            "text": "\r\n"
                        },
                        {
                            "kind": "MultiLineCommentTrivia",
                            "text": "/**\r\n * @path ch15/15.4/15.4.4/15.4.4.22/15.4.4.22-3-9.js\r\n * @description Array.prototype.reduceRight - value of 'length' is a number (value is -Infinity)\r\n */"
                        },
                        {
                            "kind": "NewLineTrivia",
                            "text": "\r\n"
                        },
                        {
                            "kind": "NewLineTrivia",
                            "text": "\r\n"
                        },
                        {
                            "kind": "NewLineTrivia",
                            "text": "\r\n"
                        }
                    ],
                    "trailingTrivia": [
                        {
                            "kind": "WhitespaceTrivia",
                            "text": " "
                        }
                    ]
                },
                "identifier": {
                    "kind": "IdentifierName",
                    "fullStart": 555,
                    "fullEnd": 563,
                    "start": 555,
                    "end": 563,
                    "fullWidth": 8,
                    "width": 8,
                    "text": "testcase",
                    "value": "testcase",
                    "valueText": "testcase"
                },
                "callSignature": {
                    "kind": "CallSignature",
                    "fullStart": 563,
                    "fullEnd": 566,
                    "start": 563,
                    "end": 565,
                    "fullWidth": 3,
                    "width": 2,
                    "parameterList": {
                        "kind": "ParameterList",
                        "fullStart": 563,
                        "fullEnd": 566,
                        "start": 563,
                        "end": 565,
                        "fullWidth": 3,
                        "width": 2,
                        "openParenToken": {
                            "kind": "OpenParenToken",
                            "fullStart": 563,
                            "fullEnd": 564,
                            "start": 563,
                            "end": 564,
                            "fullWidth": 1,
                            "width": 1,
                            "text": "(",
                            "value": "(",
                            "valueText": "("
                        },
                        "parameters": [],
                        "closeParenToken": {
                            "kind": "CloseParenToken",
                            "fullStart": 564,
                            "fullEnd": 566,
                            "start": 564,
                            "end": 565,
                            "fullWidth": 2,
                            "width": 1,
                            "text": ")",
                            "value": ")",
                            "valueText": ")",
                            "hasTrailingTrivia": true,
                            "trailingTrivia": [
                                {
                                    "kind": "WhitespaceTrivia",
                                    "text": " "
                                }
                            ]
                        }
                    }
                },
                "block": {
                    "kind": "Block",
                    "fullStart": 566,
                    "fullEnd": 851,
                    "start": 566,
                    "end": 849,
                    "fullWidth": 285,
                    "width": 283,
                    "openBraceToken": {
                        "kind": "OpenBraceToken",
                        "fullStart": 566,
                        "fullEnd": 569,
                        "start": 566,
                        "end": 567,
                        "fullWidth": 3,
                        "width": 1,
                        "text": "{",
                        "value": "{",
                        "valueText": "{",
                        "hasTrailingTrivia": true,
                        "hasTrailingNewLine": true,
                        "trailingTrivia": [
                            {
                                "kind": "NewLineTrivia",
                                "text": "\r\n"
                            }
                        ]
                    },
                    "statements": [
                        {
                            "kind": "VariableStatement",
                            "fullStart": 569,
                            "fullEnd": 602,
                            "start": 579,
                            "end": 600,
                            "fullWidth": 33,
                            "width": 21,
                            "modifiers": [],
                            "variableDeclaration": {
                                "kind": "VariableDeclaration",
                                "fullStart": 569,
                                "fullEnd": 599,
                                "start": 579,
                                "end": 599,
                                "fullWidth": 30,
                                "width": 20,
                                "varKeyword": {
                                    "kind": "VarKeyword",
                                    "fullStart": 569,
                                    "fullEnd": 583,
                                    "start": 579,
                                    "end": 582,
                                    "fullWidth": 14,
                                    "width": 3,
                                    "text": "var",
                                    "value": "var",
                                    "valueText": "var",
                                    "hasLeadingTrivia": true,
                                    "hasLeadingNewLine": true,
                                    "hasTrailingTrivia": true,
                                    "leadingTrivia": [
                                        {
                                            "kind": "NewLineTrivia",
                                            "text": "\r\n"
                                        },
                                        {
                                            "kind": "WhitespaceTrivia",
                                            "text": "        "
                                        }
                                    ],
                                    "trailingTrivia": [
                                        {
                                            "kind": "WhitespaceTrivia",
                                            "text": " "
                                        }
                                    ]
                                },
                                "variableDeclarators": [
                                    {
                                        "kind": "VariableDeclarator",
                                        "fullStart": 583,
                                        "fullEnd": 599,
                                        "start": 583,
                                        "end": 599,
                                        "fullWidth": 16,
<<<<<<< HEAD
                                        "width": 16,
                                        "identifier": {
=======
                                        "propertyName": {
>>>>>>> 85e84683
                                            "kind": "IdentifierName",
                                            "fullStart": 583,
                                            "fullEnd": 592,
                                            "start": 583,
                                            "end": 591,
                                            "fullWidth": 9,
                                            "width": 8,
                                            "text": "accessed",
                                            "value": "accessed",
                                            "valueText": "accessed",
                                            "hasTrailingTrivia": true,
                                            "trailingTrivia": [
                                                {
                                                    "kind": "WhitespaceTrivia",
                                                    "text": " "
                                                }
                                            ]
                                        },
                                        "equalsValueClause": {
                                            "kind": "EqualsValueClause",
                                            "fullStart": 592,
                                            "fullEnd": 599,
                                            "start": 592,
                                            "end": 599,
                                            "fullWidth": 7,
                                            "width": 7,
                                            "equalsToken": {
                                                "kind": "EqualsToken",
                                                "fullStart": 592,
                                                "fullEnd": 594,
                                                "start": 592,
                                                "end": 593,
                                                "fullWidth": 2,
                                                "width": 1,
                                                "text": "=",
                                                "value": "=",
                                                "valueText": "=",
                                                "hasTrailingTrivia": true,
                                                "trailingTrivia": [
                                                    {
                                                        "kind": "WhitespaceTrivia",
                                                        "text": " "
                                                    }
                                                ]
                                            },
                                            "value": {
                                                "kind": "FalseKeyword",
                                                "fullStart": 594,
                                                "fullEnd": 599,
                                                "start": 594,
                                                "end": 599,
                                                "fullWidth": 5,
                                                "width": 5,
                                                "text": "false",
                                                "value": false,
                                                "valueText": "false"
                                            }
                                        }
                                    }
                                ]
                            },
                            "semicolonToken": {
                                "kind": "SemicolonToken",
                                "fullStart": 599,
                                "fullEnd": 602,
                                "start": 599,
                                "end": 600,
                                "fullWidth": 3,
                                "width": 1,
                                "text": ";",
                                "value": ";",
                                "valueText": ";",
                                "hasTrailingTrivia": true,
                                "hasTrailingNewLine": true,
                                "trailingTrivia": [
                                    {
                                        "kind": "NewLineTrivia",
                                        "text": "\r\n"
                                    }
                                ]
                            }
                        },
                        {
                            "kind": "FunctionDeclaration",
                            "fullStart": 602,
                            "fullEnd": 703,
                            "start": 612,
                            "end": 701,
                            "fullWidth": 101,
                            "width": 89,
                            "modifiers": [],
                            "functionKeyword": {
                                "kind": "FunctionKeyword",
                                "fullStart": 602,
                                "fullEnd": 621,
                                "start": 612,
                                "end": 620,
                                "fullWidth": 19,
                                "width": 8,
                                "text": "function",
                                "value": "function",
                                "valueText": "function",
                                "hasLeadingTrivia": true,
                                "hasLeadingNewLine": true,
                                "hasTrailingTrivia": true,
                                "leadingTrivia": [
                                    {
                                        "kind": "NewLineTrivia",
                                        "text": "\r\n"
                                    },
                                    {
                                        "kind": "WhitespaceTrivia",
                                        "text": "        "
                                    }
                                ],
                                "trailingTrivia": [
                                    {
                                        "kind": "WhitespaceTrivia",
                                        "text": " "
                                    }
                                ]
                            },
                            "identifier": {
                                "kind": "IdentifierName",
                                "fullStart": 621,
                                "fullEnd": 631,
                                "start": 621,
                                "end": 631,
                                "fullWidth": 10,
                                "width": 10,
                                "text": "callbackfn",
                                "value": "callbackfn",
                                "valueText": "callbackfn"
                            },
                            "callSignature": {
                                "kind": "CallSignature",
                                "fullStart": 631,
                                "fullEnd": 659,
                                "start": 631,
                                "end": 658,
                                "fullWidth": 28,
                                "width": 27,
                                "parameterList": {
                                    "kind": "ParameterList",
                                    "fullStart": 631,
                                    "fullEnd": 659,
                                    "start": 631,
                                    "end": 658,
                                    "fullWidth": 28,
                                    "width": 27,
                                    "openParenToken": {
                                        "kind": "OpenParenToken",
                                        "fullStart": 631,
                                        "fullEnd": 632,
                                        "start": 631,
                                        "end": 632,
                                        "fullWidth": 1,
                                        "width": 1,
                                        "text": "(",
                                        "value": "(",
                                        "valueText": "("
                                    },
                                    "parameters": [
                                        {
                                            "kind": "Parameter",
                                            "fullStart": 632,
                                            "fullEnd": 639,
                                            "start": 632,
                                            "end": 639,
                                            "fullWidth": 7,
                                            "width": 7,
                                            "modifiers": [],
                                            "identifier": {
                                                "kind": "IdentifierName",
                                                "fullStart": 632,
                                                "fullEnd": 639,
                                                "start": 632,
                                                "end": 639,
                                                "fullWidth": 7,
                                                "width": 7,
                                                "text": "prevVal",
                                                "value": "prevVal",
                                                "valueText": "prevVal"
                                            }
                                        },
                                        {
                                            "kind": "CommaToken",
                                            "fullStart": 639,
                                            "fullEnd": 641,
                                            "start": 639,
                                            "end": 640,
                                            "fullWidth": 2,
                                            "width": 1,
                                            "text": ",",
                                            "value": ",",
                                            "valueText": ",",
                                            "hasTrailingTrivia": true,
                                            "trailingTrivia": [
                                                {
                                                    "kind": "WhitespaceTrivia",
                                                    "text": " "
                                                }
                                            ]
                                        },
                                        {
                                            "kind": "Parameter",
                                            "fullStart": 641,
                                            "fullEnd": 647,
                                            "start": 641,
                                            "end": 647,
                                            "fullWidth": 6,
                                            "width": 6,
                                            "modifiers": [],
                                            "identifier": {
                                                "kind": "IdentifierName",
                                                "fullStart": 641,
                                                "fullEnd": 647,
                                                "start": 641,
                                                "end": 647,
                                                "fullWidth": 6,
                                                "width": 6,
                                                "text": "curVal",
                                                "value": "curVal",
                                                "valueText": "curVal"
                                            }
                                        },
                                        {
                                            "kind": "CommaToken",
                                            "fullStart": 647,
                                            "fullEnd": 649,
                                            "start": 647,
                                            "end": 648,
                                            "fullWidth": 2,
                                            "width": 1,
                                            "text": ",",
                                            "value": ",",
                                            "valueText": ",",
                                            "hasTrailingTrivia": true,
                                            "trailingTrivia": [
                                                {
                                                    "kind": "WhitespaceTrivia",
                                                    "text": " "
                                                }
                                            ]
                                        },
                                        {
                                            "kind": "Parameter",
                                            "fullStart": 649,
                                            "fullEnd": 652,
                                            "start": 649,
                                            "end": 652,
                                            "fullWidth": 3,
                                            "width": 3,
                                            "modifiers": [],
                                            "identifier": {
                                                "kind": "IdentifierName",
                                                "fullStart": 649,
                                                "fullEnd": 652,
                                                "start": 649,
                                                "end": 652,
                                                "fullWidth": 3,
                                                "width": 3,
                                                "text": "idx",
                                                "value": "idx",
                                                "valueText": "idx"
                                            }
                                        },
                                        {
                                            "kind": "CommaToken",
                                            "fullStart": 652,
                                            "fullEnd": 654,
                                            "start": 652,
                                            "end": 653,
                                            "fullWidth": 2,
                                            "width": 1,
                                            "text": ",",
                                            "value": ",",
                                            "valueText": ",",
                                            "hasTrailingTrivia": true,
                                            "trailingTrivia": [
                                                {
                                                    "kind": "WhitespaceTrivia",
                                                    "text": " "
                                                }
                                            ]
                                        },
                                        {
                                            "kind": "Parameter",
                                            "fullStart": 654,
                                            "fullEnd": 657,
                                            "start": 654,
                                            "end": 657,
                                            "fullWidth": 3,
                                            "width": 3,
                                            "modifiers": [],
                                            "identifier": {
                                                "kind": "IdentifierName",
                                                "fullStart": 654,
                                                "fullEnd": 657,
                                                "start": 654,
                                                "end": 657,
                                                "fullWidth": 3,
                                                "width": 3,
                                                "text": "obj",
                                                "value": "obj",
                                                "valueText": "obj"
                                            }
                                        }
                                    ],
                                    "closeParenToken": {
                                        "kind": "CloseParenToken",
                                        "fullStart": 657,
                                        "fullEnd": 659,
                                        "start": 657,
                                        "end": 658,
                                        "fullWidth": 2,
                                        "width": 1,
                                        "text": ")",
                                        "value": ")",
                                        "valueText": ")",
                                        "hasTrailingTrivia": true,
                                        "trailingTrivia": [
                                            {
                                                "kind": "WhitespaceTrivia",
                                                "text": " "
                                            }
                                        ]
                                    }
                                }
                            },
                            "block": {
                                "kind": "Block",
                                "fullStart": 659,
                                "fullEnd": 703,
                                "start": 659,
                                "end": 701,
                                "fullWidth": 44,
                                "width": 42,
                                "openBraceToken": {
                                    "kind": "OpenBraceToken",
                                    "fullStart": 659,
                                    "fullEnd": 662,
                                    "start": 659,
                                    "end": 660,
                                    "fullWidth": 3,
                                    "width": 1,
                                    "text": "{",
                                    "value": "{",
                                    "valueText": "{",
                                    "hasTrailingTrivia": true,
                                    "hasTrailingNewLine": true,
                                    "trailingTrivia": [
                                        {
                                            "kind": "NewLineTrivia",
                                            "text": "\r\n"
                                        }
                                    ]
                                },
                                "statements": [
                                    {
                                        "kind": "ExpressionStatement",
                                        "fullStart": 662,
                                        "fullEnd": 692,
                                        "start": 674,
                                        "end": 690,
                                        "fullWidth": 30,
                                        "width": 16,
                                        "expression": {
                                            "kind": "AssignmentExpression",
                                            "fullStart": 662,
                                            "fullEnd": 689,
                                            "start": 674,
                                            "end": 689,
                                            "fullWidth": 27,
                                            "width": 15,
                                            "left": {
                                                "kind": "IdentifierName",
                                                "fullStart": 662,
                                                "fullEnd": 683,
                                                "start": 674,
                                                "end": 682,
                                                "fullWidth": 21,
                                                "width": 8,
                                                "text": "accessed",
                                                "value": "accessed",
                                                "valueText": "accessed",
                                                "hasLeadingTrivia": true,
                                                "hasTrailingTrivia": true,
                                                "leadingTrivia": [
                                                    {
                                                        "kind": "WhitespaceTrivia",
                                                        "text": "            "
                                                    }
                                                ],
                                                "trailingTrivia": [
                                                    {
                                                        "kind": "WhitespaceTrivia",
                                                        "text": " "
                                                    }
                                                ]
                                            },
                                            "operatorToken": {
                                                "kind": "EqualsToken",
                                                "fullStart": 683,
                                                "fullEnd": 685,
                                                "start": 683,
                                                "end": 684,
                                                "fullWidth": 2,
                                                "width": 1,
                                                "text": "=",
                                                "value": "=",
                                                "valueText": "=",
                                                "hasTrailingTrivia": true,
                                                "trailingTrivia": [
                                                    {
                                                        "kind": "WhitespaceTrivia",
                                                        "text": " "
                                                    }
                                                ]
                                            },
                                            "right": {
                                                "kind": "TrueKeyword",
                                                "fullStart": 685,
                                                "fullEnd": 689,
                                                "start": 685,
                                                "end": 689,
                                                "fullWidth": 4,
                                                "width": 4,
                                                "text": "true",
                                                "value": true,
                                                "valueText": "true"
                                            }
                                        },
                                        "semicolonToken": {
                                            "kind": "SemicolonToken",
                                            "fullStart": 689,
                                            "fullEnd": 692,
                                            "start": 689,
                                            "end": 690,
                                            "fullWidth": 3,
                                            "width": 1,
                                            "text": ";",
                                            "value": ";",
                                            "valueText": ";",
                                            "hasTrailingTrivia": true,
                                            "hasTrailingNewLine": true,
                                            "trailingTrivia": [
                                                {
                                                    "kind": "NewLineTrivia",
                                                    "text": "\r\n"
                                                }
                                            ]
                                        }
                                    }
                                ],
                                "closeBraceToken": {
                                    "kind": "CloseBraceToken",
                                    "fullStart": 692,
                                    "fullEnd": 703,
                                    "start": 700,
                                    "end": 701,
                                    "fullWidth": 11,
                                    "width": 1,
                                    "text": "}",
                                    "value": "}",
                                    "valueText": "}",
                                    "hasLeadingTrivia": true,
                                    "hasTrailingTrivia": true,
                                    "hasTrailingNewLine": true,
                                    "leadingTrivia": [
                                        {
                                            "kind": "WhitespaceTrivia",
                                            "text": "        "
                                        }
                                    ],
                                    "trailingTrivia": [
                                        {
                                            "kind": "NewLineTrivia",
                                            "text": "\r\n"
                                        }
                                    ]
                                }
                            }
                        },
                        {
                            "kind": "VariableStatement",
                            "fullStart": 703,
                            "fullEnd": 753,
                            "start": 713,
                            "end": 751,
                            "fullWidth": 50,
                            "width": 38,
                            "modifiers": [],
                            "variableDeclaration": {
                                "kind": "VariableDeclaration",
                                "fullStart": 703,
                                "fullEnd": 750,
                                "start": 713,
                                "end": 750,
                                "fullWidth": 47,
                                "width": 37,
                                "varKeyword": {
                                    "kind": "VarKeyword",
                                    "fullStart": 703,
                                    "fullEnd": 717,
                                    "start": 713,
                                    "end": 716,
                                    "fullWidth": 14,
                                    "width": 3,
                                    "text": "var",
                                    "value": "var",
                                    "valueText": "var",
                                    "hasLeadingTrivia": true,
                                    "hasLeadingNewLine": true,
                                    "hasTrailingTrivia": true,
                                    "leadingTrivia": [
                                        {
                                            "kind": "NewLineTrivia",
                                            "text": "\r\n"
                                        },
                                        {
                                            "kind": "WhitespaceTrivia",
                                            "text": "        "
                                        }
                                    ],
                                    "trailingTrivia": [
                                        {
                                            "kind": "WhitespaceTrivia",
                                            "text": " "
                                        }
                                    ]
                                },
                                "variableDeclarators": [
                                    {
                                        "kind": "VariableDeclarator",
                                        "fullStart": 717,
                                        "fullEnd": 750,
                                        "start": 717,
                                        "end": 750,
                                        "fullWidth": 33,
<<<<<<< HEAD
                                        "width": 33,
                                        "identifier": {
=======
                                        "propertyName": {
>>>>>>> 85e84683
                                            "kind": "IdentifierName",
                                            "fullStart": 717,
                                            "fullEnd": 721,
                                            "start": 717,
                                            "end": 720,
                                            "fullWidth": 4,
                                            "width": 3,
                                            "text": "obj",
                                            "value": "obj",
                                            "valueText": "obj",
                                            "hasTrailingTrivia": true,
                                            "trailingTrivia": [
                                                {
                                                    "kind": "WhitespaceTrivia",
                                                    "text": " "
                                                }
                                            ]
                                        },
                                        "equalsValueClause": {
                                            "kind": "EqualsValueClause",
                                            "fullStart": 721,
                                            "fullEnd": 750,
                                            "start": 721,
                                            "end": 750,
                                            "fullWidth": 29,
                                            "width": 29,
                                            "equalsToken": {
                                                "kind": "EqualsToken",
                                                "fullStart": 721,
                                                "fullEnd": 723,
                                                "start": 721,
                                                "end": 722,
                                                "fullWidth": 2,
                                                "width": 1,
                                                "text": "=",
                                                "value": "=",
                                                "valueText": "=",
                                                "hasTrailingTrivia": true,
                                                "trailingTrivia": [
                                                    {
                                                        "kind": "WhitespaceTrivia",
                                                        "text": " "
                                                    }
                                                ]
                                            },
                                            "value": {
                                                "kind": "ObjectLiteralExpression",
                                                "fullStart": 723,
                                                "fullEnd": 750,
                                                "start": 723,
                                                "end": 750,
                                                "fullWidth": 27,
                                                "width": 27,
                                                "openBraceToken": {
                                                    "kind": "OpenBraceToken",
                                                    "fullStart": 723,
                                                    "fullEnd": 725,
                                                    "start": 723,
                                                    "end": 724,
                                                    "fullWidth": 2,
                                                    "width": 1,
                                                    "text": "{",
                                                    "value": "{",
                                                    "valueText": "{",
                                                    "hasTrailingTrivia": true,
                                                    "trailingTrivia": [
                                                        {
                                                            "kind": "WhitespaceTrivia",
                                                            "text": " "
                                                        }
                                                    ]
                                                },
                                                "propertyAssignments": [
                                                    {
                                                        "kind": "SimplePropertyAssignment",
                                                        "fullStart": 725,
                                                        "fullEnd": 729,
                                                        "start": 725,
                                                        "end": 729,
                                                        "fullWidth": 4,
                                                        "width": 4,
                                                        "propertyName": {
                                                            "kind": "NumericLiteral",
                                                            "fullStart": 725,
                                                            "fullEnd": 726,
                                                            "start": 725,
                                                            "end": 726,
                                                            "fullWidth": 1,
                                                            "width": 1,
                                                            "text": "0",
                                                            "value": 0,
                                                            "valueText": "0"
                                                        },
                                                        "colonToken": {
                                                            "kind": "ColonToken",
                                                            "fullStart": 726,
                                                            "fullEnd": 728,
                                                            "start": 726,
                                                            "end": 727,
                                                            "fullWidth": 2,
                                                            "width": 1,
                                                            "text": ":",
                                                            "value": ":",
                                                            "valueText": ":",
                                                            "hasTrailingTrivia": true,
                                                            "trailingTrivia": [
                                                                {
                                                                    "kind": "WhitespaceTrivia",
                                                                    "text": " "
                                                                }
                                                            ]
                                                        },
                                                        "expression": {
                                                            "kind": "NumericLiteral",
                                                            "fullStart": 728,
                                                            "fullEnd": 729,
                                                            "start": 728,
                                                            "end": 729,
                                                            "fullWidth": 1,
                                                            "width": 1,
                                                            "text": "9",
                                                            "value": 9,
                                                            "valueText": "9"
                                                        }
                                                    },
                                                    {
                                                        "kind": "CommaToken",
                                                        "fullStart": 729,
                                                        "fullEnd": 731,
                                                        "start": 729,
                                                        "end": 730,
                                                        "fullWidth": 2,
                                                        "width": 1,
                                                        "text": ",",
                                                        "value": ",",
                                                        "valueText": ",",
                                                        "hasTrailingTrivia": true,
                                                        "trailingTrivia": [
                                                            {
                                                                "kind": "WhitespaceTrivia",
                                                                "text": " "
                                                            }
                                                        ]
                                                    },
                                                    {
                                                        "kind": "SimplePropertyAssignment",
                                                        "fullStart": 731,
                                                        "fullEnd": 749,
                                                        "start": 731,
                                                        "end": 748,
                                                        "fullWidth": 18,
                                                        "width": 17,
                                                        "propertyName": {
                                                            "kind": "IdentifierName",
                                                            "fullStart": 731,
                                                            "fullEnd": 737,
                                                            "start": 731,
                                                            "end": 737,
                                                            "fullWidth": 6,
                                                            "width": 6,
                                                            "text": "length",
                                                            "value": "length",
                                                            "valueText": "length"
                                                        },
                                                        "colonToken": {
                                                            "kind": "ColonToken",
                                                            "fullStart": 737,
                                                            "fullEnd": 739,
                                                            "start": 737,
                                                            "end": 738,
                                                            "fullWidth": 2,
                                                            "width": 1,
                                                            "text": ":",
                                                            "value": ":",
                                                            "valueText": ":",
                                                            "hasTrailingTrivia": true,
                                                            "trailingTrivia": [
                                                                {
                                                                    "kind": "WhitespaceTrivia",
                                                                    "text": " "
                                                                }
                                                            ]
                                                        },
                                                        "expression": {
                                                            "kind": "NegateExpression",
                                                            "fullStart": 739,
                                                            "fullEnd": 749,
                                                            "start": 739,
                                                            "end": 748,
                                                            "fullWidth": 10,
                                                            "width": 9,
                                                            "operatorToken": {
                                                                "kind": "MinusToken",
                                                                "fullStart": 739,
                                                                "fullEnd": 740,
                                                                "start": 739,
                                                                "end": 740,
                                                                "fullWidth": 1,
                                                                "width": 1,
                                                                "text": "-",
                                                                "value": "-",
                                                                "valueText": "-"
                                                            },
                                                            "operand": {
                                                                "kind": "IdentifierName",
                                                                "fullStart": 740,
                                                                "fullEnd": 749,
                                                                "start": 740,
                                                                "end": 748,
                                                                "fullWidth": 9,
                                                                "width": 8,
                                                                "text": "Infinity",
                                                                "value": "Infinity",
                                                                "valueText": "Infinity",
                                                                "hasTrailingTrivia": true,
                                                                "trailingTrivia": [
                                                                    {
                                                                        "kind": "WhitespaceTrivia",
                                                                        "text": " "
                                                                    }
                                                                ]
                                                            }
                                                        }
                                                    }
                                                ],
                                                "closeBraceToken": {
                                                    "kind": "CloseBraceToken",
                                                    "fullStart": 749,
                                                    "fullEnd": 750,
                                                    "start": 749,
                                                    "end": 750,
                                                    "fullWidth": 1,
                                                    "width": 1,
                                                    "text": "}",
                                                    "value": "}",
                                                    "valueText": "}"
                                                }
                                            }
                                        }
                                    }
                                ]
                            },
                            "semicolonToken": {
                                "kind": "SemicolonToken",
                                "fullStart": 750,
                                "fullEnd": 753,
                                "start": 750,
                                "end": 751,
                                "fullWidth": 3,
                                "width": 1,
                                "text": ";",
                                "value": ";",
                                "valueText": ";",
                                "hasTrailingTrivia": true,
                                "hasTrailingNewLine": true,
                                "trailingTrivia": [
                                    {
                                        "kind": "NewLineTrivia",
                                        "text": "\r\n"
                                    }
                                ]
                            }
                        },
                        {
                            "kind": "ReturnStatement",
                            "fullStart": 753,
                            "fullEnd": 844,
                            "start": 763,
                            "end": 842,
                            "fullWidth": 91,
                            "width": 79,
                            "returnKeyword": {
                                "kind": "ReturnKeyword",
                                "fullStart": 753,
                                "fullEnd": 770,
                                "start": 763,
                                "end": 769,
                                "fullWidth": 17,
                                "width": 6,
                                "text": "return",
                                "value": "return",
                                "valueText": "return",
                                "hasLeadingTrivia": true,
                                "hasLeadingNewLine": true,
                                "hasTrailingTrivia": true,
                                "leadingTrivia": [
                                    {
                                        "kind": "NewLineTrivia",
                                        "text": "\r\n"
                                    },
                                    {
                                        "kind": "WhitespaceTrivia",
                                        "text": "        "
                                    }
                                ],
                                "trailingTrivia": [
                                    {
                                        "kind": "WhitespaceTrivia",
                                        "text": " "
                                    }
                                ]
                            },
                            "expression": {
                                "kind": "LogicalAndExpression",
                                "fullStart": 770,
                                "fullEnd": 841,
                                "start": 770,
                                "end": 841,
                                "fullWidth": 71,
                                "width": 71,
                                "left": {
                                    "kind": "EqualsExpression",
                                    "fullStart": 770,
                                    "fullEnd": 829,
                                    "start": 770,
                                    "end": 828,
                                    "fullWidth": 59,
                                    "width": 58,
                                    "left": {
                                        "kind": "InvocationExpression",
                                        "fullStart": 770,
                                        "fullEnd": 823,
                                        "start": 770,
                                        "end": 822,
                                        "fullWidth": 53,
                                        "width": 52,
                                        "expression": {
                                            "kind": "MemberAccessExpression",
                                            "fullStart": 770,
                                            "fullEnd": 802,
                                            "start": 770,
                                            "end": 802,
                                            "fullWidth": 32,
                                            "width": 32,
                                            "expression": {
                                                "kind": "MemberAccessExpression",
                                                "fullStart": 770,
                                                "fullEnd": 797,
                                                "start": 770,
                                                "end": 797,
                                                "fullWidth": 27,
                                                "width": 27,
                                                "expression": {
                                                    "kind": "MemberAccessExpression",
                                                    "fullStart": 770,
                                                    "fullEnd": 785,
                                                    "start": 770,
                                                    "end": 785,
                                                    "fullWidth": 15,
                                                    "width": 15,
                                                    "expression": {
                                                        "kind": "IdentifierName",
                                                        "fullStart": 770,
                                                        "fullEnd": 775,
                                                        "start": 770,
                                                        "end": 775,
                                                        "fullWidth": 5,
                                                        "width": 5,
                                                        "text": "Array",
                                                        "value": "Array",
                                                        "valueText": "Array"
                                                    },
                                                    "dotToken": {
                                                        "kind": "DotToken",
                                                        "fullStart": 775,
                                                        "fullEnd": 776,
                                                        "start": 775,
                                                        "end": 776,
                                                        "fullWidth": 1,
                                                        "width": 1,
                                                        "text": ".",
                                                        "value": ".",
                                                        "valueText": "."
                                                    },
                                                    "name": {
                                                        "kind": "IdentifierName",
                                                        "fullStart": 776,
                                                        "fullEnd": 785,
                                                        "start": 776,
                                                        "end": 785,
                                                        "fullWidth": 9,
                                                        "width": 9,
                                                        "text": "prototype",
                                                        "value": "prototype",
                                                        "valueText": "prototype"
                                                    }
                                                },
                                                "dotToken": {
                                                    "kind": "DotToken",
                                                    "fullStart": 785,
                                                    "fullEnd": 786,
                                                    "start": 785,
                                                    "end": 786,
                                                    "fullWidth": 1,
                                                    "width": 1,
                                                    "text": ".",
                                                    "value": ".",
                                                    "valueText": "."
                                                },
                                                "name": {
                                                    "kind": "IdentifierName",
                                                    "fullStart": 786,
                                                    "fullEnd": 797,
                                                    "start": 786,
                                                    "end": 797,
                                                    "fullWidth": 11,
                                                    "width": 11,
                                                    "text": "reduceRight",
                                                    "value": "reduceRight",
                                                    "valueText": "reduceRight"
                                                }
                                            },
                                            "dotToken": {
                                                "kind": "DotToken",
                                                "fullStart": 797,
                                                "fullEnd": 798,
                                                "start": 797,
                                                "end": 798,
                                                "fullWidth": 1,
                                                "width": 1,
                                                "text": ".",
                                                "value": ".",
                                                "valueText": "."
                                            },
                                            "name": {
                                                "kind": "IdentifierName",
                                                "fullStart": 798,
                                                "fullEnd": 802,
                                                "start": 798,
                                                "end": 802,
                                                "fullWidth": 4,
                                                "width": 4,
                                                "text": "call",
                                                "value": "call",
                                                "valueText": "call"
                                            }
                                        },
                                        "argumentList": {
                                            "kind": "ArgumentList",
                                            "fullStart": 802,
                                            "fullEnd": 823,
                                            "start": 802,
                                            "end": 822,
                                            "fullWidth": 21,
                                            "width": 20,
                                            "openParenToken": {
                                                "kind": "OpenParenToken",
                                                "fullStart": 802,
                                                "fullEnd": 803,
                                                "start": 802,
                                                "end": 803,
                                                "fullWidth": 1,
                                                "width": 1,
                                                "text": "(",
                                                "value": "(",
                                                "valueText": "("
                                            },
                                            "arguments": [
                                                {
                                                    "kind": "IdentifierName",
                                                    "fullStart": 803,
                                                    "fullEnd": 806,
                                                    "start": 803,
                                                    "end": 806,
                                                    "fullWidth": 3,
                                                    "width": 3,
                                                    "text": "obj",
                                                    "value": "obj",
                                                    "valueText": "obj"
                                                },
                                                {
                                                    "kind": "CommaToken",
                                                    "fullStart": 806,
                                                    "fullEnd": 808,
                                                    "start": 806,
                                                    "end": 807,
                                                    "fullWidth": 2,
                                                    "width": 1,
                                                    "text": ",",
                                                    "value": ",",
                                                    "valueText": ",",
                                                    "hasTrailingTrivia": true,
                                                    "trailingTrivia": [
                                                        {
                                                            "kind": "WhitespaceTrivia",
                                                            "text": " "
                                                        }
                                                    ]
                                                },
                                                {
                                                    "kind": "IdentifierName",
                                                    "fullStart": 808,
                                                    "fullEnd": 818,
                                                    "start": 808,
                                                    "end": 818,
                                                    "fullWidth": 10,
                                                    "width": 10,
                                                    "text": "callbackfn",
                                                    "value": "callbackfn",
                                                    "valueText": "callbackfn"
                                                },
                                                {
                                                    "kind": "CommaToken",
                                                    "fullStart": 818,
                                                    "fullEnd": 820,
                                                    "start": 818,
                                                    "end": 819,
                                                    "fullWidth": 2,
                                                    "width": 1,
                                                    "text": ",",
                                                    "value": ",",
                                                    "valueText": ",",
                                                    "hasTrailingTrivia": true,
                                                    "trailingTrivia": [
                                                        {
                                                            "kind": "WhitespaceTrivia",
                                                            "text": " "
                                                        }
                                                    ]
                                                },
                                                {
                                                    "kind": "NumericLiteral",
                                                    "fullStart": 820,
                                                    "fullEnd": 821,
                                                    "start": 820,
                                                    "end": 821,
                                                    "fullWidth": 1,
                                                    "width": 1,
                                                    "text": "1",
                                                    "value": 1,
                                                    "valueText": "1"
                                                }
                                            ],
                                            "closeParenToken": {
                                                "kind": "CloseParenToken",
                                                "fullStart": 821,
                                                "fullEnd": 823,
                                                "start": 821,
                                                "end": 822,
                                                "fullWidth": 2,
                                                "width": 1,
                                                "text": ")",
                                                "value": ")",
                                                "valueText": ")",
                                                "hasTrailingTrivia": true,
                                                "trailingTrivia": [
                                                    {
                                                        "kind": "WhitespaceTrivia",
                                                        "text": " "
                                                    }
                                                ]
                                            }
                                        }
                                    },
                                    "operatorToken": {
                                        "kind": "EqualsEqualsEqualsToken",
                                        "fullStart": 823,
                                        "fullEnd": 827,
                                        "start": 823,
                                        "end": 826,
                                        "fullWidth": 4,
                                        "width": 3,
                                        "text": "===",
                                        "value": "===",
                                        "valueText": "===",
                                        "hasTrailingTrivia": true,
                                        "trailingTrivia": [
                                            {
                                                "kind": "WhitespaceTrivia",
                                                "text": " "
                                            }
                                        ]
                                    },
                                    "right": {
                                        "kind": "NumericLiteral",
                                        "fullStart": 827,
                                        "fullEnd": 829,
                                        "start": 827,
                                        "end": 828,
                                        "fullWidth": 2,
                                        "width": 1,
                                        "text": "1",
                                        "value": 1,
                                        "valueText": "1",
                                        "hasTrailingTrivia": true,
                                        "trailingTrivia": [
                                            {
                                                "kind": "WhitespaceTrivia",
                                                "text": " "
                                            }
                                        ]
                                    }
                                },
                                "operatorToken": {
                                    "kind": "AmpersandAmpersandToken",
                                    "fullStart": 829,
                                    "fullEnd": 832,
                                    "start": 829,
                                    "end": 831,
                                    "fullWidth": 3,
                                    "width": 2,
                                    "text": "&&",
                                    "value": "&&",
                                    "valueText": "&&",
                                    "hasTrailingTrivia": true,
                                    "trailingTrivia": [
                                        {
                                            "kind": "WhitespaceTrivia",
                                            "text": " "
                                        }
                                    ]
                                },
                                "right": {
                                    "kind": "LogicalNotExpression",
                                    "fullStart": 832,
                                    "fullEnd": 841,
                                    "start": 832,
                                    "end": 841,
                                    "fullWidth": 9,
                                    "width": 9,
                                    "operatorToken": {
                                        "kind": "ExclamationToken",
                                        "fullStart": 832,
                                        "fullEnd": 833,
                                        "start": 832,
                                        "end": 833,
                                        "fullWidth": 1,
                                        "width": 1,
                                        "text": "!",
                                        "value": "!",
                                        "valueText": "!"
                                    },
                                    "operand": {
                                        "kind": "IdentifierName",
                                        "fullStart": 833,
                                        "fullEnd": 841,
                                        "start": 833,
                                        "end": 841,
                                        "fullWidth": 8,
                                        "width": 8,
                                        "text": "accessed",
                                        "value": "accessed",
                                        "valueText": "accessed"
                                    }
                                }
                            },
                            "semicolonToken": {
                                "kind": "SemicolonToken",
                                "fullStart": 841,
                                "fullEnd": 844,
                                "start": 841,
                                "end": 842,
                                "fullWidth": 3,
                                "width": 1,
                                "text": ";",
                                "value": ";",
                                "valueText": ";",
                                "hasTrailingTrivia": true,
                                "hasTrailingNewLine": true,
                                "trailingTrivia": [
                                    {
                                        "kind": "NewLineTrivia",
                                        "text": "\r\n"
                                    }
                                ]
                            }
                        }
                    ],
                    "closeBraceToken": {
                        "kind": "CloseBraceToken",
                        "fullStart": 844,
                        "fullEnd": 851,
                        "start": 848,
                        "end": 849,
                        "fullWidth": 7,
                        "width": 1,
                        "text": "}",
                        "value": "}",
                        "valueText": "}",
                        "hasLeadingTrivia": true,
                        "hasTrailingTrivia": true,
                        "hasTrailingNewLine": true,
                        "leadingTrivia": [
                            {
                                "kind": "WhitespaceTrivia",
                                "text": "    "
                            }
                        ],
                        "trailingTrivia": [
                            {
                                "kind": "NewLineTrivia",
                                "text": "\r\n"
                            }
                        ]
                    }
                }
            },
            {
                "kind": "ExpressionStatement",
                "fullStart": 851,
                "fullEnd": 875,
                "start": 851,
                "end": 873,
                "fullWidth": 24,
                "width": 22,
                "expression": {
                    "kind": "InvocationExpression",
                    "fullStart": 851,
                    "fullEnd": 872,
                    "start": 851,
                    "end": 872,
                    "fullWidth": 21,
                    "width": 21,
                    "expression": {
                        "kind": "IdentifierName",
                        "fullStart": 851,
                        "fullEnd": 862,
                        "start": 851,
                        "end": 862,
                        "fullWidth": 11,
                        "width": 11,
                        "text": "runTestCase",
                        "value": "runTestCase",
                        "valueText": "runTestCase"
                    },
                    "argumentList": {
                        "kind": "ArgumentList",
                        "fullStart": 862,
                        "fullEnd": 872,
                        "start": 862,
                        "end": 872,
                        "fullWidth": 10,
                        "width": 10,
                        "openParenToken": {
                            "kind": "OpenParenToken",
                            "fullStart": 862,
                            "fullEnd": 863,
                            "start": 862,
                            "end": 863,
                            "fullWidth": 1,
                            "width": 1,
                            "text": "(",
                            "value": "(",
                            "valueText": "("
                        },
                        "arguments": [
                            {
                                "kind": "IdentifierName",
                                "fullStart": 863,
                                "fullEnd": 871,
                                "start": 863,
                                "end": 871,
                                "fullWidth": 8,
                                "width": 8,
                                "text": "testcase",
                                "value": "testcase",
                                "valueText": "testcase"
                            }
                        ],
                        "closeParenToken": {
                            "kind": "CloseParenToken",
                            "fullStart": 871,
                            "fullEnd": 872,
                            "start": 871,
                            "end": 872,
                            "fullWidth": 1,
                            "width": 1,
                            "text": ")",
                            "value": ")",
                            "valueText": ")"
                        }
                    }
                },
                "semicolonToken": {
                    "kind": "SemicolonToken",
                    "fullStart": 872,
                    "fullEnd": 875,
                    "start": 872,
                    "end": 873,
                    "fullWidth": 3,
                    "width": 1,
                    "text": ";",
                    "value": ";",
                    "valueText": ";",
                    "hasTrailingTrivia": true,
                    "hasTrailingNewLine": true,
                    "trailingTrivia": [
                        {
                            "kind": "NewLineTrivia",
                            "text": "\r\n"
                        }
                    ]
                }
            }
        ],
        "endOfFileToken": {
            "kind": "EndOfFileToken",
            "fullStart": 875,
            "fullEnd": 875,
            "start": 875,
            "end": 875,
            "fullWidth": 0,
            "width": 0,
            "text": ""
        }
    },
    "lineMap": {
        "lineStarts": [
            0,
            67,
            152,
            232,
            308,
            380,
            385,
            439,
            537,
            542,
            544,
            546,
            569,
            571,
            602,
            604,
            662,
            692,
            703,
            705,
            753,
            755,
            844,
            851,
            875
        ],
        "length": 875
    }
}<|MERGE_RESOLUTION|>--- conflicted
+++ resolved
@@ -250,12 +250,8 @@
                                         "start": 583,
                                         "end": 599,
                                         "fullWidth": 16,
-<<<<<<< HEAD
                                         "width": 16,
-                                        "identifier": {
-=======
                                         "propertyName": {
->>>>>>> 85e84683
                                             "kind": "IdentifierName",
                                             "fullStart": 583,
                                             "fullEnd": 592,
@@ -796,12 +792,8 @@
                                         "start": 717,
                                         "end": 750,
                                         "fullWidth": 33,
-<<<<<<< HEAD
                                         "width": 33,
-                                        "identifier": {
-=======
                                         "propertyName": {
->>>>>>> 85e84683
                                             "kind": "IdentifierName",
                                             "fullStart": 717,
                                             "fullEnd": 721,
