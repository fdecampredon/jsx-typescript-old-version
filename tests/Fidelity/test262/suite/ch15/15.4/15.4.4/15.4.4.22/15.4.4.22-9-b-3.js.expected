--- conflicted
+++ resolved
@@ -252,12 +252,8 @@
                                         "start": 580,
                                         "end": 596,
                                         "fullWidth": 16,
-<<<<<<< HEAD
                                         "width": 16,
-                                        "identifier": {
-=======
                                         "propertyName": {
->>>>>>> 85e84683
                                             "kind": "IdentifierName",
                                             "fullStart": 580,
                                             "fullEnd": 589,
@@ -391,12 +387,8 @@
                                         "start": 611,
                                         "end": 628,
                                         "fullWidth": 17,
-<<<<<<< HEAD
                                         "width": 17,
-                                        "identifier": {
-=======
                                         "propertyName": {
->>>>>>> 85e84683
                                             "kind": "IdentifierName",
                                             "fullStart": 611,
                                             "fullEnd": 622,
@@ -1215,12 +1207,8 @@
                                         "start": 827,
                                         "end": 850,
                                         "fullWidth": 23,
-<<<<<<< HEAD
                                         "width": 23,
-                                        "identifier": {
-=======
                                         "propertyName": {
->>>>>>> 85e84683
                                             "kind": "IdentifierName",
                                             "fullStart": 827,
                                             "fullEnd": 831,
