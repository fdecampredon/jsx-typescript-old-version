{
    "isDeclaration": false,
    "languageVersion": "EcmaScript5",
    "parseOptions": {
        "allowAutomaticSemicolonInsertion": true
    },
    "sourceUnit": {
        "kind": "SourceUnit",
        "fullStart": 0,
        "fullEnd": 1142,
        "start": 543,
        "end": 1142,
        "fullWidth": 1142,
        "width": 599,
        "isIncrementallyUnusable": true,
        "moduleElements": [
            {
                "kind": "FunctionDeclaration",
                "fullStart": 0,
                "fullEnd": 1118,
                "start": 543,
                "end": 1116,
                "fullWidth": 1118,
                "width": 573,
                "modifiers": [],
                "functionKeyword": {
                    "kind": "FunctionKeyword",
                    "fullStart": 0,
                    "fullEnd": 552,
                    "start": 543,
                    "end": 551,
                    "fullWidth": 552,
                    "width": 8,
                    "text": "function",
                    "value": "function",
                    "valueText": "function",
                    "hasLeadingTrivia": true,
                    "hasLeadingComment": true,
                    "hasLeadingNewLine": true,
                    "hasTrailingTrivia": true,
                    "leadingTrivia": [
                        {
                            "kind": "SingleLineCommentTrivia",
                            "text": "/// Copyright (c) 2012 Ecma International.  All rights reserved. "
                        },
                        {
                            "kind": "NewLineTrivia",
                            "text": "\r\n"
                        },
                        {
                            "kind": "SingleLineCommentTrivia",
                            "text": "/// Ecma International makes this code available under the terms and conditions set"
                        },
                        {
                            "kind": "NewLineTrivia",
                            "text": "\r\n"
                        },
                        {
                            "kind": "SingleLineCommentTrivia",
                            "text": "/// forth on http://hg.ecmascript.org/tests/test262/raw-file/tip/LICENSE (the "
                        },
                        {
                            "kind": "NewLineTrivia",
                            "text": "\r\n"
                        },
                        {
                            "kind": "SingleLineCommentTrivia",
                            "text": "/// \"Use Terms\").   Any redistribution of this code must retain the above "
                        },
                        {
                            "kind": "NewLineTrivia",
                            "text": "\r\n"
                        },
                        {
                            "kind": "SingleLineCommentTrivia",
                            "text": "/// copyright and this notice and otherwise comply with the Use Terms."
                        },
                        {
                            "kind": "NewLineTrivia",
                            "text": "\r\n"
                        },
                        {
                            "kind": "MultiLineCommentTrivia",
                            "text": "/**\r\n * @path ch15/15.4/15.4.4/15.4.4.22/15.4.4.22-3-29.js\r\n * @description Array.prototype.reduceRight - value of 'length' is boundary value (2^32 + 1)\r\n */"
                        },
                        {
                            "kind": "NewLineTrivia",
                            "text": "\r\n"
                        },
                        {
                            "kind": "NewLineTrivia",
                            "text": "\r\n"
                        },
                        {
                            "kind": "NewLineTrivia",
                            "text": "\r\n"
                        }
                    ],
                    "trailingTrivia": [
                        {
                            "kind": "WhitespaceTrivia",
                            "text": " "
                        }
                    ]
                },
                "identifier": {
                    "kind": "IdentifierName",
                    "fullStart": 552,
                    "fullEnd": 560,
                    "start": 552,
                    "end": 560,
                    "fullWidth": 8,
                    "width": 8,
                    "text": "testcase",
                    "value": "testcase",
                    "valueText": "testcase"
                },
                "callSignature": {
                    "kind": "CallSignature",
                    "fullStart": 560,
                    "fullEnd": 563,
                    "start": 560,
                    "end": 562,
                    "fullWidth": 3,
                    "width": 2,
                    "parameterList": {
                        "kind": "ParameterList",
                        "fullStart": 560,
                        "fullEnd": 563,
                        "start": 560,
                        "end": 562,
                        "fullWidth": 3,
                        "width": 2,
                        "openParenToken": {
                            "kind": "OpenParenToken",
                            "fullStart": 560,
                            "fullEnd": 561,
                            "start": 560,
                            "end": 561,
                            "fullWidth": 1,
                            "width": 1,
                            "text": "(",
                            "value": "(",
                            "valueText": "("
                        },
                        "parameters": [],
                        "closeParenToken": {
                            "kind": "CloseParenToken",
                            "fullStart": 561,
                            "fullEnd": 563,
                            "start": 561,
                            "end": 562,
                            "fullWidth": 2,
                            "width": 1,
                            "text": ")",
                            "value": ")",
                            "valueText": ")",
                            "hasTrailingTrivia": true,
                            "trailingTrivia": [
                                {
                                    "kind": "WhitespaceTrivia",
                                    "text": " "
                                }
                            ]
                        }
                    }
                },
                "block": {
                    "kind": "Block",
                    "fullStart": 563,
                    "fullEnd": 1118,
                    "start": 563,
                    "end": 1116,
                    "fullWidth": 555,
                    "width": 553,
                    "openBraceToken": {
                        "kind": "OpenBraceToken",
                        "fullStart": 563,
                        "fullEnd": 566,
                        "start": 563,
                        "end": 564,
                        "fullWidth": 3,
                        "width": 1,
                        "text": "{",
                        "value": "{",
                        "valueText": "{",
                        "hasTrailingTrivia": true,
                        "hasTrailingNewLine": true,
                        "trailingTrivia": [
                            {
                                "kind": "NewLineTrivia",
                                "text": "\r\n"
                            }
                        ]
                    },
                    "statements": [
                        {
                            "kind": "VariableStatement",
                            "fullStart": 566,
                            "fullEnd": 601,
                            "start": 576,
                            "end": 599,
                            "fullWidth": 35,
                            "width": 23,
                            "modifiers": [],
                            "variableDeclaration": {
                                "kind": "VariableDeclaration",
                                "fullStart": 566,
                                "fullEnd": 598,
                                "start": 576,
                                "end": 598,
                                "fullWidth": 32,
                                "width": 22,
                                "varKeyword": {
                                    "kind": "VarKeyword",
                                    "fullStart": 566,
                                    "fullEnd": 580,
                                    "start": 576,
                                    "end": 579,
                                    "fullWidth": 14,
                                    "width": 3,
                                    "text": "var",
                                    "value": "var",
                                    "valueText": "var",
                                    "hasLeadingTrivia": true,
                                    "hasLeadingNewLine": true,
                                    "hasTrailingTrivia": true,
                                    "leadingTrivia": [
                                        {
                                            "kind": "NewLineTrivia",
                                            "text": "\r\n"
                                        },
                                        {
                                            "kind": "WhitespaceTrivia",
                                            "text": "        "
                                        }
                                    ],
                                    "trailingTrivia": [
                                        {
                                            "kind": "WhitespaceTrivia",
                                            "text": " "
                                        }
                                    ]
                                },
                                "variableDeclarators": [
                                    {
                                        "kind": "VariableDeclarator",
                                        "fullStart": 580,
                                        "fullEnd": 598,
                                        "start": 580,
                                        "end": 598,
                                        "fullWidth": 18,
<<<<<<< HEAD
                                        "width": 18,
                                        "identifier": {
=======
                                        "propertyName": {
>>>>>>> 85e84683
                                            "kind": "IdentifierName",
                                            "fullStart": 580,
                                            "fullEnd": 592,
                                            "start": 580,
                                            "end": 591,
                                            "fullWidth": 12,
                                            "width": 11,
                                            "text": "testResult1",
                                            "value": "testResult1",
                                            "valueText": "testResult1",
                                            "hasTrailingTrivia": true,
                                            "trailingTrivia": [
                                                {
                                                    "kind": "WhitespaceTrivia",
                                                    "text": " "
                                                }
                                            ]
                                        },
                                        "equalsValueClause": {
                                            "kind": "EqualsValueClause",
                                            "fullStart": 592,
                                            "fullEnd": 598,
                                            "start": 592,
                                            "end": 598,
                                            "fullWidth": 6,
                                            "width": 6,
                                            "equalsToken": {
                                                "kind": "EqualsToken",
                                                "fullStart": 592,
                                                "fullEnd": 594,
                                                "start": 592,
                                                "end": 593,
                                                "fullWidth": 2,
                                                "width": 1,
                                                "text": "=",
                                                "value": "=",
                                                "valueText": "=",
                                                "hasTrailingTrivia": true,
                                                "trailingTrivia": [
                                                    {
                                                        "kind": "WhitespaceTrivia",
                                                        "text": " "
                                                    }
                                                ]
                                            },
                                            "value": {
                                                "kind": "TrueKeyword",
                                                "fullStart": 594,
                                                "fullEnd": 598,
                                                "start": 594,
                                                "end": 598,
                                                "fullWidth": 4,
                                                "width": 4,
                                                "text": "true",
                                                "value": true,
                                                "valueText": "true"
                                            }
                                        }
                                    }
                                ]
                            },
                            "semicolonToken": {
                                "kind": "SemicolonToken",
                                "fullStart": 598,
                                "fullEnd": 601,
                                "start": 598,
                                "end": 599,
                                "fullWidth": 3,
                                "width": 1,
                                "text": ";",
                                "value": ";",
                                "valueText": ";",
                                "hasTrailingTrivia": true,
                                "hasTrailingNewLine": true,
                                "trailingTrivia": [
                                    {
                                        "kind": "NewLineTrivia",
                                        "text": "\r\n"
                                    }
                                ]
                            }
                        },
                        {
                            "kind": "VariableStatement",
                            "fullStart": 601,
                            "fullEnd": 635,
                            "start": 609,
                            "end": 633,
                            "fullWidth": 34,
                            "width": 24,
                            "modifiers": [],
                            "variableDeclaration": {
                                "kind": "VariableDeclaration",
                                "fullStart": 601,
                                "fullEnd": 632,
                                "start": 609,
                                "end": 632,
                                "fullWidth": 31,
                                "width": 23,
                                "varKeyword": {
                                    "kind": "VarKeyword",
                                    "fullStart": 601,
                                    "fullEnd": 613,
                                    "start": 609,
                                    "end": 612,
                                    "fullWidth": 12,
                                    "width": 3,
                                    "text": "var",
                                    "value": "var",
                                    "valueText": "var",
                                    "hasLeadingTrivia": true,
                                    "hasTrailingTrivia": true,
                                    "leadingTrivia": [
                                        {
                                            "kind": "WhitespaceTrivia",
                                            "text": "        "
                                        }
                                    ],
                                    "trailingTrivia": [
                                        {
                                            "kind": "WhitespaceTrivia",
                                            "text": " "
                                        }
                                    ]
                                },
                                "variableDeclarators": [
                                    {
                                        "kind": "VariableDeclarator",
                                        "fullStart": 613,
                                        "fullEnd": 632,
                                        "start": 613,
                                        "end": 632,
                                        "fullWidth": 19,
<<<<<<< HEAD
                                        "width": 19,
                                        "identifier": {
=======
                                        "propertyName": {
>>>>>>> 85e84683
                                            "kind": "IdentifierName",
                                            "fullStart": 613,
                                            "fullEnd": 625,
                                            "start": 613,
                                            "end": 624,
                                            "fullWidth": 12,
                                            "width": 11,
                                            "text": "testResult2",
                                            "value": "testResult2",
                                            "valueText": "testResult2",
                                            "hasTrailingTrivia": true,
                                            "trailingTrivia": [
                                                {
                                                    "kind": "WhitespaceTrivia",
                                                    "text": " "
                                                }
                                            ]
                                        },
                                        "equalsValueClause": {
                                            "kind": "EqualsValueClause",
                                            "fullStart": 625,
                                            "fullEnd": 632,
                                            "start": 625,
                                            "end": 632,
                                            "fullWidth": 7,
                                            "width": 7,
                                            "equalsToken": {
                                                "kind": "EqualsToken",
                                                "fullStart": 625,
                                                "fullEnd": 627,
                                                "start": 625,
                                                "end": 626,
                                                "fullWidth": 2,
                                                "width": 1,
                                                "text": "=",
                                                "value": "=",
                                                "valueText": "=",
                                                "hasTrailingTrivia": true,
                                                "trailingTrivia": [
                                                    {
                                                        "kind": "WhitespaceTrivia",
                                                        "text": " "
                                                    }
                                                ]
                                            },
                                            "value": {
                                                "kind": "FalseKeyword",
                                                "fullStart": 627,
                                                "fullEnd": 632,
                                                "start": 627,
                                                "end": 632,
                                                "fullWidth": 5,
                                                "width": 5,
                                                "text": "false",
                                                "value": false,
                                                "valueText": "false"
                                            }
                                        }
                                    }
                                ]
                            },
                            "semicolonToken": {
                                "kind": "SemicolonToken",
                                "fullStart": 632,
                                "fullEnd": 635,
                                "start": 632,
                                "end": 633,
                                "fullWidth": 3,
                                "width": 1,
                                "text": ";",
                                "value": ";",
                                "valueText": ";",
                                "hasTrailingTrivia": true,
                                "hasTrailingNewLine": true,
                                "trailingTrivia": [
                                    {
                                        "kind": "NewLineTrivia",
                                        "text": "\r\n"
                                    }
                                ]
                            }
                        },
                        {
                            "kind": "FunctionDeclaration",
                            "fullStart": 635,
                            "fullEnd": 896,
                            "start": 643,
                            "end": 894,
                            "fullWidth": 261,
                            "width": 251,
                            "modifiers": [],
                            "functionKeyword": {
                                "kind": "FunctionKeyword",
                                "fullStart": 635,
                                "fullEnd": 652,
                                "start": 643,
                                "end": 651,
                                "fullWidth": 17,
                                "width": 8,
                                "text": "function",
                                "value": "function",
                                "valueText": "function",
                                "hasLeadingTrivia": true,
                                "hasTrailingTrivia": true,
                                "leadingTrivia": [
                                    {
                                        "kind": "WhitespaceTrivia",
                                        "text": "        "
                                    }
                                ],
                                "trailingTrivia": [
                                    {
                                        "kind": "WhitespaceTrivia",
                                        "text": " "
                                    }
                                ]
                            },
                            "identifier": {
                                "kind": "IdentifierName",
                                "fullStart": 652,
                                "fullEnd": 662,
                                "start": 652,
                                "end": 662,
                                "fullWidth": 10,
                                "width": 10,
                                "text": "callbackfn",
                                "value": "callbackfn",
                                "valueText": "callbackfn"
                            },
                            "callSignature": {
                                "kind": "CallSignature",
                                "fullStart": 662,
                                "fullEnd": 690,
                                "start": 662,
                                "end": 689,
                                "fullWidth": 28,
                                "width": 27,
                                "parameterList": {
                                    "kind": "ParameterList",
                                    "fullStart": 662,
                                    "fullEnd": 690,
                                    "start": 662,
                                    "end": 689,
                                    "fullWidth": 28,
                                    "width": 27,
                                    "openParenToken": {
                                        "kind": "OpenParenToken",
                                        "fullStart": 662,
                                        "fullEnd": 663,
                                        "start": 662,
                                        "end": 663,
                                        "fullWidth": 1,
                                        "width": 1,
                                        "text": "(",
                                        "value": "(",
                                        "valueText": "("
                                    },
                                    "parameters": [
                                        {
                                            "kind": "Parameter",
                                            "fullStart": 663,
                                            "fullEnd": 670,
                                            "start": 663,
                                            "end": 670,
                                            "fullWidth": 7,
                                            "width": 7,
                                            "modifiers": [],
                                            "identifier": {
                                                "kind": "IdentifierName",
                                                "fullStart": 663,
                                                "fullEnd": 670,
                                                "start": 663,
                                                "end": 670,
                                                "fullWidth": 7,
                                                "width": 7,
                                                "text": "prevVal",
                                                "value": "prevVal",
                                                "valueText": "prevVal"
                                            }
                                        },
                                        {
                                            "kind": "CommaToken",
                                            "fullStart": 670,
                                            "fullEnd": 672,
                                            "start": 670,
                                            "end": 671,
                                            "fullWidth": 2,
                                            "width": 1,
                                            "text": ",",
                                            "value": ",",
                                            "valueText": ",",
                                            "hasTrailingTrivia": true,
                                            "trailingTrivia": [
                                                {
                                                    "kind": "WhitespaceTrivia",
                                                    "text": " "
                                                }
                                            ]
                                        },
                                        {
                                            "kind": "Parameter",
                                            "fullStart": 672,
                                            "fullEnd": 678,
                                            "start": 672,
                                            "end": 678,
                                            "fullWidth": 6,
                                            "width": 6,
                                            "modifiers": [],
                                            "identifier": {
                                                "kind": "IdentifierName",
                                                "fullStart": 672,
                                                "fullEnd": 678,
                                                "start": 672,
                                                "end": 678,
                                                "fullWidth": 6,
                                                "width": 6,
                                                "text": "curVal",
                                                "value": "curVal",
                                                "valueText": "curVal"
                                            }
                                        },
                                        {
                                            "kind": "CommaToken",
                                            "fullStart": 678,
                                            "fullEnd": 680,
                                            "start": 678,
                                            "end": 679,
                                            "fullWidth": 2,
                                            "width": 1,
                                            "text": ",",
                                            "value": ",",
                                            "valueText": ",",
                                            "hasTrailingTrivia": true,
                                            "trailingTrivia": [
                                                {
                                                    "kind": "WhitespaceTrivia",
                                                    "text": " "
                                                }
                                            ]
                                        },
                                        {
                                            "kind": "Parameter",
                                            "fullStart": 680,
                                            "fullEnd": 683,
                                            "start": 680,
                                            "end": 683,
                                            "fullWidth": 3,
                                            "width": 3,
                                            "modifiers": [],
                                            "identifier": {
                                                "kind": "IdentifierName",
                                                "fullStart": 680,
                                                "fullEnd": 683,
                                                "start": 680,
                                                "end": 683,
                                                "fullWidth": 3,
                                                "width": 3,
                                                "text": "idx",
                                                "value": "idx",
                                                "valueText": "idx"
                                            }
                                        },
                                        {
                                            "kind": "CommaToken",
                                            "fullStart": 683,
                                            "fullEnd": 685,
                                            "start": 683,
                                            "end": 684,
                                            "fullWidth": 2,
                                            "width": 1,
                                            "text": ",",
                                            "value": ",",
                                            "valueText": ",",
                                            "hasTrailingTrivia": true,
                                            "trailingTrivia": [
                                                {
                                                    "kind": "WhitespaceTrivia",
                                                    "text": " "
                                                }
                                            ]
                                        },
                                        {
                                            "kind": "Parameter",
                                            "fullStart": 685,
                                            "fullEnd": 688,
                                            "start": 685,
                                            "end": 688,
                                            "fullWidth": 3,
                                            "width": 3,
                                            "modifiers": [],
                                            "identifier": {
                                                "kind": "IdentifierName",
                                                "fullStart": 685,
                                                "fullEnd": 688,
                                                "start": 685,
                                                "end": 688,
                                                "fullWidth": 3,
                                                "width": 3,
                                                "text": "obj",
                                                "value": "obj",
                                                "valueText": "obj"
                                            }
                                        }
                                    ],
                                    "closeParenToken": {
                                        "kind": "CloseParenToken",
                                        "fullStart": 688,
                                        "fullEnd": 690,
                                        "start": 688,
                                        "end": 689,
                                        "fullWidth": 2,
                                        "width": 1,
                                        "text": ")",
                                        "value": ")",
                                        "valueText": ")",
                                        "hasTrailingTrivia": true,
                                        "trailingTrivia": [
                                            {
                                                "kind": "WhitespaceTrivia",
                                                "text": " "
                                            }
                                        ]
                                    }
                                }
                            },
                            "block": {
                                "kind": "Block",
                                "fullStart": 690,
                                "fullEnd": 896,
                                "start": 690,
                                "end": 894,
                                "fullWidth": 206,
                                "width": 204,
                                "openBraceToken": {
                                    "kind": "OpenBraceToken",
                                    "fullStart": 690,
                                    "fullEnd": 693,
                                    "start": 690,
                                    "end": 691,
                                    "fullWidth": 3,
                                    "width": 1,
                                    "text": "{",
                                    "value": "{",
                                    "valueText": "{",
                                    "hasTrailingTrivia": true,
                                    "hasTrailingNewLine": true,
                                    "trailingTrivia": [
                                        {
                                            "kind": "NewLineTrivia",
                                            "text": "\r\n"
                                        }
                                    ]
                                },
                                "statements": [
                                    {
                                        "kind": "IfStatement",
                                        "fullStart": 693,
                                        "fullEnd": 774,
                                        "start": 705,
                                        "end": 772,
                                        "fullWidth": 81,
                                        "width": 67,
                                        "ifKeyword": {
                                            "kind": "IfKeyword",
                                            "fullStart": 693,
                                            "fullEnd": 708,
                                            "start": 705,
                                            "end": 707,
                                            "fullWidth": 15,
                                            "width": 2,
                                            "text": "if",
                                            "value": "if",
                                            "valueText": "if",
                                            "hasLeadingTrivia": true,
                                            "hasTrailingTrivia": true,
                                            "leadingTrivia": [
                                                {
                                                    "kind": "WhitespaceTrivia",
                                                    "text": "            "
                                                }
                                            ],
                                            "trailingTrivia": [
                                                {
                                                    "kind": "WhitespaceTrivia",
                                                    "text": " "
                                                }
                                            ]
                                        },
                                        "openParenToken": {
                                            "kind": "OpenParenToken",
                                            "fullStart": 708,
                                            "fullEnd": 709,
                                            "start": 708,
                                            "end": 709,
                                            "fullWidth": 1,
                                            "width": 1,
                                            "text": "(",
                                            "value": "(",
                                            "valueText": "("
                                        },
                                        "condition": {
                                            "kind": "GreaterThanExpression",
                                            "fullStart": 709,
                                            "fullEnd": 716,
                                            "start": 709,
                                            "end": 716,
                                            "fullWidth": 7,
                                            "width": 7,
                                            "left": {
                                                "kind": "IdentifierName",
                                                "fullStart": 709,
                                                "fullEnd": 713,
                                                "start": 709,
                                                "end": 712,
                                                "fullWidth": 4,
                                                "width": 3,
                                                "text": "idx",
                                                "value": "idx",
                                                "valueText": "idx",
                                                "hasTrailingTrivia": true,
                                                "trailingTrivia": [
                                                    {
                                                        "kind": "WhitespaceTrivia",
                                                        "text": " "
                                                    }
                                                ]
                                            },
                                            "operatorToken": {
                                                "kind": "GreaterThanToken",
                                                "fullStart": 713,
                                                "fullEnd": 715,
                                                "start": 713,
                                                "end": 714,
                                                "fullWidth": 2,
                                                "width": 1,
                                                "text": ">",
                                                "value": ">",
                                                "valueText": ">",
                                                "hasTrailingTrivia": true,
                                                "trailingTrivia": [
                                                    {
                                                        "kind": "WhitespaceTrivia",
                                                        "text": " "
                                                    }
                                                ]
                                            },
                                            "right": {
                                                "kind": "NumericLiteral",
                                                "fullStart": 715,
                                                "fullEnd": 716,
                                                "start": 715,
                                                "end": 716,
                                                "fullWidth": 1,
                                                "width": 1,
                                                "text": "0",
                                                "value": 0,
                                                "valueText": "0"
                                            }
                                        },
                                        "closeParenToken": {
                                            "kind": "CloseParenToken",
                                            "fullStart": 716,
                                            "fullEnd": 718,
                                            "start": 716,
                                            "end": 717,
                                            "fullWidth": 2,
                                            "width": 1,
                                            "text": ")",
                                            "value": ")",
                                            "valueText": ")",
                                            "hasTrailingTrivia": true,
                                            "trailingTrivia": [
                                                {
                                                    "kind": "WhitespaceTrivia",
                                                    "text": " "
                                                }
                                            ]
                                        },
                                        "statement": {
                                            "kind": "Block",
                                            "fullStart": 718,
                                            "fullEnd": 774,
                                            "start": 718,
                                            "end": 772,
                                            "fullWidth": 56,
                                            "width": 54,
                                            "openBraceToken": {
                                                "kind": "OpenBraceToken",
                                                "fullStart": 718,
                                                "fullEnd": 721,
                                                "start": 718,
                                                "end": 719,
                                                "fullWidth": 3,
                                                "width": 1,
                                                "text": "{",
                                                "value": "{",
                                                "valueText": "{",
                                                "hasTrailingTrivia": true,
                                                "hasTrailingNewLine": true,
                                                "trailingTrivia": [
                                                    {
                                                        "kind": "NewLineTrivia",
                                                        "text": "\r\n"
                                                    }
                                                ]
                                            },
                                            "statements": [
                                                {
                                                    "kind": "ExpressionStatement",
                                                    "fullStart": 721,
                                                    "fullEnd": 759,
                                                    "start": 737,
                                                    "end": 757,
                                                    "fullWidth": 38,
                                                    "width": 20,
                                                    "expression": {
                                                        "kind": "AssignmentExpression",
                                                        "fullStart": 721,
                                                        "fullEnd": 756,
                                                        "start": 737,
                                                        "end": 756,
                                                        "fullWidth": 35,
                                                        "width": 19,
                                                        "left": {
                                                            "kind": "IdentifierName",
                                                            "fullStart": 721,
                                                            "fullEnd": 749,
                                                            "start": 737,
                                                            "end": 748,
                                                            "fullWidth": 28,
                                                            "width": 11,
                                                            "text": "testResult1",
                                                            "value": "testResult1",
                                                            "valueText": "testResult1",
                                                            "hasLeadingTrivia": true,
                                                            "hasTrailingTrivia": true,
                                                            "leadingTrivia": [
                                                                {
                                                                    "kind": "WhitespaceTrivia",
                                                                    "text": "                "
                                                                }
                                                            ],
                                                            "trailingTrivia": [
                                                                {
                                                                    "kind": "WhitespaceTrivia",
                                                                    "text": " "
                                                                }
                                                            ]
                                                        },
                                                        "operatorToken": {
                                                            "kind": "EqualsToken",
                                                            "fullStart": 749,
                                                            "fullEnd": 751,
                                                            "start": 749,
                                                            "end": 750,
                                                            "fullWidth": 2,
                                                            "width": 1,
                                                            "text": "=",
                                                            "value": "=",
                                                            "valueText": "=",
                                                            "hasTrailingTrivia": true,
                                                            "trailingTrivia": [
                                                                {
                                                                    "kind": "WhitespaceTrivia",
                                                                    "text": " "
                                                                }
                                                            ]
                                                        },
                                                        "right": {
                                                            "kind": "FalseKeyword",
                                                            "fullStart": 751,
                                                            "fullEnd": 756,
                                                            "start": 751,
                                                            "end": 756,
                                                            "fullWidth": 5,
                                                            "width": 5,
                                                            "text": "false",
                                                            "value": false,
                                                            "valueText": "false"
                                                        }
                                                    },
                                                    "semicolonToken": {
                                                        "kind": "SemicolonToken",
                                                        "fullStart": 756,
                                                        "fullEnd": 759,
                                                        "start": 756,
                                                        "end": 757,
                                                        "fullWidth": 3,
                                                        "width": 1,
                                                        "text": ";",
                                                        "value": ";",
                                                        "valueText": ";",
                                                        "hasTrailingTrivia": true,
                                                        "hasTrailingNewLine": true,
                                                        "trailingTrivia": [
                                                            {
                                                                "kind": "NewLineTrivia",
                                                                "text": "\r\n"
                                                            }
                                                        ]
                                                    }
                                                }
                                            ],
                                            "closeBraceToken": {
                                                "kind": "CloseBraceToken",
                                                "fullStart": 759,
                                                "fullEnd": 774,
                                                "start": 771,
                                                "end": 772,
                                                "fullWidth": 15,
                                                "width": 1,
                                                "text": "}",
                                                "value": "}",
                                                "valueText": "}",
                                                "hasLeadingTrivia": true,
                                                "hasTrailingTrivia": true,
                                                "hasTrailingNewLine": true,
                                                "leadingTrivia": [
                                                    {
                                                        "kind": "WhitespaceTrivia",
                                                        "text": "            "
                                                    }
                                                ],
                                                "trailingTrivia": [
                                                    {
                                                        "kind": "NewLineTrivia",
                                                        "text": "\r\n"
                                                    }
                                                ]
                                            }
                                        }
                                    },
                                    {
                                        "kind": "IfStatement",
                                        "fullStart": 774,
                                        "fullEnd": 858,
                                        "start": 788,
                                        "end": 856,
                                        "fullWidth": 84,
                                        "width": 68,
                                        "ifKeyword": {
                                            "kind": "IfKeyword",
                                            "fullStart": 774,
                                            "fullEnd": 791,
                                            "start": 788,
                                            "end": 790,
                                            "fullWidth": 17,
                                            "width": 2,
                                            "text": "if",
                                            "value": "if",
                                            "valueText": "if",
                                            "hasLeadingTrivia": true,
                                            "hasLeadingNewLine": true,
                                            "hasTrailingTrivia": true,
                                            "leadingTrivia": [
                                                {
                                                    "kind": "NewLineTrivia",
                                                    "text": "\r\n"
                                                },
                                                {
                                                    "kind": "WhitespaceTrivia",
                                                    "text": "            "
                                                }
                                            ],
                                            "trailingTrivia": [
                                                {
                                                    "kind": "WhitespaceTrivia",
                                                    "text": " "
                                                }
                                            ]
                                        },
                                        "openParenToken": {
                                            "kind": "OpenParenToken",
                                            "fullStart": 791,
                                            "fullEnd": 792,
                                            "start": 791,
                                            "end": 792,
                                            "fullWidth": 1,
                                            "width": 1,
                                            "text": "(",
                                            "value": "(",
                                            "valueText": "("
                                        },
                                        "condition": {
                                            "kind": "EqualsExpression",
                                            "fullStart": 792,
                                            "fullEnd": 801,
                                            "start": 792,
                                            "end": 801,
                                            "fullWidth": 9,
                                            "width": 9,
                                            "left": {
                                                "kind": "IdentifierName",
                                                "fullStart": 792,
                                                "fullEnd": 796,
                                                "start": 792,
                                                "end": 795,
                                                "fullWidth": 4,
                                                "width": 3,
                                                "text": "idx",
                                                "value": "idx",
                                                "valueText": "idx",
                                                "hasTrailingTrivia": true,
                                                "trailingTrivia": [
                                                    {
                                                        "kind": "WhitespaceTrivia",
                                                        "text": " "
                                                    }
                                                ]
                                            },
                                            "operatorToken": {
                                                "kind": "EqualsEqualsEqualsToken",
                                                "fullStart": 796,
                                                "fullEnd": 800,
                                                "start": 796,
                                                "end": 799,
                                                "fullWidth": 4,
                                                "width": 3,
                                                "text": "===",
                                                "value": "===",
                                                "valueText": "===",
                                                "hasTrailingTrivia": true,
                                                "trailingTrivia": [
                                                    {
                                                        "kind": "WhitespaceTrivia",
                                                        "text": " "
                                                    }
                                                ]
                                            },
                                            "right": {
                                                "kind": "NumericLiteral",
                                                "fullStart": 800,
                                                "fullEnd": 801,
                                                "start": 800,
                                                "end": 801,
                                                "fullWidth": 1,
                                                "width": 1,
                                                "text": "0",
                                                "value": 0,
                                                "valueText": "0"
                                            }
                                        },
                                        "closeParenToken": {
                                            "kind": "CloseParenToken",
                                            "fullStart": 801,
                                            "fullEnd": 803,
                                            "start": 801,
                                            "end": 802,
                                            "fullWidth": 2,
                                            "width": 1,
                                            "text": ")",
                                            "value": ")",
                                            "valueText": ")",
                                            "hasTrailingTrivia": true,
                                            "trailingTrivia": [
                                                {
                                                    "kind": "WhitespaceTrivia",
                                                    "text": " "
                                                }
                                            ]
                                        },
                                        "statement": {
                                            "kind": "Block",
                                            "fullStart": 803,
                                            "fullEnd": 858,
                                            "start": 803,
                                            "end": 856,
                                            "fullWidth": 55,
                                            "width": 53,
                                            "openBraceToken": {
                                                "kind": "OpenBraceToken",
                                                "fullStart": 803,
                                                "fullEnd": 806,
                                                "start": 803,
                                                "end": 804,
                                                "fullWidth": 3,
                                                "width": 1,
                                                "text": "{",
                                                "value": "{",
                                                "valueText": "{",
                                                "hasTrailingTrivia": true,
                                                "hasTrailingNewLine": true,
                                                "trailingTrivia": [
                                                    {
                                                        "kind": "NewLineTrivia",
                                                        "text": "\r\n"
                                                    }
                                                ]
                                            },
                                            "statements": [
                                                {
                                                    "kind": "ExpressionStatement",
                                                    "fullStart": 806,
                                                    "fullEnd": 843,
                                                    "start": 822,
                                                    "end": 841,
                                                    "fullWidth": 37,
                                                    "width": 19,
                                                    "expression": {
                                                        "kind": "AssignmentExpression",
                                                        "fullStart": 806,
                                                        "fullEnd": 840,
                                                        "start": 822,
                                                        "end": 840,
                                                        "fullWidth": 34,
                                                        "width": 18,
                                                        "left": {
                                                            "kind": "IdentifierName",
                                                            "fullStart": 806,
                                                            "fullEnd": 834,
                                                            "start": 822,
                                                            "end": 833,
                                                            "fullWidth": 28,
                                                            "width": 11,
                                                            "text": "testResult2",
                                                            "value": "testResult2",
                                                            "valueText": "testResult2",
                                                            "hasLeadingTrivia": true,
                                                            "hasTrailingTrivia": true,
                                                            "leadingTrivia": [
                                                                {
                                                                    "kind": "WhitespaceTrivia",
                                                                    "text": "                "
                                                                }
                                                            ],
                                                            "trailingTrivia": [
                                                                {
                                                                    "kind": "WhitespaceTrivia",
                                                                    "text": " "
                                                                }
                                                            ]
                                                        },
                                                        "operatorToken": {
                                                            "kind": "EqualsToken",
                                                            "fullStart": 834,
                                                            "fullEnd": 836,
                                                            "start": 834,
                                                            "end": 835,
                                                            "fullWidth": 2,
                                                            "width": 1,
                                                            "text": "=",
                                                            "value": "=",
                                                            "valueText": "=",
                                                            "hasTrailingTrivia": true,
                                                            "trailingTrivia": [
                                                                {
                                                                    "kind": "WhitespaceTrivia",
                                                                    "text": " "
                                                                }
                                                            ]
                                                        },
                                                        "right": {
                                                            "kind": "TrueKeyword",
                                                            "fullStart": 836,
                                                            "fullEnd": 840,
                                                            "start": 836,
                                                            "end": 840,
                                                            "fullWidth": 4,
                                                            "width": 4,
                                                            "text": "true",
                                                            "value": true,
                                                            "valueText": "true"
                                                        }
                                                    },
                                                    "semicolonToken": {
                                                        "kind": "SemicolonToken",
                                                        "fullStart": 840,
                                                        "fullEnd": 843,
                                                        "start": 840,
                                                        "end": 841,
                                                        "fullWidth": 3,
                                                        "width": 1,
                                                        "text": ";",
                                                        "value": ";",
                                                        "valueText": ";",
                                                        "hasTrailingTrivia": true,
                                                        "hasTrailingNewLine": true,
                                                        "trailingTrivia": [
                                                            {
                                                                "kind": "NewLineTrivia",
                                                                "text": "\r\n"
                                                            }
                                                        ]
                                                    }
                                                }
                                            ],
                                            "closeBraceToken": {
                                                "kind": "CloseBraceToken",
                                                "fullStart": 843,
                                                "fullEnd": 858,
                                                "start": 855,
                                                "end": 856,
                                                "fullWidth": 15,
                                                "width": 1,
                                                "text": "}",
                                                "value": "}",
                                                "valueText": "}",
                                                "hasLeadingTrivia": true,
                                                "hasTrailingTrivia": true,
                                                "hasTrailingNewLine": true,
                                                "leadingTrivia": [
                                                    {
                                                        "kind": "WhitespaceTrivia",
                                                        "text": "            "
                                                    }
                                                ],
                                                "trailingTrivia": [
                                                    {
                                                        "kind": "NewLineTrivia",
                                                        "text": "\r\n"
                                                    }
                                                ]
                                            }
                                        }
                                    },
                                    {
                                        "kind": "ReturnStatement",
                                        "fullStart": 858,
                                        "fullEnd": 885,
                                        "start": 870,
                                        "end": 883,
                                        "fullWidth": 27,
                                        "width": 13,
                                        "returnKeyword": {
                                            "kind": "ReturnKeyword",
                                            "fullStart": 858,
                                            "fullEnd": 877,
                                            "start": 870,
                                            "end": 876,
                                            "fullWidth": 19,
                                            "width": 6,
                                            "text": "return",
                                            "value": "return",
                                            "valueText": "return",
                                            "hasLeadingTrivia": true,
                                            "hasTrailingTrivia": true,
                                            "leadingTrivia": [
                                                {
                                                    "kind": "WhitespaceTrivia",
                                                    "text": "            "
                                                }
                                            ],
                                            "trailingTrivia": [
                                                {
                                                    "kind": "WhitespaceTrivia",
                                                    "text": " "
                                                }
                                            ]
                                        },
                                        "expression": {
                                            "kind": "FalseKeyword",
                                            "fullStart": 877,
                                            "fullEnd": 882,
                                            "start": 877,
                                            "end": 882,
                                            "fullWidth": 5,
                                            "width": 5,
                                            "text": "false",
                                            "value": false,
                                            "valueText": "false"
                                        },
                                        "semicolonToken": {
                                            "kind": "SemicolonToken",
                                            "fullStart": 882,
                                            "fullEnd": 885,
                                            "start": 882,
                                            "end": 883,
                                            "fullWidth": 3,
                                            "width": 1,
                                            "text": ";",
                                            "value": ";",
                                            "valueText": ";",
                                            "hasTrailingTrivia": true,
                                            "hasTrailingNewLine": true,
                                            "trailingTrivia": [
                                                {
                                                    "kind": "NewLineTrivia",
                                                    "text": "\r\n"
                                                }
                                            ]
                                        }
                                    }
                                ],
                                "closeBraceToken": {
                                    "kind": "CloseBraceToken",
                                    "fullStart": 885,
                                    "fullEnd": 896,
                                    "start": 893,
                                    "end": 894,
                                    "fullWidth": 11,
                                    "width": 1,
                                    "text": "}",
                                    "value": "}",
                                    "valueText": "}",
                                    "hasLeadingTrivia": true,
                                    "hasTrailingTrivia": true,
                                    "hasTrailingNewLine": true,
                                    "leadingTrivia": [
                                        {
                                            "kind": "WhitespaceTrivia",
                                            "text": "        "
                                        }
                                    ],
                                    "trailingTrivia": [
                                        {
                                            "kind": "NewLineTrivia",
                                            "text": "\r\n"
                                        }
                                    ]
                                }
                            }
                        },
                        {
                            "kind": "VariableStatement",
                            "fullStart": 896,
                            "fullEnd": 1002,
                            "start": 906,
                            "end": 1000,
                            "fullWidth": 106,
                            "width": 94,
                            "modifiers": [],
                            "variableDeclaration": {
                                "kind": "VariableDeclaration",
                                "fullStart": 896,
                                "fullEnd": 999,
                                "start": 906,
                                "end": 999,
                                "fullWidth": 103,
                                "width": 93,
                                "varKeyword": {
                                    "kind": "VarKeyword",
                                    "fullStart": 896,
                                    "fullEnd": 910,
                                    "start": 906,
                                    "end": 909,
                                    "fullWidth": 14,
                                    "width": 3,
                                    "text": "var",
                                    "value": "var",
                                    "valueText": "var",
                                    "hasLeadingTrivia": true,
                                    "hasLeadingNewLine": true,
                                    "hasTrailingTrivia": true,
                                    "leadingTrivia": [
                                        {
                                            "kind": "NewLineTrivia",
                                            "text": "\r\n"
                                        },
                                        {
                                            "kind": "WhitespaceTrivia",
                                            "text": "        "
                                        }
                                    ],
                                    "trailingTrivia": [
                                        {
                                            "kind": "WhitespaceTrivia",
                                            "text": " "
                                        }
                                    ]
                                },
                                "variableDeclarators": [
                                    {
                                        "kind": "VariableDeclarator",
                                        "fullStart": 910,
                                        "fullEnd": 999,
                                        "start": 910,
                                        "end": 999,
                                        "fullWidth": 89,
<<<<<<< HEAD
                                        "width": 89,
                                        "identifier": {
=======
                                        "propertyName": {
>>>>>>> 85e84683
                                            "kind": "IdentifierName",
                                            "fullStart": 910,
                                            "fullEnd": 914,
                                            "start": 910,
                                            "end": 913,
                                            "fullWidth": 4,
                                            "width": 3,
                                            "text": "obj",
                                            "value": "obj",
                                            "valueText": "obj",
                                            "hasTrailingTrivia": true,
                                            "trailingTrivia": [
                                                {
                                                    "kind": "WhitespaceTrivia",
                                                    "text": " "
                                                }
                                            ]
                                        },
                                        "equalsValueClause": {
                                            "kind": "EqualsValueClause",
                                            "fullStart": 914,
                                            "fullEnd": 999,
                                            "start": 914,
                                            "end": 999,
                                            "fullWidth": 85,
                                            "width": 85,
                                            "equalsToken": {
                                                "kind": "EqualsToken",
                                                "fullStart": 914,
                                                "fullEnd": 916,
                                                "start": 914,
                                                "end": 915,
                                                "fullWidth": 2,
                                                "width": 1,
                                                "text": "=",
                                                "value": "=",
                                                "valueText": "=",
                                                "hasTrailingTrivia": true,
                                                "trailingTrivia": [
                                                    {
                                                        "kind": "WhitespaceTrivia",
                                                        "text": " "
                                                    }
                                                ]
                                            },
                                            "value": {
                                                "kind": "ObjectLiteralExpression",
                                                "fullStart": 916,
                                                "fullEnd": 999,
                                                "start": 916,
                                                "end": 999,
                                                "fullWidth": 83,
                                                "width": 83,
                                                "openBraceToken": {
                                                    "kind": "OpenBraceToken",
                                                    "fullStart": 916,
                                                    "fullEnd": 919,
                                                    "start": 916,
                                                    "end": 917,
                                                    "fullWidth": 3,
                                                    "width": 1,
                                                    "text": "{",
                                                    "value": "{",
                                                    "valueText": "{",
                                                    "hasTrailingTrivia": true,
                                                    "hasTrailingNewLine": true,
                                                    "trailingTrivia": [
                                                        {
                                                            "kind": "NewLineTrivia",
                                                            "text": "\r\n"
                                                        }
                                                    ]
                                                },
                                                "propertyAssignments": [
                                                    {
                                                        "kind": "SimplePropertyAssignment",
                                                        "fullStart": 919,
                                                        "fullEnd": 936,
                                                        "start": 931,
                                                        "end": 936,
                                                        "fullWidth": 17,
                                                        "width": 5,
                                                        "propertyName": {
                                                            "kind": "NumericLiteral",
                                                            "fullStart": 919,
                                                            "fullEnd": 932,
                                                            "start": 931,
                                                            "end": 932,
                                                            "fullWidth": 13,
                                                            "width": 1,
                                                            "text": "0",
                                                            "value": 0,
                                                            "valueText": "0",
                                                            "hasLeadingTrivia": true,
                                                            "leadingTrivia": [
                                                                {
                                                                    "kind": "WhitespaceTrivia",
                                                                    "text": "            "
                                                                }
                                                            ]
                                                        },
                                                        "colonToken": {
                                                            "kind": "ColonToken",
                                                            "fullStart": 932,
                                                            "fullEnd": 934,
                                                            "start": 932,
                                                            "end": 933,
                                                            "fullWidth": 2,
                                                            "width": 1,
                                                            "text": ":",
                                                            "value": ":",
                                                            "valueText": ":",
                                                            "hasTrailingTrivia": true,
                                                            "trailingTrivia": [
                                                                {
                                                                    "kind": "WhitespaceTrivia",
                                                                    "text": " "
                                                                }
                                                            ]
                                                        },
                                                        "expression": {
                                                            "kind": "NumericLiteral",
                                                            "fullStart": 934,
                                                            "fullEnd": 936,
                                                            "start": 934,
                                                            "end": 936,
                                                            "fullWidth": 2,
                                                            "width": 2,
                                                            "text": "11",
                                                            "value": 11,
                                                            "valueText": "11"
                                                        }
                                                    },
                                                    {
                                                        "kind": "CommaToken",
                                                        "fullStart": 936,
                                                        "fullEnd": 939,
                                                        "start": 936,
                                                        "end": 937,
                                                        "fullWidth": 3,
                                                        "width": 1,
                                                        "text": ",",
                                                        "value": ",",
                                                        "valueText": ",",
                                                        "hasTrailingTrivia": true,
                                                        "hasTrailingNewLine": true,
                                                        "trailingTrivia": [
                                                            {
                                                                "kind": "NewLineTrivia",
                                                                "text": "\r\n"
                                                            }
                                                        ]
                                                    },
                                                    {
                                                        "kind": "SimplePropertyAssignment",
                                                        "fullStart": 939,
                                                        "fullEnd": 955,
                                                        "start": 951,
                                                        "end": 955,
                                                        "fullWidth": 16,
                                                        "width": 4,
                                                        "propertyName": {
                                                            "kind": "NumericLiteral",
                                                            "fullStart": 939,
                                                            "fullEnd": 952,
                                                            "start": 951,
                                                            "end": 952,
                                                            "fullWidth": 13,
                                                            "width": 1,
                                                            "text": "1",
                                                            "value": 1,
                                                            "valueText": "1",
                                                            "hasLeadingTrivia": true,
                                                            "leadingTrivia": [
                                                                {
                                                                    "kind": "WhitespaceTrivia",
                                                                    "text": "            "
                                                                }
                                                            ]
                                                        },
                                                        "colonToken": {
                                                            "kind": "ColonToken",
                                                            "fullStart": 952,
                                                            "fullEnd": 954,
                                                            "start": 952,
                                                            "end": 953,
                                                            "fullWidth": 2,
                                                            "width": 1,
                                                            "text": ":",
                                                            "value": ":",
                                                            "valueText": ":",
                                                            "hasTrailingTrivia": true,
                                                            "trailingTrivia": [
                                                                {
                                                                    "kind": "WhitespaceTrivia",
                                                                    "text": " "
                                                                }
                                                            ]
                                                        },
                                                        "expression": {
                                                            "kind": "NumericLiteral",
                                                            "fullStart": 954,
                                                            "fullEnd": 955,
                                                            "start": 954,
                                                            "end": 955,
                                                            "fullWidth": 1,
                                                            "width": 1,
                                                            "text": "9",
                                                            "value": 9,
                                                            "valueText": "9"
                                                        }
                                                    },
                                                    {
                                                        "kind": "CommaToken",
                                                        "fullStart": 955,
                                                        "fullEnd": 958,
                                                        "start": 955,
                                                        "end": 956,
                                                        "fullWidth": 3,
                                                        "width": 1,
                                                        "text": ",",
                                                        "value": ",",
                                                        "valueText": ",",
                                                        "hasTrailingTrivia": true,
                                                        "hasTrailingNewLine": true,
                                                        "trailingTrivia": [
                                                            {
                                                                "kind": "NewLineTrivia",
                                                                "text": "\r\n"
                                                            }
                                                        ]
                                                    },
                                                    {
                                                        "kind": "SimplePropertyAssignment",
                                                        "fullStart": 958,
                                                        "fullEnd": 990,
                                                        "start": 970,
                                                        "end": 988,
                                                        "fullWidth": 32,
                                                        "width": 18,
                                                        "propertyName": {
                                                            "kind": "IdentifierName",
                                                            "fullStart": 958,
                                                            "fullEnd": 976,
                                                            "start": 970,
                                                            "end": 976,
                                                            "fullWidth": 18,
                                                            "width": 6,
                                                            "text": "length",
                                                            "value": "length",
                                                            "valueText": "length",
                                                            "hasLeadingTrivia": true,
                                                            "leadingTrivia": [
                                                                {
                                                                    "kind": "WhitespaceTrivia",
                                                                    "text": "            "
                                                                }
                                                            ]
                                                        },
                                                        "colonToken": {
                                                            "kind": "ColonToken",
                                                            "fullStart": 976,
                                                            "fullEnd": 978,
                                                            "start": 976,
                                                            "end": 977,
                                                            "fullWidth": 2,
                                                            "width": 1,
                                                            "text": ":",
                                                            "value": ":",
                                                            "valueText": ":",
                                                            "hasTrailingTrivia": true,
                                                            "trailingTrivia": [
                                                                {
                                                                    "kind": "WhitespaceTrivia",
                                                                    "text": " "
                                                                }
                                                            ]
                                                        },
                                                        "expression": {
                                                            "kind": "NumericLiteral",
                                                            "fullStart": 978,
                                                            "fullEnd": 990,
                                                            "start": 978,
                                                            "end": 988,
                                                            "fullWidth": 12,
                                                            "width": 10,
                                                            "text": "4294967297",
                                                            "value": 4294967297,
                                                            "valueText": "4294967297",
                                                            "hasTrailingTrivia": true,
                                                            "hasTrailingNewLine": true,
                                                            "trailingTrivia": [
                                                                {
                                                                    "kind": "NewLineTrivia",
                                                                    "text": "\r\n"
                                                                }
                                                            ]
                                                        }
                                                    }
                                                ],
                                                "closeBraceToken": {
                                                    "kind": "CloseBraceToken",
                                                    "fullStart": 990,
                                                    "fullEnd": 999,
                                                    "start": 998,
                                                    "end": 999,
                                                    "fullWidth": 9,
                                                    "width": 1,
                                                    "text": "}",
                                                    "value": "}",
                                                    "valueText": "}",
                                                    "hasLeadingTrivia": true,
                                                    "leadingTrivia": [
                                                        {
                                                            "kind": "WhitespaceTrivia",
                                                            "text": "        "
                                                        }
                                                    ]
                                                }
                                            }
                                        }
                                    }
                                ]
                            },
                            "semicolonToken": {
                                "kind": "SemicolonToken",
                                "fullStart": 999,
                                "fullEnd": 1002,
                                "start": 999,
                                "end": 1000,
                                "fullWidth": 3,
                                "width": 1,
                                "text": ";",
                                "value": ";",
                                "valueText": ";",
                                "hasTrailingTrivia": true,
                                "hasTrailingNewLine": true,
                                "trailingTrivia": [
                                    {
                                        "kind": "NewLineTrivia",
                                        "text": "\r\n"
                                    }
                                ]
                            }
                        },
                        {
                            "kind": "ExpressionStatement",
                            "fullStart": 1002,
                            "fullEnd": 1067,
                            "start": 1012,
                            "end": 1065,
                            "fullWidth": 65,
                            "width": 53,
                            "expression": {
                                "kind": "InvocationExpression",
                                "fullStart": 1002,
                                "fullEnd": 1064,
                                "start": 1012,
                                "end": 1064,
                                "fullWidth": 62,
                                "width": 52,
                                "expression": {
                                    "kind": "MemberAccessExpression",
                                    "fullStart": 1002,
                                    "fullEnd": 1044,
                                    "start": 1012,
                                    "end": 1044,
                                    "fullWidth": 42,
                                    "width": 32,
                                    "expression": {
                                        "kind": "MemberAccessExpression",
                                        "fullStart": 1002,
                                        "fullEnd": 1039,
                                        "start": 1012,
                                        "end": 1039,
                                        "fullWidth": 37,
                                        "width": 27,
                                        "expression": {
                                            "kind": "MemberAccessExpression",
                                            "fullStart": 1002,
                                            "fullEnd": 1027,
                                            "start": 1012,
                                            "end": 1027,
                                            "fullWidth": 25,
                                            "width": 15,
                                            "expression": {
                                                "kind": "IdentifierName",
                                                "fullStart": 1002,
                                                "fullEnd": 1017,
                                                "start": 1012,
                                                "end": 1017,
                                                "fullWidth": 15,
                                                "width": 5,
                                                "text": "Array",
                                                "value": "Array",
                                                "valueText": "Array",
                                                "hasLeadingTrivia": true,
                                                "hasLeadingNewLine": true,
                                                "leadingTrivia": [
                                                    {
                                                        "kind": "NewLineTrivia",
                                                        "text": "\r\n"
                                                    },
                                                    {
                                                        "kind": "WhitespaceTrivia",
                                                        "text": "        "
                                                    }
                                                ]
                                            },
                                            "dotToken": {
                                                "kind": "DotToken",
                                                "fullStart": 1017,
                                                "fullEnd": 1018,
                                                "start": 1017,
                                                "end": 1018,
                                                "fullWidth": 1,
                                                "width": 1,
                                                "text": ".",
                                                "value": ".",
                                                "valueText": "."
                                            },
                                            "name": {
                                                "kind": "IdentifierName",
                                                "fullStart": 1018,
                                                "fullEnd": 1027,
                                                "start": 1018,
                                                "end": 1027,
                                                "fullWidth": 9,
                                                "width": 9,
                                                "text": "prototype",
                                                "value": "prototype",
                                                "valueText": "prototype"
                                            }
                                        },
                                        "dotToken": {
                                            "kind": "DotToken",
                                            "fullStart": 1027,
                                            "fullEnd": 1028,
                                            "start": 1027,
                                            "end": 1028,
                                            "fullWidth": 1,
                                            "width": 1,
                                            "text": ".",
                                            "value": ".",
                                            "valueText": "."
                                        },
                                        "name": {
                                            "kind": "IdentifierName",
                                            "fullStart": 1028,
                                            "fullEnd": 1039,
                                            "start": 1028,
                                            "end": 1039,
                                            "fullWidth": 11,
                                            "width": 11,
                                            "text": "reduceRight",
                                            "value": "reduceRight",
                                            "valueText": "reduceRight"
                                        }
                                    },
                                    "dotToken": {
                                        "kind": "DotToken",
                                        "fullStart": 1039,
                                        "fullEnd": 1040,
                                        "start": 1039,
                                        "end": 1040,
                                        "fullWidth": 1,
                                        "width": 1,
                                        "text": ".",
                                        "value": ".",
                                        "valueText": "."
                                    },
                                    "name": {
                                        "kind": "IdentifierName",
                                        "fullStart": 1040,
                                        "fullEnd": 1044,
                                        "start": 1040,
                                        "end": 1044,
                                        "fullWidth": 4,
                                        "width": 4,
                                        "text": "call",
                                        "value": "call",
                                        "valueText": "call"
                                    }
                                },
                                "argumentList": {
                                    "kind": "ArgumentList",
                                    "fullStart": 1044,
                                    "fullEnd": 1064,
                                    "start": 1044,
                                    "end": 1064,
                                    "fullWidth": 20,
                                    "width": 20,
                                    "openParenToken": {
                                        "kind": "OpenParenToken",
                                        "fullStart": 1044,
                                        "fullEnd": 1045,
                                        "start": 1044,
                                        "end": 1045,
                                        "fullWidth": 1,
                                        "width": 1,
                                        "text": "(",
                                        "value": "(",
                                        "valueText": "("
                                    },
                                    "arguments": [
                                        {
                                            "kind": "IdentifierName",
                                            "fullStart": 1045,
                                            "fullEnd": 1048,
                                            "start": 1045,
                                            "end": 1048,
                                            "fullWidth": 3,
                                            "width": 3,
                                            "text": "obj",
                                            "value": "obj",
                                            "valueText": "obj"
                                        },
                                        {
                                            "kind": "CommaToken",
                                            "fullStart": 1048,
                                            "fullEnd": 1050,
                                            "start": 1048,
                                            "end": 1049,
                                            "fullWidth": 2,
                                            "width": 1,
                                            "text": ",",
                                            "value": ",",
                                            "valueText": ",",
                                            "hasTrailingTrivia": true,
                                            "trailingTrivia": [
                                                {
                                                    "kind": "WhitespaceTrivia",
                                                    "text": " "
                                                }
                                            ]
                                        },
                                        {
                                            "kind": "IdentifierName",
                                            "fullStart": 1050,
                                            "fullEnd": 1060,
                                            "start": 1050,
                                            "end": 1060,
                                            "fullWidth": 10,
                                            "width": 10,
                                            "text": "callbackfn",
                                            "value": "callbackfn",
                                            "valueText": "callbackfn"
                                        },
                                        {
                                            "kind": "CommaToken",
                                            "fullStart": 1060,
                                            "fullEnd": 1062,
                                            "start": 1060,
                                            "end": 1061,
                                            "fullWidth": 2,
                                            "width": 1,
                                            "text": ",",
                                            "value": ",",
                                            "valueText": ",",
                                            "hasTrailingTrivia": true,
                                            "trailingTrivia": [
                                                {
                                                    "kind": "WhitespaceTrivia",
                                                    "text": " "
                                                }
                                            ]
                                        },
                                        {
                                            "kind": "NumericLiteral",
                                            "fullStart": 1062,
                                            "fullEnd": 1063,
                                            "start": 1062,
                                            "end": 1063,
                                            "fullWidth": 1,
                                            "width": 1,
                                            "text": "1",
                                            "value": 1,
                                            "valueText": "1"
                                        }
                                    ],
                                    "closeParenToken": {
                                        "kind": "CloseParenToken",
                                        "fullStart": 1063,
                                        "fullEnd": 1064,
                                        "start": 1063,
                                        "end": 1064,
                                        "fullWidth": 1,
                                        "width": 1,
                                        "text": ")",
                                        "value": ")",
                                        "valueText": ")"
                                    }
                                }
                            },
                            "semicolonToken": {
                                "kind": "SemicolonToken",
                                "fullStart": 1064,
                                "fullEnd": 1067,
                                "start": 1064,
                                "end": 1065,
                                "fullWidth": 3,
                                "width": 1,
                                "text": ";",
                                "value": ";",
                                "valueText": ";",
                                "hasTrailingTrivia": true,
                                "hasTrailingNewLine": true,
                                "trailingTrivia": [
                                    {
                                        "kind": "NewLineTrivia",
                                        "text": "\r\n"
                                    }
                                ]
                            }
                        },
                        {
                            "kind": "ReturnStatement",
                            "fullStart": 1067,
                            "fullEnd": 1111,
                            "start": 1075,
                            "end": 1109,
                            "fullWidth": 44,
                            "width": 34,
                            "returnKeyword": {
                                "kind": "ReturnKeyword",
                                "fullStart": 1067,
                                "fullEnd": 1082,
                                "start": 1075,
                                "end": 1081,
                                "fullWidth": 15,
                                "width": 6,
                                "text": "return",
                                "value": "return",
                                "valueText": "return",
                                "hasLeadingTrivia": true,
                                "hasTrailingTrivia": true,
                                "leadingTrivia": [
                                    {
                                        "kind": "WhitespaceTrivia",
                                        "text": "        "
                                    }
                                ],
                                "trailingTrivia": [
                                    {
                                        "kind": "WhitespaceTrivia",
                                        "text": " "
                                    }
                                ]
                            },
                            "expression": {
                                "kind": "LogicalAndExpression",
                                "fullStart": 1082,
                                "fullEnd": 1108,
                                "start": 1082,
                                "end": 1108,
                                "fullWidth": 26,
                                "width": 26,
                                "left": {
                                    "kind": "IdentifierName",
                                    "fullStart": 1082,
                                    "fullEnd": 1094,
                                    "start": 1082,
                                    "end": 1093,
                                    "fullWidth": 12,
                                    "width": 11,
                                    "text": "testResult1",
                                    "value": "testResult1",
                                    "valueText": "testResult1",
                                    "hasTrailingTrivia": true,
                                    "trailingTrivia": [
                                        {
                                            "kind": "WhitespaceTrivia",
                                            "text": " "
                                        }
                                    ]
                                },
                                "operatorToken": {
                                    "kind": "AmpersandAmpersandToken",
                                    "fullStart": 1094,
                                    "fullEnd": 1097,
                                    "start": 1094,
                                    "end": 1096,
                                    "fullWidth": 3,
                                    "width": 2,
                                    "text": "&&",
                                    "value": "&&",
                                    "valueText": "&&",
                                    "hasTrailingTrivia": true,
                                    "trailingTrivia": [
                                        {
                                            "kind": "WhitespaceTrivia",
                                            "text": " "
                                        }
                                    ]
                                },
                                "right": {
                                    "kind": "IdentifierName",
                                    "fullStart": 1097,
                                    "fullEnd": 1108,
                                    "start": 1097,
                                    "end": 1108,
                                    "fullWidth": 11,
                                    "width": 11,
                                    "text": "testResult2",
                                    "value": "testResult2",
                                    "valueText": "testResult2"
                                }
                            },
                            "semicolonToken": {
                                "kind": "SemicolonToken",
                                "fullStart": 1108,
                                "fullEnd": 1111,
                                "start": 1108,
                                "end": 1109,
                                "fullWidth": 3,
                                "width": 1,
                                "text": ";",
                                "value": ";",
                                "valueText": ";",
                                "hasTrailingTrivia": true,
                                "hasTrailingNewLine": true,
                                "trailingTrivia": [
                                    {
                                        "kind": "NewLineTrivia",
                                        "text": "\r\n"
                                    }
                                ]
                            }
                        }
                    ],
                    "closeBraceToken": {
                        "kind": "CloseBraceToken",
                        "fullStart": 1111,
                        "fullEnd": 1118,
                        "start": 1115,
                        "end": 1116,
                        "fullWidth": 7,
                        "width": 1,
                        "text": "}",
                        "value": "}",
                        "valueText": "}",
                        "hasLeadingTrivia": true,
                        "hasTrailingTrivia": true,
                        "hasTrailingNewLine": true,
                        "leadingTrivia": [
                            {
                                "kind": "WhitespaceTrivia",
                                "text": "    "
                            }
                        ],
                        "trailingTrivia": [
                            {
                                "kind": "NewLineTrivia",
                                "text": "\r\n"
                            }
                        ]
                    }
                }
            },
            {
                "kind": "ExpressionStatement",
                "fullStart": 1118,
                "fullEnd": 1142,
                "start": 1118,
                "end": 1140,
                "fullWidth": 24,
                "width": 22,
                "expression": {
                    "kind": "InvocationExpression",
                    "fullStart": 1118,
                    "fullEnd": 1139,
                    "start": 1118,
                    "end": 1139,
                    "fullWidth": 21,
                    "width": 21,
                    "expression": {
                        "kind": "IdentifierName",
                        "fullStart": 1118,
                        "fullEnd": 1129,
                        "start": 1118,
                        "end": 1129,
                        "fullWidth": 11,
                        "width": 11,
                        "text": "runTestCase",
                        "value": "runTestCase",
                        "valueText": "runTestCase"
                    },
                    "argumentList": {
                        "kind": "ArgumentList",
                        "fullStart": 1129,
                        "fullEnd": 1139,
                        "start": 1129,
                        "end": 1139,
                        "fullWidth": 10,
                        "width": 10,
                        "openParenToken": {
                            "kind": "OpenParenToken",
                            "fullStart": 1129,
                            "fullEnd": 1130,
                            "start": 1129,
                            "end": 1130,
                            "fullWidth": 1,
                            "width": 1,
                            "text": "(",
                            "value": "(",
                            "valueText": "("
                        },
                        "arguments": [
                            {
                                "kind": "IdentifierName",
                                "fullStart": 1130,
                                "fullEnd": 1138,
                                "start": 1130,
                                "end": 1138,
                                "fullWidth": 8,
                                "width": 8,
                                "text": "testcase",
                                "value": "testcase",
                                "valueText": "testcase"
                            }
                        ],
                        "closeParenToken": {
                            "kind": "CloseParenToken",
                            "fullStart": 1138,
                            "fullEnd": 1139,
                            "start": 1138,
                            "end": 1139,
                            "fullWidth": 1,
                            "width": 1,
                            "text": ")",
                            "value": ")",
                            "valueText": ")"
                        }
                    }
                },
                "semicolonToken": {
                    "kind": "SemicolonToken",
                    "fullStart": 1139,
                    "fullEnd": 1142,
                    "start": 1139,
                    "end": 1140,
                    "fullWidth": 3,
                    "width": 1,
                    "text": ";",
                    "value": ";",
                    "valueText": ";",
                    "hasTrailingTrivia": true,
                    "hasTrailingNewLine": true,
                    "trailingTrivia": [
                        {
                            "kind": "NewLineTrivia",
                            "text": "\r\n"
                        }
                    ]
                }
            }
        ],
        "endOfFileToken": {
            "kind": "EndOfFileToken",
            "fullStart": 1142,
            "fullEnd": 1142,
            "start": 1142,
            "end": 1142,
            "fullWidth": 0,
            "width": 0,
            "text": ""
        }
    },
    "lineMap": {
        "lineStarts": [
            0,
            67,
            152,
            232,
            308,
            380,
            385,
            440,
            534,
            539,
            541,
            543,
            566,
            568,
            601,
            635,
            693,
            721,
            759,
            774,
            776,
            806,
            843,
            858,
            885,
            896,
            898,
            919,
            939,
            958,
            990,
            1002,
            1004,
            1067,
            1111,
            1118,
            1142
        ],
        "length": 1142
    }
}<|MERGE_RESOLUTION|>--- conflicted
+++ resolved
@@ -250,12 +250,8 @@
                                         "start": 580,
                                         "end": 598,
                                         "fullWidth": 18,
-<<<<<<< HEAD
                                         "width": 18,
-                                        "identifier": {
-=======
                                         "propertyName": {
->>>>>>> 85e84683
                                             "kind": "IdentifierName",
                                             "fullStart": 580,
                                             "fullEnd": 592,
@@ -389,12 +385,8 @@
                                         "start": 613,
                                         "end": 632,
                                         "fullWidth": 19,
-<<<<<<< HEAD
                                         "width": 19,
-                                        "identifier": {
-=======
                                         "propertyName": {
->>>>>>> 85e84683
                                             "kind": "IdentifierName",
                                             "fullStart": 613,
                                             "fullEnd": 625,
@@ -1463,12 +1455,8 @@
                                         "start": 910,
                                         "end": 999,
                                         "fullWidth": 89,
-<<<<<<< HEAD
                                         "width": 89,
-                                        "identifier": {
-=======
                                         "propertyName": {
->>>>>>> 85e84683
                                             "kind": "IdentifierName",
                                             "fullStart": 910,
                                             "fullEnd": 914,
