--- conflicted
+++ resolved
@@ -252,12 +252,8 @@
                                         "start": 643,
                                         "end": 659,
                                         "fullWidth": 16,
-<<<<<<< HEAD
                                         "width": 16,
-                                        "identifier": {
-=======
                                         "propertyName": {
->>>>>>> 85e84683
                                             "kind": "IdentifierName",
                                             "fullStart": 643,
                                             "fullEnd": 652,
@@ -945,12 +941,8 @@
                                         "start": 816,
                                         "end": 826,
                                         "fullWidth": 10,
-<<<<<<< HEAD
                                         "width": 10,
-                                        "identifier": {
-=======
                                         "propertyName": {
->>>>>>> 85e84683
                                             "kind": "IdentifierName",
                                             "fullStart": 816,
                                             "fullEnd": 822,
@@ -1682,12 +1674,8 @@
                                         "start": 1013,
                                         "end": 1034,
                                         "fullWidth": 21,
-<<<<<<< HEAD
                                         "width": 21,
-                                        "identifier": {
-=======
                                         "propertyName": {
->>>>>>> 85e84683
                                             "kind": "IdentifierName",
                                             "fullStart": 1013,
                                             "fullEnd": 1017,
@@ -2061,12 +2049,8 @@
                                         "start": 1083,
                                         "end": 1100,
                                         "fullWidth": 17,
-<<<<<<< HEAD
                                         "width": 17,
-                                        "identifier": {
-=======
                                         "propertyName": {
->>>>>>> 85e84683
                                             "kind": "IdentifierName",
                                             "fullStart": 1083,
                                             "fullEnd": 1089,
