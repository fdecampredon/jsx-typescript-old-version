--- conflicted
+++ resolved
@@ -252,12 +252,8 @@
                                         "start": 595,
                                         "end": 617,
                                         "fullWidth": 22,
-<<<<<<< HEAD
                                         "width": 22,
-                                        "identifier": {
-=======
                                         "propertyName": {
->>>>>>> 85e84683
                                             "kind": "IdentifierName",
                                             "fullStart": 595,
                                             "fullEnd": 599,
