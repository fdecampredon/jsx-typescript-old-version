--- conflicted
+++ resolved
@@ -256,12 +256,8 @@
                                         "start": 668,
                                         "end": 686,
                                         "fullWidth": 18,
-<<<<<<< HEAD
                                         "width": 18,
-                                        "identifier": {
-=======
                                         "propertyName": {
->>>>>>> 85e84683
                                             "kind": "IdentifierName",
                                             "fullStart": 668,
                                             "fullEnd": 679,
@@ -1060,12 +1056,8 @@
                                         "start": 867,
                                         "end": 889,
                                         "fullWidth": 22,
-<<<<<<< HEAD
                                         "width": 22,
-                                        "identifier": {
-=======
                                         "propertyName": {
->>>>>>> 85e84683
                                             "kind": "IdentifierName",
                                             "fullStart": 867,
                                             "fullEnd": 873,
@@ -1940,12 +1932,8 @@
                                         "start": 1073,
                                         "end": 1094,
                                         "fullWidth": 21,
-<<<<<<< HEAD
                                         "width": 21,
-                                        "identifier": {
-=======
                                         "propertyName": {
->>>>>>> 85e84683
                                             "kind": "IdentifierName",
                                             "fullStart": 1073,
                                             "fullEnd": 1077,
@@ -2319,12 +2307,8 @@
                                         "start": 1143,
                                         "end": 1160,
                                         "fullWidth": 17,
-<<<<<<< HEAD
                                         "width": 17,
-                                        "identifier": {
-=======
                                         "propertyName": {
->>>>>>> 85e84683
                                             "kind": "IdentifierName",
                                             "fullStart": 1143,
                                             "fullEnd": 1149,
