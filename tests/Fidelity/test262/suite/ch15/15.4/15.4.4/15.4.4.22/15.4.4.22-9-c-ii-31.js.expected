--- conflicted
+++ resolved
@@ -614,11 +614,8 @@
                                             "start": 659,
                                             "end": 666,
                                             "fullWidth": 7,
-<<<<<<< HEAD
                                             "width": 7,
-=======
                                             "modifiers": [],
->>>>>>> e3c38734
                                             "identifier": {
                                                 "kind": "IdentifierName",
                                                 "fullStart": 659,
@@ -658,11 +655,8 @@
                                             "start": 668,
                                             "end": 674,
                                             "fullWidth": 6,
-<<<<<<< HEAD
                                             "width": 6,
-=======
                                             "modifiers": [],
->>>>>>> e3c38734
                                             "identifier": {
                                                 "kind": "IdentifierName",
                                                 "fullStart": 668,
@@ -702,11 +696,8 @@
                                             "start": 676,
                                             "end": 679,
                                             "fullWidth": 3,
-<<<<<<< HEAD
                                             "width": 3,
-=======
                                             "modifiers": [],
->>>>>>> e3c38734
                                             "identifier": {
                                                 "kind": "IdentifierName",
                                                 "fullStart": 676,
@@ -746,11 +737,8 @@
                                             "start": 681,
                                             "end": 684,
                                             "fullWidth": 3,
-<<<<<<< HEAD
                                             "width": 3,
-=======
                                             "modifiers": [],
->>>>>>> e3c38734
                                             "identifier": {
                                                 "kind": "IdentifierName",
                                                 "fullStart": 681,
