{
    "isDeclaration": false,
    "languageVersion": "EcmaScript5",
    "parseOptions": {
        "allowAutomaticSemicolonInsertion": true
    },
    "sourceUnit": {
        "kind": "SourceUnit",
        "fullStart": 0,
        "fullEnd": 1106,
        "start": 550,
        "end": 1106,
        "fullWidth": 1106,
        "width": 556,
        "isIncrementallyUnusable": true,
        "moduleElements": [
            {
                "kind": "FunctionDeclaration",
                "fullStart": 0,
                "fullEnd": 1082,
                "start": 550,
                "end": 1080,
                "fullWidth": 1082,
                "width": 530,
                "modifiers": [],
                "functionKeyword": {
                    "kind": "FunctionKeyword",
                    "fullStart": 0,
                    "fullEnd": 559,
                    "start": 550,
                    "end": 558,
                    "fullWidth": 559,
                    "width": 8,
                    "text": "function",
                    "value": "function",
                    "valueText": "function",
                    "hasLeadingTrivia": true,
                    "hasLeadingComment": true,
                    "hasLeadingNewLine": true,
                    "hasTrailingTrivia": true,
                    "leadingTrivia": [
                        {
                            "kind": "SingleLineCommentTrivia",
                            "text": "/// Copyright (c) 2012 Ecma International.  All rights reserved. "
                        },
                        {
                            "kind": "NewLineTrivia",
                            "text": "\r\n"
                        },
                        {
                            "kind": "SingleLineCommentTrivia",
                            "text": "/// Ecma International makes this code available under the terms and conditions set"
                        },
                        {
                            "kind": "NewLineTrivia",
                            "text": "\r\n"
                        },
                        {
                            "kind": "SingleLineCommentTrivia",
                            "text": "/// forth on http://hg.ecmascript.org/tests/test262/raw-file/tip/LICENSE (the "
                        },
                        {
                            "kind": "NewLineTrivia",
                            "text": "\r\n"
                        },
                        {
                            "kind": "SingleLineCommentTrivia",
                            "text": "/// \"Use Terms\").   Any redistribution of this code must retain the above "
                        },
                        {
                            "kind": "NewLineTrivia",
                            "text": "\r\n"
                        },
                        {
                            "kind": "SingleLineCommentTrivia",
                            "text": "/// copyright and this notice and otherwise comply with the Use Terms."
                        },
                        {
                            "kind": "NewLineTrivia",
                            "text": "\r\n"
                        },
                        {
                            "kind": "MultiLineCommentTrivia",
                            "text": "/**\r\n * @path ch15/15.4/15.4.4/15.4.4.22/15.4.4.22-3-16.js\r\n * @description Array.prototype.reduceRight - value of 'length' is a string containing a hex number\r\n */"
                        },
                        {
                            "kind": "NewLineTrivia",
                            "text": "\r\n"
                        },
                        {
                            "kind": "NewLineTrivia",
                            "text": "\r\n"
                        },
                        {
                            "kind": "NewLineTrivia",
                            "text": "\r\n"
                        }
                    ],
                    "trailingTrivia": [
                        {
                            "kind": "WhitespaceTrivia",
                            "text": " "
                        }
                    ]
                },
                "identifier": {
                    "kind": "IdentifierName",
                    "fullStart": 559,
                    "fullEnd": 567,
                    "start": 559,
                    "end": 567,
                    "fullWidth": 8,
                    "width": 8,
                    "text": "testcase",
                    "value": "testcase",
                    "valueText": "testcase"
                },
                "callSignature": {
                    "kind": "CallSignature",
                    "fullStart": 567,
                    "fullEnd": 570,
                    "start": 567,
                    "end": 569,
                    "fullWidth": 3,
                    "width": 2,
                    "parameterList": {
                        "kind": "ParameterList",
                        "fullStart": 567,
                        "fullEnd": 570,
                        "start": 567,
                        "end": 569,
                        "fullWidth": 3,
                        "width": 2,
                        "openParenToken": {
                            "kind": "OpenParenToken",
                            "fullStart": 567,
                            "fullEnd": 568,
                            "start": 567,
                            "end": 568,
                            "fullWidth": 1,
                            "width": 1,
                            "text": "(",
                            "value": "(",
                            "valueText": "("
                        },
                        "parameters": [],
                        "closeParenToken": {
                            "kind": "CloseParenToken",
                            "fullStart": 568,
                            "fullEnd": 570,
                            "start": 568,
                            "end": 569,
                            "fullWidth": 2,
                            "width": 1,
                            "text": ")",
                            "value": ")",
                            "valueText": ")",
                            "hasTrailingTrivia": true,
                            "trailingTrivia": [
                                {
                                    "kind": "WhitespaceTrivia",
                                    "text": " "
                                }
                            ]
                        }
                    }
                },
                "block": {
                    "kind": "Block",
                    "fullStart": 570,
                    "fullEnd": 1082,
                    "start": 570,
                    "end": 1080,
                    "fullWidth": 512,
                    "width": 510,
                    "openBraceToken": {
                        "kind": "OpenBraceToken",
                        "fullStart": 570,
                        "fullEnd": 573,
                        "start": 570,
                        "end": 571,
                        "fullWidth": 3,
                        "width": 1,
                        "text": "{",
                        "value": "{",
                        "valueText": "{",
                        "hasTrailingTrivia": true,
                        "hasTrailingNewLine": true,
                        "trailingTrivia": [
                            {
                                "kind": "NewLineTrivia",
                                "text": "\r\n"
                            }
                        ]
                    },
                    "statements": [
                        {
                            "kind": "VariableStatement",
                            "fullStart": 573,
                            "fullEnd": 608,
                            "start": 583,
                            "end": 606,
                            "fullWidth": 35,
                            "width": 23,
                            "modifiers": [],
                            "variableDeclaration": {
                                "kind": "VariableDeclaration",
                                "fullStart": 573,
                                "fullEnd": 605,
                                "start": 583,
                                "end": 605,
                                "fullWidth": 32,
                                "width": 22,
                                "varKeyword": {
                                    "kind": "VarKeyword",
                                    "fullStart": 573,
                                    "fullEnd": 587,
                                    "start": 583,
                                    "end": 586,
                                    "fullWidth": 14,
                                    "width": 3,
                                    "text": "var",
                                    "value": "var",
                                    "valueText": "var",
                                    "hasLeadingTrivia": true,
                                    "hasLeadingNewLine": true,
                                    "hasTrailingTrivia": true,
                                    "leadingTrivia": [
                                        {
                                            "kind": "NewLineTrivia",
                                            "text": "\r\n"
                                        },
                                        {
                                            "kind": "WhitespaceTrivia",
                                            "text": "        "
                                        }
                                    ],
                                    "trailingTrivia": [
                                        {
                                            "kind": "WhitespaceTrivia",
                                            "text": " "
                                        }
                                    ]
                                },
                                "variableDeclarators": [
                                    {
                                        "kind": "VariableDeclarator",
                                        "fullStart": 587,
                                        "fullEnd": 605,
                                        "start": 587,
                                        "end": 605,
                                        "fullWidth": 18,
                                        "width": 18,
                                        "identifier": {
                                            "kind": "IdentifierName",
                                            "fullStart": 587,
                                            "fullEnd": 599,
                                            "start": 587,
                                            "end": 598,
                                            "fullWidth": 12,
                                            "width": 11,
                                            "text": "testResult1",
                                            "value": "testResult1",
                                            "valueText": "testResult1",
                                            "hasTrailingTrivia": true,
                                            "trailingTrivia": [
                                                {
                                                    "kind": "WhitespaceTrivia",
                                                    "text": " "
                                                }
                                            ]
                                        },
                                        "equalsValueClause": {
                                            "kind": "EqualsValueClause",
                                            "fullStart": 599,
                                            "fullEnd": 605,
                                            "start": 599,
                                            "end": 605,
                                            "fullWidth": 6,
                                            "width": 6,
                                            "equalsToken": {
                                                "kind": "EqualsToken",
                                                "fullStart": 599,
                                                "fullEnd": 601,
                                                "start": 599,
                                                "end": 600,
                                                "fullWidth": 2,
                                                "width": 1,
                                                "text": "=",
                                                "value": "=",
                                                "valueText": "=",
                                                "hasTrailingTrivia": true,
                                                "trailingTrivia": [
                                                    {
                                                        "kind": "WhitespaceTrivia",
                                                        "text": " "
                                                    }
                                                ]
                                            },
                                            "value": {
                                                "kind": "TrueKeyword",
                                                "fullStart": 601,
                                                "fullEnd": 605,
                                                "start": 601,
                                                "end": 605,
                                                "fullWidth": 4,
                                                "width": 4,
                                                "text": "true",
                                                "value": true,
                                                "valueText": "true"
                                            }
                                        }
                                    }
                                ]
                            },
                            "semicolonToken": {
                                "kind": "SemicolonToken",
                                "fullStart": 605,
                                "fullEnd": 608,
                                "start": 605,
                                "end": 606,
                                "fullWidth": 3,
                                "width": 1,
                                "text": ";",
                                "value": ";",
                                "valueText": ";",
                                "hasTrailingTrivia": true,
                                "hasTrailingNewLine": true,
                                "trailingTrivia": [
                                    {
                                        "kind": "NewLineTrivia",
                                        "text": "\r\n"
                                    }
                                ]
                            }
                        },
                        {
                            "kind": "VariableStatement",
                            "fullStart": 608,
                            "fullEnd": 642,
                            "start": 616,
                            "end": 640,
                            "fullWidth": 34,
                            "width": 24,
                            "modifiers": [],
                            "variableDeclaration": {
                                "kind": "VariableDeclaration",
                                "fullStart": 608,
                                "fullEnd": 639,
                                "start": 616,
                                "end": 639,
                                "fullWidth": 31,
                                "width": 23,
                                "varKeyword": {
                                    "kind": "VarKeyword",
                                    "fullStart": 608,
                                    "fullEnd": 620,
                                    "start": 616,
                                    "end": 619,
                                    "fullWidth": 12,
                                    "width": 3,
                                    "text": "var",
                                    "value": "var",
                                    "valueText": "var",
                                    "hasLeadingTrivia": true,
                                    "hasTrailingTrivia": true,
                                    "leadingTrivia": [
                                        {
                                            "kind": "WhitespaceTrivia",
                                            "text": "        "
                                        }
                                    ],
                                    "trailingTrivia": [
                                        {
                                            "kind": "WhitespaceTrivia",
                                            "text": " "
                                        }
                                    ]
                                },
                                "variableDeclarators": [
                                    {
                                        "kind": "VariableDeclarator",
                                        "fullStart": 620,
                                        "fullEnd": 639,
                                        "start": 620,
                                        "end": 639,
                                        "fullWidth": 19,
                                        "width": 19,
                                        "identifier": {
                                            "kind": "IdentifierName",
                                            "fullStart": 620,
                                            "fullEnd": 632,
                                            "start": 620,
                                            "end": 631,
                                            "fullWidth": 12,
                                            "width": 11,
                                            "text": "testResult2",
                                            "value": "testResult2",
                                            "valueText": "testResult2",
                                            "hasTrailingTrivia": true,
                                            "trailingTrivia": [
                                                {
                                                    "kind": "WhitespaceTrivia",
                                                    "text": " "
                                                }
                                            ]
                                        },
                                        "equalsValueClause": {
                                            "kind": "EqualsValueClause",
                                            "fullStart": 632,
                                            "fullEnd": 639,
                                            "start": 632,
                                            "end": 639,
                                            "fullWidth": 7,
                                            "width": 7,
                                            "equalsToken": {
                                                "kind": "EqualsToken",
                                                "fullStart": 632,
                                                "fullEnd": 634,
                                                "start": 632,
                                                "end": 633,
                                                "fullWidth": 2,
                                                "width": 1,
                                                "text": "=",
                                                "value": "=",
                                                "valueText": "=",
                                                "hasTrailingTrivia": true,
                                                "trailingTrivia": [
                                                    {
                                                        "kind": "WhitespaceTrivia",
                                                        "text": " "
                                                    }
                                                ]
                                            },
                                            "value": {
                                                "kind": "FalseKeyword",
                                                "fullStart": 634,
                                                "fullEnd": 639,
                                                "start": 634,
                                                "end": 639,
                                                "fullWidth": 5,
                                                "width": 5,
                                                "text": "false",
                                                "value": false,
                                                "valueText": "false"
                                            }
                                        }
                                    }
                                ]
                            },
                            "semicolonToken": {
                                "kind": "SemicolonToken",
                                "fullStart": 639,
                                "fullEnd": 642,
                                "start": 639,
                                "end": 640,
                                "fullWidth": 3,
                                "width": 1,
                                "text": ";",
                                "value": ";",
                                "valueText": ";",
                                "hasTrailingTrivia": true,
                                "hasTrailingNewLine": true,
                                "trailingTrivia": [
                                    {
                                        "kind": "NewLineTrivia",
                                        "text": "\r\n"
                                    }
                                ]
                            }
                        },
                        {
                            "kind": "FunctionDeclaration",
                            "fullStart": 642,
                            "fullEnd": 903,
                            "start": 650,
                            "end": 901,
                            "fullWidth": 261,
                            "width": 251,
                            "modifiers": [],
                            "functionKeyword": {
                                "kind": "FunctionKeyword",
                                "fullStart": 642,
                                "fullEnd": 659,
                                "start": 650,
                                "end": 658,
                                "fullWidth": 17,
                                "width": 8,
                                "text": "function",
                                "value": "function",
                                "valueText": "function",
                                "hasLeadingTrivia": true,
                                "hasTrailingTrivia": true,
                                "leadingTrivia": [
                                    {
                                        "kind": "WhitespaceTrivia",
                                        "text": "        "
                                    }
                                ],
                                "trailingTrivia": [
                                    {
                                        "kind": "WhitespaceTrivia",
                                        "text": " "
                                    }
                                ]
                            },
                            "identifier": {
                                "kind": "IdentifierName",
                                "fullStart": 659,
                                "fullEnd": 669,
                                "start": 659,
                                "end": 669,
                                "fullWidth": 10,
                                "width": 10,
                                "text": "callbackfn",
                                "value": "callbackfn",
                                "valueText": "callbackfn"
                            },
                            "callSignature": {
                                "kind": "CallSignature",
                                "fullStart": 669,
                                "fullEnd": 697,
                                "start": 669,
                                "end": 696,
                                "fullWidth": 28,
                                "width": 27,
                                "parameterList": {
                                    "kind": "ParameterList",
                                    "fullStart": 669,
                                    "fullEnd": 697,
                                    "start": 669,
                                    "end": 696,
                                    "fullWidth": 28,
                                    "width": 27,
                                    "openParenToken": {
                                        "kind": "OpenParenToken",
                                        "fullStart": 669,
                                        "fullEnd": 670,
                                        "start": 669,
                                        "end": 670,
                                        "fullWidth": 1,
                                        "width": 1,
                                        "text": "(",
                                        "value": "(",
                                        "valueText": "("
                                    },
                                    "parameters": [
                                        {
                                            "kind": "Parameter",
                                            "fullStart": 670,
                                            "fullEnd": 677,
                                            "start": 670,
                                            "end": 677,
                                            "fullWidth": 7,
<<<<<<< HEAD
                                            "width": 7,
=======
                                            "modifiers": [],
>>>>>>> e3c38734
                                            "identifier": {
                                                "kind": "IdentifierName",
                                                "fullStart": 670,
                                                "fullEnd": 677,
                                                "start": 670,
                                                "end": 677,
                                                "fullWidth": 7,
                                                "width": 7,
                                                "text": "prevVal",
                                                "value": "prevVal",
                                                "valueText": "prevVal"
                                            }
                                        },
                                        {
                                            "kind": "CommaToken",
                                            "fullStart": 677,
                                            "fullEnd": 679,
                                            "start": 677,
                                            "end": 678,
                                            "fullWidth": 2,
                                            "width": 1,
                                            "text": ",",
                                            "value": ",",
                                            "valueText": ",",
                                            "hasTrailingTrivia": true,
                                            "trailingTrivia": [
                                                {
                                                    "kind": "WhitespaceTrivia",
                                                    "text": " "
                                                }
                                            ]
                                        },
                                        {
                                            "kind": "Parameter",
                                            "fullStart": 679,
                                            "fullEnd": 685,
                                            "start": 679,
                                            "end": 685,
                                            "fullWidth": 6,
<<<<<<< HEAD
                                            "width": 6,
=======
                                            "modifiers": [],
>>>>>>> e3c38734
                                            "identifier": {
                                                "kind": "IdentifierName",
                                                "fullStart": 679,
                                                "fullEnd": 685,
                                                "start": 679,
                                                "end": 685,
                                                "fullWidth": 6,
                                                "width": 6,
                                                "text": "curVal",
                                                "value": "curVal",
                                                "valueText": "curVal"
                                            }
                                        },
                                        {
                                            "kind": "CommaToken",
                                            "fullStart": 685,
                                            "fullEnd": 687,
                                            "start": 685,
                                            "end": 686,
                                            "fullWidth": 2,
                                            "width": 1,
                                            "text": ",",
                                            "value": ",",
                                            "valueText": ",",
                                            "hasTrailingTrivia": true,
                                            "trailingTrivia": [
                                                {
                                                    "kind": "WhitespaceTrivia",
                                                    "text": " "
                                                }
                                            ]
                                        },
                                        {
                                            "kind": "Parameter",
                                            "fullStart": 687,
                                            "fullEnd": 690,
                                            "start": 687,
                                            "end": 690,
                                            "fullWidth": 3,
<<<<<<< HEAD
                                            "width": 3,
=======
                                            "modifiers": [],
>>>>>>> e3c38734
                                            "identifier": {
                                                "kind": "IdentifierName",
                                                "fullStart": 687,
                                                "fullEnd": 690,
                                                "start": 687,
                                                "end": 690,
                                                "fullWidth": 3,
                                                "width": 3,
                                                "text": "idx",
                                                "value": "idx",
                                                "valueText": "idx"
                                            }
                                        },
                                        {
                                            "kind": "CommaToken",
                                            "fullStart": 690,
                                            "fullEnd": 692,
                                            "start": 690,
                                            "end": 691,
                                            "fullWidth": 2,
                                            "width": 1,
                                            "text": ",",
                                            "value": ",",
                                            "valueText": ",",
                                            "hasTrailingTrivia": true,
                                            "trailingTrivia": [
                                                {
                                                    "kind": "WhitespaceTrivia",
                                                    "text": " "
                                                }
                                            ]
                                        },
                                        {
                                            "kind": "Parameter",
                                            "fullStart": 692,
                                            "fullEnd": 695,
                                            "start": 692,
                                            "end": 695,
                                            "fullWidth": 3,
<<<<<<< HEAD
                                            "width": 3,
=======
                                            "modifiers": [],
>>>>>>> e3c38734
                                            "identifier": {
                                                "kind": "IdentifierName",
                                                "fullStart": 692,
                                                "fullEnd": 695,
                                                "start": 692,
                                                "end": 695,
                                                "fullWidth": 3,
                                                "width": 3,
                                                "text": "obj",
                                                "value": "obj",
                                                "valueText": "obj"
                                            }
                                        }
                                    ],
                                    "closeParenToken": {
                                        "kind": "CloseParenToken",
                                        "fullStart": 695,
                                        "fullEnd": 697,
                                        "start": 695,
                                        "end": 696,
                                        "fullWidth": 2,
                                        "width": 1,
                                        "text": ")",
                                        "value": ")",
                                        "valueText": ")",
                                        "hasTrailingTrivia": true,
                                        "trailingTrivia": [
                                            {
                                                "kind": "WhitespaceTrivia",
                                                "text": " "
                                            }
                                        ]
                                    }
                                }
                            },
                            "block": {
                                "kind": "Block",
                                "fullStart": 697,
                                "fullEnd": 903,
                                "start": 697,
                                "end": 901,
                                "fullWidth": 206,
                                "width": 204,
                                "openBraceToken": {
                                    "kind": "OpenBraceToken",
                                    "fullStart": 697,
                                    "fullEnd": 700,
                                    "start": 697,
                                    "end": 698,
                                    "fullWidth": 3,
                                    "width": 1,
                                    "text": "{",
                                    "value": "{",
                                    "valueText": "{",
                                    "hasTrailingTrivia": true,
                                    "hasTrailingNewLine": true,
                                    "trailingTrivia": [
                                        {
                                            "kind": "NewLineTrivia",
                                            "text": "\r\n"
                                        }
                                    ]
                                },
                                "statements": [
                                    {
                                        "kind": "IfStatement",
                                        "fullStart": 700,
                                        "fullEnd": 781,
                                        "start": 712,
                                        "end": 779,
                                        "fullWidth": 81,
                                        "width": 67,
                                        "ifKeyword": {
                                            "kind": "IfKeyword",
                                            "fullStart": 700,
                                            "fullEnd": 715,
                                            "start": 712,
                                            "end": 714,
                                            "fullWidth": 15,
                                            "width": 2,
                                            "text": "if",
                                            "value": "if",
                                            "valueText": "if",
                                            "hasLeadingTrivia": true,
                                            "hasTrailingTrivia": true,
                                            "leadingTrivia": [
                                                {
                                                    "kind": "WhitespaceTrivia",
                                                    "text": "            "
                                                }
                                            ],
                                            "trailingTrivia": [
                                                {
                                                    "kind": "WhitespaceTrivia",
                                                    "text": " "
                                                }
                                            ]
                                        },
                                        "openParenToken": {
                                            "kind": "OpenParenToken",
                                            "fullStart": 715,
                                            "fullEnd": 716,
                                            "start": 715,
                                            "end": 716,
                                            "fullWidth": 1,
                                            "width": 1,
                                            "text": "(",
                                            "value": "(",
                                            "valueText": "("
                                        },
                                        "condition": {
                                            "kind": "GreaterThanExpression",
                                            "fullStart": 716,
                                            "fullEnd": 723,
                                            "start": 716,
                                            "end": 723,
                                            "fullWidth": 7,
                                            "width": 7,
                                            "left": {
                                                "kind": "IdentifierName",
                                                "fullStart": 716,
                                                "fullEnd": 720,
                                                "start": 716,
                                                "end": 719,
                                                "fullWidth": 4,
                                                "width": 3,
                                                "text": "idx",
                                                "value": "idx",
                                                "valueText": "idx",
                                                "hasTrailingTrivia": true,
                                                "trailingTrivia": [
                                                    {
                                                        "kind": "WhitespaceTrivia",
                                                        "text": " "
                                                    }
                                                ]
                                            },
                                            "operatorToken": {
                                                "kind": "GreaterThanToken",
                                                "fullStart": 720,
                                                "fullEnd": 722,
                                                "start": 720,
                                                "end": 721,
                                                "fullWidth": 2,
                                                "width": 1,
                                                "text": ">",
                                                "value": ">",
                                                "valueText": ">",
                                                "hasTrailingTrivia": true,
                                                "trailingTrivia": [
                                                    {
                                                        "kind": "WhitespaceTrivia",
                                                        "text": " "
                                                    }
                                                ]
                                            },
                                            "right": {
                                                "kind": "NumericLiteral",
                                                "fullStart": 722,
                                                "fullEnd": 723,
                                                "start": 722,
                                                "end": 723,
                                                "fullWidth": 1,
                                                "width": 1,
                                                "text": "1",
                                                "value": 1,
                                                "valueText": "1"
                                            }
                                        },
                                        "closeParenToken": {
                                            "kind": "CloseParenToken",
                                            "fullStart": 723,
                                            "fullEnd": 725,
                                            "start": 723,
                                            "end": 724,
                                            "fullWidth": 2,
                                            "width": 1,
                                            "text": ")",
                                            "value": ")",
                                            "valueText": ")",
                                            "hasTrailingTrivia": true,
                                            "trailingTrivia": [
                                                {
                                                    "kind": "WhitespaceTrivia",
                                                    "text": " "
                                                }
                                            ]
                                        },
                                        "statement": {
                                            "kind": "Block",
                                            "fullStart": 725,
                                            "fullEnd": 781,
                                            "start": 725,
                                            "end": 779,
                                            "fullWidth": 56,
                                            "width": 54,
                                            "openBraceToken": {
                                                "kind": "OpenBraceToken",
                                                "fullStart": 725,
                                                "fullEnd": 728,
                                                "start": 725,
                                                "end": 726,
                                                "fullWidth": 3,
                                                "width": 1,
                                                "text": "{",
                                                "value": "{",
                                                "valueText": "{",
                                                "hasTrailingTrivia": true,
                                                "hasTrailingNewLine": true,
                                                "trailingTrivia": [
                                                    {
                                                        "kind": "NewLineTrivia",
                                                        "text": "\r\n"
                                                    }
                                                ]
                                            },
                                            "statements": [
                                                {
                                                    "kind": "ExpressionStatement",
                                                    "fullStart": 728,
                                                    "fullEnd": 766,
                                                    "start": 744,
                                                    "end": 764,
                                                    "fullWidth": 38,
                                                    "width": 20,
                                                    "expression": {
                                                        "kind": "AssignmentExpression",
                                                        "fullStart": 728,
                                                        "fullEnd": 763,
                                                        "start": 744,
                                                        "end": 763,
                                                        "fullWidth": 35,
                                                        "width": 19,
                                                        "left": {
                                                            "kind": "IdentifierName",
                                                            "fullStart": 728,
                                                            "fullEnd": 756,
                                                            "start": 744,
                                                            "end": 755,
                                                            "fullWidth": 28,
                                                            "width": 11,
                                                            "text": "testResult1",
                                                            "value": "testResult1",
                                                            "valueText": "testResult1",
                                                            "hasLeadingTrivia": true,
                                                            "hasTrailingTrivia": true,
                                                            "leadingTrivia": [
                                                                {
                                                                    "kind": "WhitespaceTrivia",
                                                                    "text": "                "
                                                                }
                                                            ],
                                                            "trailingTrivia": [
                                                                {
                                                                    "kind": "WhitespaceTrivia",
                                                                    "text": " "
                                                                }
                                                            ]
                                                        },
                                                        "operatorToken": {
                                                            "kind": "EqualsToken",
                                                            "fullStart": 756,
                                                            "fullEnd": 758,
                                                            "start": 756,
                                                            "end": 757,
                                                            "fullWidth": 2,
                                                            "width": 1,
                                                            "text": "=",
                                                            "value": "=",
                                                            "valueText": "=",
                                                            "hasTrailingTrivia": true,
                                                            "trailingTrivia": [
                                                                {
                                                                    "kind": "WhitespaceTrivia",
                                                                    "text": " "
                                                                }
                                                            ]
                                                        },
                                                        "right": {
                                                            "kind": "FalseKeyword",
                                                            "fullStart": 758,
                                                            "fullEnd": 763,
                                                            "start": 758,
                                                            "end": 763,
                                                            "fullWidth": 5,
                                                            "width": 5,
                                                            "text": "false",
                                                            "value": false,
                                                            "valueText": "false"
                                                        }
                                                    },
                                                    "semicolonToken": {
                                                        "kind": "SemicolonToken",
                                                        "fullStart": 763,
                                                        "fullEnd": 766,
                                                        "start": 763,
                                                        "end": 764,
                                                        "fullWidth": 3,
                                                        "width": 1,
                                                        "text": ";",
                                                        "value": ";",
                                                        "valueText": ";",
                                                        "hasTrailingTrivia": true,
                                                        "hasTrailingNewLine": true,
                                                        "trailingTrivia": [
                                                            {
                                                                "kind": "NewLineTrivia",
                                                                "text": "\r\n"
                                                            }
                                                        ]
                                                    }
                                                }
                                            ],
                                            "closeBraceToken": {
                                                "kind": "CloseBraceToken",
                                                "fullStart": 766,
                                                "fullEnd": 781,
                                                "start": 778,
                                                "end": 779,
                                                "fullWidth": 15,
                                                "width": 1,
                                                "text": "}",
                                                "value": "}",
                                                "valueText": "}",
                                                "hasLeadingTrivia": true,
                                                "hasTrailingTrivia": true,
                                                "hasTrailingNewLine": true,
                                                "leadingTrivia": [
                                                    {
                                                        "kind": "WhitespaceTrivia",
                                                        "text": "            "
                                                    }
                                                ],
                                                "trailingTrivia": [
                                                    {
                                                        "kind": "NewLineTrivia",
                                                        "text": "\r\n"
                                                    }
                                                ]
                                            }
                                        }
                                    },
                                    {
                                        "kind": "IfStatement",
                                        "fullStart": 781,
                                        "fullEnd": 865,
                                        "start": 795,
                                        "end": 863,
                                        "fullWidth": 84,
                                        "width": 68,
                                        "ifKeyword": {
                                            "kind": "IfKeyword",
                                            "fullStart": 781,
                                            "fullEnd": 798,
                                            "start": 795,
                                            "end": 797,
                                            "fullWidth": 17,
                                            "width": 2,
                                            "text": "if",
                                            "value": "if",
                                            "valueText": "if",
                                            "hasLeadingTrivia": true,
                                            "hasLeadingNewLine": true,
                                            "hasTrailingTrivia": true,
                                            "leadingTrivia": [
                                                {
                                                    "kind": "NewLineTrivia",
                                                    "text": "\r\n"
                                                },
                                                {
                                                    "kind": "WhitespaceTrivia",
                                                    "text": "            "
                                                }
                                            ],
                                            "trailingTrivia": [
                                                {
                                                    "kind": "WhitespaceTrivia",
                                                    "text": " "
                                                }
                                            ]
                                        },
                                        "openParenToken": {
                                            "kind": "OpenParenToken",
                                            "fullStart": 798,
                                            "fullEnd": 799,
                                            "start": 798,
                                            "end": 799,
                                            "fullWidth": 1,
                                            "width": 1,
                                            "text": "(",
                                            "value": "(",
                                            "valueText": "("
                                        },
                                        "condition": {
                                            "kind": "EqualsExpression",
                                            "fullStart": 799,
                                            "fullEnd": 808,
                                            "start": 799,
                                            "end": 808,
                                            "fullWidth": 9,
                                            "width": 9,
                                            "left": {
                                                "kind": "IdentifierName",
                                                "fullStart": 799,
                                                "fullEnd": 803,
                                                "start": 799,
                                                "end": 802,
                                                "fullWidth": 4,
                                                "width": 3,
                                                "text": "idx",
                                                "value": "idx",
                                                "valueText": "idx",
                                                "hasTrailingTrivia": true,
                                                "trailingTrivia": [
                                                    {
                                                        "kind": "WhitespaceTrivia",
                                                        "text": " "
                                                    }
                                                ]
                                            },
                                            "operatorToken": {
                                                "kind": "EqualsEqualsEqualsToken",
                                                "fullStart": 803,
                                                "fullEnd": 807,
                                                "start": 803,
                                                "end": 806,
                                                "fullWidth": 4,
                                                "width": 3,
                                                "text": "===",
                                                "value": "===",
                                                "valueText": "===",
                                                "hasTrailingTrivia": true,
                                                "trailingTrivia": [
                                                    {
                                                        "kind": "WhitespaceTrivia",
                                                        "text": " "
                                                    }
                                                ]
                                            },
                                            "right": {
                                                "kind": "NumericLiteral",
                                                "fullStart": 807,
                                                "fullEnd": 808,
                                                "start": 807,
                                                "end": 808,
                                                "fullWidth": 1,
                                                "width": 1,
                                                "text": "1",
                                                "value": 1,
                                                "valueText": "1"
                                            }
                                        },
                                        "closeParenToken": {
                                            "kind": "CloseParenToken",
                                            "fullStart": 808,
                                            "fullEnd": 810,
                                            "start": 808,
                                            "end": 809,
                                            "fullWidth": 2,
                                            "width": 1,
                                            "text": ")",
                                            "value": ")",
                                            "valueText": ")",
                                            "hasTrailingTrivia": true,
                                            "trailingTrivia": [
                                                {
                                                    "kind": "WhitespaceTrivia",
                                                    "text": " "
                                                }
                                            ]
                                        },
                                        "statement": {
                                            "kind": "Block",
                                            "fullStart": 810,
                                            "fullEnd": 865,
                                            "start": 810,
                                            "end": 863,
                                            "fullWidth": 55,
                                            "width": 53,
                                            "openBraceToken": {
                                                "kind": "OpenBraceToken",
                                                "fullStart": 810,
                                                "fullEnd": 813,
                                                "start": 810,
                                                "end": 811,
                                                "fullWidth": 3,
                                                "width": 1,
                                                "text": "{",
                                                "value": "{",
                                                "valueText": "{",
                                                "hasTrailingTrivia": true,
                                                "hasTrailingNewLine": true,
                                                "trailingTrivia": [
                                                    {
                                                        "kind": "NewLineTrivia",
                                                        "text": "\r\n"
                                                    }
                                                ]
                                            },
                                            "statements": [
                                                {
                                                    "kind": "ExpressionStatement",
                                                    "fullStart": 813,
                                                    "fullEnd": 850,
                                                    "start": 829,
                                                    "end": 848,
                                                    "fullWidth": 37,
                                                    "width": 19,
                                                    "expression": {
                                                        "kind": "AssignmentExpression",
                                                        "fullStart": 813,
                                                        "fullEnd": 847,
                                                        "start": 829,
                                                        "end": 847,
                                                        "fullWidth": 34,
                                                        "width": 18,
                                                        "left": {
                                                            "kind": "IdentifierName",
                                                            "fullStart": 813,
                                                            "fullEnd": 841,
                                                            "start": 829,
                                                            "end": 840,
                                                            "fullWidth": 28,
                                                            "width": 11,
                                                            "text": "testResult2",
                                                            "value": "testResult2",
                                                            "valueText": "testResult2",
                                                            "hasLeadingTrivia": true,
                                                            "hasTrailingTrivia": true,
                                                            "leadingTrivia": [
                                                                {
                                                                    "kind": "WhitespaceTrivia",
                                                                    "text": "                "
                                                                }
                                                            ],
                                                            "trailingTrivia": [
                                                                {
                                                                    "kind": "WhitespaceTrivia",
                                                                    "text": " "
                                                                }
                                                            ]
                                                        },
                                                        "operatorToken": {
                                                            "kind": "EqualsToken",
                                                            "fullStart": 841,
                                                            "fullEnd": 843,
                                                            "start": 841,
                                                            "end": 842,
                                                            "fullWidth": 2,
                                                            "width": 1,
                                                            "text": "=",
                                                            "value": "=",
                                                            "valueText": "=",
                                                            "hasTrailingTrivia": true,
                                                            "trailingTrivia": [
                                                                {
                                                                    "kind": "WhitespaceTrivia",
                                                                    "text": " "
                                                                }
                                                            ]
                                                        },
                                                        "right": {
                                                            "kind": "TrueKeyword",
                                                            "fullStart": 843,
                                                            "fullEnd": 847,
                                                            "start": 843,
                                                            "end": 847,
                                                            "fullWidth": 4,
                                                            "width": 4,
                                                            "text": "true",
                                                            "value": true,
                                                            "valueText": "true"
                                                        }
                                                    },
                                                    "semicolonToken": {
                                                        "kind": "SemicolonToken",
                                                        "fullStart": 847,
                                                        "fullEnd": 850,
                                                        "start": 847,
                                                        "end": 848,
                                                        "fullWidth": 3,
                                                        "width": 1,
                                                        "text": ";",
                                                        "value": ";",
                                                        "valueText": ";",
                                                        "hasTrailingTrivia": true,
                                                        "hasTrailingNewLine": true,
                                                        "trailingTrivia": [
                                                            {
                                                                "kind": "NewLineTrivia",
                                                                "text": "\r\n"
                                                            }
                                                        ]
                                                    }
                                                }
                                            ],
                                            "closeBraceToken": {
                                                "kind": "CloseBraceToken",
                                                "fullStart": 850,
                                                "fullEnd": 865,
                                                "start": 862,
                                                "end": 863,
                                                "fullWidth": 15,
                                                "width": 1,
                                                "text": "}",
                                                "value": "}",
                                                "valueText": "}",
                                                "hasLeadingTrivia": true,
                                                "hasTrailingTrivia": true,
                                                "hasTrailingNewLine": true,
                                                "leadingTrivia": [
                                                    {
                                                        "kind": "WhitespaceTrivia",
                                                        "text": "            "
                                                    }
                                                ],
                                                "trailingTrivia": [
                                                    {
                                                        "kind": "NewLineTrivia",
                                                        "text": "\r\n"
                                                    }
                                                ]
                                            }
                                        }
                                    },
                                    {
                                        "kind": "ReturnStatement",
                                        "fullStart": 865,
                                        "fullEnd": 892,
                                        "start": 877,
                                        "end": 890,
                                        "fullWidth": 27,
                                        "width": 13,
                                        "returnKeyword": {
                                            "kind": "ReturnKeyword",
                                            "fullStart": 865,
                                            "fullEnd": 884,
                                            "start": 877,
                                            "end": 883,
                                            "fullWidth": 19,
                                            "width": 6,
                                            "text": "return",
                                            "value": "return",
                                            "valueText": "return",
                                            "hasLeadingTrivia": true,
                                            "hasTrailingTrivia": true,
                                            "leadingTrivia": [
                                                {
                                                    "kind": "WhitespaceTrivia",
                                                    "text": "            "
                                                }
                                            ],
                                            "trailingTrivia": [
                                                {
                                                    "kind": "WhitespaceTrivia",
                                                    "text": " "
                                                }
                                            ]
                                        },
                                        "expression": {
                                            "kind": "FalseKeyword",
                                            "fullStart": 884,
                                            "fullEnd": 889,
                                            "start": 884,
                                            "end": 889,
                                            "fullWidth": 5,
                                            "width": 5,
                                            "text": "false",
                                            "value": false,
                                            "valueText": "false"
                                        },
                                        "semicolonToken": {
                                            "kind": "SemicolonToken",
                                            "fullStart": 889,
                                            "fullEnd": 892,
                                            "start": 889,
                                            "end": 890,
                                            "fullWidth": 3,
                                            "width": 1,
                                            "text": ";",
                                            "value": ";",
                                            "valueText": ";",
                                            "hasTrailingTrivia": true,
                                            "hasTrailingNewLine": true,
                                            "trailingTrivia": [
                                                {
                                                    "kind": "NewLineTrivia",
                                                    "text": "\r\n"
                                                }
                                            ]
                                        }
                                    }
                                ],
                                "closeBraceToken": {
                                    "kind": "CloseBraceToken",
                                    "fullStart": 892,
                                    "fullEnd": 903,
                                    "start": 900,
                                    "end": 901,
                                    "fullWidth": 11,
                                    "width": 1,
                                    "text": "}",
                                    "value": "}",
                                    "valueText": "}",
                                    "hasLeadingTrivia": true,
                                    "hasTrailingTrivia": true,
                                    "hasTrailingNewLine": true,
                                    "leadingTrivia": [
                                        {
                                            "kind": "WhitespaceTrivia",
                                            "text": "        "
                                        }
                                    ],
                                    "trailingTrivia": [
                                        {
                                            "kind": "NewLineTrivia",
                                            "text": "\r\n"
                                        }
                                    ]
                                }
                            }
                        },
                        {
                            "kind": "VariableStatement",
                            "fullStart": 903,
                            "fullEnd": 966,
                            "start": 913,
                            "end": 964,
                            "fullWidth": 63,
                            "width": 51,
                            "modifiers": [],
                            "variableDeclaration": {
                                "kind": "VariableDeclaration",
                                "fullStart": 903,
                                "fullEnd": 963,
                                "start": 913,
                                "end": 963,
                                "fullWidth": 60,
                                "width": 50,
                                "varKeyword": {
                                    "kind": "VarKeyword",
                                    "fullStart": 903,
                                    "fullEnd": 917,
                                    "start": 913,
                                    "end": 916,
                                    "fullWidth": 14,
                                    "width": 3,
                                    "text": "var",
                                    "value": "var",
                                    "valueText": "var",
                                    "hasLeadingTrivia": true,
                                    "hasLeadingNewLine": true,
                                    "hasTrailingTrivia": true,
                                    "leadingTrivia": [
                                        {
                                            "kind": "NewLineTrivia",
                                            "text": "\r\n"
                                        },
                                        {
                                            "kind": "WhitespaceTrivia",
                                            "text": "        "
                                        }
                                    ],
                                    "trailingTrivia": [
                                        {
                                            "kind": "WhitespaceTrivia",
                                            "text": " "
                                        }
                                    ]
                                },
                                "variableDeclarators": [
                                    {
                                        "kind": "VariableDeclarator",
                                        "fullStart": 917,
                                        "fullEnd": 963,
                                        "start": 917,
                                        "end": 963,
                                        "fullWidth": 46,
                                        "width": 46,
                                        "identifier": {
                                            "kind": "IdentifierName",
                                            "fullStart": 917,
                                            "fullEnd": 921,
                                            "start": 917,
                                            "end": 920,
                                            "fullWidth": 4,
                                            "width": 3,
                                            "text": "obj",
                                            "value": "obj",
                                            "valueText": "obj",
                                            "hasTrailingTrivia": true,
                                            "trailingTrivia": [
                                                {
                                                    "kind": "WhitespaceTrivia",
                                                    "text": " "
                                                }
                                            ]
                                        },
                                        "equalsValueClause": {
                                            "kind": "EqualsValueClause",
                                            "fullStart": 921,
                                            "fullEnd": 963,
                                            "start": 921,
                                            "end": 963,
                                            "fullWidth": 42,
                                            "width": 42,
                                            "equalsToken": {
                                                "kind": "EqualsToken",
                                                "fullStart": 921,
                                                "fullEnd": 923,
                                                "start": 921,
                                                "end": 922,
                                                "fullWidth": 2,
                                                "width": 1,
                                                "text": "=",
                                                "value": "=",
                                                "valueText": "=",
                                                "hasTrailingTrivia": true,
                                                "trailingTrivia": [
                                                    {
                                                        "kind": "WhitespaceTrivia",
                                                        "text": " "
                                                    }
                                                ]
                                            },
                                            "value": {
                                                "kind": "ObjectLiteralExpression",
                                                "fullStart": 923,
                                                "fullEnd": 963,
                                                "start": 923,
                                                "end": 963,
                                                "fullWidth": 40,
                                                "width": 40,
                                                "openBraceToken": {
                                                    "kind": "OpenBraceToken",
                                                    "fullStart": 923,
                                                    "fullEnd": 925,
                                                    "start": 923,
                                                    "end": 924,
                                                    "fullWidth": 2,
                                                    "width": 1,
                                                    "text": "{",
                                                    "value": "{",
                                                    "valueText": "{",
                                                    "hasTrailingTrivia": true,
                                                    "trailingTrivia": [
                                                        {
                                                            "kind": "WhitespaceTrivia",
                                                            "text": " "
                                                        }
                                                    ]
                                                },
                                                "propertyAssignments": [
                                                    {
                                                        "kind": "SimplePropertyAssignment",
                                                        "fullStart": 925,
                                                        "fullEnd": 930,
                                                        "start": 925,
                                                        "end": 930,
                                                        "fullWidth": 5,
                                                        "width": 5,
                                                        "propertyName": {
                                                            "kind": "NumericLiteral",
                                                            "fullStart": 925,
                                                            "fullEnd": 926,
                                                            "start": 925,
                                                            "end": 926,
                                                            "fullWidth": 1,
                                                            "width": 1,
                                                            "text": "0",
                                                            "value": 0,
                                                            "valueText": "0"
                                                        },
                                                        "colonToken": {
                                                            "kind": "ColonToken",
                                                            "fullStart": 926,
                                                            "fullEnd": 928,
                                                            "start": 926,
                                                            "end": 927,
                                                            "fullWidth": 2,
                                                            "width": 1,
                                                            "text": ":",
                                                            "value": ":",
                                                            "valueText": ":",
                                                            "hasTrailingTrivia": true,
                                                            "trailingTrivia": [
                                                                {
                                                                    "kind": "WhitespaceTrivia",
                                                                    "text": " "
                                                                }
                                                            ]
                                                        },
                                                        "expression": {
                                                            "kind": "NumericLiteral",
                                                            "fullStart": 928,
                                                            "fullEnd": 930,
                                                            "start": 928,
                                                            "end": 930,
                                                            "fullWidth": 2,
                                                            "width": 2,
                                                            "text": "12",
                                                            "value": 12,
                                                            "valueText": "12"
                                                        }
                                                    },
                                                    {
                                                        "kind": "CommaToken",
                                                        "fullStart": 930,
                                                        "fullEnd": 932,
                                                        "start": 930,
                                                        "end": 931,
                                                        "fullWidth": 2,
                                                        "width": 1,
                                                        "text": ",",
                                                        "value": ",",
                                                        "valueText": ",",
                                                        "hasTrailingTrivia": true,
                                                        "trailingTrivia": [
                                                            {
                                                                "kind": "WhitespaceTrivia",
                                                                "text": " "
                                                            }
                                                        ]
                                                    },
                                                    {
                                                        "kind": "SimplePropertyAssignment",
                                                        "fullStart": 932,
                                                        "fullEnd": 937,
                                                        "start": 932,
                                                        "end": 937,
                                                        "fullWidth": 5,
                                                        "width": 5,
                                                        "propertyName": {
                                                            "kind": "NumericLiteral",
                                                            "fullStart": 932,
                                                            "fullEnd": 933,
                                                            "start": 932,
                                                            "end": 933,
                                                            "fullWidth": 1,
                                                            "width": 1,
                                                            "text": "1",
                                                            "value": 1,
                                                            "valueText": "1"
                                                        },
                                                        "colonToken": {
                                                            "kind": "ColonToken",
                                                            "fullStart": 933,
                                                            "fullEnd": 935,
                                                            "start": 933,
                                                            "end": 934,
                                                            "fullWidth": 2,
                                                            "width": 1,
                                                            "text": ":",
                                                            "value": ":",
                                                            "valueText": ":",
                                                            "hasTrailingTrivia": true,
                                                            "trailingTrivia": [
                                                                {
                                                                    "kind": "WhitespaceTrivia",
                                                                    "text": " "
                                                                }
                                                            ]
                                                        },
                                                        "expression": {
                                                            "kind": "NumericLiteral",
                                                            "fullStart": 935,
                                                            "fullEnd": 937,
                                                            "start": 935,
                                                            "end": 937,
                                                            "fullWidth": 2,
                                                            "width": 2,
                                                            "text": "11",
                                                            "value": 11,
                                                            "valueText": "11"
                                                        }
                                                    },
                                                    {
                                                        "kind": "CommaToken",
                                                        "fullStart": 937,
                                                        "fullEnd": 939,
                                                        "start": 937,
                                                        "end": 938,
                                                        "fullWidth": 2,
                                                        "width": 1,
                                                        "text": ",",
                                                        "value": ",",
                                                        "valueText": ",",
                                                        "hasTrailingTrivia": true,
                                                        "trailingTrivia": [
                                                            {
                                                                "kind": "WhitespaceTrivia",
                                                                "text": " "
                                                            }
                                                        ]
                                                    },
                                                    {
                                                        "kind": "SimplePropertyAssignment",
                                                        "fullStart": 939,
                                                        "fullEnd": 943,
                                                        "start": 939,
                                                        "end": 943,
                                                        "fullWidth": 4,
                                                        "width": 4,
                                                        "propertyName": {
                                                            "kind": "NumericLiteral",
                                                            "fullStart": 939,
                                                            "fullEnd": 940,
                                                            "start": 939,
                                                            "end": 940,
                                                            "fullWidth": 1,
                                                            "width": 1,
                                                            "text": "2",
                                                            "value": 2,
                                                            "valueText": "2"
                                                        },
                                                        "colonToken": {
                                                            "kind": "ColonToken",
                                                            "fullStart": 940,
                                                            "fullEnd": 942,
                                                            "start": 940,
                                                            "end": 941,
                                                            "fullWidth": 2,
                                                            "width": 1,
                                                            "text": ":",
                                                            "value": ":",
                                                            "valueText": ":",
                                                            "hasTrailingTrivia": true,
                                                            "trailingTrivia": [
                                                                {
                                                                    "kind": "WhitespaceTrivia",
                                                                    "text": " "
                                                                }
                                                            ]
                                                        },
                                                        "expression": {
                                                            "kind": "NumericLiteral",
                                                            "fullStart": 942,
                                                            "fullEnd": 943,
                                                            "start": 942,
                                                            "end": 943,
                                                            "fullWidth": 1,
                                                            "width": 1,
                                                            "text": "9",
                                                            "value": 9,
                                                            "valueText": "9"
                                                        }
                                                    },
                                                    {
                                                        "kind": "CommaToken",
                                                        "fullStart": 943,
                                                        "fullEnd": 945,
                                                        "start": 943,
                                                        "end": 944,
                                                        "fullWidth": 2,
                                                        "width": 1,
                                                        "text": ",",
                                                        "value": ",",
                                                        "valueText": ",",
                                                        "hasTrailingTrivia": true,
                                                        "trailingTrivia": [
                                                            {
                                                                "kind": "WhitespaceTrivia",
                                                                "text": " "
                                                            }
                                                        ]
                                                    },
                                                    {
                                                        "kind": "SimplePropertyAssignment",
                                                        "fullStart": 945,
                                                        "fullEnd": 962,
                                                        "start": 945,
                                                        "end": 961,
                                                        "fullWidth": 17,
                                                        "width": 16,
                                                        "propertyName": {
                                                            "kind": "IdentifierName",
                                                            "fullStart": 945,
                                                            "fullEnd": 951,
                                                            "start": 945,
                                                            "end": 951,
                                                            "fullWidth": 6,
                                                            "width": 6,
                                                            "text": "length",
                                                            "value": "length",
                                                            "valueText": "length"
                                                        },
                                                        "colonToken": {
                                                            "kind": "ColonToken",
                                                            "fullStart": 951,
                                                            "fullEnd": 953,
                                                            "start": 951,
                                                            "end": 952,
                                                            "fullWidth": 2,
                                                            "width": 1,
                                                            "text": ":",
                                                            "value": ":",
                                                            "valueText": ":",
                                                            "hasTrailingTrivia": true,
                                                            "trailingTrivia": [
                                                                {
                                                                    "kind": "WhitespaceTrivia",
                                                                    "text": " "
                                                                }
                                                            ]
                                                        },
                                                        "expression": {
                                                            "kind": "StringLiteral",
                                                            "fullStart": 953,
                                                            "fullEnd": 962,
                                                            "start": 953,
                                                            "end": 961,
                                                            "fullWidth": 9,
                                                            "width": 8,
                                                            "text": "\"0x0002\"",
                                                            "value": "0x0002",
                                                            "valueText": "0x0002",
                                                            "hasTrailingTrivia": true,
                                                            "trailingTrivia": [
                                                                {
                                                                    "kind": "WhitespaceTrivia",
                                                                    "text": " "
                                                                }
                                                            ]
                                                        }
                                                    }
                                                ],
                                                "closeBraceToken": {
                                                    "kind": "CloseBraceToken",
                                                    "fullStart": 962,
                                                    "fullEnd": 963,
                                                    "start": 962,
                                                    "end": 963,
                                                    "fullWidth": 1,
                                                    "width": 1,
                                                    "text": "}",
                                                    "value": "}",
                                                    "valueText": "}"
                                                }
                                            }
                                        }
                                    }
                                ]
                            },
                            "semicolonToken": {
                                "kind": "SemicolonToken",
                                "fullStart": 963,
                                "fullEnd": 966,
                                "start": 963,
                                "end": 964,
                                "fullWidth": 3,
                                "width": 1,
                                "text": ";",
                                "value": ";",
                                "valueText": ";",
                                "hasTrailingTrivia": true,
                                "hasTrailingNewLine": true,
                                "trailingTrivia": [
                                    {
                                        "kind": "NewLineTrivia",
                                        "text": "\r\n"
                                    }
                                ]
                            }
                        },
                        {
                            "kind": "ExpressionStatement",
                            "fullStart": 966,
                            "fullEnd": 1031,
                            "start": 976,
                            "end": 1029,
                            "fullWidth": 65,
                            "width": 53,
                            "expression": {
                                "kind": "InvocationExpression",
                                "fullStart": 966,
                                "fullEnd": 1028,
                                "start": 976,
                                "end": 1028,
                                "fullWidth": 62,
                                "width": 52,
                                "expression": {
                                    "kind": "MemberAccessExpression",
                                    "fullStart": 966,
                                    "fullEnd": 1008,
                                    "start": 976,
                                    "end": 1008,
                                    "fullWidth": 42,
                                    "width": 32,
                                    "expression": {
                                        "kind": "MemberAccessExpression",
                                        "fullStart": 966,
                                        "fullEnd": 1003,
                                        "start": 976,
                                        "end": 1003,
                                        "fullWidth": 37,
                                        "width": 27,
                                        "expression": {
                                            "kind": "MemberAccessExpression",
                                            "fullStart": 966,
                                            "fullEnd": 991,
                                            "start": 976,
                                            "end": 991,
                                            "fullWidth": 25,
                                            "width": 15,
                                            "expression": {
                                                "kind": "IdentifierName",
                                                "fullStart": 966,
                                                "fullEnd": 981,
                                                "start": 976,
                                                "end": 981,
                                                "fullWidth": 15,
                                                "width": 5,
                                                "text": "Array",
                                                "value": "Array",
                                                "valueText": "Array",
                                                "hasLeadingTrivia": true,
                                                "hasLeadingNewLine": true,
                                                "leadingTrivia": [
                                                    {
                                                        "kind": "NewLineTrivia",
                                                        "text": "\r\n"
                                                    },
                                                    {
                                                        "kind": "WhitespaceTrivia",
                                                        "text": "        "
                                                    }
                                                ]
                                            },
                                            "dotToken": {
                                                "kind": "DotToken",
                                                "fullStart": 981,
                                                "fullEnd": 982,
                                                "start": 981,
                                                "end": 982,
                                                "fullWidth": 1,
                                                "width": 1,
                                                "text": ".",
                                                "value": ".",
                                                "valueText": "."
                                            },
                                            "name": {
                                                "kind": "IdentifierName",
                                                "fullStart": 982,
                                                "fullEnd": 991,
                                                "start": 982,
                                                "end": 991,
                                                "fullWidth": 9,
                                                "width": 9,
                                                "text": "prototype",
                                                "value": "prototype",
                                                "valueText": "prototype"
                                            }
                                        },
                                        "dotToken": {
                                            "kind": "DotToken",
                                            "fullStart": 991,
                                            "fullEnd": 992,
                                            "start": 991,
                                            "end": 992,
                                            "fullWidth": 1,
                                            "width": 1,
                                            "text": ".",
                                            "value": ".",
                                            "valueText": "."
                                        },
                                        "name": {
                                            "kind": "IdentifierName",
                                            "fullStart": 992,
                                            "fullEnd": 1003,
                                            "start": 992,
                                            "end": 1003,
                                            "fullWidth": 11,
                                            "width": 11,
                                            "text": "reduceRight",
                                            "value": "reduceRight",
                                            "valueText": "reduceRight"
                                        }
                                    },
                                    "dotToken": {
                                        "kind": "DotToken",
                                        "fullStart": 1003,
                                        "fullEnd": 1004,
                                        "start": 1003,
                                        "end": 1004,
                                        "fullWidth": 1,
                                        "width": 1,
                                        "text": ".",
                                        "value": ".",
                                        "valueText": "."
                                    },
                                    "name": {
                                        "kind": "IdentifierName",
                                        "fullStart": 1004,
                                        "fullEnd": 1008,
                                        "start": 1004,
                                        "end": 1008,
                                        "fullWidth": 4,
                                        "width": 4,
                                        "text": "call",
                                        "value": "call",
                                        "valueText": "call"
                                    }
                                },
                                "argumentList": {
                                    "kind": "ArgumentList",
                                    "fullStart": 1008,
                                    "fullEnd": 1028,
                                    "start": 1008,
                                    "end": 1028,
                                    "fullWidth": 20,
                                    "width": 20,
                                    "openParenToken": {
                                        "kind": "OpenParenToken",
                                        "fullStart": 1008,
                                        "fullEnd": 1009,
                                        "start": 1008,
                                        "end": 1009,
                                        "fullWidth": 1,
                                        "width": 1,
                                        "text": "(",
                                        "value": "(",
                                        "valueText": "("
                                    },
                                    "arguments": [
                                        {
                                            "kind": "IdentifierName",
                                            "fullStart": 1009,
                                            "fullEnd": 1012,
                                            "start": 1009,
                                            "end": 1012,
                                            "fullWidth": 3,
                                            "width": 3,
                                            "text": "obj",
                                            "value": "obj",
                                            "valueText": "obj"
                                        },
                                        {
                                            "kind": "CommaToken",
                                            "fullStart": 1012,
                                            "fullEnd": 1014,
                                            "start": 1012,
                                            "end": 1013,
                                            "fullWidth": 2,
                                            "width": 1,
                                            "text": ",",
                                            "value": ",",
                                            "valueText": ",",
                                            "hasTrailingTrivia": true,
                                            "trailingTrivia": [
                                                {
                                                    "kind": "WhitespaceTrivia",
                                                    "text": " "
                                                }
                                            ]
                                        },
                                        {
                                            "kind": "IdentifierName",
                                            "fullStart": 1014,
                                            "fullEnd": 1024,
                                            "start": 1014,
                                            "end": 1024,
                                            "fullWidth": 10,
                                            "width": 10,
                                            "text": "callbackfn",
                                            "value": "callbackfn",
                                            "valueText": "callbackfn"
                                        },
                                        {
                                            "kind": "CommaToken",
                                            "fullStart": 1024,
                                            "fullEnd": 1026,
                                            "start": 1024,
                                            "end": 1025,
                                            "fullWidth": 2,
                                            "width": 1,
                                            "text": ",",
                                            "value": ",",
                                            "valueText": ",",
                                            "hasTrailingTrivia": true,
                                            "trailingTrivia": [
                                                {
                                                    "kind": "WhitespaceTrivia",
                                                    "text": " "
                                                }
                                            ]
                                        },
                                        {
                                            "kind": "NumericLiteral",
                                            "fullStart": 1026,
                                            "fullEnd": 1027,
                                            "start": 1026,
                                            "end": 1027,
                                            "fullWidth": 1,
                                            "width": 1,
                                            "text": "1",
                                            "value": 1,
                                            "valueText": "1"
                                        }
                                    ],
                                    "closeParenToken": {
                                        "kind": "CloseParenToken",
                                        "fullStart": 1027,
                                        "fullEnd": 1028,
                                        "start": 1027,
                                        "end": 1028,
                                        "fullWidth": 1,
                                        "width": 1,
                                        "text": ")",
                                        "value": ")",
                                        "valueText": ")"
                                    }
                                }
                            },
                            "semicolonToken": {
                                "kind": "SemicolonToken",
                                "fullStart": 1028,
                                "fullEnd": 1031,
                                "start": 1028,
                                "end": 1029,
                                "fullWidth": 3,
                                "width": 1,
                                "text": ";",
                                "value": ";",
                                "valueText": ";",
                                "hasTrailingTrivia": true,
                                "hasTrailingNewLine": true,
                                "trailingTrivia": [
                                    {
                                        "kind": "NewLineTrivia",
                                        "text": "\r\n"
                                    }
                                ]
                            }
                        },
                        {
                            "kind": "ReturnStatement",
                            "fullStart": 1031,
                            "fullEnd": 1075,
                            "start": 1039,
                            "end": 1073,
                            "fullWidth": 44,
                            "width": 34,
                            "returnKeyword": {
                                "kind": "ReturnKeyword",
                                "fullStart": 1031,
                                "fullEnd": 1046,
                                "start": 1039,
                                "end": 1045,
                                "fullWidth": 15,
                                "width": 6,
                                "text": "return",
                                "value": "return",
                                "valueText": "return",
                                "hasLeadingTrivia": true,
                                "hasTrailingTrivia": true,
                                "leadingTrivia": [
                                    {
                                        "kind": "WhitespaceTrivia",
                                        "text": "        "
                                    }
                                ],
                                "trailingTrivia": [
                                    {
                                        "kind": "WhitespaceTrivia",
                                        "text": " "
                                    }
                                ]
                            },
                            "expression": {
                                "kind": "LogicalAndExpression",
                                "fullStart": 1046,
                                "fullEnd": 1072,
                                "start": 1046,
                                "end": 1072,
                                "fullWidth": 26,
                                "width": 26,
                                "left": {
                                    "kind": "IdentifierName",
                                    "fullStart": 1046,
                                    "fullEnd": 1058,
                                    "start": 1046,
                                    "end": 1057,
                                    "fullWidth": 12,
                                    "width": 11,
                                    "text": "testResult1",
                                    "value": "testResult1",
                                    "valueText": "testResult1",
                                    "hasTrailingTrivia": true,
                                    "trailingTrivia": [
                                        {
                                            "kind": "WhitespaceTrivia",
                                            "text": " "
                                        }
                                    ]
                                },
                                "operatorToken": {
                                    "kind": "AmpersandAmpersandToken",
                                    "fullStart": 1058,
                                    "fullEnd": 1061,
                                    "start": 1058,
                                    "end": 1060,
                                    "fullWidth": 3,
                                    "width": 2,
                                    "text": "&&",
                                    "value": "&&",
                                    "valueText": "&&",
                                    "hasTrailingTrivia": true,
                                    "trailingTrivia": [
                                        {
                                            "kind": "WhitespaceTrivia",
                                            "text": " "
                                        }
                                    ]
                                },
                                "right": {
                                    "kind": "IdentifierName",
                                    "fullStart": 1061,
                                    "fullEnd": 1072,
                                    "start": 1061,
                                    "end": 1072,
                                    "fullWidth": 11,
                                    "width": 11,
                                    "text": "testResult2",
                                    "value": "testResult2",
                                    "valueText": "testResult2"
                                }
                            },
                            "semicolonToken": {
                                "kind": "SemicolonToken",
                                "fullStart": 1072,
                                "fullEnd": 1075,
                                "start": 1072,
                                "end": 1073,
                                "fullWidth": 3,
                                "width": 1,
                                "text": ";",
                                "value": ";",
                                "valueText": ";",
                                "hasTrailingTrivia": true,
                                "hasTrailingNewLine": true,
                                "trailingTrivia": [
                                    {
                                        "kind": "NewLineTrivia",
                                        "text": "\r\n"
                                    }
                                ]
                            }
                        }
                    ],
                    "closeBraceToken": {
                        "kind": "CloseBraceToken",
                        "fullStart": 1075,
                        "fullEnd": 1082,
                        "start": 1079,
                        "end": 1080,
                        "fullWidth": 7,
                        "width": 1,
                        "text": "}",
                        "value": "}",
                        "valueText": "}",
                        "hasLeadingTrivia": true,
                        "hasTrailingTrivia": true,
                        "hasTrailingNewLine": true,
                        "leadingTrivia": [
                            {
                                "kind": "WhitespaceTrivia",
                                "text": "    "
                            }
                        ],
                        "trailingTrivia": [
                            {
                                "kind": "NewLineTrivia",
                                "text": "\r\n"
                            }
                        ]
                    }
                }
            },
            {
                "kind": "ExpressionStatement",
                "fullStart": 1082,
                "fullEnd": 1106,
                "start": 1082,
                "end": 1104,
                "fullWidth": 24,
                "width": 22,
                "expression": {
                    "kind": "InvocationExpression",
                    "fullStart": 1082,
                    "fullEnd": 1103,
                    "start": 1082,
                    "end": 1103,
                    "fullWidth": 21,
                    "width": 21,
                    "expression": {
                        "kind": "IdentifierName",
                        "fullStart": 1082,
                        "fullEnd": 1093,
                        "start": 1082,
                        "end": 1093,
                        "fullWidth": 11,
                        "width": 11,
                        "text": "runTestCase",
                        "value": "runTestCase",
                        "valueText": "runTestCase"
                    },
                    "argumentList": {
                        "kind": "ArgumentList",
                        "fullStart": 1093,
                        "fullEnd": 1103,
                        "start": 1093,
                        "end": 1103,
                        "fullWidth": 10,
                        "width": 10,
                        "openParenToken": {
                            "kind": "OpenParenToken",
                            "fullStart": 1093,
                            "fullEnd": 1094,
                            "start": 1093,
                            "end": 1094,
                            "fullWidth": 1,
                            "width": 1,
                            "text": "(",
                            "value": "(",
                            "valueText": "("
                        },
                        "arguments": [
                            {
                                "kind": "IdentifierName",
                                "fullStart": 1094,
                                "fullEnd": 1102,
                                "start": 1094,
                                "end": 1102,
                                "fullWidth": 8,
                                "width": 8,
                                "text": "testcase",
                                "value": "testcase",
                                "valueText": "testcase"
                            }
                        ],
                        "closeParenToken": {
                            "kind": "CloseParenToken",
                            "fullStart": 1102,
                            "fullEnd": 1103,
                            "start": 1102,
                            "end": 1103,
                            "fullWidth": 1,
                            "width": 1,
                            "text": ")",
                            "value": ")",
                            "valueText": ")"
                        }
                    }
                },
                "semicolonToken": {
                    "kind": "SemicolonToken",
                    "fullStart": 1103,
                    "fullEnd": 1106,
                    "start": 1103,
                    "end": 1104,
                    "fullWidth": 3,
                    "width": 1,
                    "text": ";",
                    "value": ";",
                    "valueText": ";",
                    "hasTrailingTrivia": true,
                    "hasTrailingNewLine": true,
                    "trailingTrivia": [
                        {
                            "kind": "NewLineTrivia",
                            "text": "\r\n"
                        }
                    ]
                }
            }
        ],
        "endOfFileToken": {
            "kind": "EndOfFileToken",
            "fullStart": 1106,
            "fullEnd": 1106,
            "start": 1106,
            "end": 1106,
            "fullWidth": 0,
            "width": 0,
            "text": ""
        }
    },
    "lineMap": {
        "lineStarts": [
            0,
            67,
            152,
            232,
            308,
            380,
            385,
            440,
            541,
            546,
            548,
            550,
            573,
            575,
            608,
            642,
            700,
            728,
            766,
            781,
            783,
            813,
            850,
            865,
            892,
            903,
            905,
            966,
            968,
            1031,
            1075,
            1082,
            1106
        ],
        "length": 1106
    }
}<|MERGE_RESOLUTION|>--- conflicted
+++ resolved
@@ -552,11 +552,8 @@
                                             "start": 670,
                                             "end": 677,
                                             "fullWidth": 7,
-<<<<<<< HEAD
                                             "width": 7,
-=======
                                             "modifiers": [],
->>>>>>> e3c38734
                                             "identifier": {
                                                 "kind": "IdentifierName",
                                                 "fullStart": 670,
@@ -596,11 +593,8 @@
                                             "start": 679,
                                             "end": 685,
                                             "fullWidth": 6,
-<<<<<<< HEAD
                                             "width": 6,
-=======
                                             "modifiers": [],
->>>>>>> e3c38734
                                             "identifier": {
                                                 "kind": "IdentifierName",
                                                 "fullStart": 679,
@@ -640,11 +634,8 @@
                                             "start": 687,
                                             "end": 690,
                                             "fullWidth": 3,
-<<<<<<< HEAD
                                             "width": 3,
-=======
                                             "modifiers": [],
->>>>>>> e3c38734
                                             "identifier": {
                                                 "kind": "IdentifierName",
                                                 "fullStart": 687,
@@ -684,11 +675,8 @@
                                             "start": 692,
                                             "end": 695,
                                             "fullWidth": 3,
-<<<<<<< HEAD
                                             "width": 3,
-=======
                                             "modifiers": [],
->>>>>>> e3c38734
                                             "identifier": {
                                                 "kind": "IdentifierName",
                                                 "fullStart": 692,
