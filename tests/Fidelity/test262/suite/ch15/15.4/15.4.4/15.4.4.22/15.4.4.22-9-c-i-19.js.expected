--- conflicted
+++ resolved
@@ -252,12 +252,8 @@
                                         "start": 679,
                                         "end": 697,
                                         "fullWidth": 18,
-<<<<<<< HEAD
                                         "width": 18,
-                                        "identifier": {
-=======
                                         "propertyName": {
->>>>>>> 85e84683
                                             "kind": "IdentifierName",
                                             "fullStart": 679,
                                             "fullEnd": 690,
@@ -1327,12 +1323,8 @@
                                                     "start": 950,
                                                     "end": 981,
                                                     "fullWidth": 31,
-<<<<<<< HEAD
                                                     "width": 31,
-                                                    "identifier": {
-=======
                                                     "propertyName": {
->>>>>>> 85e84683
                                                         "kind": "IdentifierName",
                                                         "fullStart": 950,
                                                         "fullEnd": 954,
