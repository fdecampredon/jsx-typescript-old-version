{
    "isDeclaration": false,
    "languageVersion": "EcmaScript5",
    "parseOptions": {
        "allowAutomaticSemicolonInsertion": true
    },
    "sourceUnit": {
        "kind": "SourceUnit",
        "fullStart": 0,
        "fullEnd": 1455,
        "start": 618,
        "end": 1455,
        "fullWidth": 1455,
        "width": 837,
        "isIncrementallyUnusable": true,
        "moduleElements": [
            {
                "kind": "FunctionDeclaration",
                "fullStart": 0,
                "fullEnd": 1431,
                "start": 618,
                "end": 1429,
                "fullWidth": 1431,
                "width": 811,
                "isIncrementallyUnusable": true,
                "modifiers": [],
                "functionKeyword": {
                    "kind": "FunctionKeyword",
                    "fullStart": 0,
                    "fullEnd": 627,
                    "start": 618,
                    "end": 626,
                    "fullWidth": 627,
                    "width": 8,
                    "text": "function",
                    "value": "function",
                    "valueText": "function",
                    "hasLeadingTrivia": true,
                    "hasLeadingComment": true,
                    "hasLeadingNewLine": true,
                    "hasTrailingTrivia": true,
                    "leadingTrivia": [
                        {
                            "kind": "SingleLineCommentTrivia",
                            "text": "/// Copyright (c) 2012 Ecma International.  All rights reserved. "
                        },
                        {
                            "kind": "NewLineTrivia",
                            "text": "\r\n"
                        },
                        {
                            "kind": "SingleLineCommentTrivia",
                            "text": "/// Ecma International makes this code available under the terms and conditions set"
                        },
                        {
                            "kind": "NewLineTrivia",
                            "text": "\r\n"
                        },
                        {
                            "kind": "SingleLineCommentTrivia",
                            "text": "/// forth on http://hg.ecmascript.org/tests/test262/raw-file/tip/LICENSE (the "
                        },
                        {
                            "kind": "NewLineTrivia",
                            "text": "\r\n"
                        },
                        {
                            "kind": "SingleLineCommentTrivia",
                            "text": "/// \"Use Terms\").   Any redistribution of this code must retain the above "
                        },
                        {
                            "kind": "NewLineTrivia",
                            "text": "\r\n"
                        },
                        {
                            "kind": "SingleLineCommentTrivia",
                            "text": "/// copyright and this notice and otherwise comply with the Use Terms."
                        },
                        {
                            "kind": "NewLineTrivia",
                            "text": "\r\n"
                        },
                        {
                            "kind": "MultiLineCommentTrivia",
                            "text": "/**\r\n * @path ch15/15.4/15.4.4/15.4.4.22/15.4.4.22-8-b-iii-1-5.js\r\n * @description Array.prototype.reduceRight - element to be retrieved is own data property that overrides an inherited accessor property on an Array-like object\r\n */"
                        },
                        {
                            "kind": "NewLineTrivia",
                            "text": "\r\n"
                        },
                        {
                            "kind": "NewLineTrivia",
                            "text": "\r\n"
                        },
                        {
                            "kind": "NewLineTrivia",
                            "text": "\r\n"
                        }
                    ],
                    "trailingTrivia": [
                        {
                            "kind": "WhitespaceTrivia",
                            "text": " "
                        }
                    ]
                },
                "identifier": {
                    "kind": "IdentifierName",
                    "fullStart": 627,
                    "fullEnd": 635,
                    "start": 627,
                    "end": 635,
                    "fullWidth": 8,
                    "width": 8,
                    "text": "testcase",
                    "value": "testcase",
                    "valueText": "testcase"
                },
                "callSignature": {
                    "kind": "CallSignature",
                    "fullStart": 635,
                    "fullEnd": 638,
                    "start": 635,
                    "end": 637,
                    "fullWidth": 3,
                    "width": 2,
                    "parameterList": {
                        "kind": "ParameterList",
                        "fullStart": 635,
                        "fullEnd": 638,
                        "start": 635,
                        "end": 637,
                        "fullWidth": 3,
                        "width": 2,
                        "openParenToken": {
                            "kind": "OpenParenToken",
                            "fullStart": 635,
                            "fullEnd": 636,
                            "start": 635,
                            "end": 636,
                            "fullWidth": 1,
                            "width": 1,
                            "text": "(",
                            "value": "(",
                            "valueText": "("
                        },
                        "parameters": [],
                        "closeParenToken": {
                            "kind": "CloseParenToken",
                            "fullStart": 636,
                            "fullEnd": 638,
                            "start": 636,
                            "end": 637,
                            "fullWidth": 2,
                            "width": 1,
                            "text": ")",
                            "value": ")",
                            "valueText": ")",
                            "hasTrailingTrivia": true,
                            "trailingTrivia": [
                                {
                                    "kind": "WhitespaceTrivia",
                                    "text": " "
                                }
                            ]
                        }
                    }
                },
                "block": {
                    "kind": "Block",
                    "fullStart": 638,
                    "fullEnd": 1431,
                    "start": 638,
                    "end": 1429,
                    "fullWidth": 793,
                    "width": 791,
                    "isIncrementallyUnusable": true,
                    "openBraceToken": {
                        "kind": "OpenBraceToken",
                        "fullStart": 638,
                        "fullEnd": 641,
                        "start": 638,
                        "end": 639,
                        "fullWidth": 3,
                        "width": 1,
                        "text": "{",
                        "value": "{",
                        "valueText": "{",
                        "hasTrailingTrivia": true,
                        "hasTrailingNewLine": true,
                        "trailingTrivia": [
                            {
                                "kind": "NewLineTrivia",
                                "text": "\r\n"
                            }
                        ]
                    },
                    "statements": [
                        {
                            "kind": "VariableStatement",
                            "fullStart": 641,
                            "fullEnd": 676,
                            "start": 651,
                            "end": 674,
                            "fullWidth": 35,
                            "width": 23,
                            "modifiers": [],
                            "variableDeclaration": {
                                "kind": "VariableDeclaration",
                                "fullStart": 641,
                                "fullEnd": 673,
                                "start": 651,
                                "end": 673,
                                "fullWidth": 32,
                                "width": 22,
                                "varKeyword": {
                                    "kind": "VarKeyword",
                                    "fullStart": 641,
                                    "fullEnd": 655,
                                    "start": 651,
                                    "end": 654,
                                    "fullWidth": 14,
                                    "width": 3,
                                    "text": "var",
                                    "value": "var",
                                    "valueText": "var",
                                    "hasLeadingTrivia": true,
                                    "hasLeadingNewLine": true,
                                    "hasTrailingTrivia": true,
                                    "leadingTrivia": [
                                        {
                                            "kind": "NewLineTrivia",
                                            "text": "\r\n"
                                        },
                                        {
                                            "kind": "WhitespaceTrivia",
                                            "text": "        "
                                        }
                                    ],
                                    "trailingTrivia": [
                                        {
                                            "kind": "WhitespaceTrivia",
                                            "text": " "
                                        }
                                    ]
                                },
                                "variableDeclarators": [
                                    {
                                        "kind": "VariableDeclarator",
                                        "fullStart": 655,
                                        "fullEnd": 673,
                                        "start": 655,
                                        "end": 673,
                                        "fullWidth": 18,
<<<<<<< HEAD
                                        "width": 18,
                                        "identifier": {
=======
                                        "propertyName": {
>>>>>>> 85e84683
                                            "kind": "IdentifierName",
                                            "fullStart": 655,
                                            "fullEnd": 666,
                                            "start": 655,
                                            "end": 665,
                                            "fullWidth": 11,
                                            "width": 10,
                                            "text": "testResult",
                                            "value": "testResult",
                                            "valueText": "testResult",
                                            "hasTrailingTrivia": true,
                                            "trailingTrivia": [
                                                {
                                                    "kind": "WhitespaceTrivia",
                                                    "text": " "
                                                }
                                            ]
                                        },
                                        "equalsValueClause": {
                                            "kind": "EqualsValueClause",
                                            "fullStart": 666,
                                            "fullEnd": 673,
                                            "start": 666,
                                            "end": 673,
                                            "fullWidth": 7,
                                            "width": 7,
                                            "equalsToken": {
                                                "kind": "EqualsToken",
                                                "fullStart": 666,
                                                "fullEnd": 668,
                                                "start": 666,
                                                "end": 667,
                                                "fullWidth": 2,
                                                "width": 1,
                                                "text": "=",
                                                "value": "=",
                                                "valueText": "=",
                                                "hasTrailingTrivia": true,
                                                "trailingTrivia": [
                                                    {
                                                        "kind": "WhitespaceTrivia",
                                                        "text": " "
                                                    }
                                                ]
                                            },
                                            "value": {
                                                "kind": "FalseKeyword",
                                                "fullStart": 668,
                                                "fullEnd": 673,
                                                "start": 668,
                                                "end": 673,
                                                "fullWidth": 5,
                                                "width": 5,
                                                "text": "false",
                                                "value": false,
                                                "valueText": "false"
                                            }
                                        }
                                    }
                                ]
                            },
                            "semicolonToken": {
                                "kind": "SemicolonToken",
                                "fullStart": 673,
                                "fullEnd": 676,
                                "start": 673,
                                "end": 674,
                                "fullWidth": 3,
                                "width": 1,
                                "text": ";",
                                "value": ";",
                                "valueText": ";",
                                "hasTrailingTrivia": true,
                                "hasTrailingNewLine": true,
                                "trailingTrivia": [
                                    {
                                        "kind": "NewLineTrivia",
                                        "text": "\r\n"
                                    }
                                ]
                            }
                        },
                        {
                            "kind": "FunctionDeclaration",
                            "fullStart": 676,
                            "fullEnd": 840,
                            "start": 684,
                            "end": 838,
                            "fullWidth": 164,
                            "width": 154,
                            "modifiers": [],
                            "functionKeyword": {
                                "kind": "FunctionKeyword",
                                "fullStart": 676,
                                "fullEnd": 693,
                                "start": 684,
                                "end": 692,
                                "fullWidth": 17,
                                "width": 8,
                                "text": "function",
                                "value": "function",
                                "valueText": "function",
                                "hasLeadingTrivia": true,
                                "hasTrailingTrivia": true,
                                "leadingTrivia": [
                                    {
                                        "kind": "WhitespaceTrivia",
                                        "text": "        "
                                    }
                                ],
                                "trailingTrivia": [
                                    {
                                        "kind": "WhitespaceTrivia",
                                        "text": " "
                                    }
                                ]
                            },
                            "identifier": {
                                "kind": "IdentifierName",
                                "fullStart": 693,
                                "fullEnd": 703,
                                "start": 693,
                                "end": 703,
                                "fullWidth": 10,
                                "width": 10,
                                "text": "callbackfn",
                                "value": "callbackfn",
                                "valueText": "callbackfn"
                            },
                            "callSignature": {
                                "kind": "CallSignature",
                                "fullStart": 703,
                                "fullEnd": 731,
                                "start": 703,
                                "end": 730,
                                "fullWidth": 28,
                                "width": 27,
                                "parameterList": {
                                    "kind": "ParameterList",
                                    "fullStart": 703,
                                    "fullEnd": 731,
                                    "start": 703,
                                    "end": 730,
                                    "fullWidth": 28,
                                    "width": 27,
                                    "openParenToken": {
                                        "kind": "OpenParenToken",
                                        "fullStart": 703,
                                        "fullEnd": 704,
                                        "start": 703,
                                        "end": 704,
                                        "fullWidth": 1,
                                        "width": 1,
                                        "text": "(",
                                        "value": "(",
                                        "valueText": "("
                                    },
                                    "parameters": [
                                        {
                                            "kind": "Parameter",
                                            "fullStart": 704,
                                            "fullEnd": 711,
                                            "start": 704,
                                            "end": 711,
                                            "fullWidth": 7,
                                            "width": 7,
                                            "modifiers": [],
                                            "identifier": {
                                                "kind": "IdentifierName",
                                                "fullStart": 704,
                                                "fullEnd": 711,
                                                "start": 704,
                                                "end": 711,
                                                "fullWidth": 7,
                                                "width": 7,
                                                "text": "prevVal",
                                                "value": "prevVal",
                                                "valueText": "prevVal"
                                            }
                                        },
                                        {
                                            "kind": "CommaToken",
                                            "fullStart": 711,
                                            "fullEnd": 713,
                                            "start": 711,
                                            "end": 712,
                                            "fullWidth": 2,
                                            "width": 1,
                                            "text": ",",
                                            "value": ",",
                                            "valueText": ",",
                                            "hasTrailingTrivia": true,
                                            "trailingTrivia": [
                                                {
                                                    "kind": "WhitespaceTrivia",
                                                    "text": " "
                                                }
                                            ]
                                        },
                                        {
                                            "kind": "Parameter",
                                            "fullStart": 713,
                                            "fullEnd": 719,
                                            "start": 713,
                                            "end": 719,
                                            "fullWidth": 6,
                                            "width": 6,
                                            "modifiers": [],
                                            "identifier": {
                                                "kind": "IdentifierName",
                                                "fullStart": 713,
                                                "fullEnd": 719,
                                                "start": 713,
                                                "end": 719,
                                                "fullWidth": 6,
                                                "width": 6,
                                                "text": "curVal",
                                                "value": "curVal",
                                                "valueText": "curVal"
                                            }
                                        },
                                        {
                                            "kind": "CommaToken",
                                            "fullStart": 719,
                                            "fullEnd": 721,
                                            "start": 719,
                                            "end": 720,
                                            "fullWidth": 2,
                                            "width": 1,
                                            "text": ",",
                                            "value": ",",
                                            "valueText": ",",
                                            "hasTrailingTrivia": true,
                                            "trailingTrivia": [
                                                {
                                                    "kind": "WhitespaceTrivia",
                                                    "text": " "
                                                }
                                            ]
                                        },
                                        {
                                            "kind": "Parameter",
                                            "fullStart": 721,
                                            "fullEnd": 724,
                                            "start": 721,
                                            "end": 724,
                                            "fullWidth": 3,
                                            "width": 3,
                                            "modifiers": [],
                                            "identifier": {
                                                "kind": "IdentifierName",
                                                "fullStart": 721,
                                                "fullEnd": 724,
                                                "start": 721,
                                                "end": 724,
                                                "fullWidth": 3,
                                                "width": 3,
                                                "text": "idx",
                                                "value": "idx",
                                                "valueText": "idx"
                                            }
                                        },
                                        {
                                            "kind": "CommaToken",
                                            "fullStart": 724,
                                            "fullEnd": 726,
                                            "start": 724,
                                            "end": 725,
                                            "fullWidth": 2,
                                            "width": 1,
                                            "text": ",",
                                            "value": ",",
                                            "valueText": ",",
                                            "hasTrailingTrivia": true,
                                            "trailingTrivia": [
                                                {
                                                    "kind": "WhitespaceTrivia",
                                                    "text": " "
                                                }
                                            ]
                                        },
                                        {
                                            "kind": "Parameter",
                                            "fullStart": 726,
                                            "fullEnd": 729,
                                            "start": 726,
                                            "end": 729,
                                            "fullWidth": 3,
                                            "width": 3,
                                            "modifiers": [],
                                            "identifier": {
                                                "kind": "IdentifierName",
                                                "fullStart": 726,
                                                "fullEnd": 729,
                                                "start": 726,
                                                "end": 729,
                                                "fullWidth": 3,
                                                "width": 3,
                                                "text": "obj",
                                                "value": "obj",
                                                "valueText": "obj"
                                            }
                                        }
                                    ],
                                    "closeParenToken": {
                                        "kind": "CloseParenToken",
                                        "fullStart": 729,
                                        "fullEnd": 731,
                                        "start": 729,
                                        "end": 730,
                                        "fullWidth": 2,
                                        "width": 1,
                                        "text": ")",
                                        "value": ")",
                                        "valueText": ")",
                                        "hasTrailingTrivia": true,
                                        "trailingTrivia": [
                                            {
                                                "kind": "WhitespaceTrivia",
                                                "text": " "
                                            }
                                        ]
                                    }
                                }
                            },
                            "block": {
                                "kind": "Block",
                                "fullStart": 731,
                                "fullEnd": 840,
                                "start": 731,
                                "end": 838,
                                "fullWidth": 109,
                                "width": 107,
                                "openBraceToken": {
                                    "kind": "OpenBraceToken",
                                    "fullStart": 731,
                                    "fullEnd": 734,
                                    "start": 731,
                                    "end": 732,
                                    "fullWidth": 3,
                                    "width": 1,
                                    "text": "{",
                                    "value": "{",
                                    "valueText": "{",
                                    "hasTrailingTrivia": true,
                                    "hasTrailingNewLine": true,
                                    "trailingTrivia": [
                                        {
                                            "kind": "NewLineTrivia",
                                            "text": "\r\n"
                                        }
                                    ]
                                },
                                "statements": [
                                    {
                                        "kind": "IfStatement",
                                        "fullStart": 734,
                                        "fullEnd": 829,
                                        "start": 746,
                                        "end": 827,
                                        "fullWidth": 95,
                                        "width": 81,
                                        "ifKeyword": {
                                            "kind": "IfKeyword",
                                            "fullStart": 734,
                                            "fullEnd": 749,
                                            "start": 746,
                                            "end": 748,
                                            "fullWidth": 15,
                                            "width": 2,
                                            "text": "if",
                                            "value": "if",
                                            "valueText": "if",
                                            "hasLeadingTrivia": true,
                                            "hasTrailingTrivia": true,
                                            "leadingTrivia": [
                                                {
                                                    "kind": "WhitespaceTrivia",
                                                    "text": "            "
                                                }
                                            ],
                                            "trailingTrivia": [
                                                {
                                                    "kind": "WhitespaceTrivia",
                                                    "text": " "
                                                }
                                            ]
                                        },
                                        "openParenToken": {
                                            "kind": "OpenParenToken",
                                            "fullStart": 749,
                                            "fullEnd": 750,
                                            "start": 749,
                                            "end": 750,
                                            "fullWidth": 1,
                                            "width": 1,
                                            "text": "(",
                                            "value": "(",
                                            "valueText": "("
                                        },
                                        "condition": {
                                            "kind": "EqualsExpression",
                                            "fullStart": 750,
                                            "fullEnd": 759,
                                            "start": 750,
                                            "end": 759,
                                            "fullWidth": 9,
                                            "width": 9,
                                            "left": {
                                                "kind": "IdentifierName",
                                                "fullStart": 750,
                                                "fullEnd": 754,
                                                "start": 750,
                                                "end": 753,
                                                "fullWidth": 4,
                                                "width": 3,
                                                "text": "idx",
                                                "value": "idx",
                                                "valueText": "idx",
                                                "hasTrailingTrivia": true,
                                                "trailingTrivia": [
                                                    {
                                                        "kind": "WhitespaceTrivia",
                                                        "text": " "
                                                    }
                                                ]
                                            },
                                            "operatorToken": {
                                                "kind": "EqualsEqualsEqualsToken",
                                                "fullStart": 754,
                                                "fullEnd": 758,
                                                "start": 754,
                                                "end": 757,
                                                "fullWidth": 4,
                                                "width": 3,
                                                "text": "===",
                                                "value": "===",
                                                "valueText": "===",
                                                "hasTrailingTrivia": true,
                                                "trailingTrivia": [
                                                    {
                                                        "kind": "WhitespaceTrivia",
                                                        "text": " "
                                                    }
                                                ]
                                            },
                                            "right": {
                                                "kind": "NumericLiteral",
                                                "fullStart": 758,
                                                "fullEnd": 759,
                                                "start": 758,
                                                "end": 759,
                                                "fullWidth": 1,
                                                "width": 1,
                                                "text": "1",
                                                "value": 1,
                                                "valueText": "1"
                                            }
                                        },
                                        "closeParenToken": {
                                            "kind": "CloseParenToken",
                                            "fullStart": 759,
                                            "fullEnd": 761,
                                            "start": 759,
                                            "end": 760,
                                            "fullWidth": 2,
                                            "width": 1,
                                            "text": ")",
                                            "value": ")",
                                            "valueText": ")",
                                            "hasTrailingTrivia": true,
                                            "trailingTrivia": [
                                                {
                                                    "kind": "WhitespaceTrivia",
                                                    "text": " "
                                                }
                                            ]
                                        },
                                        "statement": {
                                            "kind": "Block",
                                            "fullStart": 761,
                                            "fullEnd": 829,
                                            "start": 761,
                                            "end": 827,
                                            "fullWidth": 68,
                                            "width": 66,
                                            "openBraceToken": {
                                                "kind": "OpenBraceToken",
                                                "fullStart": 761,
                                                "fullEnd": 764,
                                                "start": 761,
                                                "end": 762,
                                                "fullWidth": 3,
                                                "width": 1,
                                                "text": "{",
                                                "value": "{",
                                                "valueText": "{",
                                                "hasTrailingTrivia": true,
                                                "hasTrailingNewLine": true,
                                                "trailingTrivia": [
                                                    {
                                                        "kind": "NewLineTrivia",
                                                        "text": "\r\n"
                                                    }
                                                ]
                                            },
                                            "statements": [
                                                {
                                                    "kind": "ExpressionStatement",
                                                    "fullStart": 764,
                                                    "fullEnd": 814,
                                                    "start": 780,
                                                    "end": 812,
                                                    "fullWidth": 50,
                                                    "width": 32,
                                                    "expression": {
                                                        "kind": "AssignmentExpression",
                                                        "fullStart": 764,
                                                        "fullEnd": 811,
                                                        "start": 780,
                                                        "end": 811,
                                                        "fullWidth": 47,
                                                        "width": 31,
                                                        "left": {
                                                            "kind": "IdentifierName",
                                                            "fullStart": 764,
                                                            "fullEnd": 791,
                                                            "start": 780,
                                                            "end": 790,
                                                            "fullWidth": 27,
                                                            "width": 10,
                                                            "text": "testResult",
                                                            "value": "testResult",
                                                            "valueText": "testResult",
                                                            "hasLeadingTrivia": true,
                                                            "hasTrailingTrivia": true,
                                                            "leadingTrivia": [
                                                                {
                                                                    "kind": "WhitespaceTrivia",
                                                                    "text": "                "
                                                                }
                                                            ],
                                                            "trailingTrivia": [
                                                                {
                                                                    "kind": "WhitespaceTrivia",
                                                                    "text": " "
                                                                }
                                                            ]
                                                        },
                                                        "operatorToken": {
                                                            "kind": "EqualsToken",
                                                            "fullStart": 791,
                                                            "fullEnd": 793,
                                                            "start": 791,
                                                            "end": 792,
                                                            "fullWidth": 2,
                                                            "width": 1,
                                                            "text": "=",
                                                            "value": "=",
                                                            "valueText": "=",
                                                            "hasTrailingTrivia": true,
                                                            "trailingTrivia": [
                                                                {
                                                                    "kind": "WhitespaceTrivia",
                                                                    "text": " "
                                                                }
                                                            ]
                                                        },
                                                        "right": {
                                                            "kind": "ParenthesizedExpression",
                                                            "fullStart": 793,
                                                            "fullEnd": 811,
                                                            "start": 793,
                                                            "end": 811,
                                                            "fullWidth": 18,
                                                            "width": 18,
                                                            "openParenToken": {
                                                                "kind": "OpenParenToken",
                                                                "fullStart": 793,
                                                                "fullEnd": 794,
                                                                "start": 793,
                                                                "end": 794,
                                                                "fullWidth": 1,
                                                                "width": 1,
                                                                "text": "(",
                                                                "value": "(",
                                                                "valueText": "("
                                                            },
                                                            "expression": {
                                                                "kind": "EqualsExpression",
                                                                "fullStart": 794,
                                                                "fullEnd": 810,
                                                                "start": 794,
                                                                "end": 810,
                                                                "fullWidth": 16,
                                                                "width": 16,
                                                                "left": {
                                                                    "kind": "IdentifierName",
                                                                    "fullStart": 794,
                                                                    "fullEnd": 802,
                                                                    "start": 794,
                                                                    "end": 801,
                                                                    "fullWidth": 8,
                                                                    "width": 7,
                                                                    "text": "prevVal",
                                                                    "value": "prevVal",
                                                                    "valueText": "prevVal",
                                                                    "hasTrailingTrivia": true,
                                                                    "trailingTrivia": [
                                                                        {
                                                                            "kind": "WhitespaceTrivia",
                                                                            "text": " "
                                                                        }
                                                                    ]
                                                                },
                                                                "operatorToken": {
                                                                    "kind": "EqualsEqualsEqualsToken",
                                                                    "fullStart": 802,
                                                                    "fullEnd": 806,
                                                                    "start": 802,
                                                                    "end": 805,
                                                                    "fullWidth": 4,
                                                                    "width": 3,
                                                                    "text": "===",
                                                                    "value": "===",
                                                                    "valueText": "===",
                                                                    "hasTrailingTrivia": true,
                                                                    "trailingTrivia": [
                                                                        {
                                                                            "kind": "WhitespaceTrivia",
                                                                            "text": " "
                                                                        }
                                                                    ]
                                                                },
                                                                "right": {
                                                                    "kind": "StringLiteral",
                                                                    "fullStart": 806,
                                                                    "fullEnd": 810,
                                                                    "start": 806,
                                                                    "end": 810,
                                                                    "fullWidth": 4,
                                                                    "width": 4,
                                                                    "text": "\"20\"",
                                                                    "value": "20",
                                                                    "valueText": "20"
                                                                }
                                                            },
                                                            "closeParenToken": {
                                                                "kind": "CloseParenToken",
                                                                "fullStart": 810,
                                                                "fullEnd": 811,
                                                                "start": 810,
                                                                "end": 811,
                                                                "fullWidth": 1,
                                                                "width": 1,
                                                                "text": ")",
                                                                "value": ")",
                                                                "valueText": ")"
                                                            }
                                                        }
                                                    },
                                                    "semicolonToken": {
                                                        "kind": "SemicolonToken",
                                                        "fullStart": 811,
                                                        "fullEnd": 814,
                                                        "start": 811,
                                                        "end": 812,
                                                        "fullWidth": 3,
                                                        "width": 1,
                                                        "text": ";",
                                                        "value": ";",
                                                        "valueText": ";",
                                                        "hasTrailingTrivia": true,
                                                        "hasTrailingNewLine": true,
                                                        "trailingTrivia": [
                                                            {
                                                                "kind": "NewLineTrivia",
                                                                "text": "\r\n"
                                                            }
                                                        ]
                                                    }
                                                }
                                            ],
                                            "closeBraceToken": {
                                                "kind": "CloseBraceToken",
                                                "fullStart": 814,
                                                "fullEnd": 829,
                                                "start": 826,
                                                "end": 827,
                                                "fullWidth": 15,
                                                "width": 1,
                                                "text": "}",
                                                "value": "}",
                                                "valueText": "}",
                                                "hasLeadingTrivia": true,
                                                "hasTrailingTrivia": true,
                                                "hasTrailingNewLine": true,
                                                "leadingTrivia": [
                                                    {
                                                        "kind": "WhitespaceTrivia",
                                                        "text": "            "
                                                    }
                                                ],
                                                "trailingTrivia": [
                                                    {
                                                        "kind": "NewLineTrivia",
                                                        "text": "\r\n"
                                                    }
                                                ]
                                            }
                                        }
                                    }
                                ],
                                "closeBraceToken": {
                                    "kind": "CloseBraceToken",
                                    "fullStart": 829,
                                    "fullEnd": 840,
                                    "start": 837,
                                    "end": 838,
                                    "fullWidth": 11,
                                    "width": 1,
                                    "text": "}",
                                    "value": "}",
                                    "valueText": "}",
                                    "hasLeadingTrivia": true,
                                    "hasTrailingTrivia": true,
                                    "hasTrailingNewLine": true,
                                    "leadingTrivia": [
                                        {
                                            "kind": "WhitespaceTrivia",
                                            "text": "        "
                                        }
                                    ],
                                    "trailingTrivia": [
                                        {
                                            "kind": "NewLineTrivia",
                                            "text": "\r\n"
                                        }
                                    ]
                                }
                            }
                        },
                        {
                            "kind": "VariableStatement",
                            "fullStart": 840,
                            "fullEnd": 867,
                            "start": 850,
                            "end": 865,
                            "fullWidth": 27,
                            "width": 15,
                            "modifiers": [],
                            "variableDeclaration": {
                                "kind": "VariableDeclaration",
                                "fullStart": 840,
                                "fullEnd": 864,
                                "start": 850,
                                "end": 864,
                                "fullWidth": 24,
                                "width": 14,
                                "varKeyword": {
                                    "kind": "VarKeyword",
                                    "fullStart": 840,
                                    "fullEnd": 854,
                                    "start": 850,
                                    "end": 853,
                                    "fullWidth": 14,
                                    "width": 3,
                                    "text": "var",
                                    "value": "var",
                                    "valueText": "var",
                                    "hasLeadingTrivia": true,
                                    "hasLeadingNewLine": true,
                                    "hasTrailingTrivia": true,
                                    "leadingTrivia": [
                                        {
                                            "kind": "NewLineTrivia",
                                            "text": "\r\n"
                                        },
                                        {
                                            "kind": "WhitespaceTrivia",
                                            "text": "        "
                                        }
                                    ],
                                    "trailingTrivia": [
                                        {
                                            "kind": "WhitespaceTrivia",
                                            "text": " "
                                        }
                                    ]
                                },
                                "variableDeclarators": [
                                    {
                                        "kind": "VariableDeclarator",
                                        "fullStart": 854,
                                        "fullEnd": 864,
                                        "start": 854,
                                        "end": 864,
                                        "fullWidth": 10,
<<<<<<< HEAD
                                        "width": 10,
                                        "identifier": {
=======
                                        "propertyName": {
>>>>>>> 85e84683
                                            "kind": "IdentifierName",
                                            "fullStart": 854,
                                            "fullEnd": 860,
                                            "start": 854,
                                            "end": 859,
                                            "fullWidth": 6,
                                            "width": 5,
                                            "text": "proto",
                                            "value": "proto",
                                            "valueText": "proto",
                                            "hasTrailingTrivia": true,
                                            "trailingTrivia": [
                                                {
                                                    "kind": "WhitespaceTrivia",
                                                    "text": " "
                                                }
                                            ]
                                        },
                                        "equalsValueClause": {
                                            "kind": "EqualsValueClause",
                                            "fullStart": 860,
                                            "fullEnd": 864,
                                            "start": 860,
                                            "end": 864,
                                            "fullWidth": 4,
                                            "width": 4,
                                            "equalsToken": {
                                                "kind": "EqualsToken",
                                                "fullStart": 860,
                                                "fullEnd": 862,
                                                "start": 860,
                                                "end": 861,
                                                "fullWidth": 2,
                                                "width": 1,
                                                "text": "=",
                                                "value": "=",
                                                "valueText": "=",
                                                "hasTrailingTrivia": true,
                                                "trailingTrivia": [
                                                    {
                                                        "kind": "WhitespaceTrivia",
                                                        "text": " "
                                                    }
                                                ]
                                            },
                                            "value": {
                                                "kind": "ObjectLiteralExpression",
                                                "fullStart": 862,
                                                "fullEnd": 864,
                                                "start": 862,
                                                "end": 864,
                                                "fullWidth": 2,
                                                "width": 2,
                                                "openBraceToken": {
                                                    "kind": "OpenBraceToken",
                                                    "fullStart": 862,
                                                    "fullEnd": 863,
                                                    "start": 862,
                                                    "end": 863,
                                                    "fullWidth": 1,
                                                    "width": 1,
                                                    "text": "{",
                                                    "value": "{",
                                                    "valueText": "{"
                                                },
                                                "propertyAssignments": [],
                                                "closeBraceToken": {
                                                    "kind": "CloseBraceToken",
                                                    "fullStart": 863,
                                                    "fullEnd": 864,
                                                    "start": 863,
                                                    "end": 864,
                                                    "fullWidth": 1,
                                                    "width": 1,
                                                    "text": "}",
                                                    "value": "}",
                                                    "valueText": "}"
                                                }
                                            }
                                        }
                                    }
                                ]
                            },
                            "semicolonToken": {
                                "kind": "SemicolonToken",
                                "fullStart": 864,
                                "fullEnd": 867,
                                "start": 864,
                                "end": 865,
                                "fullWidth": 3,
                                "width": 1,
                                "text": ";",
                                "value": ";",
                                "valueText": ";",
                                "hasTrailingTrivia": true,
                                "hasTrailingNewLine": true,
                                "trailingTrivia": [
                                    {
                                        "kind": "NewLineTrivia",
                                        "text": "\r\n"
                                    }
                                ]
                            }
                        },
                        {
                            "kind": "ExpressionStatement",
                            "fullStart": 867,
                            "fullEnd": 1035,
                            "start": 877,
                            "end": 1033,
                            "fullWidth": 168,
                            "width": 156,
                            "isIncrementallyUnusable": true,
                            "expression": {
                                "kind": "InvocationExpression",
                                "fullStart": 867,
                                "fullEnd": 1032,
                                "start": 877,
                                "end": 1032,
                                "fullWidth": 165,
                                "width": 155,
                                "isIncrementallyUnusable": true,
                                "expression": {
                                    "kind": "MemberAccessExpression",
                                    "fullStart": 867,
                                    "fullEnd": 898,
                                    "start": 877,
                                    "end": 898,
                                    "fullWidth": 31,
                                    "width": 21,
                                    "expression": {
                                        "kind": "IdentifierName",
                                        "fullStart": 867,
                                        "fullEnd": 883,
                                        "start": 877,
                                        "end": 883,
                                        "fullWidth": 16,
                                        "width": 6,
                                        "text": "Object",
                                        "value": "Object",
                                        "valueText": "Object",
                                        "hasLeadingTrivia": true,
                                        "hasLeadingNewLine": true,
                                        "leadingTrivia": [
                                            {
                                                "kind": "NewLineTrivia",
                                                "text": "\r\n"
                                            },
                                            {
                                                "kind": "WhitespaceTrivia",
                                                "text": "        "
                                            }
                                        ]
                                    },
                                    "dotToken": {
                                        "kind": "DotToken",
                                        "fullStart": 883,
                                        "fullEnd": 884,
                                        "start": 883,
                                        "end": 884,
                                        "fullWidth": 1,
                                        "width": 1,
                                        "text": ".",
                                        "value": ".",
                                        "valueText": "."
                                    },
                                    "name": {
                                        "kind": "IdentifierName",
                                        "fullStart": 884,
                                        "fullEnd": 898,
                                        "start": 884,
                                        "end": 898,
                                        "fullWidth": 14,
                                        "width": 14,
                                        "text": "defineProperty",
                                        "value": "defineProperty",
                                        "valueText": "defineProperty"
                                    }
                                },
                                "argumentList": {
                                    "kind": "ArgumentList",
                                    "fullStart": 898,
                                    "fullEnd": 1032,
                                    "start": 898,
                                    "end": 1032,
                                    "fullWidth": 134,
                                    "width": 134,
                                    "isIncrementallyUnusable": true,
                                    "openParenToken": {
                                        "kind": "OpenParenToken",
                                        "fullStart": 898,
                                        "fullEnd": 899,
                                        "start": 898,
                                        "end": 899,
                                        "fullWidth": 1,
                                        "width": 1,
                                        "text": "(",
                                        "value": "(",
                                        "valueText": "("
                                    },
                                    "arguments": [
                                        {
                                            "kind": "IdentifierName",
                                            "fullStart": 899,
                                            "fullEnd": 904,
                                            "start": 899,
                                            "end": 904,
                                            "fullWidth": 5,
                                            "width": 5,
                                            "text": "proto",
                                            "value": "proto",
                                            "valueText": "proto"
                                        },
                                        {
                                            "kind": "CommaToken",
                                            "fullStart": 904,
                                            "fullEnd": 906,
                                            "start": 904,
                                            "end": 905,
                                            "fullWidth": 2,
                                            "width": 1,
                                            "text": ",",
                                            "value": ",",
                                            "valueText": ",",
                                            "hasTrailingTrivia": true,
                                            "trailingTrivia": [
                                                {
                                                    "kind": "WhitespaceTrivia",
                                                    "text": " "
                                                }
                                            ]
                                        },
                                        {
                                            "kind": "StringLiteral",
                                            "fullStart": 906,
                                            "fullEnd": 909,
                                            "start": 906,
                                            "end": 909,
                                            "fullWidth": 3,
                                            "width": 3,
                                            "text": "\"2\"",
                                            "value": "2",
                                            "valueText": "2"
                                        },
                                        {
                                            "kind": "CommaToken",
                                            "fullStart": 909,
                                            "fullEnd": 911,
                                            "start": 909,
                                            "end": 910,
                                            "fullWidth": 2,
                                            "width": 1,
                                            "text": ",",
                                            "value": ",",
                                            "valueText": ",",
                                            "hasTrailingTrivia": true,
                                            "trailingTrivia": [
                                                {
                                                    "kind": "WhitespaceTrivia",
                                                    "text": " "
                                                }
                                            ]
                                        },
                                        {
                                            "kind": "ObjectLiteralExpression",
                                            "fullStart": 911,
                                            "fullEnd": 1031,
                                            "start": 911,
                                            "end": 1031,
                                            "fullWidth": 120,
                                            "width": 120,
                                            "isIncrementallyUnusable": true,
                                            "openBraceToken": {
                                                "kind": "OpenBraceToken",
                                                "fullStart": 911,
                                                "fullEnd": 914,
                                                "start": 911,
                                                "end": 912,
                                                "fullWidth": 3,
                                                "width": 1,
                                                "text": "{",
                                                "value": "{",
                                                "valueText": "{",
                                                "hasTrailingTrivia": true,
                                                "hasTrailingNewLine": true,
                                                "trailingTrivia": [
                                                    {
                                                        "kind": "NewLineTrivia",
                                                        "text": "\r\n"
                                                    }
                                                ]
                                            },
                                            "propertyAssignments": [
                                                {
                                                    "kind": "SimplePropertyAssignment",
                                                    "fullStart": 914,
                                                    "fullEnd": 987,
                                                    "start": 926,
                                                    "end": 987,
                                                    "fullWidth": 73,
                                                    "width": 61,
                                                    "isIncrementallyUnusable": true,
                                                    "propertyName": {
                                                        "kind": "IdentifierName",
                                                        "fullStart": 914,
                                                        "fullEnd": 929,
                                                        "start": 926,
                                                        "end": 929,
                                                        "fullWidth": 15,
                                                        "width": 3,
                                                        "text": "get",
                                                        "value": "get",
                                                        "valueText": "get",
                                                        "hasLeadingTrivia": true,
                                                        "leadingTrivia": [
                                                            {
                                                                "kind": "WhitespaceTrivia",
                                                                "text": "            "
                                                            }
                                                        ]
                                                    },
                                                    "colonToken": {
                                                        "kind": "ColonToken",
                                                        "fullStart": 929,
                                                        "fullEnd": 931,
                                                        "start": 929,
                                                        "end": 930,
                                                        "fullWidth": 2,
                                                        "width": 1,
                                                        "text": ":",
                                                        "value": ":",
                                                        "valueText": ":",
                                                        "hasTrailingTrivia": true,
                                                        "trailingTrivia": [
                                                            {
                                                                "kind": "WhitespaceTrivia",
                                                                "text": " "
                                                            }
                                                        ]
                                                    },
                                                    "expression": {
                                                        "kind": "FunctionExpression",
                                                        "fullStart": 931,
                                                        "fullEnd": 987,
                                                        "start": 931,
                                                        "end": 987,
                                                        "fullWidth": 56,
                                                        "width": 56,
                                                        "functionKeyword": {
                                                            "kind": "FunctionKeyword",
                                                            "fullStart": 931,
                                                            "fullEnd": 940,
                                                            "start": 931,
                                                            "end": 939,
                                                            "fullWidth": 9,
                                                            "width": 8,
                                                            "text": "function",
                                                            "value": "function",
                                                            "valueText": "function",
                                                            "hasTrailingTrivia": true,
                                                            "trailingTrivia": [
                                                                {
                                                                    "kind": "WhitespaceTrivia",
                                                                    "text": " "
                                                                }
                                                            ]
                                                        },
                                                        "callSignature": {
                                                            "kind": "CallSignature",
                                                            "fullStart": 940,
                                                            "fullEnd": 943,
                                                            "start": 940,
                                                            "end": 942,
                                                            "fullWidth": 3,
                                                            "width": 2,
                                                            "parameterList": {
                                                                "kind": "ParameterList",
                                                                "fullStart": 940,
                                                                "fullEnd": 943,
                                                                "start": 940,
                                                                "end": 942,
                                                                "fullWidth": 3,
                                                                "width": 2,
                                                                "openParenToken": {
                                                                    "kind": "OpenParenToken",
                                                                    "fullStart": 940,
                                                                    "fullEnd": 941,
                                                                    "start": 940,
                                                                    "end": 941,
                                                                    "fullWidth": 1,
                                                                    "width": 1,
                                                                    "text": "(",
                                                                    "value": "(",
                                                                    "valueText": "("
                                                                },
                                                                "parameters": [],
                                                                "closeParenToken": {
                                                                    "kind": "CloseParenToken",
                                                                    "fullStart": 941,
                                                                    "fullEnd": 943,
                                                                    "start": 941,
                                                                    "end": 942,
                                                                    "fullWidth": 2,
                                                                    "width": 1,
                                                                    "text": ")",
                                                                    "value": ")",
                                                                    "valueText": ")",
                                                                    "hasTrailingTrivia": true,
                                                                    "trailingTrivia": [
                                                                        {
                                                                            "kind": "WhitespaceTrivia",
                                                                            "text": " "
                                                                        }
                                                                    ]
                                                                }
                                                            }
                                                        },
                                                        "block": {
                                                            "kind": "Block",
                                                            "fullStart": 943,
                                                            "fullEnd": 987,
                                                            "start": 943,
                                                            "end": 987,
                                                            "fullWidth": 44,
                                                            "width": 44,
                                                            "openBraceToken": {
                                                                "kind": "OpenBraceToken",
                                                                "fullStart": 943,
                                                                "fullEnd": 946,
                                                                "start": 943,
                                                                "end": 944,
                                                                "fullWidth": 3,
                                                                "width": 1,
                                                                "text": "{",
                                                                "value": "{",
                                                                "valueText": "{",
                                                                "hasTrailingTrivia": true,
                                                                "hasTrailingNewLine": true,
                                                                "trailingTrivia": [
                                                                    {
                                                                        "kind": "NewLineTrivia",
                                                                        "text": "\r\n"
                                                                    }
                                                                ]
                                                            },
                                                            "statements": [
                                                                {
                                                                    "kind": "ReturnStatement",
                                                                    "fullStart": 946,
                                                                    "fullEnd": 974,
                                                                    "start": 962,
                                                                    "end": 972,
                                                                    "fullWidth": 28,
                                                                    "width": 10,
                                                                    "returnKeyword": {
                                                                        "kind": "ReturnKeyword",
                                                                        "fullStart": 946,
                                                                        "fullEnd": 969,
                                                                        "start": 962,
                                                                        "end": 968,
                                                                        "fullWidth": 23,
                                                                        "width": 6,
                                                                        "text": "return",
                                                                        "value": "return",
                                                                        "valueText": "return",
                                                                        "hasLeadingTrivia": true,
                                                                        "hasTrailingTrivia": true,
                                                                        "leadingTrivia": [
                                                                            {
                                                                                "kind": "WhitespaceTrivia",
                                                                                "text": "                "
                                                                            }
                                                                        ],
                                                                        "trailingTrivia": [
                                                                            {
                                                                                "kind": "WhitespaceTrivia",
                                                                                "text": " "
                                                                            }
                                                                        ]
                                                                    },
                                                                    "expression": {
                                                                        "kind": "NumericLiteral",
                                                                        "fullStart": 969,
                                                                        "fullEnd": 971,
                                                                        "start": 969,
                                                                        "end": 971,
                                                                        "fullWidth": 2,
                                                                        "width": 2,
                                                                        "text": "11",
                                                                        "value": 11,
                                                                        "valueText": "11"
                                                                    },
                                                                    "semicolonToken": {
                                                                        "kind": "SemicolonToken",
                                                                        "fullStart": 971,
                                                                        "fullEnd": 974,
                                                                        "start": 971,
                                                                        "end": 972,
                                                                        "fullWidth": 3,
                                                                        "width": 1,
                                                                        "text": ";",
                                                                        "value": ";",
                                                                        "valueText": ";",
                                                                        "hasTrailingTrivia": true,
                                                                        "hasTrailingNewLine": true,
                                                                        "trailingTrivia": [
                                                                            {
                                                                                "kind": "NewLineTrivia",
                                                                                "text": "\r\n"
                                                                            }
                                                                        ]
                                                                    }
                                                                }
                                                            ],
                                                            "closeBraceToken": {
                                                                "kind": "CloseBraceToken",
                                                                "fullStart": 974,
                                                                "fullEnd": 987,
                                                                "start": 986,
                                                                "end": 987,
                                                                "fullWidth": 13,
                                                                "width": 1,
                                                                "text": "}",
                                                                "value": "}",
                                                                "valueText": "}",
                                                                "hasLeadingTrivia": true,
                                                                "leadingTrivia": [
                                                                    {
                                                                        "kind": "WhitespaceTrivia",
                                                                        "text": "            "
                                                                    }
                                                                ]
                                                            }
                                                        }
                                                    }
                                                },
                                                {
                                                    "kind": "CommaToken",
                                                    "fullStart": 987,
                                                    "fullEnd": 990,
                                                    "start": 987,
                                                    "end": 988,
                                                    "fullWidth": 3,
                                                    "width": 1,
                                                    "text": ",",
                                                    "value": ",",
                                                    "valueText": ",",
                                                    "hasTrailingTrivia": true,
                                                    "hasTrailingNewLine": true,
                                                    "trailingTrivia": [
                                                        {
                                                            "kind": "NewLineTrivia",
                                                            "text": "\r\n"
                                                        }
                                                    ]
                                                },
                                                {
                                                    "kind": "SimplePropertyAssignment",
                                                    "fullStart": 990,
                                                    "fullEnd": 1022,
                                                    "start": 1002,
                                                    "end": 1020,
                                                    "fullWidth": 32,
                                                    "width": 18,
                                                    "propertyName": {
                                                        "kind": "IdentifierName",
                                                        "fullStart": 990,
                                                        "fullEnd": 1014,
                                                        "start": 1002,
                                                        "end": 1014,
                                                        "fullWidth": 24,
                                                        "width": 12,
                                                        "text": "configurable",
                                                        "value": "configurable",
                                                        "valueText": "configurable",
                                                        "hasLeadingTrivia": true,
                                                        "leadingTrivia": [
                                                            {
                                                                "kind": "WhitespaceTrivia",
                                                                "text": "            "
                                                            }
                                                        ]
                                                    },
                                                    "colonToken": {
                                                        "kind": "ColonToken",
                                                        "fullStart": 1014,
                                                        "fullEnd": 1016,
                                                        "start": 1014,
                                                        "end": 1015,
                                                        "fullWidth": 2,
                                                        "width": 1,
                                                        "text": ":",
                                                        "value": ":",
                                                        "valueText": ":",
                                                        "hasTrailingTrivia": true,
                                                        "trailingTrivia": [
                                                            {
                                                                "kind": "WhitespaceTrivia",
                                                                "text": " "
                                                            }
                                                        ]
                                                    },
                                                    "expression": {
                                                        "kind": "TrueKeyword",
                                                        "fullStart": 1016,
                                                        "fullEnd": 1022,
                                                        "start": 1016,
                                                        "end": 1020,
                                                        "fullWidth": 6,
                                                        "width": 4,
                                                        "text": "true",
                                                        "value": true,
                                                        "valueText": "true",
                                                        "hasTrailingTrivia": true,
                                                        "hasTrailingNewLine": true,
                                                        "trailingTrivia": [
                                                            {
                                                                "kind": "NewLineTrivia",
                                                                "text": "\r\n"
                                                            }
                                                        ]
                                                    }
                                                }
                                            ],
                                            "closeBraceToken": {
                                                "kind": "CloseBraceToken",
                                                "fullStart": 1022,
                                                "fullEnd": 1031,
                                                "start": 1030,
                                                "end": 1031,
                                                "fullWidth": 9,
                                                "width": 1,
                                                "text": "}",
                                                "value": "}",
                                                "valueText": "}",
                                                "hasLeadingTrivia": true,
                                                "leadingTrivia": [
                                                    {
                                                        "kind": "WhitespaceTrivia",
                                                        "text": "        "
                                                    }
                                                ]
                                            }
                                        }
                                    ],
                                    "closeParenToken": {
                                        "kind": "CloseParenToken",
                                        "fullStart": 1031,
                                        "fullEnd": 1032,
                                        "start": 1031,
                                        "end": 1032,
                                        "fullWidth": 1,
                                        "width": 1,
                                        "text": ")",
                                        "value": ")",
                                        "valueText": ")"
                                    }
                                }
                            },
                            "semicolonToken": {
                                "kind": "SemicolonToken",
                                "fullStart": 1032,
                                "fullEnd": 1035,
                                "start": 1032,
                                "end": 1033,
                                "fullWidth": 3,
                                "width": 1,
                                "text": ";",
                                "value": ";",
                                "valueText": ";",
                                "hasTrailingTrivia": true,
                                "hasTrailingNewLine": true,
                                "trailingTrivia": [
                                    {
                                        "kind": "NewLineTrivia",
                                        "text": "\r\n"
                                    }
                                ]
                            }
                        },
                        {
                            "kind": "VariableStatement",
                            "fullStart": 1035,
                            "fullEnd": 1073,
                            "start": 1045,
                            "end": 1071,
                            "fullWidth": 38,
                            "width": 26,
                            "modifiers": [],
                            "variableDeclaration": {
                                "kind": "VariableDeclaration",
                                "fullStart": 1035,
                                "fullEnd": 1070,
                                "start": 1045,
                                "end": 1070,
                                "fullWidth": 35,
                                "width": 25,
                                "varKeyword": {
                                    "kind": "VarKeyword",
                                    "fullStart": 1035,
                                    "fullEnd": 1049,
                                    "start": 1045,
                                    "end": 1048,
                                    "fullWidth": 14,
                                    "width": 3,
                                    "text": "var",
                                    "value": "var",
                                    "valueText": "var",
                                    "hasLeadingTrivia": true,
                                    "hasLeadingNewLine": true,
                                    "hasTrailingTrivia": true,
                                    "leadingTrivia": [
                                        {
                                            "kind": "NewLineTrivia",
                                            "text": "\r\n"
                                        },
                                        {
                                            "kind": "WhitespaceTrivia",
                                            "text": "        "
                                        }
                                    ],
                                    "trailingTrivia": [
                                        {
                                            "kind": "WhitespaceTrivia",
                                            "text": " "
                                        }
                                    ]
                                },
                                "variableDeclarators": [
                                    {
                                        "kind": "VariableDeclarator",
                                        "fullStart": 1049,
                                        "fullEnd": 1070,
                                        "start": 1049,
                                        "end": 1070,
                                        "fullWidth": 21,
<<<<<<< HEAD
                                        "width": 21,
                                        "identifier": {
=======
                                        "propertyName": {
>>>>>>> 85e84683
                                            "kind": "IdentifierName",
                                            "fullStart": 1049,
                                            "fullEnd": 1053,
                                            "start": 1049,
                                            "end": 1052,
                                            "fullWidth": 4,
                                            "width": 3,
                                            "text": "Con",
                                            "value": "Con",
                                            "valueText": "Con",
                                            "hasTrailingTrivia": true,
                                            "trailingTrivia": [
                                                {
                                                    "kind": "WhitespaceTrivia",
                                                    "text": " "
                                                }
                                            ]
                                        },
                                        "equalsValueClause": {
                                            "kind": "EqualsValueClause",
                                            "fullStart": 1053,
                                            "fullEnd": 1070,
                                            "start": 1053,
                                            "end": 1070,
                                            "fullWidth": 17,
                                            "width": 17,
                                            "equalsToken": {
                                                "kind": "EqualsToken",
                                                "fullStart": 1053,
                                                "fullEnd": 1055,
                                                "start": 1053,
                                                "end": 1054,
                                                "fullWidth": 2,
                                                "width": 1,
                                                "text": "=",
                                                "value": "=",
                                                "valueText": "=",
                                                "hasTrailingTrivia": true,
                                                "trailingTrivia": [
                                                    {
                                                        "kind": "WhitespaceTrivia",
                                                        "text": " "
                                                    }
                                                ]
                                            },
                                            "value": {
                                                "kind": "FunctionExpression",
                                                "fullStart": 1055,
                                                "fullEnd": 1070,
                                                "start": 1055,
                                                "end": 1070,
                                                "fullWidth": 15,
                                                "width": 15,
                                                "functionKeyword": {
                                                    "kind": "FunctionKeyword",
                                                    "fullStart": 1055,
                                                    "fullEnd": 1064,
                                                    "start": 1055,
                                                    "end": 1063,
                                                    "fullWidth": 9,
                                                    "width": 8,
                                                    "text": "function",
                                                    "value": "function",
                                                    "valueText": "function",
                                                    "hasTrailingTrivia": true,
                                                    "trailingTrivia": [
                                                        {
                                                            "kind": "WhitespaceTrivia",
                                                            "text": " "
                                                        }
                                                    ]
                                                },
                                                "callSignature": {
                                                    "kind": "CallSignature",
                                                    "fullStart": 1064,
                                                    "fullEnd": 1067,
                                                    "start": 1064,
                                                    "end": 1066,
                                                    "fullWidth": 3,
                                                    "width": 2,
                                                    "parameterList": {
                                                        "kind": "ParameterList",
                                                        "fullStart": 1064,
                                                        "fullEnd": 1067,
                                                        "start": 1064,
                                                        "end": 1066,
                                                        "fullWidth": 3,
                                                        "width": 2,
                                                        "openParenToken": {
                                                            "kind": "OpenParenToken",
                                                            "fullStart": 1064,
                                                            "fullEnd": 1065,
                                                            "start": 1064,
                                                            "end": 1065,
                                                            "fullWidth": 1,
                                                            "width": 1,
                                                            "text": "(",
                                                            "value": "(",
                                                            "valueText": "("
                                                        },
                                                        "parameters": [],
                                                        "closeParenToken": {
                                                            "kind": "CloseParenToken",
                                                            "fullStart": 1065,
                                                            "fullEnd": 1067,
                                                            "start": 1065,
                                                            "end": 1066,
                                                            "fullWidth": 2,
                                                            "width": 1,
                                                            "text": ")",
                                                            "value": ")",
                                                            "valueText": ")",
                                                            "hasTrailingTrivia": true,
                                                            "trailingTrivia": [
                                                                {
                                                                    "kind": "WhitespaceTrivia",
                                                                    "text": " "
                                                                }
                                                            ]
                                                        }
                                                    }
                                                },
                                                "block": {
                                                    "kind": "Block",
                                                    "fullStart": 1067,
                                                    "fullEnd": 1070,
                                                    "start": 1067,
                                                    "end": 1070,
                                                    "fullWidth": 3,
                                                    "width": 3,
                                                    "openBraceToken": {
                                                        "kind": "OpenBraceToken",
                                                        "fullStart": 1067,
                                                        "fullEnd": 1069,
                                                        "start": 1067,
                                                        "end": 1068,
                                                        "fullWidth": 2,
                                                        "width": 1,
                                                        "text": "{",
                                                        "value": "{",
                                                        "valueText": "{",
                                                        "hasTrailingTrivia": true,
                                                        "trailingTrivia": [
                                                            {
                                                                "kind": "WhitespaceTrivia",
                                                                "text": " "
                                                            }
                                                        ]
                                                    },
                                                    "statements": [],
                                                    "closeBraceToken": {
                                                        "kind": "CloseBraceToken",
                                                        "fullStart": 1069,
                                                        "fullEnd": 1070,
                                                        "start": 1069,
                                                        "end": 1070,
                                                        "fullWidth": 1,
                                                        "width": 1,
                                                        "text": "}",
                                                        "value": "}",
                                                        "valueText": "}"
                                                    }
                                                }
                                            }
                                        }
                                    }
                                ]
                            },
                            "semicolonToken": {
                                "kind": "SemicolonToken",
                                "fullStart": 1070,
                                "fullEnd": 1073,
                                "start": 1070,
                                "end": 1071,
                                "fullWidth": 3,
                                "width": 1,
                                "text": ";",
                                "value": ";",
                                "valueText": ";",
                                "hasTrailingTrivia": true,
                                "hasTrailingNewLine": true,
                                "trailingTrivia": [
                                    {
                                        "kind": "NewLineTrivia",
                                        "text": "\r\n"
                                    }
                                ]
                            }
                        },
                        {
                            "kind": "ExpressionStatement",
                            "fullStart": 1073,
                            "fullEnd": 1105,
                            "start": 1081,
                            "end": 1103,
                            "fullWidth": 32,
                            "width": 22,
                            "expression": {
                                "kind": "AssignmentExpression",
                                "fullStart": 1073,
                                "fullEnd": 1102,
                                "start": 1081,
                                "end": 1102,
                                "fullWidth": 29,
                                "width": 21,
                                "left": {
                                    "kind": "MemberAccessExpression",
                                    "fullStart": 1073,
                                    "fullEnd": 1095,
                                    "start": 1081,
                                    "end": 1094,
                                    "fullWidth": 22,
                                    "width": 13,
                                    "expression": {
                                        "kind": "IdentifierName",
                                        "fullStart": 1073,
                                        "fullEnd": 1084,
                                        "start": 1081,
                                        "end": 1084,
                                        "fullWidth": 11,
                                        "width": 3,
                                        "text": "Con",
                                        "value": "Con",
                                        "valueText": "Con",
                                        "hasLeadingTrivia": true,
                                        "leadingTrivia": [
                                            {
                                                "kind": "WhitespaceTrivia",
                                                "text": "        "
                                            }
                                        ]
                                    },
                                    "dotToken": {
                                        "kind": "DotToken",
                                        "fullStart": 1084,
                                        "fullEnd": 1085,
                                        "start": 1084,
                                        "end": 1085,
                                        "fullWidth": 1,
                                        "width": 1,
                                        "text": ".",
                                        "value": ".",
                                        "valueText": "."
                                    },
                                    "name": {
                                        "kind": "IdentifierName",
                                        "fullStart": 1085,
                                        "fullEnd": 1095,
                                        "start": 1085,
                                        "end": 1094,
                                        "fullWidth": 10,
                                        "width": 9,
                                        "text": "prototype",
                                        "value": "prototype",
                                        "valueText": "prototype",
                                        "hasTrailingTrivia": true,
                                        "trailingTrivia": [
                                            {
                                                "kind": "WhitespaceTrivia",
                                                "text": " "
                                            }
                                        ]
                                    }
                                },
                                "operatorToken": {
                                    "kind": "EqualsToken",
                                    "fullStart": 1095,
                                    "fullEnd": 1097,
                                    "start": 1095,
                                    "end": 1096,
                                    "fullWidth": 2,
                                    "width": 1,
                                    "text": "=",
                                    "value": "=",
                                    "valueText": "=",
                                    "hasTrailingTrivia": true,
                                    "trailingTrivia": [
                                        {
                                            "kind": "WhitespaceTrivia",
                                            "text": " "
                                        }
                                    ]
                                },
                                "right": {
                                    "kind": "IdentifierName",
                                    "fullStart": 1097,
                                    "fullEnd": 1102,
                                    "start": 1097,
                                    "end": 1102,
                                    "fullWidth": 5,
                                    "width": 5,
                                    "text": "proto",
                                    "value": "proto",
                                    "valueText": "proto"
                                }
                            },
                            "semicolonToken": {
                                "kind": "SemicolonToken",
                                "fullStart": 1102,
                                "fullEnd": 1105,
                                "start": 1102,
                                "end": 1103,
                                "fullWidth": 3,
                                "width": 1,
                                "text": ";",
                                "value": ";",
                                "valueText": ";",
                                "hasTrailingTrivia": true,
                                "hasTrailingNewLine": true,
                                "trailingTrivia": [
                                    {
                                        "kind": "NewLineTrivia",
                                        "text": "\r\n"
                                    }
                                ]
                            }
                        },
                        {
                            "kind": "VariableStatement",
                            "fullStart": 1105,
                            "fullEnd": 1139,
                            "start": 1115,
                            "end": 1137,
                            "fullWidth": 34,
                            "width": 22,
                            "modifiers": [],
                            "variableDeclaration": {
                                "kind": "VariableDeclaration",
                                "fullStart": 1105,
                                "fullEnd": 1136,
                                "start": 1115,
                                "end": 1136,
                                "fullWidth": 31,
                                "width": 21,
                                "varKeyword": {
                                    "kind": "VarKeyword",
                                    "fullStart": 1105,
                                    "fullEnd": 1119,
                                    "start": 1115,
                                    "end": 1118,
                                    "fullWidth": 14,
                                    "width": 3,
                                    "text": "var",
                                    "value": "var",
                                    "valueText": "var",
                                    "hasLeadingTrivia": true,
                                    "hasLeadingNewLine": true,
                                    "hasTrailingTrivia": true,
                                    "leadingTrivia": [
                                        {
                                            "kind": "NewLineTrivia",
                                            "text": "\r\n"
                                        },
                                        {
                                            "kind": "WhitespaceTrivia",
                                            "text": "        "
                                        }
                                    ],
                                    "trailingTrivia": [
                                        {
                                            "kind": "WhitespaceTrivia",
                                            "text": " "
                                        }
                                    ]
                                },
                                "variableDeclarators": [
                                    {
                                        "kind": "VariableDeclarator",
                                        "fullStart": 1119,
                                        "fullEnd": 1136,
                                        "start": 1119,
                                        "end": 1136,
                                        "fullWidth": 17,
<<<<<<< HEAD
                                        "width": 17,
                                        "identifier": {
=======
                                        "propertyName": {
>>>>>>> 85e84683
                                            "kind": "IdentifierName",
                                            "fullStart": 1119,
                                            "fullEnd": 1125,
                                            "start": 1119,
                                            "end": 1124,
                                            "fullWidth": 6,
                                            "width": 5,
                                            "text": "child",
                                            "value": "child",
                                            "valueText": "child",
                                            "hasTrailingTrivia": true,
                                            "trailingTrivia": [
                                                {
                                                    "kind": "WhitespaceTrivia",
                                                    "text": " "
                                                }
                                            ]
                                        },
                                        "equalsValueClause": {
                                            "kind": "EqualsValueClause",
                                            "fullStart": 1125,
                                            "fullEnd": 1136,
                                            "start": 1125,
                                            "end": 1136,
                                            "fullWidth": 11,
                                            "width": 11,
                                            "equalsToken": {
                                                "kind": "EqualsToken",
                                                "fullStart": 1125,
                                                "fullEnd": 1127,
                                                "start": 1125,
                                                "end": 1126,
                                                "fullWidth": 2,
                                                "width": 1,
                                                "text": "=",
                                                "value": "=",
                                                "valueText": "=",
                                                "hasTrailingTrivia": true,
                                                "trailingTrivia": [
                                                    {
                                                        "kind": "WhitespaceTrivia",
                                                        "text": " "
                                                    }
                                                ]
                                            },
                                            "value": {
                                                "kind": "ObjectCreationExpression",
                                                "fullStart": 1127,
                                                "fullEnd": 1136,
                                                "start": 1127,
                                                "end": 1136,
                                                "fullWidth": 9,
                                                "width": 9,
                                                "newKeyword": {
                                                    "kind": "NewKeyword",
                                                    "fullStart": 1127,
                                                    "fullEnd": 1131,
                                                    "start": 1127,
                                                    "end": 1130,
                                                    "fullWidth": 4,
                                                    "width": 3,
                                                    "text": "new",
                                                    "value": "new",
                                                    "valueText": "new",
                                                    "hasTrailingTrivia": true,
                                                    "trailingTrivia": [
                                                        {
                                                            "kind": "WhitespaceTrivia",
                                                            "text": " "
                                                        }
                                                    ]
                                                },
                                                "expression": {
                                                    "kind": "IdentifierName",
                                                    "fullStart": 1131,
                                                    "fullEnd": 1134,
                                                    "start": 1131,
                                                    "end": 1134,
                                                    "fullWidth": 3,
                                                    "width": 3,
                                                    "text": "Con",
                                                    "value": "Con",
                                                    "valueText": "Con"
                                                },
                                                "argumentList": {
                                                    "kind": "ArgumentList",
                                                    "fullStart": 1134,
                                                    "fullEnd": 1136,
                                                    "start": 1134,
                                                    "end": 1136,
                                                    "fullWidth": 2,
                                                    "width": 2,
                                                    "openParenToken": {
                                                        "kind": "OpenParenToken",
                                                        "fullStart": 1134,
                                                        "fullEnd": 1135,
                                                        "start": 1134,
                                                        "end": 1135,
                                                        "fullWidth": 1,
                                                        "width": 1,
                                                        "text": "(",
                                                        "value": "(",
                                                        "valueText": "("
                                                    },
                                                    "arguments": [],
                                                    "closeParenToken": {
                                                        "kind": "CloseParenToken",
                                                        "fullStart": 1135,
                                                        "fullEnd": 1136,
                                                        "start": 1135,
                                                        "end": 1136,
                                                        "fullWidth": 1,
                                                        "width": 1,
                                                        "text": ")",
                                                        "value": ")",
                                                        "valueText": ")"
                                                    }
                                                }
                                            }
                                        }
                                    }
                                ]
                            },
                            "semicolonToken": {
                                "kind": "SemicolonToken",
                                "fullStart": 1136,
                                "fullEnd": 1139,
                                "start": 1136,
                                "end": 1137,
                                "fullWidth": 3,
                                "width": 1,
                                "text": ";",
                                "value": ";",
                                "valueText": ";",
                                "hasTrailingTrivia": true,
                                "hasTrailingNewLine": true,
                                "trailingTrivia": [
                                    {
                                        "kind": "NewLineTrivia",
                                        "text": "\r\n"
                                    }
                                ]
                            }
                        },
                        {
                            "kind": "ExpressionStatement",
                            "fullStart": 1139,
                            "fullEnd": 1166,
                            "start": 1147,
                            "end": 1164,
                            "fullWidth": 27,
                            "width": 17,
                            "expression": {
                                "kind": "AssignmentExpression",
                                "fullStart": 1139,
                                "fullEnd": 1163,
                                "start": 1147,
                                "end": 1163,
                                "fullWidth": 24,
                                "width": 16,
                                "left": {
                                    "kind": "MemberAccessExpression",
                                    "fullStart": 1139,
                                    "fullEnd": 1160,
                                    "start": 1147,
                                    "end": 1159,
                                    "fullWidth": 21,
                                    "width": 12,
                                    "expression": {
                                        "kind": "IdentifierName",
                                        "fullStart": 1139,
                                        "fullEnd": 1152,
                                        "start": 1147,
                                        "end": 1152,
                                        "fullWidth": 13,
                                        "width": 5,
                                        "text": "child",
                                        "value": "child",
                                        "valueText": "child",
                                        "hasLeadingTrivia": true,
                                        "leadingTrivia": [
                                            {
                                                "kind": "WhitespaceTrivia",
                                                "text": "        "
                                            }
                                        ]
                                    },
                                    "dotToken": {
                                        "kind": "DotToken",
                                        "fullStart": 1152,
                                        "fullEnd": 1153,
                                        "start": 1152,
                                        "end": 1153,
                                        "fullWidth": 1,
                                        "width": 1,
                                        "text": ".",
                                        "value": ".",
                                        "valueText": "."
                                    },
                                    "name": {
                                        "kind": "IdentifierName",
                                        "fullStart": 1153,
                                        "fullEnd": 1160,
                                        "start": 1153,
                                        "end": 1159,
                                        "fullWidth": 7,
                                        "width": 6,
                                        "text": "length",
                                        "value": "length",
                                        "valueText": "length",
                                        "hasTrailingTrivia": true,
                                        "trailingTrivia": [
                                            {
                                                "kind": "WhitespaceTrivia",
                                                "text": " "
                                            }
                                        ]
                                    }
                                },
                                "operatorToken": {
                                    "kind": "EqualsToken",
                                    "fullStart": 1160,
                                    "fullEnd": 1162,
                                    "start": 1160,
                                    "end": 1161,
                                    "fullWidth": 2,
                                    "width": 1,
                                    "text": "=",
                                    "value": "=",
                                    "valueText": "=",
                                    "hasTrailingTrivia": true,
                                    "trailingTrivia": [
                                        {
                                            "kind": "WhitespaceTrivia",
                                            "text": " "
                                        }
                                    ]
                                },
                                "right": {
                                    "kind": "NumericLiteral",
                                    "fullStart": 1162,
                                    "fullEnd": 1163,
                                    "start": 1162,
                                    "end": 1163,
                                    "fullWidth": 1,
                                    "width": 1,
                                    "text": "3",
                                    "value": 3,
                                    "valueText": "3"
                                }
                            },
                            "semicolonToken": {
                                "kind": "SemicolonToken",
                                "fullStart": 1163,
                                "fullEnd": 1166,
                                "start": 1163,
                                "end": 1164,
                                "fullWidth": 3,
                                "width": 1,
                                "text": ";",
                                "value": ";",
                                "valueText": ";",
                                "hasTrailingTrivia": true,
                                "hasTrailingNewLine": true,
                                "trailingTrivia": [
                                    {
                                        "kind": "NewLineTrivia",
                                        "text": "\r\n"
                                    }
                                ]
                            }
                        },
                        {
                            "kind": "ExpressionStatement",
                            "fullStart": 1166,
                            "fullEnd": 1191,
                            "start": 1174,
                            "end": 1189,
                            "fullWidth": 25,
                            "width": 15,
                            "expression": {
                                "kind": "AssignmentExpression",
                                "fullStart": 1166,
                                "fullEnd": 1188,
                                "start": 1174,
                                "end": 1188,
                                "fullWidth": 22,
                                "width": 14,
                                "left": {
                                    "kind": "ElementAccessExpression",
                                    "fullStart": 1166,
                                    "fullEnd": 1183,
                                    "start": 1174,
                                    "end": 1182,
                                    "fullWidth": 17,
                                    "width": 8,
                                    "expression": {
                                        "kind": "IdentifierName",
                                        "fullStart": 1166,
                                        "fullEnd": 1179,
                                        "start": 1174,
                                        "end": 1179,
                                        "fullWidth": 13,
                                        "width": 5,
                                        "text": "child",
                                        "value": "child",
                                        "valueText": "child",
                                        "hasLeadingTrivia": true,
                                        "leadingTrivia": [
                                            {
                                                "kind": "WhitespaceTrivia",
                                                "text": "        "
                                            }
                                        ]
                                    },
                                    "openBracketToken": {
                                        "kind": "OpenBracketToken",
                                        "fullStart": 1179,
                                        "fullEnd": 1180,
                                        "start": 1179,
                                        "end": 1180,
                                        "fullWidth": 1,
                                        "width": 1,
                                        "text": "[",
                                        "value": "[",
                                        "valueText": "["
                                    },
                                    "argumentExpression": {
                                        "kind": "NumericLiteral",
                                        "fullStart": 1180,
                                        "fullEnd": 1181,
                                        "start": 1180,
                                        "end": 1181,
                                        "fullWidth": 1,
                                        "width": 1,
                                        "text": "0",
                                        "value": 0,
                                        "valueText": "0"
                                    },
                                    "closeBracketToken": {
                                        "kind": "CloseBracketToken",
                                        "fullStart": 1181,
                                        "fullEnd": 1183,
                                        "start": 1181,
                                        "end": 1182,
                                        "fullWidth": 2,
                                        "width": 1,
                                        "text": "]",
                                        "value": "]",
                                        "valueText": "]",
                                        "hasTrailingTrivia": true,
                                        "trailingTrivia": [
                                            {
                                                "kind": "WhitespaceTrivia",
                                                "text": " "
                                            }
                                        ]
                                    }
                                },
                                "operatorToken": {
                                    "kind": "EqualsToken",
                                    "fullStart": 1183,
                                    "fullEnd": 1185,
                                    "start": 1183,
                                    "end": 1184,
                                    "fullWidth": 2,
                                    "width": 1,
                                    "text": "=",
                                    "value": "=",
                                    "valueText": "=",
                                    "hasTrailingTrivia": true,
                                    "trailingTrivia": [
                                        {
                                            "kind": "WhitespaceTrivia",
                                            "text": " "
                                        }
                                    ]
                                },
                                "right": {
                                    "kind": "StringLiteral",
                                    "fullStart": 1185,
                                    "fullEnd": 1188,
                                    "start": 1185,
                                    "end": 1188,
                                    "fullWidth": 3,
                                    "width": 3,
                                    "text": "\"0\"",
                                    "value": "0",
                                    "valueText": "0"
                                }
                            },
                            "semicolonToken": {
                                "kind": "SemicolonToken",
                                "fullStart": 1188,
                                "fullEnd": 1191,
                                "start": 1188,
                                "end": 1189,
                                "fullWidth": 3,
                                "width": 1,
                                "text": ";",
                                "value": ";",
                                "valueText": ";",
                                "hasTrailingTrivia": true,
                                "hasTrailingNewLine": true,
                                "trailingTrivia": [
                                    {
                                        "kind": "NewLineTrivia",
                                        "text": "\r\n"
                                    }
                                ]
                            }
                        },
                        {
                            "kind": "ExpressionStatement",
                            "fullStart": 1191,
                            "fullEnd": 1216,
                            "start": 1199,
                            "end": 1214,
                            "fullWidth": 25,
                            "width": 15,
                            "expression": {
                                "kind": "AssignmentExpression",
                                "fullStart": 1191,
                                "fullEnd": 1213,
                                "start": 1199,
                                "end": 1213,
                                "fullWidth": 22,
                                "width": 14,
                                "left": {
                                    "kind": "ElementAccessExpression",
                                    "fullStart": 1191,
                                    "fullEnd": 1208,
                                    "start": 1199,
                                    "end": 1207,
                                    "fullWidth": 17,
                                    "width": 8,
                                    "expression": {
                                        "kind": "IdentifierName",
                                        "fullStart": 1191,
                                        "fullEnd": 1204,
                                        "start": 1199,
                                        "end": 1204,
                                        "fullWidth": 13,
                                        "width": 5,
                                        "text": "child",
                                        "value": "child",
                                        "valueText": "child",
                                        "hasLeadingTrivia": true,
                                        "leadingTrivia": [
                                            {
                                                "kind": "WhitespaceTrivia",
                                                "text": "        "
                                            }
                                        ]
                                    },
                                    "openBracketToken": {
                                        "kind": "OpenBracketToken",
                                        "fullStart": 1204,
                                        "fullEnd": 1205,
                                        "start": 1204,
                                        "end": 1205,
                                        "fullWidth": 1,
                                        "width": 1,
                                        "text": "[",
                                        "value": "[",
                                        "valueText": "["
                                    },
                                    "argumentExpression": {
                                        "kind": "NumericLiteral",
                                        "fullStart": 1205,
                                        "fullEnd": 1206,
                                        "start": 1205,
                                        "end": 1206,
                                        "fullWidth": 1,
                                        "width": 1,
                                        "text": "1",
                                        "value": 1,
                                        "valueText": "1"
                                    },
                                    "closeBracketToken": {
                                        "kind": "CloseBracketToken",
                                        "fullStart": 1206,
                                        "fullEnd": 1208,
                                        "start": 1206,
                                        "end": 1207,
                                        "fullWidth": 2,
                                        "width": 1,
                                        "text": "]",
                                        "value": "]",
                                        "valueText": "]",
                                        "hasTrailingTrivia": true,
                                        "trailingTrivia": [
                                            {
                                                "kind": "WhitespaceTrivia",
                                                "text": " "
                                            }
                                        ]
                                    }
                                },
                                "operatorToken": {
                                    "kind": "EqualsToken",
                                    "fullStart": 1208,
                                    "fullEnd": 1210,
                                    "start": 1208,
                                    "end": 1209,
                                    "fullWidth": 2,
                                    "width": 1,
                                    "text": "=",
                                    "value": "=",
                                    "valueText": "=",
                                    "hasTrailingTrivia": true,
                                    "trailingTrivia": [
                                        {
                                            "kind": "WhitespaceTrivia",
                                            "text": " "
                                        }
                                    ]
                                },
                                "right": {
                                    "kind": "StringLiteral",
                                    "fullStart": 1210,
                                    "fullEnd": 1213,
                                    "start": 1210,
                                    "end": 1213,
                                    "fullWidth": 3,
                                    "width": 3,
                                    "text": "\"1\"",
                                    "value": "1",
                                    "valueText": "1"
                                }
                            },
                            "semicolonToken": {
                                "kind": "SemicolonToken",
                                "fullStart": 1213,
                                "fullEnd": 1216,
                                "start": 1213,
                                "end": 1214,
                                "fullWidth": 3,
                                "width": 1,
                                "text": ";",
                                "value": ";",
                                "valueText": ";",
                                "hasTrailingTrivia": true,
                                "hasTrailingNewLine": true,
                                "trailingTrivia": [
                                    {
                                        "kind": "NewLineTrivia",
                                        "text": "\r\n"
                                    }
                                ]
                            }
                        },
                        {
                            "kind": "ExpressionStatement",
                            "fullStart": 1216,
                            "fullEnd": 1332,
                            "start": 1224,
                            "end": 1330,
                            "fullWidth": 116,
                            "width": 106,
                            "expression": {
                                "kind": "InvocationExpression",
                                "fullStart": 1216,
                                "fullEnd": 1329,
                                "start": 1224,
                                "end": 1329,
                                "fullWidth": 113,
                                "width": 105,
                                "expression": {
                                    "kind": "MemberAccessExpression",
                                    "fullStart": 1216,
                                    "fullEnd": 1245,
                                    "start": 1224,
                                    "end": 1245,
                                    "fullWidth": 29,
                                    "width": 21,
                                    "expression": {
                                        "kind": "IdentifierName",
                                        "fullStart": 1216,
                                        "fullEnd": 1230,
                                        "start": 1224,
                                        "end": 1230,
                                        "fullWidth": 14,
                                        "width": 6,
                                        "text": "Object",
                                        "value": "Object",
                                        "valueText": "Object",
                                        "hasLeadingTrivia": true,
                                        "leadingTrivia": [
                                            {
                                                "kind": "WhitespaceTrivia",
                                                "text": "        "
                                            }
                                        ]
                                    },
                                    "dotToken": {
                                        "kind": "DotToken",
                                        "fullStart": 1230,
                                        "fullEnd": 1231,
                                        "start": 1230,
                                        "end": 1231,
                                        "fullWidth": 1,
                                        "width": 1,
                                        "text": ".",
                                        "value": ".",
                                        "valueText": "."
                                    },
                                    "name": {
                                        "kind": "IdentifierName",
                                        "fullStart": 1231,
                                        "fullEnd": 1245,
                                        "start": 1231,
                                        "end": 1245,
                                        "fullWidth": 14,
                                        "width": 14,
                                        "text": "defineProperty",
                                        "value": "defineProperty",
                                        "valueText": "defineProperty"
                                    }
                                },
                                "argumentList": {
                                    "kind": "ArgumentList",
                                    "fullStart": 1245,
                                    "fullEnd": 1329,
                                    "start": 1245,
                                    "end": 1329,
                                    "fullWidth": 84,
                                    "width": 84,
                                    "openParenToken": {
                                        "kind": "OpenParenToken",
                                        "fullStart": 1245,
                                        "fullEnd": 1246,
                                        "start": 1245,
                                        "end": 1246,
                                        "fullWidth": 1,
                                        "width": 1,
                                        "text": "(",
                                        "value": "(",
                                        "valueText": "("
                                    },
                                    "arguments": [
                                        {
                                            "kind": "IdentifierName",
                                            "fullStart": 1246,
                                            "fullEnd": 1251,
                                            "start": 1246,
                                            "end": 1251,
                                            "fullWidth": 5,
                                            "width": 5,
                                            "text": "proto",
                                            "value": "proto",
                                            "valueText": "proto"
                                        },
                                        {
                                            "kind": "CommaToken",
                                            "fullStart": 1251,
                                            "fullEnd": 1253,
                                            "start": 1251,
                                            "end": 1252,
                                            "fullWidth": 2,
                                            "width": 1,
                                            "text": ",",
                                            "value": ",",
                                            "valueText": ",",
                                            "hasTrailingTrivia": true,
                                            "trailingTrivia": [
                                                {
                                                    "kind": "WhitespaceTrivia",
                                                    "text": " "
                                                }
                                            ]
                                        },
                                        {
                                            "kind": "StringLiteral",
                                            "fullStart": 1253,
                                            "fullEnd": 1256,
                                            "start": 1253,
                                            "end": 1256,
                                            "fullWidth": 3,
                                            "width": 3,
                                            "text": "\"2\"",
                                            "value": "2",
                                            "valueText": "2"
                                        },
                                        {
                                            "kind": "CommaToken",
                                            "fullStart": 1256,
                                            "fullEnd": 1258,
                                            "start": 1256,
                                            "end": 1257,
                                            "fullWidth": 2,
                                            "width": 1,
                                            "text": ",",
                                            "value": ",",
                                            "valueText": ",",
                                            "hasTrailingTrivia": true,
                                            "trailingTrivia": [
                                                {
                                                    "kind": "WhitespaceTrivia",
                                                    "text": " "
                                                }
                                            ]
                                        },
                                        {
                                            "kind": "ObjectLiteralExpression",
                                            "fullStart": 1258,
                                            "fullEnd": 1328,
                                            "start": 1258,
                                            "end": 1328,
                                            "fullWidth": 70,
                                            "width": 70,
                                            "openBraceToken": {
                                                "kind": "OpenBraceToken",
                                                "fullStart": 1258,
                                                "fullEnd": 1261,
                                                "start": 1258,
                                                "end": 1259,
                                                "fullWidth": 3,
                                                "width": 1,
                                                "text": "{",
                                                "value": "{",
                                                "valueText": "{",
                                                "hasTrailingTrivia": true,
                                                "hasTrailingNewLine": true,
                                                "trailingTrivia": [
                                                    {
                                                        "kind": "NewLineTrivia",
                                                        "text": "\r\n"
                                                    }
                                                ]
                                            },
                                            "propertyAssignments": [
                                                {
                                                    "kind": "SimplePropertyAssignment",
                                                    "fullStart": 1261,
                                                    "fullEnd": 1284,
                                                    "start": 1273,
                                                    "end": 1284,
                                                    "fullWidth": 23,
                                                    "width": 11,
                                                    "propertyName": {
                                                        "kind": "IdentifierName",
                                                        "fullStart": 1261,
                                                        "fullEnd": 1278,
                                                        "start": 1273,
                                                        "end": 1278,
                                                        "fullWidth": 17,
                                                        "width": 5,
                                                        "text": "value",
                                                        "value": "value",
                                                        "valueText": "value",
                                                        "hasLeadingTrivia": true,
                                                        "leadingTrivia": [
                                                            {
                                                                "kind": "WhitespaceTrivia",
                                                                "text": "            "
                                                            }
                                                        ]
                                                    },
                                                    "colonToken": {
                                                        "kind": "ColonToken",
                                                        "fullStart": 1278,
                                                        "fullEnd": 1280,
                                                        "start": 1278,
                                                        "end": 1279,
                                                        "fullWidth": 2,
                                                        "width": 1,
                                                        "text": ":",
                                                        "value": ":",
                                                        "valueText": ":",
                                                        "hasTrailingTrivia": true,
                                                        "trailingTrivia": [
                                                            {
                                                                "kind": "WhitespaceTrivia",
                                                                "text": " "
                                                            }
                                                        ]
                                                    },
                                                    "expression": {
                                                        "kind": "StringLiteral",
                                                        "fullStart": 1280,
                                                        "fullEnd": 1284,
                                                        "start": 1280,
                                                        "end": 1284,
                                                        "fullWidth": 4,
                                                        "width": 4,
                                                        "text": "\"20\"",
                                                        "value": "20",
                                                        "valueText": "20"
                                                    }
                                                },
                                                {
                                                    "kind": "CommaToken",
                                                    "fullStart": 1284,
                                                    "fullEnd": 1287,
                                                    "start": 1284,
                                                    "end": 1285,
                                                    "fullWidth": 3,
                                                    "width": 1,
                                                    "text": ",",
                                                    "value": ",",
                                                    "valueText": ",",
                                                    "hasTrailingTrivia": true,
                                                    "hasTrailingNewLine": true,
                                                    "trailingTrivia": [
                                                        {
                                                            "kind": "NewLineTrivia",
                                                            "text": "\r\n"
                                                        }
                                                    ]
                                                },
                                                {
                                                    "kind": "SimplePropertyAssignment",
                                                    "fullStart": 1287,
                                                    "fullEnd": 1319,
                                                    "start": 1299,
                                                    "end": 1317,
                                                    "fullWidth": 32,
                                                    "width": 18,
                                                    "propertyName": {
                                                        "kind": "IdentifierName",
                                                        "fullStart": 1287,
                                                        "fullEnd": 1311,
                                                        "start": 1299,
                                                        "end": 1311,
                                                        "fullWidth": 24,
                                                        "width": 12,
                                                        "text": "configurable",
                                                        "value": "configurable",
                                                        "valueText": "configurable",
                                                        "hasLeadingTrivia": true,
                                                        "leadingTrivia": [
                                                            {
                                                                "kind": "WhitespaceTrivia",
                                                                "text": "            "
                                                            }
                                                        ]
                                                    },
                                                    "colonToken": {
                                                        "kind": "ColonToken",
                                                        "fullStart": 1311,
                                                        "fullEnd": 1313,
                                                        "start": 1311,
                                                        "end": 1312,
                                                        "fullWidth": 2,
                                                        "width": 1,
                                                        "text": ":",
                                                        "value": ":",
                                                        "valueText": ":",
                                                        "hasTrailingTrivia": true,
                                                        "trailingTrivia": [
                                                            {
                                                                "kind": "WhitespaceTrivia",
                                                                "text": " "
                                                            }
                                                        ]
                                                    },
                                                    "expression": {
                                                        "kind": "TrueKeyword",
                                                        "fullStart": 1313,
                                                        "fullEnd": 1319,
                                                        "start": 1313,
                                                        "end": 1317,
                                                        "fullWidth": 6,
                                                        "width": 4,
                                                        "text": "true",
                                                        "value": true,
                                                        "valueText": "true",
                                                        "hasTrailingTrivia": true,
                                                        "hasTrailingNewLine": true,
                                                        "trailingTrivia": [
                                                            {
                                                                "kind": "NewLineTrivia",
                                                                "text": "\r\n"
                                                            }
                                                        ]
                                                    }
                                                }
                                            ],
                                            "closeBraceToken": {
                                                "kind": "CloseBraceToken",
                                                "fullStart": 1319,
                                                "fullEnd": 1328,
                                                "start": 1327,
                                                "end": 1328,
                                                "fullWidth": 9,
                                                "width": 1,
                                                "text": "}",
                                                "value": "}",
                                                "valueText": "}",
                                                "hasLeadingTrivia": true,
                                                "leadingTrivia": [
                                                    {
                                                        "kind": "WhitespaceTrivia",
                                                        "text": "        "
                                                    }
                                                ]
                                            }
                                        }
                                    ],
                                    "closeParenToken": {
                                        "kind": "CloseParenToken",
                                        "fullStart": 1328,
                                        "fullEnd": 1329,
                                        "start": 1328,
                                        "end": 1329,
                                        "fullWidth": 1,
                                        "width": 1,
                                        "text": ")",
                                        "value": ")",
                                        "valueText": ")"
                                    }
                                }
                            },
                            "semicolonToken": {
                                "kind": "SemicolonToken",
                                "fullStart": 1329,
                                "fullEnd": 1332,
                                "start": 1329,
                                "end": 1330,
                                "fullWidth": 3,
                                "width": 1,
                                "text": ";",
                                "value": ";",
                                "valueText": ";",
                                "hasTrailingTrivia": true,
                                "hasTrailingNewLine": true,
                                "trailingTrivia": [
                                    {
                                        "kind": "NewLineTrivia",
                                        "text": "\r\n"
                                    }
                                ]
                            }
                        },
                        {
                            "kind": "ExpressionStatement",
                            "fullStart": 1332,
                            "fullEnd": 1396,
                            "start": 1342,
                            "end": 1394,
                            "fullWidth": 64,
                            "width": 52,
                            "expression": {
                                "kind": "InvocationExpression",
                                "fullStart": 1332,
                                "fullEnd": 1393,
                                "start": 1342,
                                "end": 1393,
                                "fullWidth": 61,
                                "width": 51,
                                "expression": {
                                    "kind": "MemberAccessExpression",
                                    "fullStart": 1332,
                                    "fullEnd": 1374,
                                    "start": 1342,
                                    "end": 1374,
                                    "fullWidth": 42,
                                    "width": 32,
                                    "expression": {
                                        "kind": "MemberAccessExpression",
                                        "fullStart": 1332,
                                        "fullEnd": 1369,
                                        "start": 1342,
                                        "end": 1369,
                                        "fullWidth": 37,
                                        "width": 27,
                                        "expression": {
                                            "kind": "MemberAccessExpression",
                                            "fullStart": 1332,
                                            "fullEnd": 1357,
                                            "start": 1342,
                                            "end": 1357,
                                            "fullWidth": 25,
                                            "width": 15,
                                            "expression": {
                                                "kind": "IdentifierName",
                                                "fullStart": 1332,
                                                "fullEnd": 1347,
                                                "start": 1342,
                                                "end": 1347,
                                                "fullWidth": 15,
                                                "width": 5,
                                                "text": "Array",
                                                "value": "Array",
                                                "valueText": "Array",
                                                "hasLeadingTrivia": true,
                                                "hasLeadingNewLine": true,
                                                "leadingTrivia": [
                                                    {
                                                        "kind": "NewLineTrivia",
                                                        "text": "\r\n"
                                                    },
                                                    {
                                                        "kind": "WhitespaceTrivia",
                                                        "text": "        "
                                                    }
                                                ]
                                            },
                                            "dotToken": {
                                                "kind": "DotToken",
                                                "fullStart": 1347,
                                                "fullEnd": 1348,
                                                "start": 1347,
                                                "end": 1348,
                                                "fullWidth": 1,
                                                "width": 1,
                                                "text": ".",
                                                "value": ".",
                                                "valueText": "."
                                            },
                                            "name": {
                                                "kind": "IdentifierName",
                                                "fullStart": 1348,
                                                "fullEnd": 1357,
                                                "start": 1348,
                                                "end": 1357,
                                                "fullWidth": 9,
                                                "width": 9,
                                                "text": "prototype",
                                                "value": "prototype",
                                                "valueText": "prototype"
                                            }
                                        },
                                        "dotToken": {
                                            "kind": "DotToken",
                                            "fullStart": 1357,
                                            "fullEnd": 1358,
                                            "start": 1357,
                                            "end": 1358,
                                            "fullWidth": 1,
                                            "width": 1,
                                            "text": ".",
                                            "value": ".",
                                            "valueText": "."
                                        },
                                        "name": {
                                            "kind": "IdentifierName",
                                            "fullStart": 1358,
                                            "fullEnd": 1369,
                                            "start": 1358,
                                            "end": 1369,
                                            "fullWidth": 11,
                                            "width": 11,
                                            "text": "reduceRight",
                                            "value": "reduceRight",
                                            "valueText": "reduceRight"
                                        }
                                    },
                                    "dotToken": {
                                        "kind": "DotToken",
                                        "fullStart": 1369,
                                        "fullEnd": 1370,
                                        "start": 1369,
                                        "end": 1370,
                                        "fullWidth": 1,
                                        "width": 1,
                                        "text": ".",
                                        "value": ".",
                                        "valueText": "."
                                    },
                                    "name": {
                                        "kind": "IdentifierName",
                                        "fullStart": 1370,
                                        "fullEnd": 1374,
                                        "start": 1370,
                                        "end": 1374,
                                        "fullWidth": 4,
                                        "width": 4,
                                        "text": "call",
                                        "value": "call",
                                        "valueText": "call"
                                    }
                                },
                                "argumentList": {
                                    "kind": "ArgumentList",
                                    "fullStart": 1374,
                                    "fullEnd": 1393,
                                    "start": 1374,
                                    "end": 1393,
                                    "fullWidth": 19,
                                    "width": 19,
                                    "openParenToken": {
                                        "kind": "OpenParenToken",
                                        "fullStart": 1374,
                                        "fullEnd": 1375,
                                        "start": 1374,
                                        "end": 1375,
                                        "fullWidth": 1,
                                        "width": 1,
                                        "text": "(",
                                        "value": "(",
                                        "valueText": "("
                                    },
                                    "arguments": [
                                        {
                                            "kind": "IdentifierName",
                                            "fullStart": 1375,
                                            "fullEnd": 1380,
                                            "start": 1375,
                                            "end": 1380,
                                            "fullWidth": 5,
                                            "width": 5,
                                            "text": "child",
                                            "value": "child",
                                            "valueText": "child"
                                        },
                                        {
                                            "kind": "CommaToken",
                                            "fullStart": 1380,
                                            "fullEnd": 1382,
                                            "start": 1380,
                                            "end": 1381,
                                            "fullWidth": 2,
                                            "width": 1,
                                            "text": ",",
                                            "value": ",",
                                            "valueText": ",",
                                            "hasTrailingTrivia": true,
                                            "trailingTrivia": [
                                                {
                                                    "kind": "WhitespaceTrivia",
                                                    "text": " "
                                                }
                                            ]
                                        },
                                        {
                                            "kind": "IdentifierName",
                                            "fullStart": 1382,
                                            "fullEnd": 1392,
                                            "start": 1382,
                                            "end": 1392,
                                            "fullWidth": 10,
                                            "width": 10,
                                            "text": "callbackfn",
                                            "value": "callbackfn",
                                            "valueText": "callbackfn"
                                        }
                                    ],
                                    "closeParenToken": {
                                        "kind": "CloseParenToken",
                                        "fullStart": 1392,
                                        "fullEnd": 1393,
                                        "start": 1392,
                                        "end": 1393,
                                        "fullWidth": 1,
                                        "width": 1,
                                        "text": ")",
                                        "value": ")",
                                        "valueText": ")"
                                    }
                                }
                            },
                            "semicolonToken": {
                                "kind": "SemicolonToken",
                                "fullStart": 1393,
                                "fullEnd": 1396,
                                "start": 1393,
                                "end": 1394,
                                "fullWidth": 3,
                                "width": 1,
                                "text": ";",
                                "value": ";",
                                "valueText": ";",
                                "hasTrailingTrivia": true,
                                "hasTrailingNewLine": true,
                                "trailingTrivia": [
                                    {
                                        "kind": "NewLineTrivia",
                                        "text": "\r\n"
                                    }
                                ]
                            }
                        },
                        {
                            "kind": "ReturnStatement",
                            "fullStart": 1396,
                            "fullEnd": 1424,
                            "start": 1404,
                            "end": 1422,
                            "fullWidth": 28,
                            "width": 18,
                            "returnKeyword": {
                                "kind": "ReturnKeyword",
                                "fullStart": 1396,
                                "fullEnd": 1411,
                                "start": 1404,
                                "end": 1410,
                                "fullWidth": 15,
                                "width": 6,
                                "text": "return",
                                "value": "return",
                                "valueText": "return",
                                "hasLeadingTrivia": true,
                                "hasTrailingTrivia": true,
                                "leadingTrivia": [
                                    {
                                        "kind": "WhitespaceTrivia",
                                        "text": "        "
                                    }
                                ],
                                "trailingTrivia": [
                                    {
                                        "kind": "WhitespaceTrivia",
                                        "text": " "
                                    }
                                ]
                            },
                            "expression": {
                                "kind": "IdentifierName",
                                "fullStart": 1411,
                                "fullEnd": 1421,
                                "start": 1411,
                                "end": 1421,
                                "fullWidth": 10,
                                "width": 10,
                                "text": "testResult",
                                "value": "testResult",
                                "valueText": "testResult"
                            },
                            "semicolonToken": {
                                "kind": "SemicolonToken",
                                "fullStart": 1421,
                                "fullEnd": 1424,
                                "start": 1421,
                                "end": 1422,
                                "fullWidth": 3,
                                "width": 1,
                                "text": ";",
                                "value": ";",
                                "valueText": ";",
                                "hasTrailingTrivia": true,
                                "hasTrailingNewLine": true,
                                "trailingTrivia": [
                                    {
                                        "kind": "NewLineTrivia",
                                        "text": "\r\n"
                                    }
                                ]
                            }
                        }
                    ],
                    "closeBraceToken": {
                        "kind": "CloseBraceToken",
                        "fullStart": 1424,
                        "fullEnd": 1431,
                        "start": 1428,
                        "end": 1429,
                        "fullWidth": 7,
                        "width": 1,
                        "text": "}",
                        "value": "}",
                        "valueText": "}",
                        "hasLeadingTrivia": true,
                        "hasTrailingTrivia": true,
                        "hasTrailingNewLine": true,
                        "leadingTrivia": [
                            {
                                "kind": "WhitespaceTrivia",
                                "text": "    "
                            }
                        ],
                        "trailingTrivia": [
                            {
                                "kind": "NewLineTrivia",
                                "text": "\r\n"
                            }
                        ]
                    }
                }
            },
            {
                "kind": "ExpressionStatement",
                "fullStart": 1431,
                "fullEnd": 1455,
                "start": 1431,
                "end": 1453,
                "fullWidth": 24,
                "width": 22,
                "expression": {
                    "kind": "InvocationExpression",
                    "fullStart": 1431,
                    "fullEnd": 1452,
                    "start": 1431,
                    "end": 1452,
                    "fullWidth": 21,
                    "width": 21,
                    "expression": {
                        "kind": "IdentifierName",
                        "fullStart": 1431,
                        "fullEnd": 1442,
                        "start": 1431,
                        "end": 1442,
                        "fullWidth": 11,
                        "width": 11,
                        "text": "runTestCase",
                        "value": "runTestCase",
                        "valueText": "runTestCase"
                    },
                    "argumentList": {
                        "kind": "ArgumentList",
                        "fullStart": 1442,
                        "fullEnd": 1452,
                        "start": 1442,
                        "end": 1452,
                        "fullWidth": 10,
                        "width": 10,
                        "openParenToken": {
                            "kind": "OpenParenToken",
                            "fullStart": 1442,
                            "fullEnd": 1443,
                            "start": 1442,
                            "end": 1443,
                            "fullWidth": 1,
                            "width": 1,
                            "text": "(",
                            "value": "(",
                            "valueText": "("
                        },
                        "arguments": [
                            {
                                "kind": "IdentifierName",
                                "fullStart": 1443,
                                "fullEnd": 1451,
                                "start": 1443,
                                "end": 1451,
                                "fullWidth": 8,
                                "width": 8,
                                "text": "testcase",
                                "value": "testcase",
                                "valueText": "testcase"
                            }
                        ],
                        "closeParenToken": {
                            "kind": "CloseParenToken",
                            "fullStart": 1451,
                            "fullEnd": 1452,
                            "start": 1451,
                            "end": 1452,
                            "fullWidth": 1,
                            "width": 1,
                            "text": ")",
                            "value": ")",
                            "valueText": ")"
                        }
                    }
                },
                "semicolonToken": {
                    "kind": "SemicolonToken",
                    "fullStart": 1452,
                    "fullEnd": 1455,
                    "start": 1452,
                    "end": 1453,
                    "fullWidth": 3,
                    "width": 1,
                    "text": ";",
                    "value": ";",
                    "valueText": ";",
                    "hasTrailingTrivia": true,
                    "hasTrailingNewLine": true,
                    "trailingTrivia": [
                        {
                            "kind": "NewLineTrivia",
                            "text": "\r\n"
                        }
                    ]
                }
            }
        ],
        "endOfFileToken": {
            "kind": "EndOfFileToken",
            "fullStart": 1455,
            "fullEnd": 1455,
            "start": 1455,
            "end": 1455,
            "fullWidth": 0,
            "width": 0,
            "text": ""
        }
    },
    "lineMap": {
        "lineStarts": [
            0,
            67,
            152,
            232,
            308,
            380,
            385,
            447,
            609,
            614,
            616,
            618,
            641,
            643,
            676,
            734,
            764,
            814,
            829,
            840,
            842,
            867,
            869,
            914,
            946,
            974,
            990,
            1022,
            1035,
            1037,
            1073,
            1105,
            1107,
            1139,
            1166,
            1191,
            1216,
            1261,
            1287,
            1319,
            1332,
            1334,
            1396,
            1424,
            1431,
            1455
        ],
        "length": 1455
    }
}<|MERGE_RESOLUTION|>--- conflicted
+++ resolved
@@ -252,12 +252,8 @@
                                         "start": 655,
                                         "end": 673,
                                         "fullWidth": 18,
-<<<<<<< HEAD
                                         "width": 18,
-                                        "identifier": {
-=======
                                         "propertyName": {
->>>>>>> 85e84683
                                             "kind": "IdentifierName",
                                             "fullStart": 655,
                                             "fullEnd": 666,
@@ -1056,12 +1052,8 @@
                                         "start": 854,
                                         "end": 864,
                                         "fullWidth": 10,
-<<<<<<< HEAD
                                         "width": 10,
-                                        "identifier": {
-=======
                                         "propertyName": {
->>>>>>> 85e84683
                                             "kind": "IdentifierName",
                                             "fullStart": 854,
                                             "fullEnd": 860,
@@ -1798,12 +1790,8 @@
                                         "start": 1049,
                                         "end": 1070,
                                         "fullWidth": 21,
-<<<<<<< HEAD
                                         "width": 21,
-                                        "identifier": {
-=======
                                         "propertyName": {
->>>>>>> 85e84683
                                             "kind": "IdentifierName",
                                             "fullStart": 1049,
                                             "fullEnd": 1053,
@@ -2177,12 +2165,8 @@
                                         "start": 1119,
                                         "end": 1136,
                                         "fullWidth": 17,
-<<<<<<< HEAD
                                         "width": 17,
-                                        "identifier": {
-=======
                                         "propertyName": {
->>>>>>> 85e84683
                                             "kind": "IdentifierName",
                                             "fullStart": 1119,
                                             "fullEnd": 1125,
