{
    "isDeclaration": false,
    "languageVersion": "EcmaScript5",
    "parseOptions": {
        "allowAutomaticSemicolonInsertion": true
    },
    "sourceUnit": {
        "kind": "SourceUnit",
        "fullStart": 0,
        "fullEnd": 1074,
        "start": 598,
        "end": 1074,
        "fullWidth": 1074,
        "width": 476,
        "isIncrementallyUnusable": true,
        "moduleElements": [
            {
                "kind": "FunctionDeclaration",
                "fullStart": 0,
                "fullEnd": 1050,
                "start": 598,
                "end": 1048,
                "fullWidth": 1050,
                "width": 450,
                "modifiers": [],
                "functionKeyword": {
                    "kind": "FunctionKeyword",
                    "fullStart": 0,
                    "fullEnd": 607,
                    "start": 598,
                    "end": 606,
                    "fullWidth": 607,
                    "width": 8,
                    "text": "function",
                    "value": "function",
                    "valueText": "function",
                    "hasLeadingTrivia": true,
                    "hasLeadingComment": true,
                    "hasLeadingNewLine": true,
                    "hasTrailingTrivia": true,
                    "leadingTrivia": [
                        {
                            "kind": "SingleLineCommentTrivia",
                            "text": "/// Copyright (c) 2012 Ecma International.  All rights reserved. "
                        },
                        {
                            "kind": "NewLineTrivia",
                            "text": "\r\n"
                        },
                        {
                            "kind": "SingleLineCommentTrivia",
                            "text": "/// Ecma International makes this code available under the terms and conditions set"
                        },
                        {
                            "kind": "NewLineTrivia",
                            "text": "\r\n"
                        },
                        {
                            "kind": "SingleLineCommentTrivia",
                            "text": "/// forth on http://hg.ecmascript.org/tests/test262/raw-file/tip/LICENSE (the "
                        },
                        {
                            "kind": "NewLineTrivia",
                            "text": "\r\n"
                        },
                        {
                            "kind": "SingleLineCommentTrivia",
                            "text": "/// \"Use Terms\").   Any redistribution of this code must retain the above "
                        },
                        {
                            "kind": "NewLineTrivia",
                            "text": "\r\n"
                        },
                        {
                            "kind": "SingleLineCommentTrivia",
                            "text": "/// copyright and this notice and otherwise comply with the Use Terms."
                        },
                        {
                            "kind": "NewLineTrivia",
                            "text": "\r\n"
                        },
                        {
                            "kind": "MultiLineCommentTrivia",
                            "text": "/**\r\n * @path ch15/15.4/15.4.4/15.4.4.22/15.4.4.22-9-c-i-4.js\r\n * @description Array.prototype.reduceRight - element to be retrieved is own data property that overrides an inherited data property on an Array\r\n */"
                        },
                        {
                            "kind": "NewLineTrivia",
                            "text": "\r\n"
                        },
                        {
                            "kind": "NewLineTrivia",
                            "text": "\r\n"
                        },
                        {
                            "kind": "NewLineTrivia",
                            "text": "\r\n"
                        }
                    ],
                    "trailingTrivia": [
                        {
                            "kind": "WhitespaceTrivia",
                            "text": " "
                        }
                    ]
                },
                "identifier": {
                    "kind": "IdentifierName",
                    "fullStart": 607,
                    "fullEnd": 615,
                    "start": 607,
                    "end": 615,
                    "fullWidth": 8,
                    "width": 8,
                    "text": "testcase",
                    "value": "testcase",
                    "valueText": "testcase"
                },
                "callSignature": {
                    "kind": "CallSignature",
                    "fullStart": 615,
                    "fullEnd": 618,
                    "start": 615,
                    "end": 617,
                    "fullWidth": 3,
                    "width": 2,
                    "parameterList": {
                        "kind": "ParameterList",
                        "fullStart": 615,
                        "fullEnd": 618,
                        "start": 615,
                        "end": 617,
                        "fullWidth": 3,
                        "width": 2,
                        "openParenToken": {
                            "kind": "OpenParenToken",
                            "fullStart": 615,
                            "fullEnd": 616,
                            "start": 615,
                            "end": 616,
                            "fullWidth": 1,
                            "width": 1,
                            "text": "(",
                            "value": "(",
                            "valueText": "("
                        },
                        "parameters": [],
                        "closeParenToken": {
                            "kind": "CloseParenToken",
                            "fullStart": 616,
                            "fullEnd": 618,
                            "start": 616,
                            "end": 617,
                            "fullWidth": 2,
                            "width": 1,
                            "text": ")",
                            "value": ")",
                            "valueText": ")",
                            "hasTrailingTrivia": true,
                            "trailingTrivia": [
                                {
                                    "kind": "WhitespaceTrivia",
                                    "text": " "
                                }
                            ]
                        }
                    }
                },
                "block": {
                    "kind": "Block",
                    "fullStart": 618,
                    "fullEnd": 1050,
                    "start": 618,
                    "end": 1048,
                    "fullWidth": 432,
                    "width": 430,
                    "openBraceToken": {
                        "kind": "OpenBraceToken",
                        "fullStart": 618,
                        "fullEnd": 621,
                        "start": 618,
                        "end": 619,
                        "fullWidth": 3,
                        "width": 1,
                        "text": "{",
                        "value": "{",
                        "valueText": "{",
                        "hasTrailingTrivia": true,
                        "hasTrailingNewLine": true,
                        "trailingTrivia": [
                            {
                                "kind": "NewLineTrivia",
                                "text": "\r\n"
                            }
                        ]
                    },
                    "statements": [
                        {
                            "kind": "VariableStatement",
                            "fullStart": 621,
                            "fullEnd": 656,
                            "start": 631,
                            "end": 654,
                            "fullWidth": 35,
                            "width": 23,
                            "modifiers": [],
                            "variableDeclaration": {
                                "kind": "VariableDeclaration",
                                "fullStart": 621,
                                "fullEnd": 653,
                                "start": 631,
                                "end": 653,
                                "fullWidth": 32,
                                "width": 22,
                                "varKeyword": {
                                    "kind": "VarKeyword",
                                    "fullStart": 621,
                                    "fullEnd": 635,
                                    "start": 631,
                                    "end": 634,
                                    "fullWidth": 14,
                                    "width": 3,
                                    "text": "var",
                                    "value": "var",
                                    "valueText": "var",
                                    "hasLeadingTrivia": true,
                                    "hasLeadingNewLine": true,
                                    "hasTrailingTrivia": true,
                                    "leadingTrivia": [
                                        {
                                            "kind": "NewLineTrivia",
                                            "text": "\r\n"
                                        },
                                        {
                                            "kind": "WhitespaceTrivia",
                                            "text": "        "
                                        }
                                    ],
                                    "trailingTrivia": [
                                        {
                                            "kind": "WhitespaceTrivia",
                                            "text": " "
                                        }
                                    ]
                                },
                                "variableDeclarators": [
                                    {
                                        "kind": "VariableDeclarator",
                                        "fullStart": 635,
                                        "fullEnd": 653,
                                        "start": 635,
                                        "end": 653,
                                        "fullWidth": 18,
<<<<<<< HEAD
                                        "width": 18,
                                        "identifier": {
=======
                                        "propertyName": {
>>>>>>> 85e84683
                                            "kind": "IdentifierName",
                                            "fullStart": 635,
                                            "fullEnd": 646,
                                            "start": 635,
                                            "end": 645,
                                            "fullWidth": 11,
                                            "width": 10,
                                            "text": "testResult",
                                            "value": "testResult",
                                            "valueText": "testResult",
                                            "hasTrailingTrivia": true,
                                            "trailingTrivia": [
                                                {
                                                    "kind": "WhitespaceTrivia",
                                                    "text": " "
                                                }
                                            ]
                                        },
                                        "equalsValueClause": {
                                            "kind": "EqualsValueClause",
                                            "fullStart": 646,
                                            "fullEnd": 653,
                                            "start": 646,
                                            "end": 653,
                                            "fullWidth": 7,
                                            "width": 7,
                                            "equalsToken": {
                                                "kind": "EqualsToken",
                                                "fullStart": 646,
                                                "fullEnd": 648,
                                                "start": 646,
                                                "end": 647,
                                                "fullWidth": 2,
                                                "width": 1,
                                                "text": "=",
                                                "value": "=",
                                                "valueText": "=",
                                                "hasTrailingTrivia": true,
                                                "trailingTrivia": [
                                                    {
                                                        "kind": "WhitespaceTrivia",
                                                        "text": " "
                                                    }
                                                ]
                                            },
                                            "value": {
                                                "kind": "FalseKeyword",
                                                "fullStart": 648,
                                                "fullEnd": 653,
                                                "start": 648,
                                                "end": 653,
                                                "fullWidth": 5,
                                                "width": 5,
                                                "text": "false",
                                                "value": false,
                                                "valueText": "false"
                                            }
                                        }
                                    }
                                ]
                            },
                            "semicolonToken": {
                                "kind": "SemicolonToken",
                                "fullStart": 653,
                                "fullEnd": 656,
                                "start": 653,
                                "end": 654,
                                "fullWidth": 3,
                                "width": 1,
                                "text": ";",
                                "value": ";",
                                "valueText": ";",
                                "hasTrailingTrivia": true,
                                "hasTrailingNewLine": true,
                                "trailingTrivia": [
                                    {
                                        "kind": "NewLineTrivia",
                                        "text": "\r\n"
                                    }
                                ]
                            }
                        },
                        {
                            "kind": "FunctionDeclaration",
                            "fullStart": 656,
                            "fullEnd": 816,
                            "start": 664,
                            "end": 814,
                            "fullWidth": 160,
                            "width": 150,
                            "modifiers": [],
                            "functionKeyword": {
                                "kind": "FunctionKeyword",
                                "fullStart": 656,
                                "fullEnd": 673,
                                "start": 664,
                                "end": 672,
                                "fullWidth": 17,
                                "width": 8,
                                "text": "function",
                                "value": "function",
                                "valueText": "function",
                                "hasLeadingTrivia": true,
                                "hasTrailingTrivia": true,
                                "leadingTrivia": [
                                    {
                                        "kind": "WhitespaceTrivia",
                                        "text": "        "
                                    }
                                ],
                                "trailingTrivia": [
                                    {
                                        "kind": "WhitespaceTrivia",
                                        "text": " "
                                    }
                                ]
                            },
                            "identifier": {
                                "kind": "IdentifierName",
                                "fullStart": 673,
                                "fullEnd": 683,
                                "start": 673,
                                "end": 683,
                                "fullWidth": 10,
                                "width": 10,
                                "text": "callbackfn",
                                "value": "callbackfn",
                                "valueText": "callbackfn"
                            },
                            "callSignature": {
                                "kind": "CallSignature",
                                "fullStart": 683,
                                "fullEnd": 711,
                                "start": 683,
                                "end": 710,
                                "fullWidth": 28,
                                "width": 27,
                                "parameterList": {
                                    "kind": "ParameterList",
                                    "fullStart": 683,
                                    "fullEnd": 711,
                                    "start": 683,
                                    "end": 710,
                                    "fullWidth": 28,
                                    "width": 27,
                                    "openParenToken": {
                                        "kind": "OpenParenToken",
                                        "fullStart": 683,
                                        "fullEnd": 684,
                                        "start": 683,
                                        "end": 684,
                                        "fullWidth": 1,
                                        "width": 1,
                                        "text": "(",
                                        "value": "(",
                                        "valueText": "("
                                    },
                                    "parameters": [
                                        {
                                            "kind": "Parameter",
                                            "fullStart": 684,
                                            "fullEnd": 691,
                                            "start": 684,
                                            "end": 691,
                                            "fullWidth": 7,
                                            "width": 7,
                                            "modifiers": [],
                                            "identifier": {
                                                "kind": "IdentifierName",
                                                "fullStart": 684,
                                                "fullEnd": 691,
                                                "start": 684,
                                                "end": 691,
                                                "fullWidth": 7,
                                                "width": 7,
                                                "text": "prevVal",
                                                "value": "prevVal",
                                                "valueText": "prevVal"
                                            }
                                        },
                                        {
                                            "kind": "CommaToken",
                                            "fullStart": 691,
                                            "fullEnd": 693,
                                            "start": 691,
                                            "end": 692,
                                            "fullWidth": 2,
                                            "width": 1,
                                            "text": ",",
                                            "value": ",",
                                            "valueText": ",",
                                            "hasTrailingTrivia": true,
                                            "trailingTrivia": [
                                                {
                                                    "kind": "WhitespaceTrivia",
                                                    "text": " "
                                                }
                                            ]
                                        },
                                        {
                                            "kind": "Parameter",
                                            "fullStart": 693,
                                            "fullEnd": 699,
                                            "start": 693,
                                            "end": 699,
                                            "fullWidth": 6,
                                            "width": 6,
                                            "modifiers": [],
                                            "identifier": {
                                                "kind": "IdentifierName",
                                                "fullStart": 693,
                                                "fullEnd": 699,
                                                "start": 693,
                                                "end": 699,
                                                "fullWidth": 6,
                                                "width": 6,
                                                "text": "curVal",
                                                "value": "curVal",
                                                "valueText": "curVal"
                                            }
                                        },
                                        {
                                            "kind": "CommaToken",
                                            "fullStart": 699,
                                            "fullEnd": 701,
                                            "start": 699,
                                            "end": 700,
                                            "fullWidth": 2,
                                            "width": 1,
                                            "text": ",",
                                            "value": ",",
                                            "valueText": ",",
                                            "hasTrailingTrivia": true,
                                            "trailingTrivia": [
                                                {
                                                    "kind": "WhitespaceTrivia",
                                                    "text": " "
                                                }
                                            ]
                                        },
                                        {
                                            "kind": "Parameter",
                                            "fullStart": 701,
                                            "fullEnd": 704,
                                            "start": 701,
                                            "end": 704,
                                            "fullWidth": 3,
                                            "width": 3,
                                            "modifiers": [],
                                            "identifier": {
                                                "kind": "IdentifierName",
                                                "fullStart": 701,
                                                "fullEnd": 704,
                                                "start": 701,
                                                "end": 704,
                                                "fullWidth": 3,
                                                "width": 3,
                                                "text": "idx",
                                                "value": "idx",
                                                "valueText": "idx"
                                            }
                                        },
                                        {
                                            "kind": "CommaToken",
                                            "fullStart": 704,
                                            "fullEnd": 706,
                                            "start": 704,
                                            "end": 705,
                                            "fullWidth": 2,
                                            "width": 1,
                                            "text": ",",
                                            "value": ",",
                                            "valueText": ",",
                                            "hasTrailingTrivia": true,
                                            "trailingTrivia": [
                                                {
                                                    "kind": "WhitespaceTrivia",
                                                    "text": " "
                                                }
                                            ]
                                        },
                                        {
                                            "kind": "Parameter",
                                            "fullStart": 706,
                                            "fullEnd": 709,
                                            "start": 706,
                                            "end": 709,
                                            "fullWidth": 3,
                                            "width": 3,
                                            "modifiers": [],
                                            "identifier": {
                                                "kind": "IdentifierName",
                                                "fullStart": 706,
                                                "fullEnd": 709,
                                                "start": 706,
                                                "end": 709,
                                                "fullWidth": 3,
                                                "width": 3,
                                                "text": "obj",
                                                "value": "obj",
                                                "valueText": "obj"
                                            }
                                        }
                                    ],
                                    "closeParenToken": {
                                        "kind": "CloseParenToken",
                                        "fullStart": 709,
                                        "fullEnd": 711,
                                        "start": 709,
                                        "end": 710,
                                        "fullWidth": 2,
                                        "width": 1,
                                        "text": ")",
                                        "value": ")",
                                        "valueText": ")",
                                        "hasTrailingTrivia": true,
                                        "trailingTrivia": [
                                            {
                                                "kind": "WhitespaceTrivia",
                                                "text": " "
                                            }
                                        ]
                                    }
                                }
                            },
                            "block": {
                                "kind": "Block",
                                "fullStart": 711,
                                "fullEnd": 816,
                                "start": 711,
                                "end": 814,
                                "fullWidth": 105,
                                "width": 103,
                                "openBraceToken": {
                                    "kind": "OpenBraceToken",
                                    "fullStart": 711,
                                    "fullEnd": 714,
                                    "start": 711,
                                    "end": 712,
                                    "fullWidth": 3,
                                    "width": 1,
                                    "text": "{",
                                    "value": "{",
                                    "valueText": "{",
                                    "hasTrailingTrivia": true,
                                    "hasTrailingNewLine": true,
                                    "trailingTrivia": [
                                        {
                                            "kind": "NewLineTrivia",
                                            "text": "\r\n"
                                        }
                                    ]
                                },
                                "statements": [
                                    {
                                        "kind": "IfStatement",
                                        "fullStart": 714,
                                        "fullEnd": 805,
                                        "start": 726,
                                        "end": 803,
                                        "fullWidth": 91,
                                        "width": 77,
                                        "ifKeyword": {
                                            "kind": "IfKeyword",
                                            "fullStart": 714,
                                            "fullEnd": 729,
                                            "start": 726,
                                            "end": 728,
                                            "fullWidth": 15,
                                            "width": 2,
                                            "text": "if",
                                            "value": "if",
                                            "valueText": "if",
                                            "hasLeadingTrivia": true,
                                            "hasTrailingTrivia": true,
                                            "leadingTrivia": [
                                                {
                                                    "kind": "WhitespaceTrivia",
                                                    "text": "            "
                                                }
                                            ],
                                            "trailingTrivia": [
                                                {
                                                    "kind": "WhitespaceTrivia",
                                                    "text": " "
                                                }
                                            ]
                                        },
                                        "openParenToken": {
                                            "kind": "OpenParenToken",
                                            "fullStart": 729,
                                            "fullEnd": 730,
                                            "start": 729,
                                            "end": 730,
                                            "fullWidth": 1,
                                            "width": 1,
                                            "text": "(",
                                            "value": "(",
                                            "valueText": "("
                                        },
                                        "condition": {
                                            "kind": "EqualsExpression",
                                            "fullStart": 730,
                                            "fullEnd": 739,
                                            "start": 730,
                                            "end": 739,
                                            "fullWidth": 9,
                                            "width": 9,
                                            "left": {
                                                "kind": "IdentifierName",
                                                "fullStart": 730,
                                                "fullEnd": 734,
                                                "start": 730,
                                                "end": 733,
                                                "fullWidth": 4,
                                                "width": 3,
                                                "text": "idx",
                                                "value": "idx",
                                                "valueText": "idx",
                                                "hasTrailingTrivia": true,
                                                "trailingTrivia": [
                                                    {
                                                        "kind": "WhitespaceTrivia",
                                                        "text": " "
                                                    }
                                                ]
                                            },
                                            "operatorToken": {
                                                "kind": "EqualsEqualsEqualsToken",
                                                "fullStart": 734,
                                                "fullEnd": 738,
                                                "start": 734,
                                                "end": 737,
                                                "fullWidth": 4,
                                                "width": 3,
                                                "text": "===",
                                                "value": "===",
                                                "valueText": "===",
                                                "hasTrailingTrivia": true,
                                                "trailingTrivia": [
                                                    {
                                                        "kind": "WhitespaceTrivia",
                                                        "text": " "
                                                    }
                                                ]
                                            },
                                            "right": {
                                                "kind": "NumericLiteral",
                                                "fullStart": 738,
                                                "fullEnd": 739,
                                                "start": 738,
                                                "end": 739,
                                                "fullWidth": 1,
                                                "width": 1,
                                                "text": "1",
                                                "value": 1,
                                                "valueText": "1"
                                            }
                                        },
                                        "closeParenToken": {
                                            "kind": "CloseParenToken",
                                            "fullStart": 739,
                                            "fullEnd": 741,
                                            "start": 739,
                                            "end": 740,
                                            "fullWidth": 2,
                                            "width": 1,
                                            "text": ")",
                                            "value": ")",
                                            "valueText": ")",
                                            "hasTrailingTrivia": true,
                                            "trailingTrivia": [
                                                {
                                                    "kind": "WhitespaceTrivia",
                                                    "text": " "
                                                }
                                            ]
                                        },
                                        "statement": {
                                            "kind": "Block",
                                            "fullStart": 741,
                                            "fullEnd": 805,
                                            "start": 741,
                                            "end": 803,
                                            "fullWidth": 64,
                                            "width": 62,
                                            "openBraceToken": {
                                                "kind": "OpenBraceToken",
                                                "fullStart": 741,
                                                "fullEnd": 744,
                                                "start": 741,
                                                "end": 742,
                                                "fullWidth": 3,
                                                "width": 1,
                                                "text": "{",
                                                "value": "{",
                                                "valueText": "{",
                                                "hasTrailingTrivia": true,
                                                "hasTrailingNewLine": true,
                                                "trailingTrivia": [
                                                    {
                                                        "kind": "NewLineTrivia",
                                                        "text": "\r\n"
                                                    }
                                                ]
                                            },
                                            "statements": [
                                                {
                                                    "kind": "ExpressionStatement",
                                                    "fullStart": 744,
                                                    "fullEnd": 790,
                                                    "start": 760,
                                                    "end": 788,
                                                    "fullWidth": 46,
                                                    "width": 28,
                                                    "expression": {
                                                        "kind": "AssignmentExpression",
                                                        "fullStart": 744,
                                                        "fullEnd": 787,
                                                        "start": 760,
                                                        "end": 787,
                                                        "fullWidth": 43,
                                                        "width": 27,
                                                        "left": {
                                                            "kind": "IdentifierName",
                                                            "fullStart": 744,
                                                            "fullEnd": 771,
                                                            "start": 760,
                                                            "end": 770,
                                                            "fullWidth": 27,
                                                            "width": 10,
                                                            "text": "testResult",
                                                            "value": "testResult",
                                                            "valueText": "testResult",
                                                            "hasLeadingTrivia": true,
                                                            "hasTrailingTrivia": true,
                                                            "leadingTrivia": [
                                                                {
                                                                    "kind": "WhitespaceTrivia",
                                                                    "text": "                "
                                                                }
                                                            ],
                                                            "trailingTrivia": [
                                                                {
                                                                    "kind": "WhitespaceTrivia",
                                                                    "text": " "
                                                                }
                                                            ]
                                                        },
                                                        "operatorToken": {
                                                            "kind": "EqualsToken",
                                                            "fullStart": 771,
                                                            "fullEnd": 773,
                                                            "start": 771,
                                                            "end": 772,
                                                            "fullWidth": 2,
                                                            "width": 1,
                                                            "text": "=",
                                                            "value": "=",
                                                            "valueText": "=",
                                                            "hasTrailingTrivia": true,
                                                            "trailingTrivia": [
                                                                {
                                                                    "kind": "WhitespaceTrivia",
                                                                    "text": " "
                                                                }
                                                            ]
                                                        },
                                                        "right": {
                                                            "kind": "ParenthesizedExpression",
                                                            "fullStart": 773,
                                                            "fullEnd": 787,
                                                            "start": 773,
                                                            "end": 787,
                                                            "fullWidth": 14,
                                                            "width": 14,
                                                            "openParenToken": {
                                                                "kind": "OpenParenToken",
                                                                "fullStart": 773,
                                                                "fullEnd": 774,
                                                                "start": 773,
                                                                "end": 774,
                                                                "fullWidth": 1,
                                                                "width": 1,
                                                                "text": "(",
                                                                "value": "(",
                                                                "valueText": "("
                                                            },
                                                            "expression": {
                                                                "kind": "EqualsExpression",
                                                                "fullStart": 774,
                                                                "fullEnd": 786,
                                                                "start": 774,
                                                                "end": 786,
                                                                "fullWidth": 12,
                                                                "width": 12,
                                                                "left": {
                                                                    "kind": "IdentifierName",
                                                                    "fullStart": 774,
                                                                    "fullEnd": 781,
                                                                    "start": 774,
                                                                    "end": 780,
                                                                    "fullWidth": 7,
                                                                    "width": 6,
                                                                    "text": "curVal",
                                                                    "value": "curVal",
                                                                    "valueText": "curVal",
                                                                    "hasTrailingTrivia": true,
                                                                    "trailingTrivia": [
                                                                        {
                                                                            "kind": "WhitespaceTrivia",
                                                                            "text": " "
                                                                        }
                                                                    ]
                                                                },
                                                                "operatorToken": {
                                                                    "kind": "EqualsEqualsEqualsToken",
                                                                    "fullStart": 781,
                                                                    "fullEnd": 785,
                                                                    "start": 781,
                                                                    "end": 784,
                                                                    "fullWidth": 4,
                                                                    "width": 3,
                                                                    "text": "===",
                                                                    "value": "===",
                                                                    "valueText": "===",
                                                                    "hasTrailingTrivia": true,
                                                                    "trailingTrivia": [
                                                                        {
                                                                            "kind": "WhitespaceTrivia",
                                                                            "text": " "
                                                                        }
                                                                    ]
                                                                },
                                                                "right": {
                                                                    "kind": "NumericLiteral",
                                                                    "fullStart": 785,
                                                                    "fullEnd": 786,
                                                                    "start": 785,
                                                                    "end": 786,
                                                                    "fullWidth": 1,
                                                                    "width": 1,
                                                                    "text": "1",
                                                                    "value": 1,
                                                                    "valueText": "1"
                                                                }
                                                            },
                                                            "closeParenToken": {
                                                                "kind": "CloseParenToken",
                                                                "fullStart": 786,
                                                                "fullEnd": 787,
                                                                "start": 786,
                                                                "end": 787,
                                                                "fullWidth": 1,
                                                                "width": 1,
                                                                "text": ")",
                                                                "value": ")",
                                                                "valueText": ")"
                                                            }
                                                        }
                                                    },
                                                    "semicolonToken": {
                                                        "kind": "SemicolonToken",
                                                        "fullStart": 787,
                                                        "fullEnd": 790,
                                                        "start": 787,
                                                        "end": 788,
                                                        "fullWidth": 3,
                                                        "width": 1,
                                                        "text": ";",
                                                        "value": ";",
                                                        "valueText": ";",
                                                        "hasTrailingTrivia": true,
                                                        "hasTrailingNewLine": true,
                                                        "trailingTrivia": [
                                                            {
                                                                "kind": "NewLineTrivia",
                                                                "text": "\r\n"
                                                            }
                                                        ]
                                                    }
                                                }
                                            ],
                                            "closeBraceToken": {
                                                "kind": "CloseBraceToken",
                                                "fullStart": 790,
                                                "fullEnd": 805,
                                                "start": 802,
                                                "end": 803,
                                                "fullWidth": 15,
                                                "width": 1,
                                                "text": "}",
                                                "value": "}",
                                                "valueText": "}",
                                                "hasLeadingTrivia": true,
                                                "hasTrailingTrivia": true,
                                                "hasTrailingNewLine": true,
                                                "leadingTrivia": [
                                                    {
                                                        "kind": "WhitespaceTrivia",
                                                        "text": "            "
                                                    }
                                                ],
                                                "trailingTrivia": [
                                                    {
                                                        "kind": "NewLineTrivia",
                                                        "text": "\r\n"
                                                    }
                                                ]
                                            }
                                        }
                                    }
                                ],
                                "closeBraceToken": {
                                    "kind": "CloseBraceToken",
                                    "fullStart": 805,
                                    "fullEnd": 816,
                                    "start": 813,
                                    "end": 814,
                                    "fullWidth": 11,
                                    "width": 1,
                                    "text": "}",
                                    "value": "}",
                                    "valueText": "}",
                                    "hasLeadingTrivia": true,
                                    "hasTrailingTrivia": true,
                                    "hasTrailingNewLine": true,
                                    "leadingTrivia": [
                                        {
                                            "kind": "WhitespaceTrivia",
                                            "text": "        "
                                        }
                                    ],
                                    "trailingTrivia": [
                                        {
                                            "kind": "NewLineTrivia",
                                            "text": "\r\n"
                                        }
                                    ]
                                }
                            }
                        },
                        {
                            "kind": "TryStatement",
                            "fullStart": 816,
                            "fullEnd": 1043,
                            "start": 826,
                            "end": 1041,
                            "fullWidth": 227,
                            "width": 215,
                            "tryKeyword": {
                                "kind": "TryKeyword",
                                "fullStart": 816,
                                "fullEnd": 830,
                                "start": 826,
                                "end": 829,
                                "fullWidth": 14,
                                "width": 3,
                                "text": "try",
                                "value": "try",
                                "valueText": "try",
                                "hasLeadingTrivia": true,
                                "hasLeadingNewLine": true,
                                "hasTrailingTrivia": true,
                                "leadingTrivia": [
                                    {
                                        "kind": "NewLineTrivia",
                                        "text": "\r\n"
                                    },
                                    {
                                        "kind": "WhitespaceTrivia",
                                        "text": "        "
                                    }
                                ],
                                "trailingTrivia": [
                                    {
                                        "kind": "WhitespaceTrivia",
                                        "text": " "
                                    }
                                ]
                            },
                            "block": {
                                "kind": "Block",
                                "fullStart": 830,
                                "fullEnd": 981,
                                "start": 830,
                                "end": 980,
                                "fullWidth": 151,
                                "width": 150,
                                "openBraceToken": {
                                    "kind": "OpenBraceToken",
                                    "fullStart": 830,
                                    "fullEnd": 833,
                                    "start": 830,
                                    "end": 831,
                                    "fullWidth": 3,
                                    "width": 1,
                                    "text": "{",
                                    "value": "{",
                                    "valueText": "{",
                                    "hasTrailingTrivia": true,
                                    "hasTrailingNewLine": true,
                                    "trailingTrivia": [
                                        {
                                            "kind": "NewLineTrivia",
                                            "text": "\r\n"
                                        }
                                    ]
                                },
                                "statements": [
                                    {
                                        "kind": "ExpressionStatement",
                                        "fullStart": 833,
                                        "fullEnd": 873,
                                        "start": 845,
                                        "end": 871,
                                        "fullWidth": 40,
                                        "width": 26,
                                        "expression": {
                                            "kind": "AssignmentExpression",
                                            "fullStart": 833,
                                            "fullEnd": 870,
                                            "start": 845,
                                            "end": 870,
                                            "fullWidth": 37,
                                            "width": 25,
                                            "left": {
                                                "kind": "ElementAccessExpression",
                                                "fullStart": 833,
                                                "fullEnd": 864,
                                                "start": 845,
                                                "end": 863,
                                                "fullWidth": 31,
                                                "width": 18,
                                                "expression": {
                                                    "kind": "MemberAccessExpression",
                                                    "fullStart": 833,
                                                    "fullEnd": 860,
                                                    "start": 845,
                                                    "end": 860,
                                                    "fullWidth": 27,
                                                    "width": 15,
                                                    "expression": {
                                                        "kind": "IdentifierName",
                                                        "fullStart": 833,
                                                        "fullEnd": 850,
                                                        "start": 845,
                                                        "end": 850,
                                                        "fullWidth": 17,
                                                        "width": 5,
                                                        "text": "Array",
                                                        "value": "Array",
                                                        "valueText": "Array",
                                                        "hasLeadingTrivia": true,
                                                        "leadingTrivia": [
                                                            {
                                                                "kind": "WhitespaceTrivia",
                                                                "text": "            "
                                                            }
                                                        ]
                                                    },
                                                    "dotToken": {
                                                        "kind": "DotToken",
                                                        "fullStart": 850,
                                                        "fullEnd": 851,
                                                        "start": 850,
                                                        "end": 851,
                                                        "fullWidth": 1,
                                                        "width": 1,
                                                        "text": ".",
                                                        "value": ".",
                                                        "valueText": "."
                                                    },
                                                    "name": {
                                                        "kind": "IdentifierName",
                                                        "fullStart": 851,
                                                        "fullEnd": 860,
                                                        "start": 851,
                                                        "end": 860,
                                                        "fullWidth": 9,
                                                        "width": 9,
                                                        "text": "prototype",
                                                        "value": "prototype",
                                                        "valueText": "prototype"
                                                    }
                                                },
                                                "openBracketToken": {
                                                    "kind": "OpenBracketToken",
                                                    "fullStart": 860,
                                                    "fullEnd": 861,
                                                    "start": 860,
                                                    "end": 861,
                                                    "fullWidth": 1,
                                                    "width": 1,
                                                    "text": "[",
                                                    "value": "[",
                                                    "valueText": "["
                                                },
                                                "argumentExpression": {
                                                    "kind": "NumericLiteral",
                                                    "fullStart": 861,
                                                    "fullEnd": 862,
                                                    "start": 861,
                                                    "end": 862,
                                                    "fullWidth": 1,
                                                    "width": 1,
                                                    "text": "1",
                                                    "value": 1,
                                                    "valueText": "1"
                                                },
                                                "closeBracketToken": {
                                                    "kind": "CloseBracketToken",
                                                    "fullStart": 862,
                                                    "fullEnd": 864,
                                                    "start": 862,
                                                    "end": 863,
                                                    "fullWidth": 2,
                                                    "width": 1,
                                                    "text": "]",
                                                    "value": "]",
                                                    "valueText": "]",
                                                    "hasTrailingTrivia": true,
                                                    "trailingTrivia": [
                                                        {
                                                            "kind": "WhitespaceTrivia",
                                                            "text": " "
                                                        }
                                                    ]
                                                }
                                            },
                                            "operatorToken": {
                                                "kind": "EqualsToken",
                                                "fullStart": 864,
                                                "fullEnd": 866,
                                                "start": 864,
                                                "end": 865,
                                                "fullWidth": 2,
                                                "width": 1,
                                                "text": "=",
                                                "value": "=",
                                                "valueText": "=",
                                                "hasTrailingTrivia": true,
                                                "trailingTrivia": [
                                                    {
                                                        "kind": "WhitespaceTrivia",
                                                        "text": " "
                                                    }
                                                ]
                                            },
                                            "right": {
                                                "kind": "StringLiteral",
                                                "fullStart": 866,
                                                "fullEnd": 870,
                                                "start": 866,
                                                "end": 870,
                                                "fullWidth": 4,
                                                "width": 4,
                                                "text": "\"11\"",
                                                "value": "11",
                                                "valueText": "11"
                                            }
                                        },
                                        "semicolonToken": {
                                            "kind": "SemicolonToken",
                                            "fullStart": 870,
                                            "fullEnd": 873,
                                            "start": 870,
                                            "end": 871,
                                            "fullWidth": 3,
                                            "width": 1,
                                            "text": ";",
                                            "value": ";",
                                            "valueText": ";",
                                            "hasTrailingTrivia": true,
                                            "hasTrailingNewLine": true,
                                            "trailingTrivia": [
                                                {
                                                    "kind": "NewLineTrivia",
                                                    "text": "\r\n"
                                                }
                                            ]
                                        }
                                    },
                                    {
                                        "kind": "ExpressionStatement",
                                        "fullStart": 873,
                                        "fullEnd": 937,
                                        "start": 885,
                                        "end": 935,
                                        "fullWidth": 64,
                                        "width": 50,
                                        "expression": {
                                            "kind": "InvocationExpression",
                                            "fullStart": 873,
                                            "fullEnd": 934,
                                            "start": 885,
                                            "end": 934,
                                            "fullWidth": 61,
                                            "width": 49,
                                            "expression": {
                                                "kind": "MemberAccessExpression",
                                                "fullStart": 873,
                                                "fullEnd": 906,
                                                "start": 885,
                                                "end": 906,
                                                "fullWidth": 33,
                                                "width": 21,
                                                "expression": {
                                                    "kind": "ArrayLiteralExpression",
                                                    "fullStart": 873,
                                                    "fullEnd": 894,
                                                    "start": 885,
                                                    "end": 894,
                                                    "fullWidth": 21,
                                                    "width": 9,
                                                    "openBracketToken": {
                                                        "kind": "OpenBracketToken",
                                                        "fullStart": 873,
                                                        "fullEnd": 886,
                                                        "start": 885,
                                                        "end": 886,
                                                        "fullWidth": 13,
                                                        "width": 1,
                                                        "text": "[",
                                                        "value": "[",
                                                        "valueText": "[",
                                                        "hasLeadingTrivia": true,
                                                        "leadingTrivia": [
                                                            {
                                                                "kind": "WhitespaceTrivia",
                                                                "text": "            "
                                                            }
                                                        ]
                                                    },
                                                    "expressions": [
                                                        {
                                                            "kind": "NumericLiteral",
                                                            "fullStart": 886,
                                                            "fullEnd": 887,
                                                            "start": 886,
                                                            "end": 887,
                                                            "fullWidth": 1,
                                                            "width": 1,
                                                            "text": "0",
                                                            "value": 0,
                                                            "valueText": "0"
                                                        },
                                                        {
                                                            "kind": "CommaToken",
                                                            "fullStart": 887,
                                                            "fullEnd": 889,
                                                            "start": 887,
                                                            "end": 888,
                                                            "fullWidth": 2,
                                                            "width": 1,
                                                            "text": ",",
                                                            "value": ",",
                                                            "valueText": ",",
                                                            "hasTrailingTrivia": true,
                                                            "trailingTrivia": [
                                                                {
                                                                    "kind": "WhitespaceTrivia",
                                                                    "text": " "
                                                                }
                                                            ]
                                                        },
                                                        {
                                                            "kind": "NumericLiteral",
                                                            "fullStart": 889,
                                                            "fullEnd": 890,
                                                            "start": 889,
                                                            "end": 890,
                                                            "fullWidth": 1,
                                                            "width": 1,
                                                            "text": "1",
                                                            "value": 1,
                                                            "valueText": "1"
                                                        },
                                                        {
                                                            "kind": "CommaToken",
                                                            "fullStart": 890,
                                                            "fullEnd": 892,
                                                            "start": 890,
                                                            "end": 891,
                                                            "fullWidth": 2,
                                                            "width": 1,
                                                            "text": ",",
                                                            "value": ",",
                                                            "valueText": ",",
                                                            "hasTrailingTrivia": true,
                                                            "trailingTrivia": [
                                                                {
                                                                    "kind": "WhitespaceTrivia",
                                                                    "text": " "
                                                                }
                                                            ]
                                                        },
                                                        {
                                                            "kind": "NumericLiteral",
                                                            "fullStart": 892,
                                                            "fullEnd": 893,
                                                            "start": 892,
                                                            "end": 893,
                                                            "fullWidth": 1,
                                                            "width": 1,
                                                            "text": "2",
                                                            "value": 2,
                                                            "valueText": "2"
                                                        }
                                                    ],
                                                    "closeBracketToken": {
                                                        "kind": "CloseBracketToken",
                                                        "fullStart": 893,
                                                        "fullEnd": 894,
                                                        "start": 893,
                                                        "end": 894,
                                                        "fullWidth": 1,
                                                        "width": 1,
                                                        "text": "]",
                                                        "value": "]",
                                                        "valueText": "]"
                                                    }
                                                },
                                                "dotToken": {
                                                    "kind": "DotToken",
                                                    "fullStart": 894,
                                                    "fullEnd": 895,
                                                    "start": 894,
                                                    "end": 895,
                                                    "fullWidth": 1,
                                                    "width": 1,
                                                    "text": ".",
                                                    "value": ".",
                                                    "valueText": "."
                                                },
                                                "name": {
                                                    "kind": "IdentifierName",
                                                    "fullStart": 895,
                                                    "fullEnd": 906,
                                                    "start": 895,
                                                    "end": 906,
                                                    "fullWidth": 11,
                                                    "width": 11,
                                                    "text": "reduceRight",
                                                    "value": "reduceRight",
                                                    "valueText": "reduceRight"
                                                }
                                            },
                                            "argumentList": {
                                                "kind": "ArgumentList",
                                                "fullStart": 906,
                                                "fullEnd": 934,
                                                "start": 906,
                                                "end": 934,
                                                "fullWidth": 28,
                                                "width": 28,
                                                "openParenToken": {
                                                    "kind": "OpenParenToken",
                                                    "fullStart": 906,
                                                    "fullEnd": 907,
                                                    "start": 906,
                                                    "end": 907,
                                                    "fullWidth": 1,
                                                    "width": 1,
                                                    "text": "(",
                                                    "value": "(",
                                                    "valueText": "("
                                                },
                                                "arguments": [
                                                    {
                                                        "kind": "IdentifierName",
                                                        "fullStart": 907,
                                                        "fullEnd": 917,
                                                        "start": 907,
                                                        "end": 917,
                                                        "fullWidth": 10,
                                                        "width": 10,
                                                        "text": "callbackfn",
                                                        "value": "callbackfn",
                                                        "valueText": "callbackfn"
                                                    },
                                                    {
                                                        "kind": "CommaToken",
                                                        "fullStart": 917,
                                                        "fullEnd": 919,
                                                        "start": 917,
                                                        "end": 918,
                                                        "fullWidth": 2,
                                                        "width": 1,
                                                        "text": ",",
                                                        "value": ",",
                                                        "valueText": ",",
                                                        "hasTrailingTrivia": true,
                                                        "trailingTrivia": [
                                                            {
                                                                "kind": "WhitespaceTrivia",
                                                                "text": " "
                                                            }
                                                        ]
                                                    },
                                                    {
                                                        "kind": "StringLiteral",
                                                        "fullStart": 919,
                                                        "fullEnd": 933,
                                                        "start": 919,
                                                        "end": 933,
                                                        "fullWidth": 14,
                                                        "width": 14,
                                                        "text": "\"initialValue\"",
                                                        "value": "initialValue",
                                                        "valueText": "initialValue"
                                                    }
                                                ],
                                                "closeParenToken": {
                                                    "kind": "CloseParenToken",
                                                    "fullStart": 933,
                                                    "fullEnd": 934,
                                                    "start": 933,
                                                    "end": 934,
                                                    "fullWidth": 1,
                                                    "width": 1,
                                                    "text": ")",
                                                    "value": ")",
                                                    "valueText": ")"
                                                }
                                            }
                                        },
                                        "semicolonToken": {
                                            "kind": "SemicolonToken",
                                            "fullStart": 934,
                                            "fullEnd": 937,
                                            "start": 934,
                                            "end": 935,
                                            "fullWidth": 3,
                                            "width": 1,
                                            "text": ";",
                                            "value": ";",
                                            "valueText": ";",
                                            "hasTrailingTrivia": true,
                                            "hasTrailingNewLine": true,
                                            "trailingTrivia": [
                                                {
                                                    "kind": "NewLineTrivia",
                                                    "text": "\r\n"
                                                }
                                            ]
                                        }
                                    },
                                    {
                                        "kind": "ReturnStatement",
                                        "fullStart": 937,
                                        "fullEnd": 969,
                                        "start": 949,
                                        "end": 967,
                                        "fullWidth": 32,
                                        "width": 18,
                                        "returnKeyword": {
                                            "kind": "ReturnKeyword",
                                            "fullStart": 937,
                                            "fullEnd": 956,
                                            "start": 949,
                                            "end": 955,
                                            "fullWidth": 19,
                                            "width": 6,
                                            "text": "return",
                                            "value": "return",
                                            "valueText": "return",
                                            "hasLeadingTrivia": true,
                                            "hasTrailingTrivia": true,
                                            "leadingTrivia": [
                                                {
                                                    "kind": "WhitespaceTrivia",
                                                    "text": "            "
                                                }
                                            ],
                                            "trailingTrivia": [
                                                {
                                                    "kind": "WhitespaceTrivia",
                                                    "text": " "
                                                }
                                            ]
                                        },
                                        "expression": {
                                            "kind": "IdentifierName",
                                            "fullStart": 956,
                                            "fullEnd": 966,
                                            "start": 956,
                                            "end": 966,
                                            "fullWidth": 10,
                                            "width": 10,
                                            "text": "testResult",
                                            "value": "testResult",
                                            "valueText": "testResult"
                                        },
                                        "semicolonToken": {
                                            "kind": "SemicolonToken",
                                            "fullStart": 966,
                                            "fullEnd": 969,
                                            "start": 966,
                                            "end": 967,
                                            "fullWidth": 3,
                                            "width": 1,
                                            "text": ";",
                                            "value": ";",
                                            "valueText": ";",
                                            "hasTrailingTrivia": true,
                                            "hasTrailingNewLine": true,
                                            "trailingTrivia": [
                                                {
                                                    "kind": "NewLineTrivia",
                                                    "text": "\r\n"
                                                }
                                            ]
                                        }
                                    }
                                ],
                                "closeBraceToken": {
                                    "kind": "CloseBraceToken",
                                    "fullStart": 969,
                                    "fullEnd": 981,
                                    "start": 979,
                                    "end": 980,
                                    "fullWidth": 12,
                                    "width": 1,
                                    "text": "}",
                                    "value": "}",
                                    "valueText": "}",
                                    "hasLeadingTrivia": true,
                                    "hasLeadingNewLine": true,
                                    "hasTrailingTrivia": true,
                                    "leadingTrivia": [
                                        {
                                            "kind": "NewLineTrivia",
                                            "text": "\r\n"
                                        },
                                        {
                                            "kind": "WhitespaceTrivia",
                                            "text": "        "
                                        }
                                    ],
                                    "trailingTrivia": [
                                        {
                                            "kind": "WhitespaceTrivia",
                                            "text": " "
                                        }
                                    ]
                                }
                            },
                            "finallyClause": {
                                "kind": "FinallyClause",
                                "fullStart": 981,
                                "fullEnd": 1043,
                                "start": 981,
                                "end": 1041,
                                "fullWidth": 62,
                                "width": 60,
                                "finallyKeyword": {
                                    "kind": "FinallyKeyword",
                                    "fullStart": 981,
                                    "fullEnd": 989,
                                    "start": 981,
                                    "end": 988,
                                    "fullWidth": 8,
                                    "width": 7,
                                    "text": "finally",
                                    "value": "finally",
                                    "valueText": "finally",
                                    "hasTrailingTrivia": true,
                                    "trailingTrivia": [
                                        {
                                            "kind": "WhitespaceTrivia",
                                            "text": " "
                                        }
                                    ]
                                },
                                "block": {
                                    "kind": "Block",
                                    "fullStart": 989,
                                    "fullEnd": 1043,
                                    "start": 989,
                                    "end": 1041,
                                    "fullWidth": 54,
                                    "width": 52,
                                    "openBraceToken": {
                                        "kind": "OpenBraceToken",
                                        "fullStart": 989,
                                        "fullEnd": 992,
                                        "start": 989,
                                        "end": 990,
                                        "fullWidth": 3,
                                        "width": 1,
                                        "text": "{",
                                        "value": "{",
                                        "valueText": "{",
                                        "hasTrailingTrivia": true,
                                        "hasTrailingNewLine": true,
                                        "trailingTrivia": [
                                            {
                                                "kind": "NewLineTrivia",
                                                "text": "\r\n"
                                            }
                                        ]
                                    },
                                    "statements": [
                                        {
                                            "kind": "ExpressionStatement",
                                            "fullStart": 992,
                                            "fullEnd": 1032,
                                            "start": 1004,
                                            "end": 1030,
                                            "fullWidth": 40,
                                            "width": 26,
                                            "expression": {
                                                "kind": "DeleteExpression",
                                                "fullStart": 992,
                                                "fullEnd": 1029,
                                                "start": 1004,
                                                "end": 1029,
                                                "fullWidth": 37,
                                                "width": 25,
                                                "deleteKeyword": {
                                                    "kind": "DeleteKeyword",
                                                    "fullStart": 992,
                                                    "fullEnd": 1011,
                                                    "start": 1004,
                                                    "end": 1010,
                                                    "fullWidth": 19,
                                                    "width": 6,
                                                    "text": "delete",
                                                    "value": "delete",
                                                    "valueText": "delete",
                                                    "hasLeadingTrivia": true,
                                                    "hasTrailingTrivia": true,
                                                    "leadingTrivia": [
                                                        {
                                                            "kind": "WhitespaceTrivia",
                                                            "text": "            "
                                                        }
                                                    ],
                                                    "trailingTrivia": [
                                                        {
                                                            "kind": "WhitespaceTrivia",
                                                            "text": " "
                                                        }
                                                    ]
                                                },
                                                "expression": {
                                                    "kind": "ElementAccessExpression",
                                                    "fullStart": 1011,
                                                    "fullEnd": 1029,
                                                    "start": 1011,
                                                    "end": 1029,
                                                    "fullWidth": 18,
                                                    "width": 18,
                                                    "expression": {
                                                        "kind": "MemberAccessExpression",
                                                        "fullStart": 1011,
                                                        "fullEnd": 1026,
                                                        "start": 1011,
                                                        "end": 1026,
                                                        "fullWidth": 15,
                                                        "width": 15,
                                                        "expression": {
                                                            "kind": "IdentifierName",
                                                            "fullStart": 1011,
                                                            "fullEnd": 1016,
                                                            "start": 1011,
                                                            "end": 1016,
                                                            "fullWidth": 5,
                                                            "width": 5,
                                                            "text": "Array",
                                                            "value": "Array",
                                                            "valueText": "Array"
                                                        },
                                                        "dotToken": {
                                                            "kind": "DotToken",
                                                            "fullStart": 1016,
                                                            "fullEnd": 1017,
                                                            "start": 1016,
                                                            "end": 1017,
                                                            "fullWidth": 1,
                                                            "width": 1,
                                                            "text": ".",
                                                            "value": ".",
                                                            "valueText": "."
                                                        },
                                                        "name": {
                                                            "kind": "IdentifierName",
                                                            "fullStart": 1017,
                                                            "fullEnd": 1026,
                                                            "start": 1017,
                                                            "end": 1026,
                                                            "fullWidth": 9,
                                                            "width": 9,
                                                            "text": "prototype",
                                                            "value": "prototype",
                                                            "valueText": "prototype"
                                                        }
                                                    },
                                                    "openBracketToken": {
                                                        "kind": "OpenBracketToken",
                                                        "fullStart": 1026,
                                                        "fullEnd": 1027,
                                                        "start": 1026,
                                                        "end": 1027,
                                                        "fullWidth": 1,
                                                        "width": 1,
                                                        "text": "[",
                                                        "value": "[",
                                                        "valueText": "["
                                                    },
                                                    "argumentExpression": {
                                                        "kind": "NumericLiteral",
                                                        "fullStart": 1027,
                                                        "fullEnd": 1028,
                                                        "start": 1027,
                                                        "end": 1028,
                                                        "fullWidth": 1,
                                                        "width": 1,
                                                        "text": "1",
                                                        "value": 1,
                                                        "valueText": "1"
                                                    },
                                                    "closeBracketToken": {
                                                        "kind": "CloseBracketToken",
                                                        "fullStart": 1028,
                                                        "fullEnd": 1029,
                                                        "start": 1028,
                                                        "end": 1029,
                                                        "fullWidth": 1,
                                                        "width": 1,
                                                        "text": "]",
                                                        "value": "]",
                                                        "valueText": "]"
                                                    }
                                                }
                                            },
                                            "semicolonToken": {
                                                "kind": "SemicolonToken",
                                                "fullStart": 1029,
                                                "fullEnd": 1032,
                                                "start": 1029,
                                                "end": 1030,
                                                "fullWidth": 3,
                                                "width": 1,
                                                "text": ";",
                                                "value": ";",
                                                "valueText": ";",
                                                "hasTrailingTrivia": true,
                                                "hasTrailingNewLine": true,
                                                "trailingTrivia": [
                                                    {
                                                        "kind": "NewLineTrivia",
                                                        "text": "\r\n"
                                                    }
                                                ]
                                            }
                                        }
                                    ],
                                    "closeBraceToken": {
                                        "kind": "CloseBraceToken",
                                        "fullStart": 1032,
                                        "fullEnd": 1043,
                                        "start": 1040,
                                        "end": 1041,
                                        "fullWidth": 11,
                                        "width": 1,
                                        "text": "}",
                                        "value": "}",
                                        "valueText": "}",
                                        "hasLeadingTrivia": true,
                                        "hasTrailingTrivia": true,
                                        "hasTrailingNewLine": true,
                                        "leadingTrivia": [
                                            {
                                                "kind": "WhitespaceTrivia",
                                                "text": "        "
                                            }
                                        ],
                                        "trailingTrivia": [
                                            {
                                                "kind": "NewLineTrivia",
                                                "text": "\r\n"
                                            }
                                        ]
                                    }
                                }
                            }
                        }
                    ],
                    "closeBraceToken": {
                        "kind": "CloseBraceToken",
                        "fullStart": 1043,
                        "fullEnd": 1050,
                        "start": 1047,
                        "end": 1048,
                        "fullWidth": 7,
                        "width": 1,
                        "text": "}",
                        "value": "}",
                        "valueText": "}",
                        "hasLeadingTrivia": true,
                        "hasTrailingTrivia": true,
                        "hasTrailingNewLine": true,
                        "leadingTrivia": [
                            {
                                "kind": "WhitespaceTrivia",
                                "text": "    "
                            }
                        ],
                        "trailingTrivia": [
                            {
                                "kind": "NewLineTrivia",
                                "text": "\r\n"
                            }
                        ]
                    }
                }
            },
            {
                "kind": "ExpressionStatement",
                "fullStart": 1050,
                "fullEnd": 1074,
                "start": 1050,
                "end": 1072,
                "fullWidth": 24,
                "width": 22,
                "expression": {
                    "kind": "InvocationExpression",
                    "fullStart": 1050,
                    "fullEnd": 1071,
                    "start": 1050,
                    "end": 1071,
                    "fullWidth": 21,
                    "width": 21,
                    "expression": {
                        "kind": "IdentifierName",
                        "fullStart": 1050,
                        "fullEnd": 1061,
                        "start": 1050,
                        "end": 1061,
                        "fullWidth": 11,
                        "width": 11,
                        "text": "runTestCase",
                        "value": "runTestCase",
                        "valueText": "runTestCase"
                    },
                    "argumentList": {
                        "kind": "ArgumentList",
                        "fullStart": 1061,
                        "fullEnd": 1071,
                        "start": 1061,
                        "end": 1071,
                        "fullWidth": 10,
                        "width": 10,
                        "openParenToken": {
                            "kind": "OpenParenToken",
                            "fullStart": 1061,
                            "fullEnd": 1062,
                            "start": 1061,
                            "end": 1062,
                            "fullWidth": 1,
                            "width": 1,
                            "text": "(",
                            "value": "(",
                            "valueText": "("
                        },
                        "arguments": [
                            {
                                "kind": "IdentifierName",
                                "fullStart": 1062,
                                "fullEnd": 1070,
                                "start": 1062,
                                "end": 1070,
                                "fullWidth": 8,
                                "width": 8,
                                "text": "testcase",
                                "value": "testcase",
                                "valueText": "testcase"
                            }
                        ],
                        "closeParenToken": {
                            "kind": "CloseParenToken",
                            "fullStart": 1070,
                            "fullEnd": 1071,
                            "start": 1070,
                            "end": 1071,
                            "fullWidth": 1,
                            "width": 1,
                            "text": ")",
                            "value": ")",
                            "valueText": ")"
                        }
                    }
                },
                "semicolonToken": {
                    "kind": "SemicolonToken",
                    "fullStart": 1071,
                    "fullEnd": 1074,
                    "start": 1071,
                    "end": 1072,
                    "fullWidth": 3,
                    "width": 1,
                    "text": ";",
                    "value": ";",
                    "valueText": ";",
                    "hasTrailingTrivia": true,
                    "hasTrailingNewLine": true,
                    "trailingTrivia": [
                        {
                            "kind": "NewLineTrivia",
                            "text": "\r\n"
                        }
                    ]
                }
            }
        ],
        "endOfFileToken": {
            "kind": "EndOfFileToken",
            "fullStart": 1074,
            "fullEnd": 1074,
            "start": 1074,
            "end": 1074,
            "fullWidth": 0,
            "width": 0,
            "text": ""
        }
    },
    "lineMap": {
        "lineStarts": [
            0,
            67,
            152,
            232,
            308,
            380,
            385,
            443,
            589,
            594,
            596,
            598,
            621,
            623,
            656,
            714,
            744,
            790,
            805,
            816,
            818,
            833,
            873,
            937,
            969,
            971,
            992,
            1032,
            1043,
            1050,
            1074
        ],
        "length": 1074
    }
}<|MERGE_RESOLUTION|>--- conflicted
+++ resolved
@@ -250,12 +250,8 @@
                                         "start": 635,
                                         "end": 653,
                                         "fullWidth": 18,
-<<<<<<< HEAD
                                         "width": 18,
-                                        "identifier": {
-=======
                                         "propertyName": {
->>>>>>> 85e84683
                                             "kind": "IdentifierName",
                                             "fullStart": 635,
                                             "fullEnd": 646,
