{
    "isDeclaration": false,
    "languageVersion": "EcmaScript5",
    "parseOptions": {
        "allowAutomaticSemicolonInsertion": true
    },
    "sourceUnit": {
        "kind": "SourceUnit",
        "fullStart": 0,
        "fullEnd": 954,
        "start": 542,
        "end": 954,
        "fullWidth": 954,
        "width": 412,
        "isIncrementallyUnusable": true,
        "moduleElements": [
            {
                "kind": "FunctionDeclaration",
                "fullStart": 0,
                "fullEnd": 930,
                "start": 542,
                "end": 928,
                "fullWidth": 930,
                "width": 386,
                "modifiers": [],
                "functionKeyword": {
                    "kind": "FunctionKeyword",
                    "fullStart": 0,
                    "fullEnd": 551,
                    "start": 542,
                    "end": 550,
                    "fullWidth": 551,
                    "width": 8,
                    "text": "function",
                    "value": "function",
                    "valueText": "function",
                    "hasLeadingTrivia": true,
                    "hasLeadingComment": true,
                    "hasLeadingNewLine": true,
                    "hasTrailingTrivia": true,
                    "leadingTrivia": [
                        {
                            "kind": "SingleLineCommentTrivia",
                            "text": "/// Copyright (c) 2012 Ecma International.  All rights reserved. "
                        },
                        {
                            "kind": "NewLineTrivia",
                            "text": "\r\n"
                        },
                        {
                            "kind": "SingleLineCommentTrivia",
                            "text": "/// Ecma International makes this code available under the terms and conditions set"
                        },
                        {
                            "kind": "NewLineTrivia",
                            "text": "\r\n"
                        },
                        {
                            "kind": "SingleLineCommentTrivia",
                            "text": "/// forth on http://hg.ecmascript.org/tests/test262/raw-file/tip/LICENSE (the "
                        },
                        {
                            "kind": "NewLineTrivia",
                            "text": "\r\n"
                        },
                        {
                            "kind": "SingleLineCommentTrivia",
                            "text": "/// \"Use Terms\").   Any redistribution of this code must retain the above "
                        },
                        {
                            "kind": "NewLineTrivia",
                            "text": "\r\n"
                        },
                        {
                            "kind": "SingleLineCommentTrivia",
                            "text": "/// copyright and this notice and otherwise comply with the Use Terms."
                        },
                        {
                            "kind": "NewLineTrivia",
                            "text": "\r\n"
                        },
                        {
                            "kind": "MultiLineCommentTrivia",
                            "text": "/**\r\n * @path ch15/15.4/15.4.4/15.4.4.22/15.4.4.22-9-c-ii-27.js\r\n * @description Array.prototype.reduceRight - String Object can be used as accumulator\r\n */"
                        },
                        {
                            "kind": "NewLineTrivia",
                            "text": "\r\n"
                        },
                        {
                            "kind": "NewLineTrivia",
                            "text": "\r\n"
                        },
                        {
                            "kind": "NewLineTrivia",
                            "text": "\r\n"
                        }
                    ],
                    "trailingTrivia": [
                        {
                            "kind": "WhitespaceTrivia",
                            "text": " "
                        }
                    ]
                },
                "identifier": {
                    "kind": "IdentifierName",
                    "fullStart": 551,
                    "fullEnd": 559,
                    "start": 551,
                    "end": 559,
                    "fullWidth": 8,
                    "width": 8,
                    "text": "testcase",
                    "value": "testcase",
                    "valueText": "testcase"
                },
                "callSignature": {
                    "kind": "CallSignature",
                    "fullStart": 559,
                    "fullEnd": 562,
                    "start": 559,
                    "end": 561,
                    "fullWidth": 3,
                    "width": 2,
                    "parameterList": {
                        "kind": "ParameterList",
                        "fullStart": 559,
                        "fullEnd": 562,
                        "start": 559,
                        "end": 561,
                        "fullWidth": 3,
                        "width": 2,
                        "openParenToken": {
                            "kind": "OpenParenToken",
                            "fullStart": 559,
                            "fullEnd": 560,
                            "start": 559,
                            "end": 560,
                            "fullWidth": 1,
                            "width": 1,
                            "text": "(",
                            "value": "(",
                            "valueText": "("
                        },
                        "parameters": [],
                        "closeParenToken": {
                            "kind": "CloseParenToken",
                            "fullStart": 560,
                            "fullEnd": 562,
                            "start": 560,
                            "end": 561,
                            "fullWidth": 2,
                            "width": 1,
                            "text": ")",
                            "value": ")",
                            "valueText": ")",
                            "hasTrailingTrivia": true,
                            "trailingTrivia": [
                                {
                                    "kind": "WhitespaceTrivia",
                                    "text": " "
                                }
                            ]
                        }
                    }
                },
                "block": {
                    "kind": "Block",
                    "fullStart": 562,
                    "fullEnd": 930,
                    "start": 562,
                    "end": 928,
                    "fullWidth": 368,
                    "width": 366,
                    "openBraceToken": {
                        "kind": "OpenBraceToken",
                        "fullStart": 562,
                        "fullEnd": 565,
                        "start": 562,
                        "end": 563,
                        "fullWidth": 3,
                        "width": 1,
                        "text": "{",
                        "value": "{",
                        "valueText": "{",
                        "hasTrailingTrivia": true,
                        "hasTrailingNewLine": true,
                        "trailingTrivia": [
                            {
                                "kind": "NewLineTrivia",
                                "text": "\r\n"
                            }
                        ]
                    },
                    "statements": [
                        {
                            "kind": "VariableStatement",
                            "fullStart": 565,
                            "fullEnd": 598,
                            "start": 575,
                            "end": 596,
                            "fullWidth": 33,
                            "width": 21,
                            "modifiers": [],
                            "variableDeclaration": {
                                "kind": "VariableDeclaration",
                                "fullStart": 565,
                                "fullEnd": 595,
                                "start": 575,
                                "end": 595,
                                "fullWidth": 30,
                                "width": 20,
                                "varKeyword": {
                                    "kind": "VarKeyword",
                                    "fullStart": 565,
                                    "fullEnd": 579,
                                    "start": 575,
                                    "end": 578,
                                    "fullWidth": 14,
                                    "width": 3,
                                    "text": "var",
                                    "value": "var",
                                    "valueText": "var",
                                    "hasLeadingTrivia": true,
                                    "hasLeadingNewLine": true,
                                    "hasTrailingTrivia": true,
                                    "leadingTrivia": [
                                        {
                                            "kind": "NewLineTrivia",
                                            "text": "\r\n"
                                        },
                                        {
                                            "kind": "WhitespaceTrivia",
                                            "text": "        "
                                        }
                                    ],
                                    "trailingTrivia": [
                                        {
                                            "kind": "WhitespaceTrivia",
                                            "text": " "
                                        }
                                    ]
                                },
                                "variableDeclarators": [
                                    {
                                        "kind": "VariableDeclarator",
                                        "fullStart": 579,
                                        "fullEnd": 595,
                                        "start": 579,
                                        "end": 595,
                                        "fullWidth": 16,
<<<<<<< HEAD
                                        "width": 16,
                                        "identifier": {
=======
                                        "propertyName": {
>>>>>>> 85e84683
                                            "kind": "IdentifierName",
                                            "fullStart": 579,
                                            "fullEnd": 588,
                                            "start": 579,
                                            "end": 587,
                                            "fullWidth": 9,
                                            "width": 8,
                                            "text": "accessed",
                                            "value": "accessed",
                                            "valueText": "accessed",
                                            "hasTrailingTrivia": true,
                                            "trailingTrivia": [
                                                {
                                                    "kind": "WhitespaceTrivia",
                                                    "text": " "
                                                }
                                            ]
                                        },
                                        "equalsValueClause": {
                                            "kind": "EqualsValueClause",
                                            "fullStart": 588,
                                            "fullEnd": 595,
                                            "start": 588,
                                            "end": 595,
                                            "fullWidth": 7,
                                            "width": 7,
                                            "equalsToken": {
                                                "kind": "EqualsToken",
                                                "fullStart": 588,
                                                "fullEnd": 590,
                                                "start": 588,
                                                "end": 589,
                                                "fullWidth": 2,
                                                "width": 1,
                                                "text": "=",
                                                "value": "=",
                                                "valueText": "=",
                                                "hasTrailingTrivia": true,
                                                "trailingTrivia": [
                                                    {
                                                        "kind": "WhitespaceTrivia",
                                                        "text": " "
                                                    }
                                                ]
                                            },
                                            "value": {
                                                "kind": "FalseKeyword",
                                                "fullStart": 590,
                                                "fullEnd": 595,
                                                "start": 590,
                                                "end": 595,
                                                "fullWidth": 5,
                                                "width": 5,
                                                "text": "false",
                                                "value": false,
                                                "valueText": "false"
                                            }
                                        }
                                    }
                                ]
                            },
                            "semicolonToken": {
                                "kind": "SemicolonToken",
                                "fullStart": 595,
                                "fullEnd": 598,
                                "start": 595,
                                "end": 596,
                                "fullWidth": 3,
                                "width": 1,
                                "text": ";",
                                "value": ";",
                                "valueText": ";",
                                "hasTrailingTrivia": true,
                                "hasTrailingNewLine": true,
                                "trailingTrivia": [
                                    {
                                        "kind": "NewLineTrivia",
                                        "text": "\r\n"
                                    }
                                ]
                            }
                        },
                        {
                            "kind": "VariableStatement",
                            "fullStart": 598,
                            "fullEnd": 637,
                            "start": 606,
                            "end": 635,
                            "fullWidth": 39,
                            "width": 29,
                            "modifiers": [],
                            "variableDeclaration": {
                                "kind": "VariableDeclaration",
                                "fullStart": 598,
                                "fullEnd": 634,
                                "start": 606,
                                "end": 634,
                                "fullWidth": 36,
                                "width": 28,
                                "varKeyword": {
                                    "kind": "VarKeyword",
                                    "fullStart": 598,
                                    "fullEnd": 610,
                                    "start": 606,
                                    "end": 609,
                                    "fullWidth": 12,
                                    "width": 3,
                                    "text": "var",
                                    "value": "var",
                                    "valueText": "var",
                                    "hasLeadingTrivia": true,
                                    "hasTrailingTrivia": true,
                                    "leadingTrivia": [
                                        {
                                            "kind": "WhitespaceTrivia",
                                            "text": "        "
                                        }
                                    ],
                                    "trailingTrivia": [
                                        {
                                            "kind": "WhitespaceTrivia",
                                            "text": " "
                                        }
                                    ]
                                },
                                "variableDeclarators": [
                                    {
                                        "kind": "VariableDeclarator",
                                        "fullStart": 610,
                                        "fullEnd": 634,
                                        "start": 610,
                                        "end": 634,
                                        "fullWidth": 24,
<<<<<<< HEAD
                                        "width": 24,
                                        "identifier": {
=======
                                        "propertyName": {
>>>>>>> 85e84683
                                            "kind": "IdentifierName",
                                            "fullStart": 610,
                                            "fullEnd": 620,
                                            "start": 610,
                                            "end": 619,
                                            "fullWidth": 10,
                                            "width": 9,
                                            "text": "objString",
                                            "value": "objString",
                                            "valueText": "objString",
                                            "hasTrailingTrivia": true,
                                            "trailingTrivia": [
                                                {
                                                    "kind": "WhitespaceTrivia",
                                                    "text": " "
                                                }
                                            ]
                                        },
                                        "equalsValueClause": {
                                            "kind": "EqualsValueClause",
                                            "fullStart": 620,
                                            "fullEnd": 634,
                                            "start": 620,
                                            "end": 634,
                                            "fullWidth": 14,
                                            "width": 14,
                                            "equalsToken": {
                                                "kind": "EqualsToken",
                                                "fullStart": 620,
                                                "fullEnd": 622,
                                                "start": 620,
                                                "end": 621,
                                                "fullWidth": 2,
                                                "width": 1,
                                                "text": "=",
                                                "value": "=",
                                                "valueText": "=",
                                                "hasTrailingTrivia": true,
                                                "trailingTrivia": [
                                                    {
                                                        "kind": "WhitespaceTrivia",
                                                        "text": " "
                                                    }
                                                ]
                                            },
                                            "value": {
                                                "kind": "ObjectCreationExpression",
                                                "fullStart": 622,
                                                "fullEnd": 634,
                                                "start": 622,
                                                "end": 634,
                                                "fullWidth": 12,
                                                "width": 12,
                                                "newKeyword": {
                                                    "kind": "NewKeyword",
                                                    "fullStart": 622,
                                                    "fullEnd": 626,
                                                    "start": 622,
                                                    "end": 625,
                                                    "fullWidth": 4,
                                                    "width": 3,
                                                    "text": "new",
                                                    "value": "new",
                                                    "valueText": "new",
                                                    "hasTrailingTrivia": true,
                                                    "trailingTrivia": [
                                                        {
                                                            "kind": "WhitespaceTrivia",
                                                            "text": " "
                                                        }
                                                    ]
                                                },
                                                "expression": {
                                                    "kind": "IdentifierName",
                                                    "fullStart": 626,
                                                    "fullEnd": 632,
                                                    "start": 626,
                                                    "end": 632,
                                                    "fullWidth": 6,
                                                    "width": 6,
                                                    "text": "String",
                                                    "value": "String",
                                                    "valueText": "String"
                                                },
                                                "argumentList": {
                                                    "kind": "ArgumentList",
                                                    "fullStart": 632,
                                                    "fullEnd": 634,
                                                    "start": 632,
                                                    "end": 634,
                                                    "fullWidth": 2,
                                                    "width": 2,
                                                    "openParenToken": {
                                                        "kind": "OpenParenToken",
                                                        "fullStart": 632,
                                                        "fullEnd": 633,
                                                        "start": 632,
                                                        "end": 633,
                                                        "fullWidth": 1,
                                                        "width": 1,
                                                        "text": "(",
                                                        "value": "(",
                                                        "valueText": "("
                                                    },
                                                    "arguments": [],
                                                    "closeParenToken": {
                                                        "kind": "CloseParenToken",
                                                        "fullStart": 633,
                                                        "fullEnd": 634,
                                                        "start": 633,
                                                        "end": 634,
                                                        "fullWidth": 1,
                                                        "width": 1,
                                                        "text": ")",
                                                        "value": ")",
                                                        "valueText": ")"
                                                    }
                                                }
                                            }
                                        }
                                    }
                                ]
                            },
                            "semicolonToken": {
                                "kind": "SemicolonToken",
                                "fullStart": 634,
                                "fullEnd": 637,
                                "start": 634,
                                "end": 635,
                                "fullWidth": 3,
                                "width": 1,
                                "text": ";",
                                "value": ";",
                                "valueText": ";",
                                "hasTrailingTrivia": true,
                                "hasTrailingNewLine": true,
                                "trailingTrivia": [
                                    {
                                        "kind": "NewLineTrivia",
                                        "text": "\r\n"
                                    }
                                ]
                            }
                        },
                        {
                            "kind": "FunctionDeclaration",
                            "fullStart": 637,
                            "fullEnd": 779,
                            "start": 645,
                            "end": 777,
                            "fullWidth": 142,
                            "width": 132,
                            "modifiers": [],
                            "functionKeyword": {
                                "kind": "FunctionKeyword",
                                "fullStart": 637,
                                "fullEnd": 654,
                                "start": 645,
                                "end": 653,
                                "fullWidth": 17,
                                "width": 8,
                                "text": "function",
                                "value": "function",
                                "valueText": "function",
                                "hasLeadingTrivia": true,
                                "hasTrailingTrivia": true,
                                "leadingTrivia": [
                                    {
                                        "kind": "WhitespaceTrivia",
                                        "text": "        "
                                    }
                                ],
                                "trailingTrivia": [
                                    {
                                        "kind": "WhitespaceTrivia",
                                        "text": " "
                                    }
                                ]
                            },
                            "identifier": {
                                "kind": "IdentifierName",
                                "fullStart": 654,
                                "fullEnd": 664,
                                "start": 654,
                                "end": 664,
                                "fullWidth": 10,
                                "width": 10,
                                "text": "callbackfn",
                                "value": "callbackfn",
                                "valueText": "callbackfn"
                            },
                            "callSignature": {
                                "kind": "CallSignature",
                                "fullStart": 664,
                                "fullEnd": 692,
                                "start": 664,
                                "end": 691,
                                "fullWidth": 28,
                                "width": 27,
                                "parameterList": {
                                    "kind": "ParameterList",
                                    "fullStart": 664,
                                    "fullEnd": 692,
                                    "start": 664,
                                    "end": 691,
                                    "fullWidth": 28,
                                    "width": 27,
                                    "openParenToken": {
                                        "kind": "OpenParenToken",
                                        "fullStart": 664,
                                        "fullEnd": 665,
                                        "start": 664,
                                        "end": 665,
                                        "fullWidth": 1,
                                        "width": 1,
                                        "text": "(",
                                        "value": "(",
                                        "valueText": "("
                                    },
                                    "parameters": [
                                        {
                                            "kind": "Parameter",
                                            "fullStart": 665,
                                            "fullEnd": 672,
                                            "start": 665,
                                            "end": 672,
                                            "fullWidth": 7,
                                            "width": 7,
                                            "modifiers": [],
                                            "identifier": {
                                                "kind": "IdentifierName",
                                                "fullStart": 665,
                                                "fullEnd": 672,
                                                "start": 665,
                                                "end": 672,
                                                "fullWidth": 7,
                                                "width": 7,
                                                "text": "prevVal",
                                                "value": "prevVal",
                                                "valueText": "prevVal"
                                            }
                                        },
                                        {
                                            "kind": "CommaToken",
                                            "fullStart": 672,
                                            "fullEnd": 674,
                                            "start": 672,
                                            "end": 673,
                                            "fullWidth": 2,
                                            "width": 1,
                                            "text": ",",
                                            "value": ",",
                                            "valueText": ",",
                                            "hasTrailingTrivia": true,
                                            "trailingTrivia": [
                                                {
                                                    "kind": "WhitespaceTrivia",
                                                    "text": " "
                                                }
                                            ]
                                        },
                                        {
                                            "kind": "Parameter",
                                            "fullStart": 674,
                                            "fullEnd": 680,
                                            "start": 674,
                                            "end": 680,
                                            "fullWidth": 6,
                                            "width": 6,
                                            "modifiers": [],
                                            "identifier": {
                                                "kind": "IdentifierName",
                                                "fullStart": 674,
                                                "fullEnd": 680,
                                                "start": 674,
                                                "end": 680,
                                                "fullWidth": 6,
                                                "width": 6,
                                                "text": "curVal",
                                                "value": "curVal",
                                                "valueText": "curVal"
                                            }
                                        },
                                        {
                                            "kind": "CommaToken",
                                            "fullStart": 680,
                                            "fullEnd": 682,
                                            "start": 680,
                                            "end": 681,
                                            "fullWidth": 2,
                                            "width": 1,
                                            "text": ",",
                                            "value": ",",
                                            "valueText": ",",
                                            "hasTrailingTrivia": true,
                                            "trailingTrivia": [
                                                {
                                                    "kind": "WhitespaceTrivia",
                                                    "text": " "
                                                }
                                            ]
                                        },
                                        {
                                            "kind": "Parameter",
                                            "fullStart": 682,
                                            "fullEnd": 685,
                                            "start": 682,
                                            "end": 685,
                                            "fullWidth": 3,
                                            "width": 3,
                                            "modifiers": [],
                                            "identifier": {
                                                "kind": "IdentifierName",
                                                "fullStart": 682,
                                                "fullEnd": 685,
                                                "start": 682,
                                                "end": 685,
                                                "fullWidth": 3,
                                                "width": 3,
                                                "text": "idx",
                                                "value": "idx",
                                                "valueText": "idx"
                                            }
                                        },
                                        {
                                            "kind": "CommaToken",
                                            "fullStart": 685,
                                            "fullEnd": 687,
                                            "start": 685,
                                            "end": 686,
                                            "fullWidth": 2,
                                            "width": 1,
                                            "text": ",",
                                            "value": ",",
                                            "valueText": ",",
                                            "hasTrailingTrivia": true,
                                            "trailingTrivia": [
                                                {
                                                    "kind": "WhitespaceTrivia",
                                                    "text": " "
                                                }
                                            ]
                                        },
                                        {
                                            "kind": "Parameter",
                                            "fullStart": 687,
                                            "fullEnd": 690,
                                            "start": 687,
                                            "end": 690,
                                            "fullWidth": 3,
                                            "width": 3,
                                            "modifiers": [],
                                            "identifier": {
                                                "kind": "IdentifierName",
                                                "fullStart": 687,
                                                "fullEnd": 690,
                                                "start": 687,
                                                "end": 690,
                                                "fullWidth": 3,
                                                "width": 3,
                                                "text": "obj",
                                                "value": "obj",
                                                "valueText": "obj"
                                            }
                                        }
                                    ],
                                    "closeParenToken": {
                                        "kind": "CloseParenToken",
                                        "fullStart": 690,
                                        "fullEnd": 692,
                                        "start": 690,
                                        "end": 691,
                                        "fullWidth": 2,
                                        "width": 1,
                                        "text": ")",
                                        "value": ")",
                                        "valueText": ")",
                                        "hasTrailingTrivia": true,
                                        "trailingTrivia": [
                                            {
                                                "kind": "WhitespaceTrivia",
                                                "text": " "
                                            }
                                        ]
                                    }
                                }
                            },
                            "block": {
                                "kind": "Block",
                                "fullStart": 692,
                                "fullEnd": 779,
                                "start": 692,
                                "end": 777,
                                "fullWidth": 87,
                                "width": 85,
                                "openBraceToken": {
                                    "kind": "OpenBraceToken",
                                    "fullStart": 692,
                                    "fullEnd": 695,
                                    "start": 692,
                                    "end": 693,
                                    "fullWidth": 3,
                                    "width": 1,
                                    "text": "{",
                                    "value": "{",
                                    "valueText": "{",
                                    "hasTrailingTrivia": true,
                                    "hasTrailingNewLine": true,
                                    "trailingTrivia": [
                                        {
                                            "kind": "NewLineTrivia",
                                            "text": "\r\n"
                                        }
                                    ]
                                },
                                "statements": [
                                    {
                                        "kind": "ExpressionStatement",
                                        "fullStart": 695,
                                        "fullEnd": 725,
                                        "start": 707,
                                        "end": 723,
                                        "fullWidth": 30,
                                        "width": 16,
                                        "expression": {
                                            "kind": "AssignmentExpression",
                                            "fullStart": 695,
                                            "fullEnd": 722,
                                            "start": 707,
                                            "end": 722,
                                            "fullWidth": 27,
                                            "width": 15,
                                            "left": {
                                                "kind": "IdentifierName",
                                                "fullStart": 695,
                                                "fullEnd": 716,
                                                "start": 707,
                                                "end": 715,
                                                "fullWidth": 21,
                                                "width": 8,
                                                "text": "accessed",
                                                "value": "accessed",
                                                "valueText": "accessed",
                                                "hasLeadingTrivia": true,
                                                "hasTrailingTrivia": true,
                                                "leadingTrivia": [
                                                    {
                                                        "kind": "WhitespaceTrivia",
                                                        "text": "            "
                                                    }
                                                ],
                                                "trailingTrivia": [
                                                    {
                                                        "kind": "WhitespaceTrivia",
                                                        "text": " "
                                                    }
                                                ]
                                            },
                                            "operatorToken": {
                                                "kind": "EqualsToken",
                                                "fullStart": 716,
                                                "fullEnd": 718,
                                                "start": 716,
                                                "end": 717,
                                                "fullWidth": 2,
                                                "width": 1,
                                                "text": "=",
                                                "value": "=",
                                                "valueText": "=",
                                                "hasTrailingTrivia": true,
                                                "trailingTrivia": [
                                                    {
                                                        "kind": "WhitespaceTrivia",
                                                        "text": " "
                                                    }
                                                ]
                                            },
                                            "right": {
                                                "kind": "TrueKeyword",
                                                "fullStart": 718,
                                                "fullEnd": 722,
                                                "start": 718,
                                                "end": 722,
                                                "fullWidth": 4,
                                                "width": 4,
                                                "text": "true",
                                                "value": true,
                                                "valueText": "true"
                                            }
                                        },
                                        "semicolonToken": {
                                            "kind": "SemicolonToken",
                                            "fullStart": 722,
                                            "fullEnd": 725,
                                            "start": 722,
                                            "end": 723,
                                            "fullWidth": 3,
                                            "width": 1,
                                            "text": ";",
                                            "value": ";",
                                            "valueText": ";",
                                            "hasTrailingTrivia": true,
                                            "hasTrailingNewLine": true,
                                            "trailingTrivia": [
                                                {
                                                    "kind": "NewLineTrivia",
                                                    "text": "\r\n"
                                                }
                                            ]
                                        }
                                    },
                                    {
                                        "kind": "ReturnStatement",
                                        "fullStart": 725,
                                        "fullEnd": 768,
                                        "start": 737,
                                        "end": 766,
                                        "fullWidth": 43,
                                        "width": 29,
                                        "returnKeyword": {
                                            "kind": "ReturnKeyword",
                                            "fullStart": 725,
                                            "fullEnd": 744,
                                            "start": 737,
                                            "end": 743,
                                            "fullWidth": 19,
                                            "width": 6,
                                            "text": "return",
                                            "value": "return",
                                            "valueText": "return",
                                            "hasLeadingTrivia": true,
                                            "hasTrailingTrivia": true,
                                            "leadingTrivia": [
                                                {
                                                    "kind": "WhitespaceTrivia",
                                                    "text": "            "
                                                }
                                            ],
                                            "trailingTrivia": [
                                                {
                                                    "kind": "WhitespaceTrivia",
                                                    "text": " "
                                                }
                                            ]
                                        },
                                        "expression": {
                                            "kind": "EqualsExpression",
                                            "fullStart": 744,
                                            "fullEnd": 765,
                                            "start": 744,
                                            "end": 765,
                                            "fullWidth": 21,
                                            "width": 21,
                                            "left": {
                                                "kind": "IdentifierName",
                                                "fullStart": 744,
                                                "fullEnd": 752,
                                                "start": 744,
                                                "end": 751,
                                                "fullWidth": 8,
                                                "width": 7,
                                                "text": "prevVal",
                                                "value": "prevVal",
                                                "valueText": "prevVal",
                                                "hasTrailingTrivia": true,
                                                "trailingTrivia": [
                                                    {
                                                        "kind": "WhitespaceTrivia",
                                                        "text": " "
                                                    }
                                                ]
                                            },
                                            "operatorToken": {
                                                "kind": "EqualsEqualsEqualsToken",
                                                "fullStart": 752,
                                                "fullEnd": 756,
                                                "start": 752,
                                                "end": 755,
                                                "fullWidth": 4,
                                                "width": 3,
                                                "text": "===",
                                                "value": "===",
                                                "valueText": "===",
                                                "hasTrailingTrivia": true,
                                                "trailingTrivia": [
                                                    {
                                                        "kind": "WhitespaceTrivia",
                                                        "text": " "
                                                    }
                                                ]
                                            },
                                            "right": {
                                                "kind": "IdentifierName",
                                                "fullStart": 756,
                                                "fullEnd": 765,
                                                "start": 756,
                                                "end": 765,
                                                "fullWidth": 9,
                                                "width": 9,
                                                "text": "objString",
                                                "value": "objString",
                                                "valueText": "objString"
                                            }
                                        },
                                        "semicolonToken": {
                                            "kind": "SemicolonToken",
                                            "fullStart": 765,
                                            "fullEnd": 768,
                                            "start": 765,
                                            "end": 766,
                                            "fullWidth": 3,
                                            "width": 1,
                                            "text": ";",
                                            "value": ";",
                                            "valueText": ";",
                                            "hasTrailingTrivia": true,
                                            "hasTrailingNewLine": true,
                                            "trailingTrivia": [
                                                {
                                                    "kind": "NewLineTrivia",
                                                    "text": "\r\n"
                                                }
                                            ]
                                        }
                                    }
                                ],
                                "closeBraceToken": {
                                    "kind": "CloseBraceToken",
                                    "fullStart": 768,
                                    "fullEnd": 779,
                                    "start": 776,
                                    "end": 777,
                                    "fullWidth": 11,
                                    "width": 1,
                                    "text": "}",
                                    "value": "}",
                                    "valueText": "}",
                                    "hasLeadingTrivia": true,
                                    "hasTrailingTrivia": true,
                                    "hasTrailingNewLine": true,
                                    "leadingTrivia": [
                                        {
                                            "kind": "WhitespaceTrivia",
                                            "text": "        "
                                        }
                                    ],
                                    "trailingTrivia": [
                                        {
                                            "kind": "NewLineTrivia",
                                            "text": "\r\n"
                                        }
                                    ]
                                }
                            }
                        },
                        {
                            "kind": "VariableStatement",
                            "fullStart": 779,
                            "fullEnd": 822,
                            "start": 789,
                            "end": 820,
                            "fullWidth": 43,
                            "width": 31,
                            "modifiers": [],
                            "variableDeclaration": {
                                "kind": "VariableDeclaration",
                                "fullStart": 779,
                                "fullEnd": 819,
                                "start": 789,
                                "end": 819,
                                "fullWidth": 40,
                                "width": 30,
                                "varKeyword": {
                                    "kind": "VarKeyword",
                                    "fullStart": 779,
                                    "fullEnd": 793,
                                    "start": 789,
                                    "end": 792,
                                    "fullWidth": 14,
                                    "width": 3,
                                    "text": "var",
                                    "value": "var",
                                    "valueText": "var",
                                    "hasLeadingTrivia": true,
                                    "hasLeadingNewLine": true,
                                    "hasTrailingTrivia": true,
                                    "leadingTrivia": [
                                        {
                                            "kind": "NewLineTrivia",
                                            "text": "\r\n"
                                        },
                                        {
                                            "kind": "WhitespaceTrivia",
                                            "text": "        "
                                        }
                                    ],
                                    "trailingTrivia": [
                                        {
                                            "kind": "WhitespaceTrivia",
                                            "text": " "
                                        }
                                    ]
                                },
                                "variableDeclarators": [
                                    {
                                        "kind": "VariableDeclarator",
                                        "fullStart": 793,
                                        "fullEnd": 819,
                                        "start": 793,
                                        "end": 819,
                                        "fullWidth": 26,
<<<<<<< HEAD
                                        "width": 26,
                                        "identifier": {
=======
                                        "propertyName": {
>>>>>>> 85e84683
                                            "kind": "IdentifierName",
                                            "fullStart": 793,
                                            "fullEnd": 797,
                                            "start": 793,
                                            "end": 796,
                                            "fullWidth": 4,
                                            "width": 3,
                                            "text": "obj",
                                            "value": "obj",
                                            "valueText": "obj",
                                            "hasTrailingTrivia": true,
                                            "trailingTrivia": [
                                                {
                                                    "kind": "WhitespaceTrivia",
                                                    "text": " "
                                                }
                                            ]
                                        },
                                        "equalsValueClause": {
                                            "kind": "EqualsValueClause",
                                            "fullStart": 797,
                                            "fullEnd": 819,
                                            "start": 797,
                                            "end": 819,
                                            "fullWidth": 22,
                                            "width": 22,
                                            "equalsToken": {
                                                "kind": "EqualsToken",
                                                "fullStart": 797,
                                                "fullEnd": 799,
                                                "start": 797,
                                                "end": 798,
                                                "fullWidth": 2,
                                                "width": 1,
                                                "text": "=",
                                                "value": "=",
                                                "valueText": "=",
                                                "hasTrailingTrivia": true,
                                                "trailingTrivia": [
                                                    {
                                                        "kind": "WhitespaceTrivia",
                                                        "text": " "
                                                    }
                                                ]
                                            },
                                            "value": {
                                                "kind": "ObjectLiteralExpression",
                                                "fullStart": 799,
                                                "fullEnd": 819,
                                                "start": 799,
                                                "end": 819,
                                                "fullWidth": 20,
                                                "width": 20,
                                                "openBraceToken": {
                                                    "kind": "OpenBraceToken",
                                                    "fullStart": 799,
                                                    "fullEnd": 801,
                                                    "start": 799,
                                                    "end": 800,
                                                    "fullWidth": 2,
                                                    "width": 1,
                                                    "text": "{",
                                                    "value": "{",
                                                    "valueText": "{",
                                                    "hasTrailingTrivia": true,
                                                    "trailingTrivia": [
                                                        {
                                                            "kind": "WhitespaceTrivia",
                                                            "text": " "
                                                        }
                                                    ]
                                                },
                                                "propertyAssignments": [
                                                    {
                                                        "kind": "SimplePropertyAssignment",
                                                        "fullStart": 801,
                                                        "fullEnd": 806,
                                                        "start": 801,
                                                        "end": 806,
                                                        "fullWidth": 5,
                                                        "width": 5,
                                                        "propertyName": {
                                                            "kind": "NumericLiteral",
                                                            "fullStart": 801,
                                                            "fullEnd": 802,
                                                            "start": 801,
                                                            "end": 802,
                                                            "fullWidth": 1,
                                                            "width": 1,
                                                            "text": "0",
                                                            "value": 0,
                                                            "valueText": "0"
                                                        },
                                                        "colonToken": {
                                                            "kind": "ColonToken",
                                                            "fullStart": 802,
                                                            "fullEnd": 804,
                                                            "start": 802,
                                                            "end": 803,
                                                            "fullWidth": 2,
                                                            "width": 1,
                                                            "text": ":",
                                                            "value": ":",
                                                            "valueText": ":",
                                                            "hasTrailingTrivia": true,
                                                            "trailingTrivia": [
                                                                {
                                                                    "kind": "WhitespaceTrivia",
                                                                    "text": " "
                                                                }
                                                            ]
                                                        },
                                                        "expression": {
                                                            "kind": "NumericLiteral",
                                                            "fullStart": 804,
                                                            "fullEnd": 806,
                                                            "start": 804,
                                                            "end": 806,
                                                            "fullWidth": 2,
                                                            "width": 2,
                                                            "text": "11",
                                                            "value": 11,
                                                            "valueText": "11"
                                                        }
                                                    },
                                                    {
                                                        "kind": "CommaToken",
                                                        "fullStart": 806,
                                                        "fullEnd": 808,
                                                        "start": 806,
                                                        "end": 807,
                                                        "fullWidth": 2,
                                                        "width": 1,
                                                        "text": ",",
                                                        "value": ",",
                                                        "valueText": ",",
                                                        "hasTrailingTrivia": true,
                                                        "trailingTrivia": [
                                                            {
                                                                "kind": "WhitespaceTrivia",
                                                                "text": " "
                                                            }
                                                        ]
                                                    },
                                                    {
                                                        "kind": "SimplePropertyAssignment",
                                                        "fullStart": 808,
                                                        "fullEnd": 818,
                                                        "start": 808,
                                                        "end": 817,
                                                        "fullWidth": 10,
                                                        "width": 9,
                                                        "propertyName": {
                                                            "kind": "IdentifierName",
                                                            "fullStart": 808,
                                                            "fullEnd": 814,
                                                            "start": 808,
                                                            "end": 814,
                                                            "fullWidth": 6,
                                                            "width": 6,
                                                            "text": "length",
                                                            "value": "length",
                                                            "valueText": "length"
                                                        },
                                                        "colonToken": {
                                                            "kind": "ColonToken",
                                                            "fullStart": 814,
                                                            "fullEnd": 816,
                                                            "start": 814,
                                                            "end": 815,
                                                            "fullWidth": 2,
                                                            "width": 1,
                                                            "text": ":",
                                                            "value": ":",
                                                            "valueText": ":",
                                                            "hasTrailingTrivia": true,
                                                            "trailingTrivia": [
                                                                {
                                                                    "kind": "WhitespaceTrivia",
                                                                    "text": " "
                                                                }
                                                            ]
                                                        },
                                                        "expression": {
                                                            "kind": "NumericLiteral",
                                                            "fullStart": 816,
                                                            "fullEnd": 818,
                                                            "start": 816,
                                                            "end": 817,
                                                            "fullWidth": 2,
                                                            "width": 1,
                                                            "text": "1",
                                                            "value": 1,
                                                            "valueText": "1",
                                                            "hasTrailingTrivia": true,
                                                            "trailingTrivia": [
                                                                {
                                                                    "kind": "WhitespaceTrivia",
                                                                    "text": " "
                                                                }
                                                            ]
                                                        }
                                                    }
                                                ],
                                                "closeBraceToken": {
                                                    "kind": "CloseBraceToken",
                                                    "fullStart": 818,
                                                    "fullEnd": 819,
                                                    "start": 818,
                                                    "end": 819,
                                                    "fullWidth": 1,
                                                    "width": 1,
                                                    "text": "}",
                                                    "value": "}",
                                                    "valueText": "}"
                                                }
                                            }
                                        }
                                    }
                                ]
                            },
                            "semicolonToken": {
                                "kind": "SemicolonToken",
                                "fullStart": 819,
                                "fullEnd": 822,
                                "start": 819,
                                "end": 820,
                                "fullWidth": 3,
                                "width": 1,
                                "text": ";",
                                "value": ";",
                                "valueText": ";",
                                "hasTrailingTrivia": true,
                                "hasTrailingNewLine": true,
                                "trailingTrivia": [
                                    {
                                        "kind": "NewLineTrivia",
                                        "text": "\r\n"
                                    }
                                ]
                            }
                        },
                        {
                            "kind": "ReturnStatement",
                            "fullStart": 822,
                            "fullEnd": 923,
                            "start": 832,
                            "end": 921,
                            "fullWidth": 101,
                            "width": 89,
                            "returnKeyword": {
                                "kind": "ReturnKeyword",
                                "fullStart": 822,
                                "fullEnd": 839,
                                "start": 832,
                                "end": 838,
                                "fullWidth": 17,
                                "width": 6,
                                "text": "return",
                                "value": "return",
                                "valueText": "return",
                                "hasLeadingTrivia": true,
                                "hasLeadingNewLine": true,
                                "hasTrailingTrivia": true,
                                "leadingTrivia": [
                                    {
                                        "kind": "NewLineTrivia",
                                        "text": "\r\n"
                                    },
                                    {
                                        "kind": "WhitespaceTrivia",
                                        "text": "        "
                                    }
                                ],
                                "trailingTrivia": [
                                    {
                                        "kind": "WhitespaceTrivia",
                                        "text": " "
                                    }
                                ]
                            },
                            "expression": {
                                "kind": "LogicalAndExpression",
                                "fullStart": 839,
                                "fullEnd": 920,
                                "start": 839,
                                "end": 920,
                                "fullWidth": 81,
                                "width": 81,
                                "left": {
                                    "kind": "EqualsExpression",
                                    "fullStart": 839,
                                    "fullEnd": 909,
                                    "start": 839,
                                    "end": 908,
                                    "fullWidth": 70,
                                    "width": 69,
                                    "left": {
                                        "kind": "InvocationExpression",
                                        "fullStart": 839,
                                        "fullEnd": 900,
                                        "start": 839,
                                        "end": 899,
                                        "fullWidth": 61,
                                        "width": 60,
                                        "expression": {
                                            "kind": "MemberAccessExpression",
                                            "fullStart": 839,
                                            "fullEnd": 871,
                                            "start": 839,
                                            "end": 871,
                                            "fullWidth": 32,
                                            "width": 32,
                                            "expression": {
                                                "kind": "MemberAccessExpression",
                                                "fullStart": 839,
                                                "fullEnd": 866,
                                                "start": 839,
                                                "end": 866,
                                                "fullWidth": 27,
                                                "width": 27,
                                                "expression": {
                                                    "kind": "MemberAccessExpression",
                                                    "fullStart": 839,
                                                    "fullEnd": 854,
                                                    "start": 839,
                                                    "end": 854,
                                                    "fullWidth": 15,
                                                    "width": 15,
                                                    "expression": {
                                                        "kind": "IdentifierName",
                                                        "fullStart": 839,
                                                        "fullEnd": 844,
                                                        "start": 839,
                                                        "end": 844,
                                                        "fullWidth": 5,
                                                        "width": 5,
                                                        "text": "Array",
                                                        "value": "Array",
                                                        "valueText": "Array"
                                                    },
                                                    "dotToken": {
                                                        "kind": "DotToken",
                                                        "fullStart": 844,
                                                        "fullEnd": 845,
                                                        "start": 844,
                                                        "end": 845,
                                                        "fullWidth": 1,
                                                        "width": 1,
                                                        "text": ".",
                                                        "value": ".",
                                                        "valueText": "."
                                                    },
                                                    "name": {
                                                        "kind": "IdentifierName",
                                                        "fullStart": 845,
                                                        "fullEnd": 854,
                                                        "start": 845,
                                                        "end": 854,
                                                        "fullWidth": 9,
                                                        "width": 9,
                                                        "text": "prototype",
                                                        "value": "prototype",
                                                        "valueText": "prototype"
                                                    }
                                                },
                                                "dotToken": {
                                                    "kind": "DotToken",
                                                    "fullStart": 854,
                                                    "fullEnd": 855,
                                                    "start": 854,
                                                    "end": 855,
                                                    "fullWidth": 1,
                                                    "width": 1,
                                                    "text": ".",
                                                    "value": ".",
                                                    "valueText": "."
                                                },
                                                "name": {
                                                    "kind": "IdentifierName",
                                                    "fullStart": 855,
                                                    "fullEnd": 866,
                                                    "start": 855,
                                                    "end": 866,
                                                    "fullWidth": 11,
                                                    "width": 11,
                                                    "text": "reduceRight",
                                                    "value": "reduceRight",
                                                    "valueText": "reduceRight"
                                                }
                                            },
                                            "dotToken": {
                                                "kind": "DotToken",
                                                "fullStart": 866,
                                                "fullEnd": 867,
                                                "start": 866,
                                                "end": 867,
                                                "fullWidth": 1,
                                                "width": 1,
                                                "text": ".",
                                                "value": ".",
                                                "valueText": "."
                                            },
                                            "name": {
                                                "kind": "IdentifierName",
                                                "fullStart": 867,
                                                "fullEnd": 871,
                                                "start": 867,
                                                "end": 871,
                                                "fullWidth": 4,
                                                "width": 4,
                                                "text": "call",
                                                "value": "call",
                                                "valueText": "call"
                                            }
                                        },
                                        "argumentList": {
                                            "kind": "ArgumentList",
                                            "fullStart": 871,
                                            "fullEnd": 900,
                                            "start": 871,
                                            "end": 899,
                                            "fullWidth": 29,
                                            "width": 28,
                                            "openParenToken": {
                                                "kind": "OpenParenToken",
                                                "fullStart": 871,
                                                "fullEnd": 872,
                                                "start": 871,
                                                "end": 872,
                                                "fullWidth": 1,
                                                "width": 1,
                                                "text": "(",
                                                "value": "(",
                                                "valueText": "("
                                            },
                                            "arguments": [
                                                {
                                                    "kind": "IdentifierName",
                                                    "fullStart": 872,
                                                    "fullEnd": 875,
                                                    "start": 872,
                                                    "end": 875,
                                                    "fullWidth": 3,
                                                    "width": 3,
                                                    "text": "obj",
                                                    "value": "obj",
                                                    "valueText": "obj"
                                                },
                                                {
                                                    "kind": "CommaToken",
                                                    "fullStart": 875,
                                                    "fullEnd": 877,
                                                    "start": 875,
                                                    "end": 876,
                                                    "fullWidth": 2,
                                                    "width": 1,
                                                    "text": ",",
                                                    "value": ",",
                                                    "valueText": ",",
                                                    "hasTrailingTrivia": true,
                                                    "trailingTrivia": [
                                                        {
                                                            "kind": "WhitespaceTrivia",
                                                            "text": " "
                                                        }
                                                    ]
                                                },
                                                {
                                                    "kind": "IdentifierName",
                                                    "fullStart": 877,
                                                    "fullEnd": 887,
                                                    "start": 877,
                                                    "end": 887,
                                                    "fullWidth": 10,
                                                    "width": 10,
                                                    "text": "callbackfn",
                                                    "value": "callbackfn",
                                                    "valueText": "callbackfn"
                                                },
                                                {
                                                    "kind": "CommaToken",
                                                    "fullStart": 887,
                                                    "fullEnd": 889,
                                                    "start": 887,
                                                    "end": 888,
                                                    "fullWidth": 2,
                                                    "width": 1,
                                                    "text": ",",
                                                    "value": ",",
                                                    "valueText": ",",
                                                    "hasTrailingTrivia": true,
                                                    "trailingTrivia": [
                                                        {
                                                            "kind": "WhitespaceTrivia",
                                                            "text": " "
                                                        }
                                                    ]
                                                },
                                                {
                                                    "kind": "IdentifierName",
                                                    "fullStart": 889,
                                                    "fullEnd": 898,
                                                    "start": 889,
                                                    "end": 898,
                                                    "fullWidth": 9,
                                                    "width": 9,
                                                    "text": "objString",
                                                    "value": "objString",
                                                    "valueText": "objString"
                                                }
                                            ],
                                            "closeParenToken": {
                                                "kind": "CloseParenToken",
                                                "fullStart": 898,
                                                "fullEnd": 900,
                                                "start": 898,
                                                "end": 899,
                                                "fullWidth": 2,
                                                "width": 1,
                                                "text": ")",
                                                "value": ")",
                                                "valueText": ")",
                                                "hasTrailingTrivia": true,
                                                "trailingTrivia": [
                                                    {
                                                        "kind": "WhitespaceTrivia",
                                                        "text": " "
                                                    }
                                                ]
                                            }
                                        }
                                    },
                                    "operatorToken": {
                                        "kind": "EqualsEqualsEqualsToken",
                                        "fullStart": 900,
                                        "fullEnd": 904,
                                        "start": 900,
                                        "end": 903,
                                        "fullWidth": 4,
                                        "width": 3,
                                        "text": "===",
                                        "value": "===",
                                        "valueText": "===",
                                        "hasTrailingTrivia": true,
                                        "trailingTrivia": [
                                            {
                                                "kind": "WhitespaceTrivia",
                                                "text": " "
                                            }
                                        ]
                                    },
                                    "right": {
                                        "kind": "TrueKeyword",
                                        "fullStart": 904,
                                        "fullEnd": 909,
                                        "start": 904,
                                        "end": 908,
                                        "fullWidth": 5,
                                        "width": 4,
                                        "text": "true",
                                        "value": true,
                                        "valueText": "true",
                                        "hasTrailingTrivia": true,
                                        "trailingTrivia": [
                                            {
                                                "kind": "WhitespaceTrivia",
                                                "text": " "
                                            }
                                        ]
                                    }
                                },
                                "operatorToken": {
                                    "kind": "AmpersandAmpersandToken",
                                    "fullStart": 909,
                                    "fullEnd": 912,
                                    "start": 909,
                                    "end": 911,
                                    "fullWidth": 3,
                                    "width": 2,
                                    "text": "&&",
                                    "value": "&&",
                                    "valueText": "&&",
                                    "hasTrailingTrivia": true,
                                    "trailingTrivia": [
                                        {
                                            "kind": "WhitespaceTrivia",
                                            "text": " "
                                        }
                                    ]
                                },
                                "right": {
                                    "kind": "IdentifierName",
                                    "fullStart": 912,
                                    "fullEnd": 920,
                                    "start": 912,
                                    "end": 920,
                                    "fullWidth": 8,
                                    "width": 8,
                                    "text": "accessed",
                                    "value": "accessed",
                                    "valueText": "accessed"
                                }
                            },
                            "semicolonToken": {
                                "kind": "SemicolonToken",
                                "fullStart": 920,
                                "fullEnd": 923,
                                "start": 920,
                                "end": 921,
                                "fullWidth": 3,
                                "width": 1,
                                "text": ";",
                                "value": ";",
                                "valueText": ";",
                                "hasTrailingTrivia": true,
                                "hasTrailingNewLine": true,
                                "trailingTrivia": [
                                    {
                                        "kind": "NewLineTrivia",
                                        "text": "\r\n"
                                    }
                                ]
                            }
                        }
                    ],
                    "closeBraceToken": {
                        "kind": "CloseBraceToken",
                        "fullStart": 923,
                        "fullEnd": 930,
                        "start": 927,
                        "end": 928,
                        "fullWidth": 7,
                        "width": 1,
                        "text": "}",
                        "value": "}",
                        "valueText": "}",
                        "hasLeadingTrivia": true,
                        "hasTrailingTrivia": true,
                        "hasTrailingNewLine": true,
                        "leadingTrivia": [
                            {
                                "kind": "WhitespaceTrivia",
                                "text": "    "
                            }
                        ],
                        "trailingTrivia": [
                            {
                                "kind": "NewLineTrivia",
                                "text": "\r\n"
                            }
                        ]
                    }
                }
            },
            {
                "kind": "ExpressionStatement",
                "fullStart": 930,
                "fullEnd": 954,
                "start": 930,
                "end": 952,
                "fullWidth": 24,
                "width": 22,
                "expression": {
                    "kind": "InvocationExpression",
                    "fullStart": 930,
                    "fullEnd": 951,
                    "start": 930,
                    "end": 951,
                    "fullWidth": 21,
                    "width": 21,
                    "expression": {
                        "kind": "IdentifierName",
                        "fullStart": 930,
                        "fullEnd": 941,
                        "start": 930,
                        "end": 941,
                        "fullWidth": 11,
                        "width": 11,
                        "text": "runTestCase",
                        "value": "runTestCase",
                        "valueText": "runTestCase"
                    },
                    "argumentList": {
                        "kind": "ArgumentList",
                        "fullStart": 941,
                        "fullEnd": 951,
                        "start": 941,
                        "end": 951,
                        "fullWidth": 10,
                        "width": 10,
                        "openParenToken": {
                            "kind": "OpenParenToken",
                            "fullStart": 941,
                            "fullEnd": 942,
                            "start": 941,
                            "end": 942,
                            "fullWidth": 1,
                            "width": 1,
                            "text": "(",
                            "value": "(",
                            "valueText": "("
                        },
                        "arguments": [
                            {
                                "kind": "IdentifierName",
                                "fullStart": 942,
                                "fullEnd": 950,
                                "start": 942,
                                "end": 950,
                                "fullWidth": 8,
                                "width": 8,
                                "text": "testcase",
                                "value": "testcase",
                                "valueText": "testcase"
                            }
                        ],
                        "closeParenToken": {
                            "kind": "CloseParenToken",
                            "fullStart": 950,
                            "fullEnd": 951,
                            "start": 950,
                            "end": 951,
                            "fullWidth": 1,
                            "width": 1,
                            "text": ")",
                            "value": ")",
                            "valueText": ")"
                        }
                    }
                },
                "semicolonToken": {
                    "kind": "SemicolonToken",
                    "fullStart": 951,
                    "fullEnd": 954,
                    "start": 951,
                    "end": 952,
                    "fullWidth": 3,
                    "width": 1,
                    "text": ";",
                    "value": ";",
                    "valueText": ";",
                    "hasTrailingTrivia": true,
                    "hasTrailingNewLine": true,
                    "trailingTrivia": [
                        {
                            "kind": "NewLineTrivia",
                            "text": "\r\n"
                        }
                    ]
                }
            }
        ],
        "endOfFileToken": {
            "kind": "EndOfFileToken",
            "fullStart": 954,
            "fullEnd": 954,
            "start": 954,
            "end": 954,
            "fullWidth": 0,
            "width": 0,
            "text": ""
        }
    },
    "lineMap": {
        "lineStarts": [
            0,
            67,
            152,
            232,
            308,
            380,
            385,
            445,
            533,
            538,
            540,
            542,
            565,
            567,
            598,
            637,
            695,
            725,
            768,
            779,
            781,
            822,
            824,
            923,
            930,
            954
        ],
        "length": 954
    }
}<|MERGE_RESOLUTION|>--- conflicted
+++ resolved
@@ -250,12 +250,8 @@
                                         "start": 579,
                                         "end": 595,
                                         "fullWidth": 16,
-<<<<<<< HEAD
                                         "width": 16,
-                                        "identifier": {
-=======
                                         "propertyName": {
->>>>>>> 85e84683
                                             "kind": "IdentifierName",
                                             "fullStart": 579,
                                             "fullEnd": 588,
@@ -389,12 +385,8 @@
                                         "start": 610,
                                         "end": 634,
                                         "fullWidth": 24,
-<<<<<<< HEAD
                                         "width": 24,
-                                        "identifier": {
-=======
                                         "propertyName": {
->>>>>>> 85e84683
                                             "kind": "IdentifierName",
                                             "fullStart": 610,
                                             "fullEnd": 620,
@@ -1106,12 +1098,8 @@
                                         "start": 793,
                                         "end": 819,
                                         "fullWidth": 26,
-<<<<<<< HEAD
                                         "width": 26,
-                                        "identifier": {
-=======
                                         "propertyName": {
->>>>>>> 85e84683
                                             "kind": "IdentifierName",
                                             "fullStart": 793,
                                             "fullEnd": 797,
