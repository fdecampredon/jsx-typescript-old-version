{
    "isDeclaration": false,
    "languageVersion": "EcmaScript5",
    "parseOptions": {
        "allowAutomaticSemicolonInsertion": true
    },
    "sourceUnit": {
        "kind": "SourceUnit",
        "fullStart": 0,
        "fullEnd": 829,
        "start": 561,
        "end": 829,
        "fullWidth": 829,
        "width": 268,
        "isIncrementallyUnusable": true,
        "moduleElements": [
            {
                "kind": "FunctionDeclaration",
                "fullStart": 0,
                "fullEnd": 805,
                "start": 561,
                "end": 803,
                "fullWidth": 805,
                "width": 242,
                "modifiers": [],
                "functionKeyword": {
                    "kind": "FunctionKeyword",
                    "fullStart": 0,
                    "fullEnd": 570,
                    "start": 561,
                    "end": 569,
                    "fullWidth": 570,
                    "width": 8,
                    "text": "function",
                    "value": "function",
                    "valueText": "function",
                    "hasLeadingTrivia": true,
                    "hasLeadingComment": true,
                    "hasLeadingNewLine": true,
                    "hasTrailingTrivia": true,
                    "leadingTrivia": [
                        {
                            "kind": "SingleLineCommentTrivia",
                            "text": "/// Copyright (c) 2012 Ecma International.  All rights reserved. "
                        },
                        {
                            "kind": "NewLineTrivia",
                            "text": "\r\n"
                        },
                        {
                            "kind": "SingleLineCommentTrivia",
                            "text": "/// Ecma International makes this code available under the terms and conditions set"
                        },
                        {
                            "kind": "NewLineTrivia",
                            "text": "\r\n"
                        },
                        {
                            "kind": "SingleLineCommentTrivia",
                            "text": "/// forth on http://hg.ecmascript.org/tests/test262/raw-file/tip/LICENSE (the "
                        },
                        {
                            "kind": "NewLineTrivia",
                            "text": "\r\n"
                        },
                        {
                            "kind": "SingleLineCommentTrivia",
                            "text": "/// \"Use Terms\").   Any redistribution of this code must retain the above "
                        },
                        {
                            "kind": "NewLineTrivia",
                            "text": "\r\n"
                        },
                        {
                            "kind": "SingleLineCommentTrivia",
                            "text": "/// copyright and this notice and otherwise comply with the Use Terms."
                        },
                        {
                            "kind": "NewLineTrivia",
                            "text": "\r\n"
                        },
                        {
                            "kind": "MultiLineCommentTrivia",
                            "text": "/**\r\n * @path ch15/15.4/15.4.4/15.4.4.22/15.4.4.22-10-5.js\r\n * @description Array.prototype.reduceRight reduces array in descending order of indices(initialvalue present)\r\n */"
                        },
                        {
                            "kind": "NewLineTrivia",
                            "text": "\r\n"
                        },
                        {
                            "kind": "NewLineTrivia",
                            "text": "\r\n"
                        },
                        {
                            "kind": "NewLineTrivia",
                            "text": "\r\n"
                        }
                    ],
                    "trailingTrivia": [
                        {
                            "kind": "WhitespaceTrivia",
                            "text": " "
                        }
                    ]
                },
                "identifier": {
                    "kind": "IdentifierName",
                    "fullStart": 570,
                    "fullEnd": 578,
                    "start": 570,
                    "end": 578,
                    "fullWidth": 8,
                    "width": 8,
                    "text": "testcase",
                    "value": "testcase",
                    "valueText": "testcase"
                },
                "callSignature": {
                    "kind": "CallSignature",
                    "fullStart": 578,
                    "fullEnd": 581,
                    "start": 578,
                    "end": 580,
                    "fullWidth": 3,
                    "width": 2,
                    "parameterList": {
                        "kind": "ParameterList",
                        "fullStart": 578,
                        "fullEnd": 581,
                        "start": 578,
                        "end": 580,
                        "fullWidth": 3,
                        "width": 2,
                        "openParenToken": {
                            "kind": "OpenParenToken",
                            "fullStart": 578,
                            "fullEnd": 579,
                            "start": 578,
                            "end": 579,
                            "fullWidth": 1,
                            "width": 1,
                            "text": "(",
                            "value": "(",
                            "valueText": "("
                        },
                        "parameters": [],
                        "closeParenToken": {
                            "kind": "CloseParenToken",
                            "fullStart": 579,
                            "fullEnd": 581,
                            "start": 579,
                            "end": 580,
                            "fullWidth": 2,
                            "width": 1,
                            "text": ")",
                            "value": ")",
                            "valueText": ")",
                            "hasTrailingTrivia": true,
                            "trailingTrivia": [
                                {
                                    "kind": "WhitespaceTrivia",
                                    "text": " "
                                }
                            ]
                        }
                    }
                },
                "block": {
                    "kind": "Block",
                    "fullStart": 581,
                    "fullEnd": 805,
                    "start": 581,
                    "end": 803,
                    "fullWidth": 224,
                    "width": 222,
                    "openBraceToken": {
                        "kind": "OpenBraceToken",
                        "fullStart": 581,
                        "fullEnd": 584,
                        "start": 581,
                        "end": 582,
                        "fullWidth": 3,
                        "width": 1,
                        "text": "{",
                        "value": "{",
                        "valueText": "{",
                        "hasTrailingTrivia": true,
                        "hasTrailingNewLine": true,
                        "trailingTrivia": [
                            {
                                "kind": "NewLineTrivia",
                                "text": "\r\n"
                            }
                        ]
                    },
                    "statements": [
                        {
                            "kind": "FunctionDeclaration",
                            "fullStart": 584,
                            "fullEnd": 677,
                            "start": 588,
                            "end": 675,
                            "fullWidth": 93,
                            "width": 87,
                            "modifiers": [],
                            "functionKeyword": {
                                "kind": "FunctionKeyword",
                                "fullStart": 584,
                                "fullEnd": 597,
                                "start": 588,
                                "end": 596,
                                "fullWidth": 13,
                                "width": 8,
                                "text": "function",
                                "value": "function",
                                "valueText": "function",
                                "hasLeadingTrivia": true,
                                "hasLeadingNewLine": true,
                                "hasTrailingTrivia": true,
                                "leadingTrivia": [
                                    {
                                        "kind": "NewLineTrivia",
                                        "text": "\r\n"
                                    },
                                    {
                                        "kind": "WhitespaceTrivia",
                                        "text": "  "
                                    }
                                ],
                                "trailingTrivia": [
                                    {
                                        "kind": "WhitespaceTrivia",
                                        "text": " "
                                    }
                                ]
                            },
                            "identifier": {
                                "kind": "IdentifierName",
                                "fullStart": 597,
                                "fullEnd": 607,
                                "start": 597,
                                "end": 607,
                                "fullWidth": 10,
                                "width": 10,
                                "text": "callbackfn",
                                "value": "callbackfn",
                                "valueText": "callbackfn"
                            },
                            "callSignature": {
                                "kind": "CallSignature",
                                "fullStart": 607,
                                "fullEnd": 637,
                                "start": 607,
                                "end": 635,
                                "fullWidth": 30,
                                "width": 28,
                                "parameterList": {
                                    "kind": "ParameterList",
                                    "fullStart": 607,
                                    "fullEnd": 637,
                                    "start": 607,
                                    "end": 635,
                                    "fullWidth": 30,
                                    "width": 28,
                                    "openParenToken": {
                                        "kind": "OpenParenToken",
                                        "fullStart": 607,
                                        "fullEnd": 608,
                                        "start": 607,
                                        "end": 608,
                                        "fullWidth": 1,
                                        "width": 1,
                                        "text": "(",
                                        "value": "(",
                                        "valueText": "("
                                    },
                                    "parameters": [
                                        {
                                            "kind": "Parameter",
                                            "fullStart": 608,
                                            "fullEnd": 615,
                                            "start": 608,
                                            "end": 615,
                                            "fullWidth": 7,
                                            "width": 7,
                                            "modifiers": [],
                                            "identifier": {
                                                "kind": "IdentifierName",
                                                "fullStart": 608,
                                                "fullEnd": 615,
                                                "start": 608,
                                                "end": 615,
                                                "fullWidth": 7,
                                                "width": 7,
                                                "text": "prevVal",
                                                "value": "prevVal",
                                                "valueText": "prevVal"
                                            }
                                        },
                                        {
                                            "kind": "CommaToken",
                                            "fullStart": 615,
                                            "fullEnd": 617,
                                            "start": 615,
                                            "end": 616,
                                            "fullWidth": 2,
                                            "width": 1,
                                            "text": ",",
                                            "value": ",",
                                            "valueText": ",",
                                            "hasTrailingTrivia": true,
                                            "trailingTrivia": [
                                                {
                                                    "kind": "WhitespaceTrivia",
                                                    "text": " "
                                                }
                                            ]
                                        },
                                        {
                                            "kind": "Parameter",
                                            "fullStart": 617,
                                            "fullEnd": 623,
                                            "start": 617,
                                            "end": 623,
                                            "fullWidth": 6,
                                            "width": 6,
                                            "modifiers": [],
                                            "identifier": {
                                                "kind": "IdentifierName",
                                                "fullStart": 617,
                                                "fullEnd": 623,
                                                "start": 617,
                                                "end": 623,
                                                "fullWidth": 6,
                                                "width": 6,
                                                "text": "curVal",
                                                "value": "curVal",
                                                "valueText": "curVal"
                                            }
                                        },
                                        {
                                            "kind": "CommaToken",
                                            "fullStart": 623,
                                            "fullEnd": 626,
                                            "start": 623,
                                            "end": 624,
                                            "fullWidth": 3,
                                            "width": 1,
                                            "text": ",",
                                            "value": ",",
                                            "valueText": ",",
                                            "hasTrailingTrivia": true,
                                            "trailingTrivia": [
                                                {
                                                    "kind": "WhitespaceTrivia",
                                                    "text": "  "
                                                }
                                            ]
                                        },
                                        {
                                            "kind": "Parameter",
                                            "fullStart": 626,
                                            "fullEnd": 629,
                                            "start": 626,
                                            "end": 629,
                                            "fullWidth": 3,
                                            "width": 3,
                                            "modifiers": [],
                                            "identifier": {
                                                "kind": "IdentifierName",
                                                "fullStart": 626,
                                                "fullEnd": 629,
                                                "start": 626,
                                                "end": 629,
                                                "fullWidth": 3,
                                                "width": 3,
                                                "text": "idx",
                                                "value": "idx",
                                                "valueText": "idx"
                                            }
                                        },
                                        {
                                            "kind": "CommaToken",
                                            "fullStart": 629,
                                            "fullEnd": 631,
                                            "start": 629,
                                            "end": 630,
                                            "fullWidth": 2,
                                            "width": 1,
                                            "text": ",",
                                            "value": ",",
                                            "valueText": ",",
                                            "hasTrailingTrivia": true,
                                            "trailingTrivia": [
                                                {
                                                    "kind": "WhitespaceTrivia",
                                                    "text": " "
                                                }
                                            ]
                                        },
                                        {
                                            "kind": "Parameter",
                                            "fullStart": 631,
                                            "fullEnd": 634,
                                            "start": 631,
                                            "end": 634,
                                            "fullWidth": 3,
                                            "width": 3,
                                            "modifiers": [],
                                            "identifier": {
                                                "kind": "IdentifierName",
                                                "fullStart": 631,
                                                "fullEnd": 634,
                                                "start": 631,
                                                "end": 634,
                                                "fullWidth": 3,
                                                "width": 3,
                                                "text": "obj",
                                                "value": "obj",
                                                "valueText": "obj"
                                            }
                                        }
                                    ],
                                    "closeParenToken": {
                                        "kind": "CloseParenToken",
                                        "fullStart": 634,
                                        "fullEnd": 637,
                                        "start": 634,
                                        "end": 635,
                                        "fullWidth": 3,
                                        "width": 1,
                                        "text": ")",
                                        "value": ")",
                                        "valueText": ")",
                                        "hasTrailingTrivia": true,
                                        "hasTrailingNewLine": true,
                                        "trailingTrivia": [
                                            {
                                                "kind": "NewLineTrivia",
                                                "text": "\r\n"
                                            }
                                        ]
                                    }
                                }
                            },
                            "block": {
                                "kind": "Block",
                                "fullStart": 637,
                                "fullEnd": 677,
                                "start": 639,
                                "end": 675,
                                "fullWidth": 40,
                                "width": 36,
                                "openBraceToken": {
                                    "kind": "OpenBraceToken",
                                    "fullStart": 637,
                                    "fullEnd": 642,
                                    "start": 639,
                                    "end": 640,
                                    "fullWidth": 5,
                                    "width": 1,
                                    "text": "{",
                                    "value": "{",
                                    "valueText": "{",
                                    "hasLeadingTrivia": true,
                                    "hasTrailingTrivia": true,
                                    "hasTrailingNewLine": true,
                                    "leadingTrivia": [
                                        {
                                            "kind": "WhitespaceTrivia",
                                            "text": "  "
                                        }
                                    ],
                                    "trailingTrivia": [
                                        {
                                            "kind": "NewLineTrivia",
                                            "text": "\r\n"
                                        }
                                    ]
                                },
                                "statements": [
                                    {
                                        "kind": "ReturnStatement",
                                        "fullStart": 642,
                                        "fullEnd": 672,
                                        "start": 646,
                                        "end": 670,
                                        "fullWidth": 30,
                                        "width": 24,
                                        "returnKeyword": {
                                            "kind": "ReturnKeyword",
                                            "fullStart": 642,
                                            "fullEnd": 653,
                                            "start": 646,
                                            "end": 652,
                                            "fullWidth": 11,
                                            "width": 6,
                                            "text": "return",
                                            "value": "return",
                                            "valueText": "return",
                                            "hasLeadingTrivia": true,
                                            "hasTrailingTrivia": true,
                                            "leadingTrivia": [
                                                {
                                                    "kind": "WhitespaceTrivia",
                                                    "text": "    "
                                                }
                                            ],
                                            "trailingTrivia": [
                                                {
                                                    "kind": "WhitespaceTrivia",
                                                    "text": " "
                                                }
                                            ]
                                        },
                                        "expression": {
                                            "kind": "AddExpression",
                                            "fullStart": 653,
                                            "fullEnd": 669,
                                            "start": 653,
                                            "end": 669,
                                            "fullWidth": 16,
                                            "width": 16,
                                            "left": {
                                                "kind": "IdentifierName",
                                                "fullStart": 653,
                                                "fullEnd": 661,
                                                "start": 653,
                                                "end": 660,
                                                "fullWidth": 8,
                                                "width": 7,
                                                "text": "prevVal",
                                                "value": "prevVal",
                                                "valueText": "prevVal",
                                                "hasTrailingTrivia": true,
                                                "trailingTrivia": [
                                                    {
                                                        "kind": "WhitespaceTrivia",
                                                        "text": " "
                                                    }
                                                ]
                                            },
                                            "operatorToken": {
                                                "kind": "PlusToken",
                                                "fullStart": 661,
                                                "fullEnd": 663,
                                                "start": 661,
                                                "end": 662,
                                                "fullWidth": 2,
                                                "width": 1,
                                                "text": "+",
                                                "value": "+",
                                                "valueText": "+",
                                                "hasTrailingTrivia": true,
                                                "trailingTrivia": [
                                                    {
                                                        "kind": "WhitespaceTrivia",
                                                        "text": " "
                                                    }
                                                ]
                                            },
                                            "right": {
                                                "kind": "IdentifierName",
                                                "fullStart": 663,
                                                "fullEnd": 669,
                                                "start": 663,
                                                "end": 669,
                                                "fullWidth": 6,
                                                "width": 6,
                                                "text": "curVal",
                                                "value": "curVal",
                                                "valueText": "curVal"
                                            }
                                        },
                                        "semicolonToken": {
                                            "kind": "SemicolonToken",
                                            "fullStart": 669,
                                            "fullEnd": 672,
                                            "start": 669,
                                            "end": 670,
                                            "fullWidth": 3,
                                            "width": 1,
                                            "text": ";",
                                            "value": ";",
                                            "valueText": ";",
                                            "hasTrailingTrivia": true,
                                            "hasTrailingNewLine": true,
                                            "trailingTrivia": [
                                                {
                                                    "kind": "NewLineTrivia",
                                                    "text": "\r\n"
                                                }
                                            ]
                                        }
                                    }
                                ],
                                "closeBraceToken": {
                                    "kind": "CloseBraceToken",
                                    "fullStart": 672,
                                    "fullEnd": 677,
                                    "start": 674,
                                    "end": 675,
                                    "fullWidth": 5,
                                    "width": 1,
                                    "text": "}",
                                    "value": "}",
                                    "valueText": "}",
                                    "hasLeadingTrivia": true,
                                    "hasTrailingTrivia": true,
                                    "hasTrailingNewLine": true,
                                    "leadingTrivia": [
                                        {
                                            "kind": "WhitespaceTrivia",
                                            "text": "  "
                                        }
                                    ],
                                    "trailingTrivia": [
                                        {
                                            "kind": "NewLineTrivia",
                                            "text": "\r\n"
                                        }
                                    ]
                                }
                            }
                        },
                        {
                            "kind": "VariableStatement",
                            "fullStart": 677,
                            "fullEnd": 716,
                            "start": 679,
                            "end": 714,
                            "fullWidth": 39,
                            "width": 35,
                            "modifiers": [],
                            "variableDeclaration": {
                                "kind": "VariableDeclaration",
                                "fullStart": 677,
                                "fullEnd": 713,
                                "start": 679,
                                "end": 713,
                                "fullWidth": 36,
                                "width": 34,
                                "varKeyword": {
                                    "kind": "VarKeyword",
                                    "fullStart": 677,
                                    "fullEnd": 683,
                                    "start": 679,
                                    "end": 682,
                                    "fullWidth": 6,
                                    "width": 3,
                                    "text": "var",
                                    "value": "var",
                                    "valueText": "var",
                                    "hasLeadingTrivia": true,
                                    "hasTrailingTrivia": true,
                                    "leadingTrivia": [
                                        {
                                            "kind": "WhitespaceTrivia",
                                            "text": "  "
                                        }
                                    ],
                                    "trailingTrivia": [
                                        {
                                            "kind": "WhitespaceTrivia",
                                            "text": " "
                                        }
                                    ]
                                },
                                "variableDeclarators": [
                                    {
                                        "kind": "VariableDeclarator",
                                        "fullStart": 683,
                                        "fullEnd": 713,
                                        "start": 683,
                                        "end": 713,
                                        "fullWidth": 30,
<<<<<<< HEAD
                                        "width": 30,
                                        "identifier": {
=======
                                        "propertyName": {
>>>>>>> 85e84683
                                            "kind": "IdentifierName",
                                            "fullStart": 683,
                                            "fullEnd": 690,
                                            "start": 683,
                                            "end": 689,
                                            "fullWidth": 7,
                                            "width": 6,
                                            "text": "srcArr",
                                            "value": "srcArr",
                                            "valueText": "srcArr",
                                            "hasTrailingTrivia": true,
                                            "trailingTrivia": [
                                                {
                                                    "kind": "WhitespaceTrivia",
                                                    "text": " "
                                                }
                                            ]
                                        },
                                        "equalsValueClause": {
                                            "kind": "EqualsValueClause",
                                            "fullStart": 690,
                                            "fullEnd": 713,
                                            "start": 690,
                                            "end": 713,
                                            "fullWidth": 23,
                                            "width": 23,
                                            "equalsToken": {
                                                "kind": "EqualsToken",
                                                "fullStart": 690,
                                                "fullEnd": 692,
                                                "start": 690,
                                                "end": 691,
                                                "fullWidth": 2,
                                                "width": 1,
                                                "text": "=",
                                                "value": "=",
                                                "valueText": "=",
                                                "hasTrailingTrivia": true,
                                                "trailingTrivia": [
                                                    {
                                                        "kind": "WhitespaceTrivia",
                                                        "text": " "
                                                    }
                                                ]
                                            },
                                            "value": {
                                                "kind": "ArrayLiteralExpression",
                                                "fullStart": 692,
                                                "fullEnd": 713,
                                                "start": 692,
                                                "end": 713,
                                                "fullWidth": 21,
                                                "width": 21,
                                                "openBracketToken": {
                                                    "kind": "OpenBracketToken",
                                                    "fullStart": 692,
                                                    "fullEnd": 693,
                                                    "start": 692,
                                                    "end": 693,
                                                    "fullWidth": 1,
                                                    "width": 1,
                                                    "text": "[",
                                                    "value": "[",
                                                    "valueText": "["
                                                },
                                                "expressions": [
                                                    {
                                                        "kind": "StringLiteral",
                                                        "fullStart": 693,
                                                        "fullEnd": 696,
                                                        "start": 693,
                                                        "end": 696,
                                                        "fullWidth": 3,
                                                        "width": 3,
                                                        "text": "'1'",
                                                        "value": "1",
                                                        "valueText": "1"
                                                    },
                                                    {
                                                        "kind": "CommaToken",
                                                        "fullStart": 696,
                                                        "fullEnd": 697,
                                                        "start": 696,
                                                        "end": 697,
                                                        "fullWidth": 1,
                                                        "width": 1,
                                                        "text": ",",
                                                        "value": ",",
                                                        "valueText": ","
                                                    },
                                                    {
                                                        "kind": "StringLiteral",
                                                        "fullStart": 697,
                                                        "fullEnd": 700,
                                                        "start": 697,
                                                        "end": 700,
                                                        "fullWidth": 3,
                                                        "width": 3,
                                                        "text": "'2'",
                                                        "value": "2",
                                                        "valueText": "2"
                                                    },
                                                    {
                                                        "kind": "CommaToken",
                                                        "fullStart": 700,
                                                        "fullEnd": 701,
                                                        "start": 700,
                                                        "end": 701,
                                                        "fullWidth": 1,
                                                        "width": 1,
                                                        "text": ",",
                                                        "value": ",",
                                                        "valueText": ","
                                                    },
                                                    {
                                                        "kind": "StringLiteral",
                                                        "fullStart": 701,
                                                        "fullEnd": 704,
                                                        "start": 701,
                                                        "end": 704,
                                                        "fullWidth": 3,
                                                        "width": 3,
                                                        "text": "'3'",
                                                        "value": "3",
                                                        "valueText": "3"
                                                    },
                                                    {
                                                        "kind": "CommaToken",
                                                        "fullStart": 704,
                                                        "fullEnd": 705,
                                                        "start": 704,
                                                        "end": 705,
                                                        "fullWidth": 1,
                                                        "width": 1,
                                                        "text": ",",
                                                        "value": ",",
                                                        "valueText": ","
                                                    },
                                                    {
                                                        "kind": "StringLiteral",
                                                        "fullStart": 705,
                                                        "fullEnd": 708,
                                                        "start": 705,
                                                        "end": 708,
                                                        "fullWidth": 3,
                                                        "width": 3,
                                                        "text": "'4'",
                                                        "value": "4",
                                                        "valueText": "4"
                                                    },
                                                    {
                                                        "kind": "CommaToken",
                                                        "fullStart": 708,
                                                        "fullEnd": 709,
                                                        "start": 708,
                                                        "end": 709,
                                                        "fullWidth": 1,
                                                        "width": 1,
                                                        "text": ",",
                                                        "value": ",",
                                                        "valueText": ","
                                                    },
                                                    {
                                                        "kind": "StringLiteral",
                                                        "fullStart": 709,
                                                        "fullEnd": 712,
                                                        "start": 709,
                                                        "end": 712,
                                                        "fullWidth": 3,
                                                        "width": 3,
                                                        "text": "'5'",
                                                        "value": "5",
                                                        "valueText": "5"
                                                    }
                                                ],
                                                "closeBracketToken": {
                                                    "kind": "CloseBracketToken",
                                                    "fullStart": 712,
                                                    "fullEnd": 713,
                                                    "start": 712,
                                                    "end": 713,
                                                    "fullWidth": 1,
                                                    "width": 1,
                                                    "text": "]",
                                                    "value": "]",
                                                    "valueText": "]"
                                                }
                                            }
                                        }
                                    }
                                ]
                            },
                            "semicolonToken": {
                                "kind": "SemicolonToken",
                                "fullStart": 713,
                                "fullEnd": 716,
                                "start": 713,
                                "end": 714,
                                "fullWidth": 3,
                                "width": 1,
                                "text": ";",
                                "value": ";",
                                "valueText": ";",
                                "hasTrailingTrivia": true,
                                "hasTrailingNewLine": true,
                                "trailingTrivia": [
                                    {
                                        "kind": "NewLineTrivia",
                                        "text": "\r\n"
                                    }
                                ]
                            }
                        },
                        {
                            "kind": "IfStatement",
                            "fullStart": 716,
                            "fullEnd": 799,
                            "start": 718,
                            "end": 797,
                            "fullWidth": 83,
                            "width": 79,
                            "ifKeyword": {
                                "kind": "IfKeyword",
                                "fullStart": 716,
                                "fullEnd": 720,
                                "start": 718,
                                "end": 720,
                                "fullWidth": 4,
                                "width": 2,
                                "text": "if",
                                "value": "if",
                                "valueText": "if",
                                "hasLeadingTrivia": true,
                                "leadingTrivia": [
                                    {
                                        "kind": "WhitespaceTrivia",
                                        "text": "  "
                                    }
                                ]
                            },
                            "openParenToken": {
                                "kind": "OpenParenToken",
                                "fullStart": 720,
                                "fullEnd": 721,
                                "start": 720,
                                "end": 721,
                                "fullWidth": 1,
                                "width": 1,
                                "text": "(",
                                "value": "(",
                                "valueText": "("
                            },
                            "condition": {
                                "kind": "EqualsExpression",
                                "fullStart": 721,
                                "fullEnd": 768,
                                "start": 721,
                                "end": 768,
                                "fullWidth": 47,
                                "width": 47,
                                "left": {
                                    "kind": "InvocationExpression",
                                    "fullStart": 721,
                                    "fullEnd": 756,
                                    "start": 721,
                                    "end": 755,
                                    "fullWidth": 35,
                                    "width": 34,
                                    "expression": {
                                        "kind": "MemberAccessExpression",
                                        "fullStart": 721,
                                        "fullEnd": 739,
                                        "start": 721,
                                        "end": 739,
                                        "fullWidth": 18,
                                        "width": 18,
                                        "expression": {
                                            "kind": "IdentifierName",
                                            "fullStart": 721,
                                            "fullEnd": 727,
                                            "start": 721,
                                            "end": 727,
                                            "fullWidth": 6,
                                            "width": 6,
                                            "text": "srcArr",
                                            "value": "srcArr",
                                            "valueText": "srcArr"
                                        },
                                        "dotToken": {
                                            "kind": "DotToken",
                                            "fullStart": 727,
                                            "fullEnd": 728,
                                            "start": 727,
                                            "end": 728,
                                            "fullWidth": 1,
                                            "width": 1,
                                            "text": ".",
                                            "value": ".",
                                            "valueText": "."
                                        },
                                        "name": {
                                            "kind": "IdentifierName",
                                            "fullStart": 728,
                                            "fullEnd": 739,
                                            "start": 728,
                                            "end": 739,
                                            "fullWidth": 11,
                                            "width": 11,
                                            "text": "reduceRight",
                                            "value": "reduceRight",
                                            "valueText": "reduceRight"
                                        }
                                    },
                                    "argumentList": {
                                        "kind": "ArgumentList",
                                        "fullStart": 739,
                                        "fullEnd": 756,
                                        "start": 739,
                                        "end": 755,
                                        "fullWidth": 17,
                                        "width": 16,
                                        "openParenToken": {
                                            "kind": "OpenParenToken",
                                            "fullStart": 739,
                                            "fullEnd": 740,
                                            "start": 739,
                                            "end": 740,
                                            "fullWidth": 1,
                                            "width": 1,
                                            "text": "(",
                                            "value": "(",
                                            "valueText": "("
                                        },
                                        "arguments": [
                                            {
                                                "kind": "IdentifierName",
                                                "fullStart": 740,
                                                "fullEnd": 750,
                                                "start": 740,
                                                "end": 750,
                                                "fullWidth": 10,
                                                "width": 10,
                                                "text": "callbackfn",
                                                "value": "callbackfn",
                                                "valueText": "callbackfn"
                                            },
                                            {
                                                "kind": "CommaToken",
                                                "fullStart": 750,
                                                "fullEnd": 751,
                                                "start": 750,
                                                "end": 751,
                                                "fullWidth": 1,
                                                "width": 1,
                                                "text": ",",
                                                "value": ",",
                                                "valueText": ","
                                            },
                                            {
                                                "kind": "StringLiteral",
                                                "fullStart": 751,
                                                "fullEnd": 754,
                                                "start": 751,
                                                "end": 754,
                                                "fullWidth": 3,
                                                "width": 3,
                                                "text": "'6'",
                                                "value": "6",
                                                "valueText": "6"
                                            }
                                        ],
                                        "closeParenToken": {
                                            "kind": "CloseParenToken",
                                            "fullStart": 754,
                                            "fullEnd": 756,
                                            "start": 754,
                                            "end": 755,
                                            "fullWidth": 2,
                                            "width": 1,
                                            "text": ")",
                                            "value": ")",
                                            "valueText": ")",
                                            "hasTrailingTrivia": true,
                                            "trailingTrivia": [
                                                {
                                                    "kind": "WhitespaceTrivia",
                                                    "text": " "
                                                }
                                            ]
                                        }
                                    }
                                },
                                "operatorToken": {
                                    "kind": "EqualsEqualsEqualsToken",
                                    "fullStart": 756,
                                    "fullEnd": 760,
                                    "start": 756,
                                    "end": 759,
                                    "fullWidth": 4,
                                    "width": 3,
                                    "text": "===",
                                    "value": "===",
                                    "valueText": "===",
                                    "hasTrailingTrivia": true,
                                    "trailingTrivia": [
                                        {
                                            "kind": "WhitespaceTrivia",
                                            "text": " "
                                        }
                                    ]
                                },
                                "right": {
                                    "kind": "StringLiteral",
                                    "fullStart": 760,
                                    "fullEnd": 768,
                                    "start": 760,
                                    "end": 768,
                                    "fullWidth": 8,
                                    "width": 8,
                                    "text": "'654321'",
                                    "value": "654321",
                                    "valueText": "654321"
                                }
                            },
                            "closeParenToken": {
                                "kind": "CloseParenToken",
                                "fullStart": 768,
                                "fullEnd": 771,
                                "start": 768,
                                "end": 769,
                                "fullWidth": 3,
                                "width": 1,
                                "text": ")",
                                "value": ")",
                                "valueText": ")",
                                "hasTrailingTrivia": true,
                                "hasTrailingNewLine": true,
                                "trailingTrivia": [
                                    {
                                        "kind": "NewLineTrivia",
                                        "text": "\r\n"
                                    }
                                ]
                            },
                            "statement": {
                                "kind": "Block",
                                "fullStart": 771,
                                "fullEnd": 799,
                                "start": 773,
                                "end": 797,
                                "fullWidth": 28,
                                "width": 24,
                                "openBraceToken": {
                                    "kind": "OpenBraceToken",
                                    "fullStart": 771,
                                    "fullEnd": 776,
                                    "start": 773,
                                    "end": 774,
                                    "fullWidth": 5,
                                    "width": 1,
                                    "text": "{",
                                    "value": "{",
                                    "valueText": "{",
                                    "hasLeadingTrivia": true,
                                    "hasTrailingTrivia": true,
                                    "hasTrailingNewLine": true,
                                    "leadingTrivia": [
                                        {
                                            "kind": "WhitespaceTrivia",
                                            "text": "  "
                                        }
                                    ],
                                    "trailingTrivia": [
                                        {
                                            "kind": "NewLineTrivia",
                                            "text": "\r\n"
                                        }
                                    ]
                                },
                                "statements": [
                                    {
                                        "kind": "ReturnStatement",
                                        "fullStart": 776,
                                        "fullEnd": 794,
                                        "start": 780,
                                        "end": 792,
                                        "fullWidth": 18,
                                        "width": 12,
                                        "returnKeyword": {
                                            "kind": "ReturnKeyword",
                                            "fullStart": 776,
                                            "fullEnd": 787,
                                            "start": 780,
                                            "end": 786,
                                            "fullWidth": 11,
                                            "width": 6,
                                            "text": "return",
                                            "value": "return",
                                            "valueText": "return",
                                            "hasLeadingTrivia": true,
                                            "hasTrailingTrivia": true,
                                            "leadingTrivia": [
                                                {
                                                    "kind": "WhitespaceTrivia",
                                                    "text": "    "
                                                }
                                            ],
                                            "trailingTrivia": [
                                                {
                                                    "kind": "WhitespaceTrivia",
                                                    "text": " "
                                                }
                                            ]
                                        },
                                        "expression": {
                                            "kind": "TrueKeyword",
                                            "fullStart": 787,
                                            "fullEnd": 791,
                                            "start": 787,
                                            "end": 791,
                                            "fullWidth": 4,
                                            "width": 4,
                                            "text": "true",
                                            "value": true,
                                            "valueText": "true"
                                        },
                                        "semicolonToken": {
                                            "kind": "SemicolonToken",
                                            "fullStart": 791,
                                            "fullEnd": 794,
                                            "start": 791,
                                            "end": 792,
                                            "fullWidth": 3,
                                            "width": 1,
                                            "text": ";",
                                            "value": ";",
                                            "valueText": ";",
                                            "hasTrailingTrivia": true,
                                            "hasTrailingNewLine": true,
                                            "trailingTrivia": [
                                                {
                                                    "kind": "NewLineTrivia",
                                                    "text": "\r\n"
                                                }
                                            ]
                                        }
                                    }
                                ],
                                "closeBraceToken": {
                                    "kind": "CloseBraceToken",
                                    "fullStart": 794,
                                    "fullEnd": 799,
                                    "start": 796,
                                    "end": 797,
                                    "fullWidth": 5,
                                    "width": 1,
                                    "text": "}",
                                    "value": "}",
                                    "valueText": "}",
                                    "hasLeadingTrivia": true,
                                    "hasTrailingTrivia": true,
                                    "hasTrailingNewLine": true,
                                    "leadingTrivia": [
                                        {
                                            "kind": "WhitespaceTrivia",
                                            "text": "  "
                                        }
                                    ],
                                    "trailingTrivia": [
                                        {
                                            "kind": "NewLineTrivia",
                                            "text": "\r\n"
                                        }
                                    ]
                                }
                            }
                        }
                    ],
                    "closeBraceToken": {
                        "kind": "CloseBraceToken",
                        "fullStart": 799,
                        "fullEnd": 805,
                        "start": 802,
                        "end": 803,
                        "fullWidth": 6,
                        "width": 1,
                        "text": "}",
                        "value": "}",
                        "valueText": "}",
                        "hasLeadingTrivia": true,
                        "hasLeadingNewLine": true,
                        "hasTrailingTrivia": true,
                        "hasTrailingNewLine": true,
                        "leadingTrivia": [
                            {
                                "kind": "NewLineTrivia",
                                "text": "\r\n"
                            },
                            {
                                "kind": "WhitespaceTrivia",
                                "text": " "
                            }
                        ],
                        "trailingTrivia": [
                            {
                                "kind": "NewLineTrivia",
                                "text": "\r\n"
                            }
                        ]
                    }
                }
            },
            {
                "kind": "ExpressionStatement",
                "fullStart": 805,
                "fullEnd": 829,
                "start": 805,
                "end": 827,
                "fullWidth": 24,
                "width": 22,
                "expression": {
                    "kind": "InvocationExpression",
                    "fullStart": 805,
                    "fullEnd": 826,
                    "start": 805,
                    "end": 826,
                    "fullWidth": 21,
                    "width": 21,
                    "expression": {
                        "kind": "IdentifierName",
                        "fullStart": 805,
                        "fullEnd": 816,
                        "start": 805,
                        "end": 816,
                        "fullWidth": 11,
                        "width": 11,
                        "text": "runTestCase",
                        "value": "runTestCase",
                        "valueText": "runTestCase"
                    },
                    "argumentList": {
                        "kind": "ArgumentList",
                        "fullStart": 816,
                        "fullEnd": 826,
                        "start": 816,
                        "end": 826,
                        "fullWidth": 10,
                        "width": 10,
                        "openParenToken": {
                            "kind": "OpenParenToken",
                            "fullStart": 816,
                            "fullEnd": 817,
                            "start": 816,
                            "end": 817,
                            "fullWidth": 1,
                            "width": 1,
                            "text": "(",
                            "value": "(",
                            "valueText": "("
                        },
                        "arguments": [
                            {
                                "kind": "IdentifierName",
                                "fullStart": 817,
                                "fullEnd": 825,
                                "start": 817,
                                "end": 825,
                                "fullWidth": 8,
                                "width": 8,
                                "text": "testcase",
                                "value": "testcase",
                                "valueText": "testcase"
                            }
                        ],
                        "closeParenToken": {
                            "kind": "CloseParenToken",
                            "fullStart": 825,
                            "fullEnd": 826,
                            "start": 825,
                            "end": 826,
                            "fullWidth": 1,
                            "width": 1,
                            "text": ")",
                            "value": ")",
                            "valueText": ")"
                        }
                    }
                },
                "semicolonToken": {
                    "kind": "SemicolonToken",
                    "fullStart": 826,
                    "fullEnd": 829,
                    "start": 826,
                    "end": 827,
                    "fullWidth": 3,
                    "width": 1,
                    "text": ";",
                    "value": ";",
                    "valueText": ";",
                    "hasTrailingTrivia": true,
                    "hasTrailingNewLine": true,
                    "trailingTrivia": [
                        {
                            "kind": "NewLineTrivia",
                            "text": "\r\n"
                        }
                    ]
                }
            }
        ],
        "endOfFileToken": {
            "kind": "EndOfFileToken",
            "fullStart": 829,
            "fullEnd": 829,
            "start": 829,
            "end": 829,
            "fullWidth": 0,
            "width": 0,
            "text": ""
        }
    },
    "lineMap": {
        "lineStarts": [
            0,
            67,
            152,
            232,
            308,
            380,
            385,
            440,
            552,
            557,
            559,
            561,
            584,
            586,
            637,
            642,
            672,
            677,
            716,
            771,
            776,
            794,
            799,
            801,
            805,
            829
        ],
        "length": 829
    }
}<|MERGE_RESOLUTION|>--- conflicted
+++ resolved
@@ -674,12 +674,8 @@
                                         "start": 683,
                                         "end": 713,
                                         "fullWidth": 30,
-<<<<<<< HEAD
                                         "width": 30,
-                                        "identifier": {
-=======
                                         "propertyName": {
->>>>>>> 85e84683
                                             "kind": "IdentifierName",
                                             "fullStart": 683,
                                             "fullEnd": 690,
