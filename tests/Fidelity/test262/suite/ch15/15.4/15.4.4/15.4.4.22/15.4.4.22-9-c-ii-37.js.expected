{
    "isDeclaration": false,
    "languageVersion": "EcmaScript5",
    "parseOptions": {
        "allowAutomaticSemicolonInsertion": true
    },
    "sourceUnit": {
        "kind": "SourceUnit",
        "fullStart": 0,
        "fullEnd": 933,
        "start": 546,
        "end": 933,
        "fullWidth": 933,
        "width": 387,
        "isIncrementallyUnusable": true,
        "moduleElements": [
            {
                "kind": "FunctionDeclaration",
                "fullStart": 0,
                "fullEnd": 909,
                "start": 546,
                "end": 907,
                "fullWidth": 909,
                "width": 361,
                "modifiers": [],
                "functionKeyword": {
                    "kind": "FunctionKeyword",
                    "fullStart": 0,
                    "fullEnd": 555,
                    "start": 546,
                    "end": 554,
                    "fullWidth": 555,
                    "width": 8,
                    "text": "function",
                    "value": "function",
                    "valueText": "function",
                    "hasLeadingTrivia": true,
                    "hasLeadingComment": true,
                    "hasLeadingNewLine": true,
                    "hasTrailingTrivia": true,
                    "leadingTrivia": [
                        {
                            "kind": "SingleLineCommentTrivia",
                            "text": "/// Copyright (c) 2012 Ecma International.  All rights reserved. "
                        },
                        {
                            "kind": "NewLineTrivia",
                            "text": "\r\n"
                        },
                        {
                            "kind": "SingleLineCommentTrivia",
                            "text": "/// Ecma International makes this code available under the terms and conditions set"
                        },
                        {
                            "kind": "NewLineTrivia",
                            "text": "\r\n"
                        },
                        {
                            "kind": "SingleLineCommentTrivia",
                            "text": "/// forth on http://hg.ecmascript.org/tests/test262/raw-file/tip/LICENSE (the "
                        },
                        {
                            "kind": "NewLineTrivia",
                            "text": "\r\n"
                        },
                        {
                            "kind": "SingleLineCommentTrivia",
                            "text": "/// \"Use Terms\").   Any redistribution of this code must retain the above "
                        },
                        {
                            "kind": "NewLineTrivia",
                            "text": "\r\n"
                        },
                        {
                            "kind": "SingleLineCommentTrivia",
                            "text": "/// copyright and this notice and otherwise comply with the Use Terms."
                        },
                        {
                            "kind": "NewLineTrivia",
                            "text": "\r\n"
                        },
                        {
                            "kind": "MultiLineCommentTrivia",
                            "text": "/**\r\n * @path ch15/15.4/15.4.4/15.4.4.22/15.4.4.22-9-c-ii-37.js\r\n * @description Array.prototype.reduceRight - the global object can be used as accumulator\r\n */"
                        },
                        {
                            "kind": "NewLineTrivia",
                            "text": "\r\n"
                        },
                        {
                            "kind": "NewLineTrivia",
                            "text": "\r\n"
                        },
                        {
                            "kind": "NewLineTrivia",
                            "text": "\r\n"
                        }
                    ],
                    "trailingTrivia": [
                        {
                            "kind": "WhitespaceTrivia",
                            "text": " "
                        }
                    ]
                },
                "identifier": {
                    "kind": "IdentifierName",
                    "fullStart": 555,
                    "fullEnd": 563,
                    "start": 555,
                    "end": 563,
                    "fullWidth": 8,
                    "width": 8,
                    "text": "testcase",
                    "value": "testcase",
                    "valueText": "testcase"
                },
                "callSignature": {
                    "kind": "CallSignature",
                    "fullStart": 563,
                    "fullEnd": 566,
                    "start": 563,
                    "end": 565,
                    "fullWidth": 3,
                    "width": 2,
                    "parameterList": {
                        "kind": "ParameterList",
                        "fullStart": 563,
                        "fullEnd": 566,
                        "start": 563,
                        "end": 565,
                        "fullWidth": 3,
                        "width": 2,
                        "openParenToken": {
                            "kind": "OpenParenToken",
                            "fullStart": 563,
                            "fullEnd": 564,
                            "start": 563,
                            "end": 564,
                            "fullWidth": 1,
                            "width": 1,
                            "text": "(",
                            "value": "(",
                            "valueText": "("
                        },
                        "parameters": [],
                        "closeParenToken": {
                            "kind": "CloseParenToken",
                            "fullStart": 564,
                            "fullEnd": 566,
                            "start": 564,
                            "end": 565,
                            "fullWidth": 2,
                            "width": 1,
                            "text": ")",
                            "value": ")",
                            "valueText": ")",
                            "hasTrailingTrivia": true,
                            "trailingTrivia": [
                                {
                                    "kind": "WhitespaceTrivia",
                                    "text": " "
                                }
                            ]
                        }
                    }
                },
                "block": {
                    "kind": "Block",
                    "fullStart": 566,
                    "fullEnd": 909,
                    "start": 566,
                    "end": 907,
                    "fullWidth": 343,
                    "width": 341,
                    "openBraceToken": {
                        "kind": "OpenBraceToken",
                        "fullStart": 566,
                        "fullEnd": 569,
                        "start": 566,
                        "end": 567,
                        "fullWidth": 3,
                        "width": 1,
                        "text": "{",
                        "value": "{",
                        "valueText": "{",
                        "hasTrailingTrivia": true,
                        "hasTrailingNewLine": true,
                        "trailingTrivia": [
                            {
                                "kind": "NewLineTrivia",
                                "text": "\r\n"
                            }
                        ]
                    },
                    "statements": [
                        {
                            "kind": "VariableStatement",
                            "fullStart": 569,
                            "fullEnd": 602,
                            "start": 579,
                            "end": 600,
                            "fullWidth": 33,
                            "width": 21,
                            "modifiers": [],
                            "variableDeclaration": {
                                "kind": "VariableDeclaration",
                                "fullStart": 569,
                                "fullEnd": 599,
                                "start": 579,
                                "end": 599,
                                "fullWidth": 30,
                                "width": 20,
                                "varKeyword": {
                                    "kind": "VarKeyword",
                                    "fullStart": 569,
                                    "fullEnd": 583,
                                    "start": 579,
                                    "end": 582,
                                    "fullWidth": 14,
                                    "width": 3,
                                    "text": "var",
                                    "value": "var",
                                    "valueText": "var",
                                    "hasLeadingTrivia": true,
                                    "hasLeadingNewLine": true,
                                    "hasTrailingTrivia": true,
                                    "leadingTrivia": [
                                        {
                                            "kind": "NewLineTrivia",
                                            "text": "\r\n"
                                        },
                                        {
                                            "kind": "WhitespaceTrivia",
                                            "text": "        "
                                        }
                                    ],
                                    "trailingTrivia": [
                                        {
                                            "kind": "WhitespaceTrivia",
                                            "text": " "
                                        }
                                    ]
                                },
                                "variableDeclarators": [
                                    {
                                        "kind": "VariableDeclarator",
                                        "fullStart": 583,
                                        "fullEnd": 599,
                                        "start": 583,
                                        "end": 599,
                                        "fullWidth": 16,
<<<<<<< HEAD
                                        "width": 16,
                                        "identifier": {
=======
                                        "propertyName": {
>>>>>>> 85e84683
                                            "kind": "IdentifierName",
                                            "fullStart": 583,
                                            "fullEnd": 592,
                                            "start": 583,
                                            "end": 591,
                                            "fullWidth": 9,
                                            "width": 8,
                                            "text": "accessed",
                                            "value": "accessed",
                                            "valueText": "accessed",
                                            "hasTrailingTrivia": true,
                                            "trailingTrivia": [
                                                {
                                                    "kind": "WhitespaceTrivia",
                                                    "text": " "
                                                }
                                            ]
                                        },
                                        "equalsValueClause": {
                                            "kind": "EqualsValueClause",
                                            "fullStart": 592,
                                            "fullEnd": 599,
                                            "start": 592,
                                            "end": 599,
                                            "fullWidth": 7,
                                            "width": 7,
                                            "equalsToken": {
                                                "kind": "EqualsToken",
                                                "fullStart": 592,
                                                "fullEnd": 594,
                                                "start": 592,
                                                "end": 593,
                                                "fullWidth": 2,
                                                "width": 1,
                                                "text": "=",
                                                "value": "=",
                                                "valueText": "=",
                                                "hasTrailingTrivia": true,
                                                "trailingTrivia": [
                                                    {
                                                        "kind": "WhitespaceTrivia",
                                                        "text": " "
                                                    }
                                                ]
                                            },
                                            "value": {
                                                "kind": "FalseKeyword",
                                                "fullStart": 594,
                                                "fullEnd": 599,
                                                "start": 594,
                                                "end": 599,
                                                "fullWidth": 5,
                                                "width": 5,
                                                "text": "false",
                                                "value": false,
                                                "valueText": "false"
                                            }
                                        }
                                    }
                                ]
                            },
                            "semicolonToken": {
                                "kind": "SemicolonToken",
                                "fullStart": 599,
                                "fullEnd": 602,
                                "start": 599,
                                "end": 600,
                                "fullWidth": 3,
                                "width": 1,
                                "text": ";",
                                "value": ";",
                                "valueText": ";",
                                "hasTrailingTrivia": true,
                                "hasTrailingNewLine": true,
                                "trailingTrivia": [
                                    {
                                        "kind": "NewLineTrivia",
                                        "text": "\r\n"
                                    }
                                ]
                            }
                        },
                        {
                            "kind": "FunctionDeclaration",
                            "fullStart": 602,
                            "fullEnd": 751,
                            "start": 610,
                            "end": 749,
                            "fullWidth": 149,
                            "width": 139,
                            "modifiers": [],
                            "functionKeyword": {
                                "kind": "FunctionKeyword",
                                "fullStart": 602,
                                "fullEnd": 619,
                                "start": 610,
                                "end": 618,
                                "fullWidth": 17,
                                "width": 8,
                                "text": "function",
                                "value": "function",
                                "valueText": "function",
                                "hasLeadingTrivia": true,
                                "hasTrailingTrivia": true,
                                "leadingTrivia": [
                                    {
                                        "kind": "WhitespaceTrivia",
                                        "text": "        "
                                    }
                                ],
                                "trailingTrivia": [
                                    {
                                        "kind": "WhitespaceTrivia",
                                        "text": " "
                                    }
                                ]
                            },
                            "identifier": {
                                "kind": "IdentifierName",
                                "fullStart": 619,
                                "fullEnd": 629,
                                "start": 619,
                                "end": 629,
                                "fullWidth": 10,
                                "width": 10,
                                "text": "callbackfn",
                                "value": "callbackfn",
                                "valueText": "callbackfn"
                            },
                            "callSignature": {
                                "kind": "CallSignature",
                                "fullStart": 629,
                                "fullEnd": 657,
                                "start": 629,
                                "end": 656,
                                "fullWidth": 28,
                                "width": 27,
                                "parameterList": {
                                    "kind": "ParameterList",
                                    "fullStart": 629,
                                    "fullEnd": 657,
                                    "start": 629,
                                    "end": 656,
                                    "fullWidth": 28,
                                    "width": 27,
                                    "openParenToken": {
                                        "kind": "OpenParenToken",
                                        "fullStart": 629,
                                        "fullEnd": 630,
                                        "start": 629,
                                        "end": 630,
                                        "fullWidth": 1,
                                        "width": 1,
                                        "text": "(",
                                        "value": "(",
                                        "valueText": "("
                                    },
                                    "parameters": [
                                        {
                                            "kind": "Parameter",
                                            "fullStart": 630,
                                            "fullEnd": 637,
                                            "start": 630,
                                            "end": 637,
                                            "fullWidth": 7,
                                            "width": 7,
                                            "modifiers": [],
                                            "identifier": {
                                                "kind": "IdentifierName",
                                                "fullStart": 630,
                                                "fullEnd": 637,
                                                "start": 630,
                                                "end": 637,
                                                "fullWidth": 7,
                                                "width": 7,
                                                "text": "prevVal",
                                                "value": "prevVal",
                                                "valueText": "prevVal"
                                            }
                                        },
                                        {
                                            "kind": "CommaToken",
                                            "fullStart": 637,
                                            "fullEnd": 639,
                                            "start": 637,
                                            "end": 638,
                                            "fullWidth": 2,
                                            "width": 1,
                                            "text": ",",
                                            "value": ",",
                                            "valueText": ",",
                                            "hasTrailingTrivia": true,
                                            "trailingTrivia": [
                                                {
                                                    "kind": "WhitespaceTrivia",
                                                    "text": " "
                                                }
                                            ]
                                        },
                                        {
                                            "kind": "Parameter",
                                            "fullStart": 639,
                                            "fullEnd": 645,
                                            "start": 639,
                                            "end": 645,
                                            "fullWidth": 6,
                                            "width": 6,
                                            "modifiers": [],
                                            "identifier": {
                                                "kind": "IdentifierName",
                                                "fullStart": 639,
                                                "fullEnd": 645,
                                                "start": 639,
                                                "end": 645,
                                                "fullWidth": 6,
                                                "width": 6,
                                                "text": "curVal",
                                                "value": "curVal",
                                                "valueText": "curVal"
                                            }
                                        },
                                        {
                                            "kind": "CommaToken",
                                            "fullStart": 645,
                                            "fullEnd": 647,
                                            "start": 645,
                                            "end": 646,
                                            "fullWidth": 2,
                                            "width": 1,
                                            "text": ",",
                                            "value": ",",
                                            "valueText": ",",
                                            "hasTrailingTrivia": true,
                                            "trailingTrivia": [
                                                {
                                                    "kind": "WhitespaceTrivia",
                                                    "text": " "
                                                }
                                            ]
                                        },
                                        {
                                            "kind": "Parameter",
                                            "fullStart": 647,
                                            "fullEnd": 650,
                                            "start": 647,
                                            "end": 650,
                                            "fullWidth": 3,
                                            "width": 3,
                                            "modifiers": [],
                                            "identifier": {
                                                "kind": "IdentifierName",
                                                "fullStart": 647,
                                                "fullEnd": 650,
                                                "start": 647,
                                                "end": 650,
                                                "fullWidth": 3,
                                                "width": 3,
                                                "text": "idx",
                                                "value": "idx",
                                                "valueText": "idx"
                                            }
                                        },
                                        {
                                            "kind": "CommaToken",
                                            "fullStart": 650,
                                            "fullEnd": 652,
                                            "start": 650,
                                            "end": 651,
                                            "fullWidth": 2,
                                            "width": 1,
                                            "text": ",",
                                            "value": ",",
                                            "valueText": ",",
                                            "hasTrailingTrivia": true,
                                            "trailingTrivia": [
                                                {
                                                    "kind": "WhitespaceTrivia",
                                                    "text": " "
                                                }
                                            ]
                                        },
                                        {
                                            "kind": "Parameter",
                                            "fullStart": 652,
                                            "fullEnd": 655,
                                            "start": 652,
                                            "end": 655,
                                            "fullWidth": 3,
                                            "width": 3,
                                            "modifiers": [],
                                            "identifier": {
                                                "kind": "IdentifierName",
                                                "fullStart": 652,
                                                "fullEnd": 655,
                                                "start": 652,
                                                "end": 655,
                                                "fullWidth": 3,
                                                "width": 3,
                                                "text": "obj",
                                                "value": "obj",
                                                "valueText": "obj"
                                            }
                                        }
                                    ],
                                    "closeParenToken": {
                                        "kind": "CloseParenToken",
                                        "fullStart": 655,
                                        "fullEnd": 657,
                                        "start": 655,
                                        "end": 656,
                                        "fullWidth": 2,
                                        "width": 1,
                                        "text": ")",
                                        "value": ")",
                                        "valueText": ")",
                                        "hasTrailingTrivia": true,
                                        "trailingTrivia": [
                                            {
                                                "kind": "WhitespaceTrivia",
                                                "text": " "
                                            }
                                        ]
                                    }
                                }
                            },
                            "block": {
                                "kind": "Block",
                                "fullStart": 657,
                                "fullEnd": 751,
                                "start": 657,
                                "end": 749,
                                "fullWidth": 94,
                                "width": 92,
                                "openBraceToken": {
                                    "kind": "OpenBraceToken",
                                    "fullStart": 657,
                                    "fullEnd": 660,
                                    "start": 657,
                                    "end": 658,
                                    "fullWidth": 3,
                                    "width": 1,
                                    "text": "{",
                                    "value": "{",
                                    "valueText": "{",
                                    "hasTrailingTrivia": true,
                                    "hasTrailingNewLine": true,
                                    "trailingTrivia": [
                                        {
                                            "kind": "NewLineTrivia",
                                            "text": "\r\n"
                                        }
                                    ]
                                },
                                "statements": [
                                    {
                                        "kind": "ExpressionStatement",
                                        "fullStart": 660,
                                        "fullEnd": 690,
                                        "start": 672,
                                        "end": 688,
                                        "fullWidth": 30,
                                        "width": 16,
                                        "expression": {
                                            "kind": "AssignmentExpression",
                                            "fullStart": 660,
                                            "fullEnd": 687,
                                            "start": 672,
                                            "end": 687,
                                            "fullWidth": 27,
                                            "width": 15,
                                            "left": {
                                                "kind": "IdentifierName",
                                                "fullStart": 660,
                                                "fullEnd": 681,
                                                "start": 672,
                                                "end": 680,
                                                "fullWidth": 21,
                                                "width": 8,
                                                "text": "accessed",
                                                "value": "accessed",
                                                "valueText": "accessed",
                                                "hasLeadingTrivia": true,
                                                "hasTrailingTrivia": true,
                                                "leadingTrivia": [
                                                    {
                                                        "kind": "WhitespaceTrivia",
                                                        "text": "            "
                                                    }
                                                ],
                                                "trailingTrivia": [
                                                    {
                                                        "kind": "WhitespaceTrivia",
                                                        "text": " "
                                                    }
                                                ]
                                            },
                                            "operatorToken": {
                                                "kind": "EqualsToken",
                                                "fullStart": 681,
                                                "fullEnd": 683,
                                                "start": 681,
                                                "end": 682,
                                                "fullWidth": 2,
                                                "width": 1,
                                                "text": "=",
                                                "value": "=",
                                                "valueText": "=",
                                                "hasTrailingTrivia": true,
                                                "trailingTrivia": [
                                                    {
                                                        "kind": "WhitespaceTrivia",
                                                        "text": " "
                                                    }
                                                ]
                                            },
                                            "right": {
                                                "kind": "TrueKeyword",
                                                "fullStart": 683,
                                                "fullEnd": 687,
                                                "start": 683,
                                                "end": 687,
                                                "fullWidth": 4,
                                                "width": 4,
                                                "text": "true",
                                                "value": true,
                                                "valueText": "true"
                                            }
                                        },
                                        "semicolonToken": {
                                            "kind": "SemicolonToken",
                                            "fullStart": 687,
                                            "fullEnd": 690,
                                            "start": 687,
                                            "end": 688,
                                            "fullWidth": 3,
                                            "width": 1,
                                            "text": ";",
                                            "value": ";",
                                            "valueText": ";",
                                            "hasTrailingTrivia": true,
                                            "hasTrailingNewLine": true,
                                            "trailingTrivia": [
                                                {
                                                    "kind": "NewLineTrivia",
                                                    "text": "\r\n"
                                                }
                                            ]
                                        }
                                    },
                                    {
                                        "kind": "ReturnStatement",
                                        "fullStart": 690,
                                        "fullEnd": 740,
                                        "start": 702,
                                        "end": 738,
                                        "fullWidth": 50,
                                        "width": 36,
                                        "returnKeyword": {
                                            "kind": "ReturnKeyword",
                                            "fullStart": 690,
                                            "fullEnd": 709,
                                            "start": 702,
                                            "end": 708,
                                            "fullWidth": 19,
                                            "width": 6,
                                            "text": "return",
                                            "value": "return",
                                            "valueText": "return",
                                            "hasLeadingTrivia": true,
                                            "hasTrailingTrivia": true,
                                            "leadingTrivia": [
                                                {
                                                    "kind": "WhitespaceTrivia",
                                                    "text": "            "
                                                }
                                            ],
                                            "trailingTrivia": [
                                                {
                                                    "kind": "WhitespaceTrivia",
                                                    "text": " "
                                                }
                                            ]
                                        },
                                        "expression": {
                                            "kind": "EqualsExpression",
                                            "fullStart": 709,
                                            "fullEnd": 737,
                                            "start": 709,
                                            "end": 737,
                                            "fullWidth": 28,
                                            "width": 28,
                                            "left": {
                                                "kind": "IdentifierName",
                                                "fullStart": 709,
                                                "fullEnd": 717,
                                                "start": 709,
                                                "end": 716,
                                                "fullWidth": 8,
                                                "width": 7,
                                                "text": "prevVal",
                                                "value": "prevVal",
                                                "valueText": "prevVal",
                                                "hasTrailingTrivia": true,
                                                "trailingTrivia": [
                                                    {
                                                        "kind": "WhitespaceTrivia",
                                                        "text": " "
                                                    }
                                                ]
                                            },
                                            "operatorToken": {
                                                "kind": "EqualsEqualsEqualsToken",
                                                "fullStart": 717,
                                                "fullEnd": 721,
                                                "start": 717,
                                                "end": 720,
                                                "fullWidth": 4,
                                                "width": 3,
                                                "text": "===",
                                                "value": "===",
                                                "valueText": "===",
                                                "hasTrailingTrivia": true,
                                                "trailingTrivia": [
                                                    {
                                                        "kind": "WhitespaceTrivia",
                                                        "text": " "
                                                    }
                                                ]
                                            },
                                            "right": {
                                                "kind": "InvocationExpression",
                                                "fullStart": 721,
                                                "fullEnd": 737,
                                                "start": 721,
                                                "end": 737,
                                                "fullWidth": 16,
                                                "width": 16,
                                                "expression": {
                                                    "kind": "IdentifierName",
                                                    "fullStart": 721,
                                                    "fullEnd": 735,
                                                    "start": 721,
                                                    "end": 735,
                                                    "fullWidth": 14,
                                                    "width": 14,
                                                    "text": "fnGlobalObject",
                                                    "value": "fnGlobalObject",
                                                    "valueText": "fnGlobalObject"
                                                },
                                                "argumentList": {
                                                    "kind": "ArgumentList",
                                                    "fullStart": 735,
                                                    "fullEnd": 737,
                                                    "start": 735,
                                                    "end": 737,
                                                    "fullWidth": 2,
                                                    "width": 2,
                                                    "openParenToken": {
                                                        "kind": "OpenParenToken",
                                                        "fullStart": 735,
                                                        "fullEnd": 736,
                                                        "start": 735,
                                                        "end": 736,
                                                        "fullWidth": 1,
                                                        "width": 1,
                                                        "text": "(",
                                                        "value": "(",
                                                        "valueText": "("
                                                    },
                                                    "arguments": [],
                                                    "closeParenToken": {
                                                        "kind": "CloseParenToken",
                                                        "fullStart": 736,
                                                        "fullEnd": 737,
                                                        "start": 736,
                                                        "end": 737,
                                                        "fullWidth": 1,
                                                        "width": 1,
                                                        "text": ")",
                                                        "value": ")",
                                                        "valueText": ")"
                                                    }
                                                }
                                            }
                                        },
                                        "semicolonToken": {
                                            "kind": "SemicolonToken",
                                            "fullStart": 737,
                                            "fullEnd": 740,
                                            "start": 737,
                                            "end": 738,
                                            "fullWidth": 3,
                                            "width": 1,
                                            "text": ";",
                                            "value": ";",
                                            "valueText": ";",
                                            "hasTrailingTrivia": true,
                                            "hasTrailingNewLine": true,
                                            "trailingTrivia": [
                                                {
                                                    "kind": "NewLineTrivia",
                                                    "text": "\r\n"
                                                }
                                            ]
                                        }
                                    }
                                ],
                                "closeBraceToken": {
                                    "kind": "CloseBraceToken",
                                    "fullStart": 740,
                                    "fullEnd": 751,
                                    "start": 748,
                                    "end": 749,
                                    "fullWidth": 11,
                                    "width": 1,
                                    "text": "}",
                                    "value": "}",
                                    "valueText": "}",
                                    "hasLeadingTrivia": true,
                                    "hasTrailingTrivia": true,
                                    "hasTrailingNewLine": true,
                                    "leadingTrivia": [
                                        {
                                            "kind": "WhitespaceTrivia",
                                            "text": "        "
                                        }
                                    ],
                                    "trailingTrivia": [
                                        {
                                            "kind": "NewLineTrivia",
                                            "text": "\r\n"
                                        }
                                    ]
                                }
                            }
                        },
                        {
                            "kind": "VariableStatement",
                            "fullStart": 751,
                            "fullEnd": 794,
                            "start": 761,
                            "end": 792,
                            "fullWidth": 43,
                            "width": 31,
                            "modifiers": [],
                            "variableDeclaration": {
                                "kind": "VariableDeclaration",
                                "fullStart": 751,
                                "fullEnd": 791,
                                "start": 761,
                                "end": 791,
                                "fullWidth": 40,
                                "width": 30,
                                "varKeyword": {
                                    "kind": "VarKeyword",
                                    "fullStart": 751,
                                    "fullEnd": 765,
                                    "start": 761,
                                    "end": 764,
                                    "fullWidth": 14,
                                    "width": 3,
                                    "text": "var",
                                    "value": "var",
                                    "valueText": "var",
                                    "hasLeadingTrivia": true,
                                    "hasLeadingNewLine": true,
                                    "hasTrailingTrivia": true,
                                    "leadingTrivia": [
                                        {
                                            "kind": "NewLineTrivia",
                                            "text": "\r\n"
                                        },
                                        {
                                            "kind": "WhitespaceTrivia",
                                            "text": "        "
                                        }
                                    ],
                                    "trailingTrivia": [
                                        {
                                            "kind": "WhitespaceTrivia",
                                            "text": " "
                                        }
                                    ]
                                },
                                "variableDeclarators": [
                                    {
                                        "kind": "VariableDeclarator",
                                        "fullStart": 765,
                                        "fullEnd": 791,
                                        "start": 765,
                                        "end": 791,
                                        "fullWidth": 26,
<<<<<<< HEAD
                                        "width": 26,
                                        "identifier": {
=======
                                        "propertyName": {
>>>>>>> 85e84683
                                            "kind": "IdentifierName",
                                            "fullStart": 765,
                                            "fullEnd": 769,
                                            "start": 765,
                                            "end": 768,
                                            "fullWidth": 4,
                                            "width": 3,
                                            "text": "obj",
                                            "value": "obj",
                                            "valueText": "obj",
                                            "hasTrailingTrivia": true,
                                            "trailingTrivia": [
                                                {
                                                    "kind": "WhitespaceTrivia",
                                                    "text": " "
                                                }
                                            ]
                                        },
                                        "equalsValueClause": {
                                            "kind": "EqualsValueClause",
                                            "fullStart": 769,
                                            "fullEnd": 791,
                                            "start": 769,
                                            "end": 791,
                                            "fullWidth": 22,
                                            "width": 22,
                                            "equalsToken": {
                                                "kind": "EqualsToken",
                                                "fullStart": 769,
                                                "fullEnd": 771,
                                                "start": 769,
                                                "end": 770,
                                                "fullWidth": 2,
                                                "width": 1,
                                                "text": "=",
                                                "value": "=",
                                                "valueText": "=",
                                                "hasTrailingTrivia": true,
                                                "trailingTrivia": [
                                                    {
                                                        "kind": "WhitespaceTrivia",
                                                        "text": " "
                                                    }
                                                ]
                                            },
                                            "value": {
                                                "kind": "ObjectLiteralExpression",
                                                "fullStart": 771,
                                                "fullEnd": 791,
                                                "start": 771,
                                                "end": 791,
                                                "fullWidth": 20,
                                                "width": 20,
                                                "openBraceToken": {
                                                    "kind": "OpenBraceToken",
                                                    "fullStart": 771,
                                                    "fullEnd": 773,
                                                    "start": 771,
                                                    "end": 772,
                                                    "fullWidth": 2,
                                                    "width": 1,
                                                    "text": "{",
                                                    "value": "{",
                                                    "valueText": "{",
                                                    "hasTrailingTrivia": true,
                                                    "trailingTrivia": [
                                                        {
                                                            "kind": "WhitespaceTrivia",
                                                            "text": " "
                                                        }
                                                    ]
                                                },
                                                "propertyAssignments": [
                                                    {
                                                        "kind": "SimplePropertyAssignment",
                                                        "fullStart": 773,
                                                        "fullEnd": 778,
                                                        "start": 773,
                                                        "end": 778,
                                                        "fullWidth": 5,
                                                        "width": 5,
                                                        "propertyName": {
                                                            "kind": "NumericLiteral",
                                                            "fullStart": 773,
                                                            "fullEnd": 774,
                                                            "start": 773,
                                                            "end": 774,
                                                            "fullWidth": 1,
                                                            "width": 1,
                                                            "text": "0",
                                                            "value": 0,
                                                            "valueText": "0"
                                                        },
                                                        "colonToken": {
                                                            "kind": "ColonToken",
                                                            "fullStart": 774,
                                                            "fullEnd": 776,
                                                            "start": 774,
                                                            "end": 775,
                                                            "fullWidth": 2,
                                                            "width": 1,
                                                            "text": ":",
                                                            "value": ":",
                                                            "valueText": ":",
                                                            "hasTrailingTrivia": true,
                                                            "trailingTrivia": [
                                                                {
                                                                    "kind": "WhitespaceTrivia",
                                                                    "text": " "
                                                                }
                                                            ]
                                                        },
                                                        "expression": {
                                                            "kind": "NumericLiteral",
                                                            "fullStart": 776,
                                                            "fullEnd": 778,
                                                            "start": 776,
                                                            "end": 778,
                                                            "fullWidth": 2,
                                                            "width": 2,
                                                            "text": "11",
                                                            "value": 11,
                                                            "valueText": "11"
                                                        }
                                                    },
                                                    {
                                                        "kind": "CommaToken",
                                                        "fullStart": 778,
                                                        "fullEnd": 780,
                                                        "start": 778,
                                                        "end": 779,
                                                        "fullWidth": 2,
                                                        "width": 1,
                                                        "text": ",",
                                                        "value": ",",
                                                        "valueText": ",",
                                                        "hasTrailingTrivia": true,
                                                        "trailingTrivia": [
                                                            {
                                                                "kind": "WhitespaceTrivia",
                                                                "text": " "
                                                            }
                                                        ]
                                                    },
                                                    {
                                                        "kind": "SimplePropertyAssignment",
                                                        "fullStart": 780,
                                                        "fullEnd": 790,
                                                        "start": 780,
                                                        "end": 789,
                                                        "fullWidth": 10,
                                                        "width": 9,
                                                        "propertyName": {
                                                            "kind": "IdentifierName",
                                                            "fullStart": 780,
                                                            "fullEnd": 786,
                                                            "start": 780,
                                                            "end": 786,
                                                            "fullWidth": 6,
                                                            "width": 6,
                                                            "text": "length",
                                                            "value": "length",
                                                            "valueText": "length"
                                                        },
                                                        "colonToken": {
                                                            "kind": "ColonToken",
                                                            "fullStart": 786,
                                                            "fullEnd": 788,
                                                            "start": 786,
                                                            "end": 787,
                                                            "fullWidth": 2,
                                                            "width": 1,
                                                            "text": ":",
                                                            "value": ":",
                                                            "valueText": ":",
                                                            "hasTrailingTrivia": true,
                                                            "trailingTrivia": [
                                                                {
                                                                    "kind": "WhitespaceTrivia",
                                                                    "text": " "
                                                                }
                                                            ]
                                                        },
                                                        "expression": {
                                                            "kind": "NumericLiteral",
                                                            "fullStart": 788,
                                                            "fullEnd": 790,
                                                            "start": 788,
                                                            "end": 789,
                                                            "fullWidth": 2,
                                                            "width": 1,
                                                            "text": "1",
                                                            "value": 1,
                                                            "valueText": "1",
                                                            "hasTrailingTrivia": true,
                                                            "trailingTrivia": [
                                                                {
                                                                    "kind": "WhitespaceTrivia",
                                                                    "text": " "
                                                                }
                                                            ]
                                                        }
                                                    }
                                                ],
                                                "closeBraceToken": {
                                                    "kind": "CloseBraceToken",
                                                    "fullStart": 790,
                                                    "fullEnd": 791,
                                                    "start": 790,
                                                    "end": 791,
                                                    "fullWidth": 1,
                                                    "width": 1,
                                                    "text": "}",
                                                    "value": "}",
                                                    "valueText": "}"
                                                }
                                            }
                                        }
                                    }
                                ]
                            },
                            "semicolonToken": {
                                "kind": "SemicolonToken",
                                "fullStart": 791,
                                "fullEnd": 794,
                                "start": 791,
                                "end": 792,
                                "fullWidth": 3,
                                "width": 1,
                                "text": ";",
                                "value": ";",
                                "valueText": ";",
                                "hasTrailingTrivia": true,
                                "hasTrailingNewLine": true,
                                "trailingTrivia": [
                                    {
                                        "kind": "NewLineTrivia",
                                        "text": "\r\n"
                                    }
                                ]
                            }
                        },
                        {
                            "kind": "ReturnStatement",
                            "fullStart": 794,
                            "fullEnd": 902,
                            "start": 804,
                            "end": 900,
                            "fullWidth": 108,
                            "width": 96,
                            "returnKeyword": {
                                "kind": "ReturnKeyword",
                                "fullStart": 794,
                                "fullEnd": 811,
                                "start": 804,
                                "end": 810,
                                "fullWidth": 17,
                                "width": 6,
                                "text": "return",
                                "value": "return",
                                "valueText": "return",
                                "hasLeadingTrivia": true,
                                "hasLeadingNewLine": true,
                                "hasTrailingTrivia": true,
                                "leadingTrivia": [
                                    {
                                        "kind": "NewLineTrivia",
                                        "text": "\r\n"
                                    },
                                    {
                                        "kind": "WhitespaceTrivia",
                                        "text": "        "
                                    }
                                ],
                                "trailingTrivia": [
                                    {
                                        "kind": "WhitespaceTrivia",
                                        "text": " "
                                    }
                                ]
                            },
                            "expression": {
                                "kind": "LogicalAndExpression",
                                "fullStart": 811,
                                "fullEnd": 899,
                                "start": 811,
                                "end": 899,
                                "fullWidth": 88,
                                "width": 88,
                                "left": {
                                    "kind": "EqualsExpression",
                                    "fullStart": 811,
                                    "fullEnd": 888,
                                    "start": 811,
                                    "end": 887,
                                    "fullWidth": 77,
                                    "width": 76,
                                    "left": {
                                        "kind": "InvocationExpression",
                                        "fullStart": 811,
                                        "fullEnd": 879,
                                        "start": 811,
                                        "end": 878,
                                        "fullWidth": 68,
                                        "width": 67,
                                        "expression": {
                                            "kind": "MemberAccessExpression",
                                            "fullStart": 811,
                                            "fullEnd": 843,
                                            "start": 811,
                                            "end": 843,
                                            "fullWidth": 32,
                                            "width": 32,
                                            "expression": {
                                                "kind": "MemberAccessExpression",
                                                "fullStart": 811,
                                                "fullEnd": 838,
                                                "start": 811,
                                                "end": 838,
                                                "fullWidth": 27,
                                                "width": 27,
                                                "expression": {
                                                    "kind": "MemberAccessExpression",
                                                    "fullStart": 811,
                                                    "fullEnd": 826,
                                                    "start": 811,
                                                    "end": 826,
                                                    "fullWidth": 15,
                                                    "width": 15,
                                                    "expression": {
                                                        "kind": "IdentifierName",
                                                        "fullStart": 811,
                                                        "fullEnd": 816,
                                                        "start": 811,
                                                        "end": 816,
                                                        "fullWidth": 5,
                                                        "width": 5,
                                                        "text": "Array",
                                                        "value": "Array",
                                                        "valueText": "Array"
                                                    },
                                                    "dotToken": {
                                                        "kind": "DotToken",
                                                        "fullStart": 816,
                                                        "fullEnd": 817,
                                                        "start": 816,
                                                        "end": 817,
                                                        "fullWidth": 1,
                                                        "width": 1,
                                                        "text": ".",
                                                        "value": ".",
                                                        "valueText": "."
                                                    },
                                                    "name": {
                                                        "kind": "IdentifierName",
                                                        "fullStart": 817,
                                                        "fullEnd": 826,
                                                        "start": 817,
                                                        "end": 826,
                                                        "fullWidth": 9,
                                                        "width": 9,
                                                        "text": "prototype",
                                                        "value": "prototype",
                                                        "valueText": "prototype"
                                                    }
                                                },
                                                "dotToken": {
                                                    "kind": "DotToken",
                                                    "fullStart": 826,
                                                    "fullEnd": 827,
                                                    "start": 826,
                                                    "end": 827,
                                                    "fullWidth": 1,
                                                    "width": 1,
                                                    "text": ".",
                                                    "value": ".",
                                                    "valueText": "."
                                                },
                                                "name": {
                                                    "kind": "IdentifierName",
                                                    "fullStart": 827,
                                                    "fullEnd": 838,
                                                    "start": 827,
                                                    "end": 838,
                                                    "fullWidth": 11,
                                                    "width": 11,
                                                    "text": "reduceRight",
                                                    "value": "reduceRight",
                                                    "valueText": "reduceRight"
                                                }
                                            },
                                            "dotToken": {
                                                "kind": "DotToken",
                                                "fullStart": 838,
                                                "fullEnd": 839,
                                                "start": 838,
                                                "end": 839,
                                                "fullWidth": 1,
                                                "width": 1,
                                                "text": ".",
                                                "value": ".",
                                                "valueText": "."
                                            },
                                            "name": {
                                                "kind": "IdentifierName",
                                                "fullStart": 839,
                                                "fullEnd": 843,
                                                "start": 839,
                                                "end": 843,
                                                "fullWidth": 4,
                                                "width": 4,
                                                "text": "call",
                                                "value": "call",
                                                "valueText": "call"
                                            }
                                        },
                                        "argumentList": {
                                            "kind": "ArgumentList",
                                            "fullStart": 843,
                                            "fullEnd": 879,
                                            "start": 843,
                                            "end": 878,
                                            "fullWidth": 36,
                                            "width": 35,
                                            "openParenToken": {
                                                "kind": "OpenParenToken",
                                                "fullStart": 843,
                                                "fullEnd": 844,
                                                "start": 843,
                                                "end": 844,
                                                "fullWidth": 1,
                                                "width": 1,
                                                "text": "(",
                                                "value": "(",
                                                "valueText": "("
                                            },
                                            "arguments": [
                                                {
                                                    "kind": "IdentifierName",
                                                    "fullStart": 844,
                                                    "fullEnd": 847,
                                                    "start": 844,
                                                    "end": 847,
                                                    "fullWidth": 3,
                                                    "width": 3,
                                                    "text": "obj",
                                                    "value": "obj",
                                                    "valueText": "obj"
                                                },
                                                {
                                                    "kind": "CommaToken",
                                                    "fullStart": 847,
                                                    "fullEnd": 849,
                                                    "start": 847,
                                                    "end": 848,
                                                    "fullWidth": 2,
                                                    "width": 1,
                                                    "text": ",",
                                                    "value": ",",
                                                    "valueText": ",",
                                                    "hasTrailingTrivia": true,
                                                    "trailingTrivia": [
                                                        {
                                                            "kind": "WhitespaceTrivia",
                                                            "text": " "
                                                        }
                                                    ]
                                                },
                                                {
                                                    "kind": "IdentifierName",
                                                    "fullStart": 849,
                                                    "fullEnd": 859,
                                                    "start": 849,
                                                    "end": 859,
                                                    "fullWidth": 10,
                                                    "width": 10,
                                                    "text": "callbackfn",
                                                    "value": "callbackfn",
                                                    "valueText": "callbackfn"
                                                },
                                                {
                                                    "kind": "CommaToken",
                                                    "fullStart": 859,
                                                    "fullEnd": 861,
                                                    "start": 859,
                                                    "end": 860,
                                                    "fullWidth": 2,
                                                    "width": 1,
                                                    "text": ",",
                                                    "value": ",",
                                                    "valueText": ",",
                                                    "hasTrailingTrivia": true,
                                                    "trailingTrivia": [
                                                        {
                                                            "kind": "WhitespaceTrivia",
                                                            "text": " "
                                                        }
                                                    ]
                                                },
                                                {
                                                    "kind": "InvocationExpression",
                                                    "fullStart": 861,
                                                    "fullEnd": 877,
                                                    "start": 861,
                                                    "end": 877,
                                                    "fullWidth": 16,
                                                    "width": 16,
                                                    "expression": {
                                                        "kind": "IdentifierName",
                                                        "fullStart": 861,
                                                        "fullEnd": 875,
                                                        "start": 861,
                                                        "end": 875,
                                                        "fullWidth": 14,
                                                        "width": 14,
                                                        "text": "fnGlobalObject",
                                                        "value": "fnGlobalObject",
                                                        "valueText": "fnGlobalObject"
                                                    },
                                                    "argumentList": {
                                                        "kind": "ArgumentList",
                                                        "fullStart": 875,
                                                        "fullEnd": 877,
                                                        "start": 875,
                                                        "end": 877,
                                                        "fullWidth": 2,
                                                        "width": 2,
                                                        "openParenToken": {
                                                            "kind": "OpenParenToken",
                                                            "fullStart": 875,
                                                            "fullEnd": 876,
                                                            "start": 875,
                                                            "end": 876,
                                                            "fullWidth": 1,
                                                            "width": 1,
                                                            "text": "(",
                                                            "value": "(",
                                                            "valueText": "("
                                                        },
                                                        "arguments": [],
                                                        "closeParenToken": {
                                                            "kind": "CloseParenToken",
                                                            "fullStart": 876,
                                                            "fullEnd": 877,
                                                            "start": 876,
                                                            "end": 877,
                                                            "fullWidth": 1,
                                                            "width": 1,
                                                            "text": ")",
                                                            "value": ")",
                                                            "valueText": ")"
                                                        }
                                                    }
                                                }
                                            ],
                                            "closeParenToken": {
                                                "kind": "CloseParenToken",
                                                "fullStart": 877,
                                                "fullEnd": 879,
                                                "start": 877,
                                                "end": 878,
                                                "fullWidth": 2,
                                                "width": 1,
                                                "text": ")",
                                                "value": ")",
                                                "valueText": ")",
                                                "hasTrailingTrivia": true,
                                                "trailingTrivia": [
                                                    {
                                                        "kind": "WhitespaceTrivia",
                                                        "text": " "
                                                    }
                                                ]
                                            }
                                        }
                                    },
                                    "operatorToken": {
                                        "kind": "EqualsEqualsEqualsToken",
                                        "fullStart": 879,
                                        "fullEnd": 883,
                                        "start": 879,
                                        "end": 882,
                                        "fullWidth": 4,
                                        "width": 3,
                                        "text": "===",
                                        "value": "===",
                                        "valueText": "===",
                                        "hasTrailingTrivia": true,
                                        "trailingTrivia": [
                                            {
                                                "kind": "WhitespaceTrivia",
                                                "text": " "
                                            }
                                        ]
                                    },
                                    "right": {
                                        "kind": "TrueKeyword",
                                        "fullStart": 883,
                                        "fullEnd": 888,
                                        "start": 883,
                                        "end": 887,
                                        "fullWidth": 5,
                                        "width": 4,
                                        "text": "true",
                                        "value": true,
                                        "valueText": "true",
                                        "hasTrailingTrivia": true,
                                        "trailingTrivia": [
                                            {
                                                "kind": "WhitespaceTrivia",
                                                "text": " "
                                            }
                                        ]
                                    }
                                },
                                "operatorToken": {
                                    "kind": "AmpersandAmpersandToken",
                                    "fullStart": 888,
                                    "fullEnd": 891,
                                    "start": 888,
                                    "end": 890,
                                    "fullWidth": 3,
                                    "width": 2,
                                    "text": "&&",
                                    "value": "&&",
                                    "valueText": "&&",
                                    "hasTrailingTrivia": true,
                                    "trailingTrivia": [
                                        {
                                            "kind": "WhitespaceTrivia",
                                            "text": " "
                                        }
                                    ]
                                },
                                "right": {
                                    "kind": "IdentifierName",
                                    "fullStart": 891,
                                    "fullEnd": 899,
                                    "start": 891,
                                    "end": 899,
                                    "fullWidth": 8,
                                    "width": 8,
                                    "text": "accessed",
                                    "value": "accessed",
                                    "valueText": "accessed"
                                }
                            },
                            "semicolonToken": {
                                "kind": "SemicolonToken",
                                "fullStart": 899,
                                "fullEnd": 902,
                                "start": 899,
                                "end": 900,
                                "fullWidth": 3,
                                "width": 1,
                                "text": ";",
                                "value": ";",
                                "valueText": ";",
                                "hasTrailingTrivia": true,
                                "hasTrailingNewLine": true,
                                "trailingTrivia": [
                                    {
                                        "kind": "NewLineTrivia",
                                        "text": "\r\n"
                                    }
                                ]
                            }
                        }
                    ],
                    "closeBraceToken": {
                        "kind": "CloseBraceToken",
                        "fullStart": 902,
                        "fullEnd": 909,
                        "start": 906,
                        "end": 907,
                        "fullWidth": 7,
                        "width": 1,
                        "text": "}",
                        "value": "}",
                        "valueText": "}",
                        "hasLeadingTrivia": true,
                        "hasTrailingTrivia": true,
                        "hasTrailingNewLine": true,
                        "leadingTrivia": [
                            {
                                "kind": "WhitespaceTrivia",
                                "text": "    "
                            }
                        ],
                        "trailingTrivia": [
                            {
                                "kind": "NewLineTrivia",
                                "text": "\r\n"
                            }
                        ]
                    }
                }
            },
            {
                "kind": "ExpressionStatement",
                "fullStart": 909,
                "fullEnd": 933,
                "start": 909,
                "end": 931,
                "fullWidth": 24,
                "width": 22,
                "expression": {
                    "kind": "InvocationExpression",
                    "fullStart": 909,
                    "fullEnd": 930,
                    "start": 909,
                    "end": 930,
                    "fullWidth": 21,
                    "width": 21,
                    "expression": {
                        "kind": "IdentifierName",
                        "fullStart": 909,
                        "fullEnd": 920,
                        "start": 909,
                        "end": 920,
                        "fullWidth": 11,
                        "width": 11,
                        "text": "runTestCase",
                        "value": "runTestCase",
                        "valueText": "runTestCase"
                    },
                    "argumentList": {
                        "kind": "ArgumentList",
                        "fullStart": 920,
                        "fullEnd": 930,
                        "start": 920,
                        "end": 930,
                        "fullWidth": 10,
                        "width": 10,
                        "openParenToken": {
                            "kind": "OpenParenToken",
                            "fullStart": 920,
                            "fullEnd": 921,
                            "start": 920,
                            "end": 921,
                            "fullWidth": 1,
                            "width": 1,
                            "text": "(",
                            "value": "(",
                            "valueText": "("
                        },
                        "arguments": [
                            {
                                "kind": "IdentifierName",
                                "fullStart": 921,
                                "fullEnd": 929,
                                "start": 921,
                                "end": 929,
                                "fullWidth": 8,
                                "width": 8,
                                "text": "testcase",
                                "value": "testcase",
                                "valueText": "testcase"
                            }
                        ],
                        "closeParenToken": {
                            "kind": "CloseParenToken",
                            "fullStart": 929,
                            "fullEnd": 930,
                            "start": 929,
                            "end": 930,
                            "fullWidth": 1,
                            "width": 1,
                            "text": ")",
                            "value": ")",
                            "valueText": ")"
                        }
                    }
                },
                "semicolonToken": {
                    "kind": "SemicolonToken",
                    "fullStart": 930,
                    "fullEnd": 933,
                    "start": 930,
                    "end": 931,
                    "fullWidth": 3,
                    "width": 1,
                    "text": ";",
                    "value": ";",
                    "valueText": ";",
                    "hasTrailingTrivia": true,
                    "hasTrailingNewLine": true,
                    "trailingTrivia": [
                        {
                            "kind": "NewLineTrivia",
                            "text": "\r\n"
                        }
                    ]
                }
            }
        ],
        "endOfFileToken": {
            "kind": "EndOfFileToken",
            "fullStart": 933,
            "fullEnd": 933,
            "start": 933,
            "end": 933,
            "fullWidth": 0,
            "width": 0,
            "text": ""
        }
    },
    "lineMap": {
        "lineStarts": [
            0,
            67,
            152,
            232,
            308,
            380,
            385,
            445,
            537,
            542,
            544,
            546,
            569,
            571,
            602,
            660,
            690,
            740,
            751,
            753,
            794,
            796,
            902,
            909,
            933
        ],
        "length": 933
    }
}<|MERGE_RESOLUTION|>--- conflicted
+++ resolved
@@ -250,12 +250,8 @@
                                         "start": 583,
                                         "end": 599,
                                         "fullWidth": 16,
-<<<<<<< HEAD
                                         "width": 16,
-                                        "identifier": {
-=======
                                         "propertyName": {
->>>>>>> 85e84683
                                             "kind": "IdentifierName",
                                             "fullStart": 583,
                                             "fullEnd": 592,
@@ -948,12 +944,8 @@
                                         "start": 765,
                                         "end": 791,
                                         "fullWidth": 26,
-<<<<<<< HEAD
                                         "width": 26,
-                                        "identifier": {
-=======
                                         "propertyName": {
->>>>>>> 85e84683
                                             "kind": "IdentifierName",
                                             "fullStart": 765,
                                             "fullEnd": 769,
