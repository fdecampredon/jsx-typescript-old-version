{
    "isDeclaration": false,
    "languageVersion": "EcmaScript5",
    "parseOptions": {
        "allowAutomaticSemicolonInsertion": true
    },
    "sourceUnit": {
        "kind": "SourceUnit",
        "fullStart": 0,
        "fullEnd": 1107,
        "start": 554,
        "end": 1107,
        "fullWidth": 1107,
        "width": 553,
        "isIncrementallyUnusable": true,
        "moduleElements": [
            {
                "kind": "FunctionDeclaration",
                "fullStart": 0,
                "fullEnd": 1083,
                "start": 554,
                "end": 1081,
                "fullWidth": 1083,
                "width": 527,
                "modifiers": [],
                "functionKeyword": {
                    "kind": "FunctionKeyword",
                    "fullStart": 0,
                    "fullEnd": 563,
                    "start": 554,
                    "end": 562,
                    "fullWidth": 563,
                    "width": 8,
                    "text": "function",
                    "value": "function",
                    "valueText": "function",
                    "hasLeadingTrivia": true,
                    "hasLeadingComment": true,
                    "hasLeadingNewLine": true,
                    "hasTrailingTrivia": true,
                    "leadingTrivia": [
                        {
                            "kind": "SingleLineCommentTrivia",
                            "text": "/// Copyright (c) 2012 Ecma International.  All rights reserved. "
                        },
                        {
                            "kind": "NewLineTrivia",
                            "text": "\r\n"
                        },
                        {
                            "kind": "SingleLineCommentTrivia",
                            "text": "/// Ecma International makes this code available under the terms and conditions set"
                        },
                        {
                            "kind": "NewLineTrivia",
                            "text": "\r\n"
                        },
                        {
                            "kind": "SingleLineCommentTrivia",
                            "text": "/// forth on http://hg.ecmascript.org/tests/test262/raw-file/tip/LICENSE (the "
                        },
                        {
                            "kind": "NewLineTrivia",
                            "text": "\r\n"
                        },
                        {
                            "kind": "SingleLineCommentTrivia",
                            "text": "/// \"Use Terms\").   Any redistribution of this code must retain the above "
                        },
                        {
                            "kind": "NewLineTrivia",
                            "text": "\r\n"
                        },
                        {
                            "kind": "SingleLineCommentTrivia",
                            "text": "/// copyright and this notice and otherwise comply with the Use Terms."
                        },
                        {
                            "kind": "NewLineTrivia",
                            "text": "\r\n"
                        },
                        {
                            "kind": "MultiLineCommentTrivia",
                            "text": "/**\r\n * @path ch15/15.4/15.4.4/15.4.4.22/15.4.4.22-3-13.js\r\n * @description Array.prototype.reduceRight - value of 'length' is a string containing a decimal number\r\n */"
                        },
                        {
                            "kind": "NewLineTrivia",
                            "text": "\r\n"
                        },
                        {
                            "kind": "NewLineTrivia",
                            "text": "\r\n"
                        },
                        {
                            "kind": "NewLineTrivia",
                            "text": "\r\n"
                        }
                    ],
                    "trailingTrivia": [
                        {
                            "kind": "WhitespaceTrivia",
                            "text": " "
                        }
                    ]
                },
                "identifier": {
                    "kind": "IdentifierName",
                    "fullStart": 563,
                    "fullEnd": 571,
                    "start": 563,
                    "end": 571,
                    "fullWidth": 8,
                    "width": 8,
                    "text": "testcase",
                    "value": "testcase",
                    "valueText": "testcase"
                },
                "callSignature": {
                    "kind": "CallSignature",
                    "fullStart": 571,
                    "fullEnd": 574,
                    "start": 571,
                    "end": 573,
                    "fullWidth": 3,
                    "width": 2,
                    "parameterList": {
                        "kind": "ParameterList",
                        "fullStart": 571,
                        "fullEnd": 574,
                        "start": 571,
                        "end": 573,
                        "fullWidth": 3,
                        "width": 2,
                        "openParenToken": {
                            "kind": "OpenParenToken",
                            "fullStart": 571,
                            "fullEnd": 572,
                            "start": 571,
                            "end": 572,
                            "fullWidth": 1,
                            "width": 1,
                            "text": "(",
                            "value": "(",
                            "valueText": "("
                        },
                        "parameters": [],
                        "closeParenToken": {
                            "kind": "CloseParenToken",
                            "fullStart": 572,
                            "fullEnd": 574,
                            "start": 572,
                            "end": 573,
                            "fullWidth": 2,
                            "width": 1,
                            "text": ")",
                            "value": ")",
                            "valueText": ")",
                            "hasTrailingTrivia": true,
                            "trailingTrivia": [
                                {
                                    "kind": "WhitespaceTrivia",
                                    "text": " "
                                }
                            ]
                        }
                    }
                },
                "block": {
                    "kind": "Block",
                    "fullStart": 574,
                    "fullEnd": 1083,
                    "start": 574,
                    "end": 1081,
                    "fullWidth": 509,
                    "width": 507,
                    "openBraceToken": {
                        "kind": "OpenBraceToken",
                        "fullStart": 574,
                        "fullEnd": 577,
                        "start": 574,
                        "end": 575,
                        "fullWidth": 3,
                        "width": 1,
                        "text": "{",
                        "value": "{",
                        "valueText": "{",
                        "hasTrailingTrivia": true,
                        "hasTrailingNewLine": true,
                        "trailingTrivia": [
                            {
                                "kind": "NewLineTrivia",
                                "text": "\r\n"
                            }
                        ]
                    },
                    "statements": [
                        {
                            "kind": "VariableStatement",
                            "fullStart": 577,
                            "fullEnd": 612,
                            "start": 587,
                            "end": 610,
                            "fullWidth": 35,
                            "width": 23,
                            "modifiers": [],
                            "variableDeclaration": {
                                "kind": "VariableDeclaration",
                                "fullStart": 577,
                                "fullEnd": 609,
                                "start": 587,
                                "end": 609,
                                "fullWidth": 32,
                                "width": 22,
                                "varKeyword": {
                                    "kind": "VarKeyword",
                                    "fullStart": 577,
                                    "fullEnd": 591,
                                    "start": 587,
                                    "end": 590,
                                    "fullWidth": 14,
                                    "width": 3,
                                    "text": "var",
                                    "value": "var",
                                    "valueText": "var",
                                    "hasLeadingTrivia": true,
                                    "hasLeadingNewLine": true,
                                    "hasTrailingTrivia": true,
                                    "leadingTrivia": [
                                        {
                                            "kind": "NewLineTrivia",
                                            "text": "\r\n"
                                        },
                                        {
                                            "kind": "WhitespaceTrivia",
                                            "text": "        "
                                        }
                                    ],
                                    "trailingTrivia": [
                                        {
                                            "kind": "WhitespaceTrivia",
                                            "text": " "
                                        }
                                    ]
                                },
                                "variableDeclarators": [
                                    {
                                        "kind": "VariableDeclarator",
                                        "fullStart": 591,
                                        "fullEnd": 609,
                                        "start": 591,
                                        "end": 609,
                                        "fullWidth": 18,
<<<<<<< HEAD
                                        "width": 18,
                                        "identifier": {
=======
                                        "propertyName": {
>>>>>>> 85e84683
                                            "kind": "IdentifierName",
                                            "fullStart": 591,
                                            "fullEnd": 603,
                                            "start": 591,
                                            "end": 602,
                                            "fullWidth": 12,
                                            "width": 11,
                                            "text": "testResult1",
                                            "value": "testResult1",
                                            "valueText": "testResult1",
                                            "hasTrailingTrivia": true,
                                            "trailingTrivia": [
                                                {
                                                    "kind": "WhitespaceTrivia",
                                                    "text": " "
                                                }
                                            ]
                                        },
                                        "equalsValueClause": {
                                            "kind": "EqualsValueClause",
                                            "fullStart": 603,
                                            "fullEnd": 609,
                                            "start": 603,
                                            "end": 609,
                                            "fullWidth": 6,
                                            "width": 6,
                                            "equalsToken": {
                                                "kind": "EqualsToken",
                                                "fullStart": 603,
                                                "fullEnd": 605,
                                                "start": 603,
                                                "end": 604,
                                                "fullWidth": 2,
                                                "width": 1,
                                                "text": "=",
                                                "value": "=",
                                                "valueText": "=",
                                                "hasTrailingTrivia": true,
                                                "trailingTrivia": [
                                                    {
                                                        "kind": "WhitespaceTrivia",
                                                        "text": " "
                                                    }
                                                ]
                                            },
                                            "value": {
                                                "kind": "TrueKeyword",
                                                "fullStart": 605,
                                                "fullEnd": 609,
                                                "start": 605,
                                                "end": 609,
                                                "fullWidth": 4,
                                                "width": 4,
                                                "text": "true",
                                                "value": true,
                                                "valueText": "true"
                                            }
                                        }
                                    }
                                ]
                            },
                            "semicolonToken": {
                                "kind": "SemicolonToken",
                                "fullStart": 609,
                                "fullEnd": 612,
                                "start": 609,
                                "end": 610,
                                "fullWidth": 3,
                                "width": 1,
                                "text": ";",
                                "value": ";",
                                "valueText": ";",
                                "hasTrailingTrivia": true,
                                "hasTrailingNewLine": true,
                                "trailingTrivia": [
                                    {
                                        "kind": "NewLineTrivia",
                                        "text": "\r\n"
                                    }
                                ]
                            }
                        },
                        {
                            "kind": "VariableStatement",
                            "fullStart": 612,
                            "fullEnd": 646,
                            "start": 620,
                            "end": 644,
                            "fullWidth": 34,
                            "width": 24,
                            "modifiers": [],
                            "variableDeclaration": {
                                "kind": "VariableDeclaration",
                                "fullStart": 612,
                                "fullEnd": 643,
                                "start": 620,
                                "end": 643,
                                "fullWidth": 31,
                                "width": 23,
                                "varKeyword": {
                                    "kind": "VarKeyword",
                                    "fullStart": 612,
                                    "fullEnd": 624,
                                    "start": 620,
                                    "end": 623,
                                    "fullWidth": 12,
                                    "width": 3,
                                    "text": "var",
                                    "value": "var",
                                    "valueText": "var",
                                    "hasLeadingTrivia": true,
                                    "hasTrailingTrivia": true,
                                    "leadingTrivia": [
                                        {
                                            "kind": "WhitespaceTrivia",
                                            "text": "        "
                                        }
                                    ],
                                    "trailingTrivia": [
                                        {
                                            "kind": "WhitespaceTrivia",
                                            "text": " "
                                        }
                                    ]
                                },
                                "variableDeclarators": [
                                    {
                                        "kind": "VariableDeclarator",
                                        "fullStart": 624,
                                        "fullEnd": 643,
                                        "start": 624,
                                        "end": 643,
                                        "fullWidth": 19,
<<<<<<< HEAD
                                        "width": 19,
                                        "identifier": {
=======
                                        "propertyName": {
>>>>>>> 85e84683
                                            "kind": "IdentifierName",
                                            "fullStart": 624,
                                            "fullEnd": 636,
                                            "start": 624,
                                            "end": 635,
                                            "fullWidth": 12,
                                            "width": 11,
                                            "text": "testResult2",
                                            "value": "testResult2",
                                            "valueText": "testResult2",
                                            "hasTrailingTrivia": true,
                                            "trailingTrivia": [
                                                {
                                                    "kind": "WhitespaceTrivia",
                                                    "text": " "
                                                }
                                            ]
                                        },
                                        "equalsValueClause": {
                                            "kind": "EqualsValueClause",
                                            "fullStart": 636,
                                            "fullEnd": 643,
                                            "start": 636,
                                            "end": 643,
                                            "fullWidth": 7,
                                            "width": 7,
                                            "equalsToken": {
                                                "kind": "EqualsToken",
                                                "fullStart": 636,
                                                "fullEnd": 638,
                                                "start": 636,
                                                "end": 637,
                                                "fullWidth": 2,
                                                "width": 1,
                                                "text": "=",
                                                "value": "=",
                                                "valueText": "=",
                                                "hasTrailingTrivia": true,
                                                "trailingTrivia": [
                                                    {
                                                        "kind": "WhitespaceTrivia",
                                                        "text": " "
                                                    }
                                                ]
                                            },
                                            "value": {
                                                "kind": "FalseKeyword",
                                                "fullStart": 638,
                                                "fullEnd": 643,
                                                "start": 638,
                                                "end": 643,
                                                "fullWidth": 5,
                                                "width": 5,
                                                "text": "false",
                                                "value": false,
                                                "valueText": "false"
                                            }
                                        }
                                    }
                                ]
                            },
                            "semicolonToken": {
                                "kind": "SemicolonToken",
                                "fullStart": 643,
                                "fullEnd": 646,
                                "start": 643,
                                "end": 644,
                                "fullWidth": 3,
                                "width": 1,
                                "text": ";",
                                "value": ";",
                                "valueText": ";",
                                "hasTrailingTrivia": true,
                                "hasTrailingNewLine": true,
                                "trailingTrivia": [
                                    {
                                        "kind": "NewLineTrivia",
                                        "text": "\r\n"
                                    }
                                ]
                            }
                        },
                        {
                            "kind": "FunctionDeclaration",
                            "fullStart": 646,
                            "fullEnd": 907,
                            "start": 654,
                            "end": 905,
                            "fullWidth": 261,
                            "width": 251,
                            "modifiers": [],
                            "functionKeyword": {
                                "kind": "FunctionKeyword",
                                "fullStart": 646,
                                "fullEnd": 663,
                                "start": 654,
                                "end": 662,
                                "fullWidth": 17,
                                "width": 8,
                                "text": "function",
                                "value": "function",
                                "valueText": "function",
                                "hasLeadingTrivia": true,
                                "hasTrailingTrivia": true,
                                "leadingTrivia": [
                                    {
                                        "kind": "WhitespaceTrivia",
                                        "text": "        "
                                    }
                                ],
                                "trailingTrivia": [
                                    {
                                        "kind": "WhitespaceTrivia",
                                        "text": " "
                                    }
                                ]
                            },
                            "identifier": {
                                "kind": "IdentifierName",
                                "fullStart": 663,
                                "fullEnd": 673,
                                "start": 663,
                                "end": 673,
                                "fullWidth": 10,
                                "width": 10,
                                "text": "callbackfn",
                                "value": "callbackfn",
                                "valueText": "callbackfn"
                            },
                            "callSignature": {
                                "kind": "CallSignature",
                                "fullStart": 673,
                                "fullEnd": 701,
                                "start": 673,
                                "end": 700,
                                "fullWidth": 28,
                                "width": 27,
                                "parameterList": {
                                    "kind": "ParameterList",
                                    "fullStart": 673,
                                    "fullEnd": 701,
                                    "start": 673,
                                    "end": 700,
                                    "fullWidth": 28,
                                    "width": 27,
                                    "openParenToken": {
                                        "kind": "OpenParenToken",
                                        "fullStart": 673,
                                        "fullEnd": 674,
                                        "start": 673,
                                        "end": 674,
                                        "fullWidth": 1,
                                        "width": 1,
                                        "text": "(",
                                        "value": "(",
                                        "valueText": "("
                                    },
                                    "parameters": [
                                        {
                                            "kind": "Parameter",
                                            "fullStart": 674,
                                            "fullEnd": 681,
                                            "start": 674,
                                            "end": 681,
                                            "fullWidth": 7,
                                            "width": 7,
                                            "modifiers": [],
                                            "identifier": {
                                                "kind": "IdentifierName",
                                                "fullStart": 674,
                                                "fullEnd": 681,
                                                "start": 674,
                                                "end": 681,
                                                "fullWidth": 7,
                                                "width": 7,
                                                "text": "prevVal",
                                                "value": "prevVal",
                                                "valueText": "prevVal"
                                            }
                                        },
                                        {
                                            "kind": "CommaToken",
                                            "fullStart": 681,
                                            "fullEnd": 683,
                                            "start": 681,
                                            "end": 682,
                                            "fullWidth": 2,
                                            "width": 1,
                                            "text": ",",
                                            "value": ",",
                                            "valueText": ",",
                                            "hasTrailingTrivia": true,
                                            "trailingTrivia": [
                                                {
                                                    "kind": "WhitespaceTrivia",
                                                    "text": " "
                                                }
                                            ]
                                        },
                                        {
                                            "kind": "Parameter",
                                            "fullStart": 683,
                                            "fullEnd": 689,
                                            "start": 683,
                                            "end": 689,
                                            "fullWidth": 6,
                                            "width": 6,
                                            "modifiers": [],
                                            "identifier": {
                                                "kind": "IdentifierName",
                                                "fullStart": 683,
                                                "fullEnd": 689,
                                                "start": 683,
                                                "end": 689,
                                                "fullWidth": 6,
                                                "width": 6,
                                                "text": "curVal",
                                                "value": "curVal",
                                                "valueText": "curVal"
                                            }
                                        },
                                        {
                                            "kind": "CommaToken",
                                            "fullStart": 689,
                                            "fullEnd": 691,
                                            "start": 689,
                                            "end": 690,
                                            "fullWidth": 2,
                                            "width": 1,
                                            "text": ",",
                                            "value": ",",
                                            "valueText": ",",
                                            "hasTrailingTrivia": true,
                                            "trailingTrivia": [
                                                {
                                                    "kind": "WhitespaceTrivia",
                                                    "text": " "
                                                }
                                            ]
                                        },
                                        {
                                            "kind": "Parameter",
                                            "fullStart": 691,
                                            "fullEnd": 694,
                                            "start": 691,
                                            "end": 694,
                                            "fullWidth": 3,
                                            "width": 3,
                                            "modifiers": [],
                                            "identifier": {
                                                "kind": "IdentifierName",
                                                "fullStart": 691,
                                                "fullEnd": 694,
                                                "start": 691,
                                                "end": 694,
                                                "fullWidth": 3,
                                                "width": 3,
                                                "text": "idx",
                                                "value": "idx",
                                                "valueText": "idx"
                                            }
                                        },
                                        {
                                            "kind": "CommaToken",
                                            "fullStart": 694,
                                            "fullEnd": 696,
                                            "start": 694,
                                            "end": 695,
                                            "fullWidth": 2,
                                            "width": 1,
                                            "text": ",",
                                            "value": ",",
                                            "valueText": ",",
                                            "hasTrailingTrivia": true,
                                            "trailingTrivia": [
                                                {
                                                    "kind": "WhitespaceTrivia",
                                                    "text": " "
                                                }
                                            ]
                                        },
                                        {
                                            "kind": "Parameter",
                                            "fullStart": 696,
                                            "fullEnd": 699,
                                            "start": 696,
                                            "end": 699,
                                            "fullWidth": 3,
                                            "width": 3,
                                            "modifiers": [],
                                            "identifier": {
                                                "kind": "IdentifierName",
                                                "fullStart": 696,
                                                "fullEnd": 699,
                                                "start": 696,
                                                "end": 699,
                                                "fullWidth": 3,
                                                "width": 3,
                                                "text": "obj",
                                                "value": "obj",
                                                "valueText": "obj"
                                            }
                                        }
                                    ],
                                    "closeParenToken": {
                                        "kind": "CloseParenToken",
                                        "fullStart": 699,
                                        "fullEnd": 701,
                                        "start": 699,
                                        "end": 700,
                                        "fullWidth": 2,
                                        "width": 1,
                                        "text": ")",
                                        "value": ")",
                                        "valueText": ")",
                                        "hasTrailingTrivia": true,
                                        "trailingTrivia": [
                                            {
                                                "kind": "WhitespaceTrivia",
                                                "text": " "
                                            }
                                        ]
                                    }
                                }
                            },
                            "block": {
                                "kind": "Block",
                                "fullStart": 701,
                                "fullEnd": 907,
                                "start": 701,
                                "end": 905,
                                "fullWidth": 206,
                                "width": 204,
                                "openBraceToken": {
                                    "kind": "OpenBraceToken",
                                    "fullStart": 701,
                                    "fullEnd": 704,
                                    "start": 701,
                                    "end": 702,
                                    "fullWidth": 3,
                                    "width": 1,
                                    "text": "{",
                                    "value": "{",
                                    "valueText": "{",
                                    "hasTrailingTrivia": true,
                                    "hasTrailingNewLine": true,
                                    "trailingTrivia": [
                                        {
                                            "kind": "NewLineTrivia",
                                            "text": "\r\n"
                                        }
                                    ]
                                },
                                "statements": [
                                    {
                                        "kind": "IfStatement",
                                        "fullStart": 704,
                                        "fullEnd": 785,
                                        "start": 716,
                                        "end": 783,
                                        "fullWidth": 81,
                                        "width": 67,
                                        "ifKeyword": {
                                            "kind": "IfKeyword",
                                            "fullStart": 704,
                                            "fullEnd": 719,
                                            "start": 716,
                                            "end": 718,
                                            "fullWidth": 15,
                                            "width": 2,
                                            "text": "if",
                                            "value": "if",
                                            "valueText": "if",
                                            "hasLeadingTrivia": true,
                                            "hasTrailingTrivia": true,
                                            "leadingTrivia": [
                                                {
                                                    "kind": "WhitespaceTrivia",
                                                    "text": "            "
                                                }
                                            ],
                                            "trailingTrivia": [
                                                {
                                                    "kind": "WhitespaceTrivia",
                                                    "text": " "
                                                }
                                            ]
                                        },
                                        "openParenToken": {
                                            "kind": "OpenParenToken",
                                            "fullStart": 719,
                                            "fullEnd": 720,
                                            "start": 719,
                                            "end": 720,
                                            "fullWidth": 1,
                                            "width": 1,
                                            "text": "(",
                                            "value": "(",
                                            "valueText": "("
                                        },
                                        "condition": {
                                            "kind": "GreaterThanExpression",
                                            "fullStart": 720,
                                            "fullEnd": 727,
                                            "start": 720,
                                            "end": 727,
                                            "fullWidth": 7,
                                            "width": 7,
                                            "left": {
                                                "kind": "IdentifierName",
                                                "fullStart": 720,
                                                "fullEnd": 724,
                                                "start": 720,
                                                "end": 723,
                                                "fullWidth": 4,
                                                "width": 3,
                                                "text": "idx",
                                                "value": "idx",
                                                "valueText": "idx",
                                                "hasTrailingTrivia": true,
                                                "trailingTrivia": [
                                                    {
                                                        "kind": "WhitespaceTrivia",
                                                        "text": " "
                                                    }
                                                ]
                                            },
                                            "operatorToken": {
                                                "kind": "GreaterThanToken",
                                                "fullStart": 724,
                                                "fullEnd": 726,
                                                "start": 724,
                                                "end": 725,
                                                "fullWidth": 2,
                                                "width": 1,
                                                "text": ">",
                                                "value": ">",
                                                "valueText": ">",
                                                "hasTrailingTrivia": true,
                                                "trailingTrivia": [
                                                    {
                                                        "kind": "WhitespaceTrivia",
                                                        "text": " "
                                                    }
                                                ]
                                            },
                                            "right": {
                                                "kind": "NumericLiteral",
                                                "fullStart": 726,
                                                "fullEnd": 727,
                                                "start": 726,
                                                "end": 727,
                                                "fullWidth": 1,
                                                "width": 1,
                                                "text": "1",
                                                "value": 1,
                                                "valueText": "1"
                                            }
                                        },
                                        "closeParenToken": {
                                            "kind": "CloseParenToken",
                                            "fullStart": 727,
                                            "fullEnd": 729,
                                            "start": 727,
                                            "end": 728,
                                            "fullWidth": 2,
                                            "width": 1,
                                            "text": ")",
                                            "value": ")",
                                            "valueText": ")",
                                            "hasTrailingTrivia": true,
                                            "trailingTrivia": [
                                                {
                                                    "kind": "WhitespaceTrivia",
                                                    "text": " "
                                                }
                                            ]
                                        },
                                        "statement": {
                                            "kind": "Block",
                                            "fullStart": 729,
                                            "fullEnd": 785,
                                            "start": 729,
                                            "end": 783,
                                            "fullWidth": 56,
                                            "width": 54,
                                            "openBraceToken": {
                                                "kind": "OpenBraceToken",
                                                "fullStart": 729,
                                                "fullEnd": 732,
                                                "start": 729,
                                                "end": 730,
                                                "fullWidth": 3,
                                                "width": 1,
                                                "text": "{",
                                                "value": "{",
                                                "valueText": "{",
                                                "hasTrailingTrivia": true,
                                                "hasTrailingNewLine": true,
                                                "trailingTrivia": [
                                                    {
                                                        "kind": "NewLineTrivia",
                                                        "text": "\r\n"
                                                    }
                                                ]
                                            },
                                            "statements": [
                                                {
                                                    "kind": "ExpressionStatement",
                                                    "fullStart": 732,
                                                    "fullEnd": 770,
                                                    "start": 748,
                                                    "end": 768,
                                                    "fullWidth": 38,
                                                    "width": 20,
                                                    "expression": {
                                                        "kind": "AssignmentExpression",
                                                        "fullStart": 732,
                                                        "fullEnd": 767,
                                                        "start": 748,
                                                        "end": 767,
                                                        "fullWidth": 35,
                                                        "width": 19,
                                                        "left": {
                                                            "kind": "IdentifierName",
                                                            "fullStart": 732,
                                                            "fullEnd": 760,
                                                            "start": 748,
                                                            "end": 759,
                                                            "fullWidth": 28,
                                                            "width": 11,
                                                            "text": "testResult1",
                                                            "value": "testResult1",
                                                            "valueText": "testResult1",
                                                            "hasLeadingTrivia": true,
                                                            "hasTrailingTrivia": true,
                                                            "leadingTrivia": [
                                                                {
                                                                    "kind": "WhitespaceTrivia",
                                                                    "text": "                "
                                                                }
                                                            ],
                                                            "trailingTrivia": [
                                                                {
                                                                    "kind": "WhitespaceTrivia",
                                                                    "text": " "
                                                                }
                                                            ]
                                                        },
                                                        "operatorToken": {
                                                            "kind": "EqualsToken",
                                                            "fullStart": 760,
                                                            "fullEnd": 762,
                                                            "start": 760,
                                                            "end": 761,
                                                            "fullWidth": 2,
                                                            "width": 1,
                                                            "text": "=",
                                                            "value": "=",
                                                            "valueText": "=",
                                                            "hasTrailingTrivia": true,
                                                            "trailingTrivia": [
                                                                {
                                                                    "kind": "WhitespaceTrivia",
                                                                    "text": " "
                                                                }
                                                            ]
                                                        },
                                                        "right": {
                                                            "kind": "FalseKeyword",
                                                            "fullStart": 762,
                                                            "fullEnd": 767,
                                                            "start": 762,
                                                            "end": 767,
                                                            "fullWidth": 5,
                                                            "width": 5,
                                                            "text": "false",
                                                            "value": false,
                                                            "valueText": "false"
                                                        }
                                                    },
                                                    "semicolonToken": {
                                                        "kind": "SemicolonToken",
                                                        "fullStart": 767,
                                                        "fullEnd": 770,
                                                        "start": 767,
                                                        "end": 768,
                                                        "fullWidth": 3,
                                                        "width": 1,
                                                        "text": ";",
                                                        "value": ";",
                                                        "valueText": ";",
                                                        "hasTrailingTrivia": true,
                                                        "hasTrailingNewLine": true,
                                                        "trailingTrivia": [
                                                            {
                                                                "kind": "NewLineTrivia",
                                                                "text": "\r\n"
                                                            }
                                                        ]
                                                    }
                                                }
                                            ],
                                            "closeBraceToken": {
                                                "kind": "CloseBraceToken",
                                                "fullStart": 770,
                                                "fullEnd": 785,
                                                "start": 782,
                                                "end": 783,
                                                "fullWidth": 15,
                                                "width": 1,
                                                "text": "}",
                                                "value": "}",
                                                "valueText": "}",
                                                "hasLeadingTrivia": true,
                                                "hasTrailingTrivia": true,
                                                "hasTrailingNewLine": true,
                                                "leadingTrivia": [
                                                    {
                                                        "kind": "WhitespaceTrivia",
                                                        "text": "            "
                                                    }
                                                ],
                                                "trailingTrivia": [
                                                    {
                                                        "kind": "NewLineTrivia",
                                                        "text": "\r\n"
                                                    }
                                                ]
                                            }
                                        }
                                    },
                                    {
                                        "kind": "IfStatement",
                                        "fullStart": 785,
                                        "fullEnd": 869,
                                        "start": 799,
                                        "end": 867,
                                        "fullWidth": 84,
                                        "width": 68,
                                        "ifKeyword": {
                                            "kind": "IfKeyword",
                                            "fullStart": 785,
                                            "fullEnd": 802,
                                            "start": 799,
                                            "end": 801,
                                            "fullWidth": 17,
                                            "width": 2,
                                            "text": "if",
                                            "value": "if",
                                            "valueText": "if",
                                            "hasLeadingTrivia": true,
                                            "hasLeadingNewLine": true,
                                            "hasTrailingTrivia": true,
                                            "leadingTrivia": [
                                                {
                                                    "kind": "NewLineTrivia",
                                                    "text": "\r\n"
                                                },
                                                {
                                                    "kind": "WhitespaceTrivia",
                                                    "text": "            "
                                                }
                                            ],
                                            "trailingTrivia": [
                                                {
                                                    "kind": "WhitespaceTrivia",
                                                    "text": " "
                                                }
                                            ]
                                        },
                                        "openParenToken": {
                                            "kind": "OpenParenToken",
                                            "fullStart": 802,
                                            "fullEnd": 803,
                                            "start": 802,
                                            "end": 803,
                                            "fullWidth": 1,
                                            "width": 1,
                                            "text": "(",
                                            "value": "(",
                                            "valueText": "("
                                        },
                                        "condition": {
                                            "kind": "EqualsExpression",
                                            "fullStart": 803,
                                            "fullEnd": 812,
                                            "start": 803,
                                            "end": 812,
                                            "fullWidth": 9,
                                            "width": 9,
                                            "left": {
                                                "kind": "IdentifierName",
                                                "fullStart": 803,
                                                "fullEnd": 807,
                                                "start": 803,
                                                "end": 806,
                                                "fullWidth": 4,
                                                "width": 3,
                                                "text": "idx",
                                                "value": "idx",
                                                "valueText": "idx",
                                                "hasTrailingTrivia": true,
                                                "trailingTrivia": [
                                                    {
                                                        "kind": "WhitespaceTrivia",
                                                        "text": " "
                                                    }
                                                ]
                                            },
                                            "operatorToken": {
                                                "kind": "EqualsEqualsEqualsToken",
                                                "fullStart": 807,
                                                "fullEnd": 811,
                                                "start": 807,
                                                "end": 810,
                                                "fullWidth": 4,
                                                "width": 3,
                                                "text": "===",
                                                "value": "===",
                                                "valueText": "===",
                                                "hasTrailingTrivia": true,
                                                "trailingTrivia": [
                                                    {
                                                        "kind": "WhitespaceTrivia",
                                                        "text": " "
                                                    }
                                                ]
                                            },
                                            "right": {
                                                "kind": "NumericLiteral",
                                                "fullStart": 811,
                                                "fullEnd": 812,
                                                "start": 811,
                                                "end": 812,
                                                "fullWidth": 1,
                                                "width": 1,
                                                "text": "1",
                                                "value": 1,
                                                "valueText": "1"
                                            }
                                        },
                                        "closeParenToken": {
                                            "kind": "CloseParenToken",
                                            "fullStart": 812,
                                            "fullEnd": 814,
                                            "start": 812,
                                            "end": 813,
                                            "fullWidth": 2,
                                            "width": 1,
                                            "text": ")",
                                            "value": ")",
                                            "valueText": ")",
                                            "hasTrailingTrivia": true,
                                            "trailingTrivia": [
                                                {
                                                    "kind": "WhitespaceTrivia",
                                                    "text": " "
                                                }
                                            ]
                                        },
                                        "statement": {
                                            "kind": "Block",
                                            "fullStart": 814,
                                            "fullEnd": 869,
                                            "start": 814,
                                            "end": 867,
                                            "fullWidth": 55,
                                            "width": 53,
                                            "openBraceToken": {
                                                "kind": "OpenBraceToken",
                                                "fullStart": 814,
                                                "fullEnd": 817,
                                                "start": 814,
                                                "end": 815,
                                                "fullWidth": 3,
                                                "width": 1,
                                                "text": "{",
                                                "value": "{",
                                                "valueText": "{",
                                                "hasTrailingTrivia": true,
                                                "hasTrailingNewLine": true,
                                                "trailingTrivia": [
                                                    {
                                                        "kind": "NewLineTrivia",
                                                        "text": "\r\n"
                                                    }
                                                ]
                                            },
                                            "statements": [
                                                {
                                                    "kind": "ExpressionStatement",
                                                    "fullStart": 817,
                                                    "fullEnd": 854,
                                                    "start": 833,
                                                    "end": 852,
                                                    "fullWidth": 37,
                                                    "width": 19,
                                                    "expression": {
                                                        "kind": "AssignmentExpression",
                                                        "fullStart": 817,
                                                        "fullEnd": 851,
                                                        "start": 833,
                                                        "end": 851,
                                                        "fullWidth": 34,
                                                        "width": 18,
                                                        "left": {
                                                            "kind": "IdentifierName",
                                                            "fullStart": 817,
                                                            "fullEnd": 845,
                                                            "start": 833,
                                                            "end": 844,
                                                            "fullWidth": 28,
                                                            "width": 11,
                                                            "text": "testResult2",
                                                            "value": "testResult2",
                                                            "valueText": "testResult2",
                                                            "hasLeadingTrivia": true,
                                                            "hasTrailingTrivia": true,
                                                            "leadingTrivia": [
                                                                {
                                                                    "kind": "WhitespaceTrivia",
                                                                    "text": "                "
                                                                }
                                                            ],
                                                            "trailingTrivia": [
                                                                {
                                                                    "kind": "WhitespaceTrivia",
                                                                    "text": " "
                                                                }
                                                            ]
                                                        },
                                                        "operatorToken": {
                                                            "kind": "EqualsToken",
                                                            "fullStart": 845,
                                                            "fullEnd": 847,
                                                            "start": 845,
                                                            "end": 846,
                                                            "fullWidth": 2,
                                                            "width": 1,
                                                            "text": "=",
                                                            "value": "=",
                                                            "valueText": "=",
                                                            "hasTrailingTrivia": true,
                                                            "trailingTrivia": [
                                                                {
                                                                    "kind": "WhitespaceTrivia",
                                                                    "text": " "
                                                                }
                                                            ]
                                                        },
                                                        "right": {
                                                            "kind": "TrueKeyword",
                                                            "fullStart": 847,
                                                            "fullEnd": 851,
                                                            "start": 847,
                                                            "end": 851,
                                                            "fullWidth": 4,
                                                            "width": 4,
                                                            "text": "true",
                                                            "value": true,
                                                            "valueText": "true"
                                                        }
                                                    },
                                                    "semicolonToken": {
                                                        "kind": "SemicolonToken",
                                                        "fullStart": 851,
                                                        "fullEnd": 854,
                                                        "start": 851,
                                                        "end": 852,
                                                        "fullWidth": 3,
                                                        "width": 1,
                                                        "text": ";",
                                                        "value": ";",
                                                        "valueText": ";",
                                                        "hasTrailingTrivia": true,
                                                        "hasTrailingNewLine": true,
                                                        "trailingTrivia": [
                                                            {
                                                                "kind": "NewLineTrivia",
                                                                "text": "\r\n"
                                                            }
                                                        ]
                                                    }
                                                }
                                            ],
                                            "closeBraceToken": {
                                                "kind": "CloseBraceToken",
                                                "fullStart": 854,
                                                "fullEnd": 869,
                                                "start": 866,
                                                "end": 867,
                                                "fullWidth": 15,
                                                "width": 1,
                                                "text": "}",
                                                "value": "}",
                                                "valueText": "}",
                                                "hasLeadingTrivia": true,
                                                "hasTrailingTrivia": true,
                                                "hasTrailingNewLine": true,
                                                "leadingTrivia": [
                                                    {
                                                        "kind": "WhitespaceTrivia",
                                                        "text": "            "
                                                    }
                                                ],
                                                "trailingTrivia": [
                                                    {
                                                        "kind": "NewLineTrivia",
                                                        "text": "\r\n"
                                                    }
                                                ]
                                            }
                                        }
                                    },
                                    {
                                        "kind": "ReturnStatement",
                                        "fullStart": 869,
                                        "fullEnd": 896,
                                        "start": 881,
                                        "end": 894,
                                        "fullWidth": 27,
                                        "width": 13,
                                        "returnKeyword": {
                                            "kind": "ReturnKeyword",
                                            "fullStart": 869,
                                            "fullEnd": 888,
                                            "start": 881,
                                            "end": 887,
                                            "fullWidth": 19,
                                            "width": 6,
                                            "text": "return",
                                            "value": "return",
                                            "valueText": "return",
                                            "hasLeadingTrivia": true,
                                            "hasTrailingTrivia": true,
                                            "leadingTrivia": [
                                                {
                                                    "kind": "WhitespaceTrivia",
                                                    "text": "            "
                                                }
                                            ],
                                            "trailingTrivia": [
                                                {
                                                    "kind": "WhitespaceTrivia",
                                                    "text": " "
                                                }
                                            ]
                                        },
                                        "expression": {
                                            "kind": "FalseKeyword",
                                            "fullStart": 888,
                                            "fullEnd": 893,
                                            "start": 888,
                                            "end": 893,
                                            "fullWidth": 5,
                                            "width": 5,
                                            "text": "false",
                                            "value": false,
                                            "valueText": "false"
                                        },
                                        "semicolonToken": {
                                            "kind": "SemicolonToken",
                                            "fullStart": 893,
                                            "fullEnd": 896,
                                            "start": 893,
                                            "end": 894,
                                            "fullWidth": 3,
                                            "width": 1,
                                            "text": ";",
                                            "value": ";",
                                            "valueText": ";",
                                            "hasTrailingTrivia": true,
                                            "hasTrailingNewLine": true,
                                            "trailingTrivia": [
                                                {
                                                    "kind": "NewLineTrivia",
                                                    "text": "\r\n"
                                                }
                                            ]
                                        }
                                    }
                                ],
                                "closeBraceToken": {
                                    "kind": "CloseBraceToken",
                                    "fullStart": 896,
                                    "fullEnd": 907,
                                    "start": 904,
                                    "end": 905,
                                    "fullWidth": 11,
                                    "width": 1,
                                    "text": "}",
                                    "value": "}",
                                    "valueText": "}",
                                    "hasLeadingTrivia": true,
                                    "hasTrailingTrivia": true,
                                    "hasTrailingNewLine": true,
                                    "leadingTrivia": [
                                        {
                                            "kind": "WhitespaceTrivia",
                                            "text": "        "
                                        }
                                    ],
                                    "trailingTrivia": [
                                        {
                                            "kind": "NewLineTrivia",
                                            "text": "\r\n"
                                        }
                                    ]
                                }
                            }
                        },
                        {
                            "kind": "VariableStatement",
                            "fullStart": 907,
                            "fullEnd": 967,
                            "start": 917,
                            "end": 965,
                            "fullWidth": 60,
                            "width": 48,
                            "modifiers": [],
                            "variableDeclaration": {
                                "kind": "VariableDeclaration",
                                "fullStart": 907,
                                "fullEnd": 964,
                                "start": 917,
                                "end": 964,
                                "fullWidth": 57,
                                "width": 47,
                                "varKeyword": {
                                    "kind": "VarKeyword",
                                    "fullStart": 907,
                                    "fullEnd": 921,
                                    "start": 917,
                                    "end": 920,
                                    "fullWidth": 14,
                                    "width": 3,
                                    "text": "var",
                                    "value": "var",
                                    "valueText": "var",
                                    "hasLeadingTrivia": true,
                                    "hasLeadingNewLine": true,
                                    "hasTrailingTrivia": true,
                                    "leadingTrivia": [
                                        {
                                            "kind": "NewLineTrivia",
                                            "text": "\r\n"
                                        },
                                        {
                                            "kind": "WhitespaceTrivia",
                                            "text": "        "
                                        }
                                    ],
                                    "trailingTrivia": [
                                        {
                                            "kind": "WhitespaceTrivia",
                                            "text": " "
                                        }
                                    ]
                                },
                                "variableDeclarators": [
                                    {
                                        "kind": "VariableDeclarator",
                                        "fullStart": 921,
                                        "fullEnd": 964,
                                        "start": 921,
                                        "end": 964,
                                        "fullWidth": 43,
<<<<<<< HEAD
                                        "width": 43,
                                        "identifier": {
=======
                                        "propertyName": {
>>>>>>> 85e84683
                                            "kind": "IdentifierName",
                                            "fullStart": 921,
                                            "fullEnd": 925,
                                            "start": 921,
                                            "end": 924,
                                            "fullWidth": 4,
                                            "width": 3,
                                            "text": "obj",
                                            "value": "obj",
                                            "valueText": "obj",
                                            "hasTrailingTrivia": true,
                                            "trailingTrivia": [
                                                {
                                                    "kind": "WhitespaceTrivia",
                                                    "text": " "
                                                }
                                            ]
                                        },
                                        "equalsValueClause": {
                                            "kind": "EqualsValueClause",
                                            "fullStart": 925,
                                            "fullEnd": 964,
                                            "start": 925,
                                            "end": 964,
                                            "fullWidth": 39,
                                            "width": 39,
                                            "equalsToken": {
                                                "kind": "EqualsToken",
                                                "fullStart": 925,
                                                "fullEnd": 927,
                                                "start": 925,
                                                "end": 926,
                                                "fullWidth": 2,
                                                "width": 1,
                                                "text": "=",
                                                "value": "=",
                                                "valueText": "=",
                                                "hasTrailingTrivia": true,
                                                "trailingTrivia": [
                                                    {
                                                        "kind": "WhitespaceTrivia",
                                                        "text": " "
                                                    }
                                                ]
                                            },
                                            "value": {
                                                "kind": "ObjectLiteralExpression",
                                                "fullStart": 927,
                                                "fullEnd": 964,
                                                "start": 927,
                                                "end": 964,
                                                "fullWidth": 37,
                                                "width": 37,
                                                "openBraceToken": {
                                                    "kind": "OpenBraceToken",
                                                    "fullStart": 927,
                                                    "fullEnd": 929,
                                                    "start": 927,
                                                    "end": 928,
                                                    "fullWidth": 2,
                                                    "width": 1,
                                                    "text": "{",
                                                    "value": "{",
                                                    "valueText": "{",
                                                    "hasTrailingTrivia": true,
                                                    "trailingTrivia": [
                                                        {
                                                            "kind": "WhitespaceTrivia",
                                                            "text": " "
                                                        }
                                                    ]
                                                },
                                                "propertyAssignments": [
                                                    {
                                                        "kind": "SimplePropertyAssignment",
                                                        "fullStart": 929,
                                                        "fullEnd": 934,
                                                        "start": 929,
                                                        "end": 934,
                                                        "fullWidth": 5,
                                                        "width": 5,
                                                        "propertyName": {
                                                            "kind": "NumericLiteral",
                                                            "fullStart": 929,
                                                            "fullEnd": 930,
                                                            "start": 929,
                                                            "end": 930,
                                                            "fullWidth": 1,
                                                            "width": 1,
                                                            "text": "0",
                                                            "value": 0,
                                                            "valueText": "0"
                                                        },
                                                        "colonToken": {
                                                            "kind": "ColonToken",
                                                            "fullStart": 930,
                                                            "fullEnd": 932,
                                                            "start": 930,
                                                            "end": 931,
                                                            "fullWidth": 2,
                                                            "width": 1,
                                                            "text": ":",
                                                            "value": ":",
                                                            "valueText": ":",
                                                            "hasTrailingTrivia": true,
                                                            "trailingTrivia": [
                                                                {
                                                                    "kind": "WhitespaceTrivia",
                                                                    "text": " "
                                                                }
                                                            ]
                                                        },
                                                        "expression": {
                                                            "kind": "NumericLiteral",
                                                            "fullStart": 932,
                                                            "fullEnd": 934,
                                                            "start": 932,
                                                            "end": 934,
                                                            "fullWidth": 2,
                                                            "width": 2,
                                                            "text": "12",
                                                            "value": 12,
                                                            "valueText": "12"
                                                        }
                                                    },
                                                    {
                                                        "kind": "CommaToken",
                                                        "fullStart": 934,
                                                        "fullEnd": 936,
                                                        "start": 934,
                                                        "end": 935,
                                                        "fullWidth": 2,
                                                        "width": 1,
                                                        "text": ",",
                                                        "value": ",",
                                                        "valueText": ",",
                                                        "hasTrailingTrivia": true,
                                                        "trailingTrivia": [
                                                            {
                                                                "kind": "WhitespaceTrivia",
                                                                "text": " "
                                                            }
                                                        ]
                                                    },
                                                    {
                                                        "kind": "SimplePropertyAssignment",
                                                        "fullStart": 936,
                                                        "fullEnd": 941,
                                                        "start": 936,
                                                        "end": 941,
                                                        "fullWidth": 5,
                                                        "width": 5,
                                                        "propertyName": {
                                                            "kind": "NumericLiteral",
                                                            "fullStart": 936,
                                                            "fullEnd": 937,
                                                            "start": 936,
                                                            "end": 937,
                                                            "fullWidth": 1,
                                                            "width": 1,
                                                            "text": "1",
                                                            "value": 1,
                                                            "valueText": "1"
                                                        },
                                                        "colonToken": {
                                                            "kind": "ColonToken",
                                                            "fullStart": 937,
                                                            "fullEnd": 939,
                                                            "start": 937,
                                                            "end": 938,
                                                            "fullWidth": 2,
                                                            "width": 1,
                                                            "text": ":",
                                                            "value": ":",
                                                            "valueText": ":",
                                                            "hasTrailingTrivia": true,
                                                            "trailingTrivia": [
                                                                {
                                                                    "kind": "WhitespaceTrivia",
                                                                    "text": " "
                                                                }
                                                            ]
                                                        },
                                                        "expression": {
                                                            "kind": "NumericLiteral",
                                                            "fullStart": 939,
                                                            "fullEnd": 941,
                                                            "start": 939,
                                                            "end": 941,
                                                            "fullWidth": 2,
                                                            "width": 2,
                                                            "text": "11",
                                                            "value": 11,
                                                            "valueText": "11"
                                                        }
                                                    },
                                                    {
                                                        "kind": "CommaToken",
                                                        "fullStart": 941,
                                                        "fullEnd": 943,
                                                        "start": 941,
                                                        "end": 942,
                                                        "fullWidth": 2,
                                                        "width": 1,
                                                        "text": ",",
                                                        "value": ",",
                                                        "valueText": ",",
                                                        "hasTrailingTrivia": true,
                                                        "trailingTrivia": [
                                                            {
                                                                "kind": "WhitespaceTrivia",
                                                                "text": " "
                                                            }
                                                        ]
                                                    },
                                                    {
                                                        "kind": "SimplePropertyAssignment",
                                                        "fullStart": 943,
                                                        "fullEnd": 947,
                                                        "start": 943,
                                                        "end": 947,
                                                        "fullWidth": 4,
                                                        "width": 4,
                                                        "propertyName": {
                                                            "kind": "NumericLiteral",
                                                            "fullStart": 943,
                                                            "fullEnd": 944,
                                                            "start": 943,
                                                            "end": 944,
                                                            "fullWidth": 1,
                                                            "width": 1,
                                                            "text": "2",
                                                            "value": 2,
                                                            "valueText": "2"
                                                        },
                                                        "colonToken": {
                                                            "kind": "ColonToken",
                                                            "fullStart": 944,
                                                            "fullEnd": 946,
                                                            "start": 944,
                                                            "end": 945,
                                                            "fullWidth": 2,
                                                            "width": 1,
                                                            "text": ":",
                                                            "value": ":",
                                                            "valueText": ":",
                                                            "hasTrailingTrivia": true,
                                                            "trailingTrivia": [
                                                                {
                                                                    "kind": "WhitespaceTrivia",
                                                                    "text": " "
                                                                }
                                                            ]
                                                        },
                                                        "expression": {
                                                            "kind": "NumericLiteral",
                                                            "fullStart": 946,
                                                            "fullEnd": 947,
                                                            "start": 946,
                                                            "end": 947,
                                                            "fullWidth": 1,
                                                            "width": 1,
                                                            "text": "9",
                                                            "value": 9,
                                                            "valueText": "9"
                                                        }
                                                    },
                                                    {
                                                        "kind": "CommaToken",
                                                        "fullStart": 947,
                                                        "fullEnd": 949,
                                                        "start": 947,
                                                        "end": 948,
                                                        "fullWidth": 2,
                                                        "width": 1,
                                                        "text": ",",
                                                        "value": ",",
                                                        "valueText": ",",
                                                        "hasTrailingTrivia": true,
                                                        "trailingTrivia": [
                                                            {
                                                                "kind": "WhitespaceTrivia",
                                                                "text": " "
                                                            }
                                                        ]
                                                    },
                                                    {
                                                        "kind": "SimplePropertyAssignment",
                                                        "fullStart": 949,
                                                        "fullEnd": 963,
                                                        "start": 949,
                                                        "end": 962,
                                                        "fullWidth": 14,
                                                        "width": 13,
                                                        "propertyName": {
                                                            "kind": "IdentifierName",
                                                            "fullStart": 949,
                                                            "fullEnd": 955,
                                                            "start": 949,
                                                            "end": 955,
                                                            "fullWidth": 6,
                                                            "width": 6,
                                                            "text": "length",
                                                            "value": "length",
                                                            "valueText": "length"
                                                        },
                                                        "colonToken": {
                                                            "kind": "ColonToken",
                                                            "fullStart": 955,
                                                            "fullEnd": 957,
                                                            "start": 955,
                                                            "end": 956,
                                                            "fullWidth": 2,
                                                            "width": 1,
                                                            "text": ":",
                                                            "value": ":",
                                                            "valueText": ":",
                                                            "hasTrailingTrivia": true,
                                                            "trailingTrivia": [
                                                                {
                                                                    "kind": "WhitespaceTrivia",
                                                                    "text": " "
                                                                }
                                                            ]
                                                        },
                                                        "expression": {
                                                            "kind": "StringLiteral",
                                                            "fullStart": 957,
                                                            "fullEnd": 963,
                                                            "start": 957,
                                                            "end": 962,
                                                            "fullWidth": 6,
                                                            "width": 5,
                                                            "text": "\"2.5\"",
                                                            "value": "2.5",
                                                            "valueText": "2.5",
                                                            "hasTrailingTrivia": true,
                                                            "trailingTrivia": [
                                                                {
                                                                    "kind": "WhitespaceTrivia",
                                                                    "text": " "
                                                                }
                                                            ]
                                                        }
                                                    }
                                                ],
                                                "closeBraceToken": {
                                                    "kind": "CloseBraceToken",
                                                    "fullStart": 963,
                                                    "fullEnd": 964,
                                                    "start": 963,
                                                    "end": 964,
                                                    "fullWidth": 1,
                                                    "width": 1,
                                                    "text": "}",
                                                    "value": "}",
                                                    "valueText": "}"
                                                }
                                            }
                                        }
                                    }
                                ]
                            },
                            "semicolonToken": {
                                "kind": "SemicolonToken",
                                "fullStart": 964,
                                "fullEnd": 967,
                                "start": 964,
                                "end": 965,
                                "fullWidth": 3,
                                "width": 1,
                                "text": ";",
                                "value": ";",
                                "valueText": ";",
                                "hasTrailingTrivia": true,
                                "hasTrailingNewLine": true,
                                "trailingTrivia": [
                                    {
                                        "kind": "NewLineTrivia",
                                        "text": "\r\n"
                                    }
                                ]
                            }
                        },
                        {
                            "kind": "ExpressionStatement",
                            "fullStart": 967,
                            "fullEnd": 1032,
                            "start": 977,
                            "end": 1030,
                            "fullWidth": 65,
                            "width": 53,
                            "expression": {
                                "kind": "InvocationExpression",
                                "fullStart": 967,
                                "fullEnd": 1029,
                                "start": 977,
                                "end": 1029,
                                "fullWidth": 62,
                                "width": 52,
                                "expression": {
                                    "kind": "MemberAccessExpression",
                                    "fullStart": 967,
                                    "fullEnd": 1009,
                                    "start": 977,
                                    "end": 1009,
                                    "fullWidth": 42,
                                    "width": 32,
                                    "expression": {
                                        "kind": "MemberAccessExpression",
                                        "fullStart": 967,
                                        "fullEnd": 1004,
                                        "start": 977,
                                        "end": 1004,
                                        "fullWidth": 37,
                                        "width": 27,
                                        "expression": {
                                            "kind": "MemberAccessExpression",
                                            "fullStart": 967,
                                            "fullEnd": 992,
                                            "start": 977,
                                            "end": 992,
                                            "fullWidth": 25,
                                            "width": 15,
                                            "expression": {
                                                "kind": "IdentifierName",
                                                "fullStart": 967,
                                                "fullEnd": 982,
                                                "start": 977,
                                                "end": 982,
                                                "fullWidth": 15,
                                                "width": 5,
                                                "text": "Array",
                                                "value": "Array",
                                                "valueText": "Array",
                                                "hasLeadingTrivia": true,
                                                "hasLeadingNewLine": true,
                                                "leadingTrivia": [
                                                    {
                                                        "kind": "NewLineTrivia",
                                                        "text": "\r\n"
                                                    },
                                                    {
                                                        "kind": "WhitespaceTrivia",
                                                        "text": "        "
                                                    }
                                                ]
                                            },
                                            "dotToken": {
                                                "kind": "DotToken",
                                                "fullStart": 982,
                                                "fullEnd": 983,
                                                "start": 982,
                                                "end": 983,
                                                "fullWidth": 1,
                                                "width": 1,
                                                "text": ".",
                                                "value": ".",
                                                "valueText": "."
                                            },
                                            "name": {
                                                "kind": "IdentifierName",
                                                "fullStart": 983,
                                                "fullEnd": 992,
                                                "start": 983,
                                                "end": 992,
                                                "fullWidth": 9,
                                                "width": 9,
                                                "text": "prototype",
                                                "value": "prototype",
                                                "valueText": "prototype"
                                            }
                                        },
                                        "dotToken": {
                                            "kind": "DotToken",
                                            "fullStart": 992,
                                            "fullEnd": 993,
                                            "start": 992,
                                            "end": 993,
                                            "fullWidth": 1,
                                            "width": 1,
                                            "text": ".",
                                            "value": ".",
                                            "valueText": "."
                                        },
                                        "name": {
                                            "kind": "IdentifierName",
                                            "fullStart": 993,
                                            "fullEnd": 1004,
                                            "start": 993,
                                            "end": 1004,
                                            "fullWidth": 11,
                                            "width": 11,
                                            "text": "reduceRight",
                                            "value": "reduceRight",
                                            "valueText": "reduceRight"
                                        }
                                    },
                                    "dotToken": {
                                        "kind": "DotToken",
                                        "fullStart": 1004,
                                        "fullEnd": 1005,
                                        "start": 1004,
                                        "end": 1005,
                                        "fullWidth": 1,
                                        "width": 1,
                                        "text": ".",
                                        "value": ".",
                                        "valueText": "."
                                    },
                                    "name": {
                                        "kind": "IdentifierName",
                                        "fullStart": 1005,
                                        "fullEnd": 1009,
                                        "start": 1005,
                                        "end": 1009,
                                        "fullWidth": 4,
                                        "width": 4,
                                        "text": "call",
                                        "value": "call",
                                        "valueText": "call"
                                    }
                                },
                                "argumentList": {
                                    "kind": "ArgumentList",
                                    "fullStart": 1009,
                                    "fullEnd": 1029,
                                    "start": 1009,
                                    "end": 1029,
                                    "fullWidth": 20,
                                    "width": 20,
                                    "openParenToken": {
                                        "kind": "OpenParenToken",
                                        "fullStart": 1009,
                                        "fullEnd": 1010,
                                        "start": 1009,
                                        "end": 1010,
                                        "fullWidth": 1,
                                        "width": 1,
                                        "text": "(",
                                        "value": "(",
                                        "valueText": "("
                                    },
                                    "arguments": [
                                        {
                                            "kind": "IdentifierName",
                                            "fullStart": 1010,
                                            "fullEnd": 1013,
                                            "start": 1010,
                                            "end": 1013,
                                            "fullWidth": 3,
                                            "width": 3,
                                            "text": "obj",
                                            "value": "obj",
                                            "valueText": "obj"
                                        },
                                        {
                                            "kind": "CommaToken",
                                            "fullStart": 1013,
                                            "fullEnd": 1015,
                                            "start": 1013,
                                            "end": 1014,
                                            "fullWidth": 2,
                                            "width": 1,
                                            "text": ",",
                                            "value": ",",
                                            "valueText": ",",
                                            "hasTrailingTrivia": true,
                                            "trailingTrivia": [
                                                {
                                                    "kind": "WhitespaceTrivia",
                                                    "text": " "
                                                }
                                            ]
                                        },
                                        {
                                            "kind": "IdentifierName",
                                            "fullStart": 1015,
                                            "fullEnd": 1025,
                                            "start": 1015,
                                            "end": 1025,
                                            "fullWidth": 10,
                                            "width": 10,
                                            "text": "callbackfn",
                                            "value": "callbackfn",
                                            "valueText": "callbackfn"
                                        },
                                        {
                                            "kind": "CommaToken",
                                            "fullStart": 1025,
                                            "fullEnd": 1027,
                                            "start": 1025,
                                            "end": 1026,
                                            "fullWidth": 2,
                                            "width": 1,
                                            "text": ",",
                                            "value": ",",
                                            "valueText": ",",
                                            "hasTrailingTrivia": true,
                                            "trailingTrivia": [
                                                {
                                                    "kind": "WhitespaceTrivia",
                                                    "text": " "
                                                }
                                            ]
                                        },
                                        {
                                            "kind": "NumericLiteral",
                                            "fullStart": 1027,
                                            "fullEnd": 1028,
                                            "start": 1027,
                                            "end": 1028,
                                            "fullWidth": 1,
                                            "width": 1,
                                            "text": "1",
                                            "value": 1,
                                            "valueText": "1"
                                        }
                                    ],
                                    "closeParenToken": {
                                        "kind": "CloseParenToken",
                                        "fullStart": 1028,
                                        "fullEnd": 1029,
                                        "start": 1028,
                                        "end": 1029,
                                        "fullWidth": 1,
                                        "width": 1,
                                        "text": ")",
                                        "value": ")",
                                        "valueText": ")"
                                    }
                                }
                            },
                            "semicolonToken": {
                                "kind": "SemicolonToken",
                                "fullStart": 1029,
                                "fullEnd": 1032,
                                "start": 1029,
                                "end": 1030,
                                "fullWidth": 3,
                                "width": 1,
                                "text": ";",
                                "value": ";",
                                "valueText": ";",
                                "hasTrailingTrivia": true,
                                "hasTrailingNewLine": true,
                                "trailingTrivia": [
                                    {
                                        "kind": "NewLineTrivia",
                                        "text": "\r\n"
                                    }
                                ]
                            }
                        },
                        {
                            "kind": "ReturnStatement",
                            "fullStart": 1032,
                            "fullEnd": 1076,
                            "start": 1040,
                            "end": 1074,
                            "fullWidth": 44,
                            "width": 34,
                            "returnKeyword": {
                                "kind": "ReturnKeyword",
                                "fullStart": 1032,
                                "fullEnd": 1047,
                                "start": 1040,
                                "end": 1046,
                                "fullWidth": 15,
                                "width": 6,
                                "text": "return",
                                "value": "return",
                                "valueText": "return",
                                "hasLeadingTrivia": true,
                                "hasTrailingTrivia": true,
                                "leadingTrivia": [
                                    {
                                        "kind": "WhitespaceTrivia",
                                        "text": "        "
                                    }
                                ],
                                "trailingTrivia": [
                                    {
                                        "kind": "WhitespaceTrivia",
                                        "text": " "
                                    }
                                ]
                            },
                            "expression": {
                                "kind": "LogicalAndExpression",
                                "fullStart": 1047,
                                "fullEnd": 1073,
                                "start": 1047,
                                "end": 1073,
                                "fullWidth": 26,
                                "width": 26,
                                "left": {
                                    "kind": "IdentifierName",
                                    "fullStart": 1047,
                                    "fullEnd": 1059,
                                    "start": 1047,
                                    "end": 1058,
                                    "fullWidth": 12,
                                    "width": 11,
                                    "text": "testResult1",
                                    "value": "testResult1",
                                    "valueText": "testResult1",
                                    "hasTrailingTrivia": true,
                                    "trailingTrivia": [
                                        {
                                            "kind": "WhitespaceTrivia",
                                            "text": " "
                                        }
                                    ]
                                },
                                "operatorToken": {
                                    "kind": "AmpersandAmpersandToken",
                                    "fullStart": 1059,
                                    "fullEnd": 1062,
                                    "start": 1059,
                                    "end": 1061,
                                    "fullWidth": 3,
                                    "width": 2,
                                    "text": "&&",
                                    "value": "&&",
                                    "valueText": "&&",
                                    "hasTrailingTrivia": true,
                                    "trailingTrivia": [
                                        {
                                            "kind": "WhitespaceTrivia",
                                            "text": " "
                                        }
                                    ]
                                },
                                "right": {
                                    "kind": "IdentifierName",
                                    "fullStart": 1062,
                                    "fullEnd": 1073,
                                    "start": 1062,
                                    "end": 1073,
                                    "fullWidth": 11,
                                    "width": 11,
                                    "text": "testResult2",
                                    "value": "testResult2",
                                    "valueText": "testResult2"
                                }
                            },
                            "semicolonToken": {
                                "kind": "SemicolonToken",
                                "fullStart": 1073,
                                "fullEnd": 1076,
                                "start": 1073,
                                "end": 1074,
                                "fullWidth": 3,
                                "width": 1,
                                "text": ";",
                                "value": ";",
                                "valueText": ";",
                                "hasTrailingTrivia": true,
                                "hasTrailingNewLine": true,
                                "trailingTrivia": [
                                    {
                                        "kind": "NewLineTrivia",
                                        "text": "\r\n"
                                    }
                                ]
                            }
                        }
                    ],
                    "closeBraceToken": {
                        "kind": "CloseBraceToken",
                        "fullStart": 1076,
                        "fullEnd": 1083,
                        "start": 1080,
                        "end": 1081,
                        "fullWidth": 7,
                        "width": 1,
                        "text": "}",
                        "value": "}",
                        "valueText": "}",
                        "hasLeadingTrivia": true,
                        "hasTrailingTrivia": true,
                        "hasTrailingNewLine": true,
                        "leadingTrivia": [
                            {
                                "kind": "WhitespaceTrivia",
                                "text": "    "
                            }
                        ],
                        "trailingTrivia": [
                            {
                                "kind": "NewLineTrivia",
                                "text": "\r\n"
                            }
                        ]
                    }
                }
            },
            {
                "kind": "ExpressionStatement",
                "fullStart": 1083,
                "fullEnd": 1107,
                "start": 1083,
                "end": 1105,
                "fullWidth": 24,
                "width": 22,
                "expression": {
                    "kind": "InvocationExpression",
                    "fullStart": 1083,
                    "fullEnd": 1104,
                    "start": 1083,
                    "end": 1104,
                    "fullWidth": 21,
                    "width": 21,
                    "expression": {
                        "kind": "IdentifierName",
                        "fullStart": 1083,
                        "fullEnd": 1094,
                        "start": 1083,
                        "end": 1094,
                        "fullWidth": 11,
                        "width": 11,
                        "text": "runTestCase",
                        "value": "runTestCase",
                        "valueText": "runTestCase"
                    },
                    "argumentList": {
                        "kind": "ArgumentList",
                        "fullStart": 1094,
                        "fullEnd": 1104,
                        "start": 1094,
                        "end": 1104,
                        "fullWidth": 10,
                        "width": 10,
                        "openParenToken": {
                            "kind": "OpenParenToken",
                            "fullStart": 1094,
                            "fullEnd": 1095,
                            "start": 1094,
                            "end": 1095,
                            "fullWidth": 1,
                            "width": 1,
                            "text": "(",
                            "value": "(",
                            "valueText": "("
                        },
                        "arguments": [
                            {
                                "kind": "IdentifierName",
                                "fullStart": 1095,
                                "fullEnd": 1103,
                                "start": 1095,
                                "end": 1103,
                                "fullWidth": 8,
                                "width": 8,
                                "text": "testcase",
                                "value": "testcase",
                                "valueText": "testcase"
                            }
                        ],
                        "closeParenToken": {
                            "kind": "CloseParenToken",
                            "fullStart": 1103,
                            "fullEnd": 1104,
                            "start": 1103,
                            "end": 1104,
                            "fullWidth": 1,
                            "width": 1,
                            "text": ")",
                            "value": ")",
                            "valueText": ")"
                        }
                    }
                },
                "semicolonToken": {
                    "kind": "SemicolonToken",
                    "fullStart": 1104,
                    "fullEnd": 1107,
                    "start": 1104,
                    "end": 1105,
                    "fullWidth": 3,
                    "width": 1,
                    "text": ";",
                    "value": ";",
                    "valueText": ";",
                    "hasTrailingTrivia": true,
                    "hasTrailingNewLine": true,
                    "trailingTrivia": [
                        {
                            "kind": "NewLineTrivia",
                            "text": "\r\n"
                        }
                    ]
                }
            }
        ],
        "endOfFileToken": {
            "kind": "EndOfFileToken",
            "fullStart": 1107,
            "fullEnd": 1107,
            "start": 1107,
            "end": 1107,
            "fullWidth": 0,
            "width": 0,
            "text": ""
        }
    },
    "lineMap": {
        "lineStarts": [
            0,
            67,
            152,
            232,
            308,
            380,
            385,
            440,
            545,
            550,
            552,
            554,
            577,
            579,
            612,
            646,
            704,
            732,
            770,
            785,
            787,
            817,
            854,
            869,
            896,
            907,
            909,
            967,
            969,
            1032,
            1076,
            1083,
            1107
        ],
        "length": 1107
    }
}<|MERGE_RESOLUTION|>--- conflicted
+++ resolved
@@ -250,12 +250,8 @@
                                         "start": 591,
                                         "end": 609,
                                         "fullWidth": 18,
-<<<<<<< HEAD
                                         "width": 18,
-                                        "identifier": {
-=======
                                         "propertyName": {
->>>>>>> 85e84683
                                             "kind": "IdentifierName",
                                             "fullStart": 591,
                                             "fullEnd": 603,
@@ -389,12 +385,8 @@
                                         "start": 624,
                                         "end": 643,
                                         "fullWidth": 19,
-<<<<<<< HEAD
                                         "width": 19,
-                                        "identifier": {
-=======
                                         "propertyName": {
->>>>>>> 85e84683
                                             "kind": "IdentifierName",
                                             "fullStart": 624,
                                             "fullEnd": 636,
@@ -1463,12 +1455,8 @@
                                         "start": 921,
                                         "end": 964,
                                         "fullWidth": 43,
-<<<<<<< HEAD
                                         "width": 43,
-                                        "identifier": {
-=======
                                         "propertyName": {
->>>>>>> 85e84683
                                             "kind": "IdentifierName",
                                             "fullStart": 921,
                                             "fullEnd": 925,
