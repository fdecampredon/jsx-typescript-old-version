{
    "isDeclaration": false,
    "languageVersion": "EcmaScript5",
    "parseOptions": {
        "allowAutomaticSemicolonInsertion": true
    },
    "sourceUnit": {
        "kind": "SourceUnit",
        "fullStart": 0,
        "fullEnd": 1067,
        "start": 641,
        "end": 1067,
        "fullWidth": 1067,
        "width": 426,
        "isIncrementallyUnusable": true,
        "moduleElements": [
            {
                "kind": "FunctionDeclaration",
                "fullStart": 0,
                "fullEnd": 1043,
                "start": 641,
                "end": 1041,
                "fullWidth": 1043,
                "width": 400,
                "modifiers": [],
                "functionKeyword": {
                    "kind": "FunctionKeyword",
                    "fullStart": 0,
                    "fullEnd": 650,
                    "start": 641,
                    "end": 649,
                    "fullWidth": 650,
                    "width": 8,
                    "text": "function",
                    "value": "function",
                    "valueText": "function",
                    "hasLeadingTrivia": true,
                    "hasLeadingComment": true,
                    "hasLeadingNewLine": true,
                    "hasTrailingTrivia": true,
                    "leadingTrivia": [
                        {
                            "kind": "SingleLineCommentTrivia",
                            "text": "/// Copyright (c) 2012 Ecma International.  All rights reserved. "
                        },
                        {
                            "kind": "NewLineTrivia",
                            "text": "\r\n"
                        },
                        {
                            "kind": "SingleLineCommentTrivia",
                            "text": "/// Ecma International makes this code available under the terms and conditions set"
                        },
                        {
                            "kind": "NewLineTrivia",
                            "text": "\r\n"
                        },
                        {
                            "kind": "SingleLineCommentTrivia",
                            "text": "/// forth on http://hg.ecmascript.org/tests/test262/raw-file/tip/LICENSE (the "
                        },
                        {
                            "kind": "NewLineTrivia",
                            "text": "\r\n"
                        },
                        {
                            "kind": "SingleLineCommentTrivia",
                            "text": "/// \"Use Terms\").   Any redistribution of this code must retain the above "
                        },
                        {
                            "kind": "NewLineTrivia",
                            "text": "\r\n"
                        },
                        {
                            "kind": "SingleLineCommentTrivia",
                            "text": "/// copyright and this notice and otherwise comply with the Use Terms."
                        },
                        {
                            "kind": "NewLineTrivia",
                            "text": "\r\n"
                        },
                        {
                            "kind": "MultiLineCommentTrivia",
                            "text": "/**\r\n * @path ch15/15.4/15.4.4/15.4.4.22/15.4.4.22-8-b-iii-1-25.js\r\n * @description Array.prototype.reduceRight - This object is the Arguments object which implements its own property get method (number of arguments is less than number of parameters)\r\n */"
                        },
                        {
                            "kind": "NewLineTrivia",
                            "text": "\r\n"
                        },
                        {
                            "kind": "NewLineTrivia",
                            "text": "\r\n"
                        },
                        {
                            "kind": "NewLineTrivia",
                            "text": "\r\n"
                        }
                    ],
                    "trailingTrivia": [
                        {
                            "kind": "WhitespaceTrivia",
                            "text": " "
                        }
                    ]
                },
                "identifier": {
                    "kind": "IdentifierName",
                    "fullStart": 650,
                    "fullEnd": 658,
                    "start": 650,
                    "end": 658,
                    "fullWidth": 8,
                    "width": 8,
                    "text": "testcase",
                    "value": "testcase",
                    "valueText": "testcase"
                },
                "callSignature": {
                    "kind": "CallSignature",
                    "fullStart": 658,
                    "fullEnd": 661,
                    "start": 658,
                    "end": 660,
                    "fullWidth": 3,
                    "width": 2,
                    "parameterList": {
                        "kind": "ParameterList",
                        "fullStart": 658,
                        "fullEnd": 661,
                        "start": 658,
                        "end": 660,
                        "fullWidth": 3,
                        "width": 2,
                        "openParenToken": {
                            "kind": "OpenParenToken",
                            "fullStart": 658,
                            "fullEnd": 659,
                            "start": 658,
                            "end": 659,
                            "fullWidth": 1,
                            "width": 1,
                            "text": "(",
                            "value": "(",
                            "valueText": "("
                        },
                        "parameters": [],
                        "closeParenToken": {
                            "kind": "CloseParenToken",
                            "fullStart": 659,
                            "fullEnd": 661,
                            "start": 659,
                            "end": 660,
                            "fullWidth": 2,
                            "width": 1,
                            "text": ")",
                            "value": ")",
                            "valueText": ")",
                            "hasTrailingTrivia": true,
                            "trailingTrivia": [
                                {
                                    "kind": "WhitespaceTrivia",
                                    "text": " "
                                }
                            ]
                        }
                    }
                },
                "block": {
                    "kind": "Block",
                    "fullStart": 661,
                    "fullEnd": 1043,
                    "start": 661,
                    "end": 1041,
                    "fullWidth": 382,
                    "width": 380,
                    "openBraceToken": {
                        "kind": "OpenBraceToken",
                        "fullStart": 661,
                        "fullEnd": 664,
                        "start": 661,
                        "end": 662,
                        "fullWidth": 3,
                        "width": 1,
                        "text": "{",
                        "value": "{",
                        "valueText": "{",
                        "hasTrailingTrivia": true,
                        "hasTrailingNewLine": true,
                        "trailingTrivia": [
                            {
                                "kind": "NewLineTrivia",
                                "text": "\r\n"
                            }
                        ]
                    },
                    "statements": [
                        {
                            "kind": "VariableStatement",
                            "fullStart": 664,
                            "fullEnd": 699,
                            "start": 674,
                            "end": 697,
                            "fullWidth": 35,
                            "width": 23,
                            "modifiers": [],
                            "variableDeclaration": {
                                "kind": "VariableDeclaration",
                                "fullStart": 664,
                                "fullEnd": 696,
                                "start": 674,
                                "end": 696,
                                "fullWidth": 32,
                                "width": 22,
                                "varKeyword": {
                                    "kind": "VarKeyword",
                                    "fullStart": 664,
                                    "fullEnd": 678,
                                    "start": 674,
                                    "end": 677,
                                    "fullWidth": 14,
                                    "width": 3,
                                    "text": "var",
                                    "value": "var",
                                    "valueText": "var",
                                    "hasLeadingTrivia": true,
                                    "hasLeadingNewLine": true,
                                    "hasTrailingTrivia": true,
                                    "leadingTrivia": [
                                        {
                                            "kind": "NewLineTrivia",
                                            "text": "\r\n"
                                        },
                                        {
                                            "kind": "WhitespaceTrivia",
                                            "text": "        "
                                        }
                                    ],
                                    "trailingTrivia": [
                                        {
                                            "kind": "WhitespaceTrivia",
                                            "text": " "
                                        }
                                    ]
                                },
                                "variableDeclarators": [
                                    {
                                        "kind": "VariableDeclarator",
                                        "fullStart": 678,
                                        "fullEnd": 696,
                                        "start": 678,
                                        "end": 696,
                                        "fullWidth": 18,
                                        "width": 18,
                                        "identifier": {
                                            "kind": "IdentifierName",
                                            "fullStart": 678,
                                            "fullEnd": 689,
                                            "start": 678,
                                            "end": 688,
                                            "fullWidth": 11,
                                            "width": 10,
                                            "text": "testResult",
                                            "value": "testResult",
                                            "valueText": "testResult",
                                            "hasTrailingTrivia": true,
                                            "trailingTrivia": [
                                                {
                                                    "kind": "WhitespaceTrivia",
                                                    "text": " "
                                                }
                                            ]
                                        },
                                        "equalsValueClause": {
                                            "kind": "EqualsValueClause",
                                            "fullStart": 689,
                                            "fullEnd": 696,
                                            "start": 689,
                                            "end": 696,
                                            "fullWidth": 7,
                                            "width": 7,
                                            "equalsToken": {
                                                "kind": "EqualsToken",
                                                "fullStart": 689,
                                                "fullEnd": 691,
                                                "start": 689,
                                                "end": 690,
                                                "fullWidth": 2,
                                                "width": 1,
                                                "text": "=",
                                                "value": "=",
                                                "valueText": "=",
                                                "hasTrailingTrivia": true,
                                                "trailingTrivia": [
                                                    {
                                                        "kind": "WhitespaceTrivia",
                                                        "text": " "
                                                    }
                                                ]
                                            },
                                            "value": {
                                                "kind": "FalseKeyword",
                                                "fullStart": 691,
                                                "fullEnd": 696,
                                                "start": 691,
                                                "end": 696,
                                                "fullWidth": 5,
                                                "width": 5,
                                                "text": "false",
                                                "value": false,
                                                "valueText": "false"
                                            }
                                        }
                                    }
                                ]
                            },
                            "semicolonToken": {
                                "kind": "SemicolonToken",
                                "fullStart": 696,
                                "fullEnd": 699,
                                "start": 696,
                                "end": 697,
                                "fullWidth": 3,
                                "width": 1,
                                "text": ";",
                                "value": ";",
                                "valueText": ";",
                                "hasTrailingTrivia": true,
                                "hasTrailingNewLine": true,
                                "trailingTrivia": [
                                    {
                                        "kind": "NewLineTrivia",
                                        "text": "\r\n"
                                    }
                                ]
                            }
                        },
                        {
                            "kind": "FunctionDeclaration",
                            "fullStart": 699,
                            "fullEnd": 860,
                            "start": 707,
                            "end": 858,
                            "fullWidth": 161,
                            "width": 151,
                            "modifiers": [],
                            "functionKeyword": {
                                "kind": "FunctionKeyword",
                                "fullStart": 699,
                                "fullEnd": 716,
                                "start": 707,
                                "end": 715,
                                "fullWidth": 17,
                                "width": 8,
                                "text": "function",
                                "value": "function",
                                "valueText": "function",
                                "hasLeadingTrivia": true,
                                "hasTrailingTrivia": true,
                                "leadingTrivia": [
                                    {
                                        "kind": "WhitespaceTrivia",
                                        "text": "        "
                                    }
                                ],
                                "trailingTrivia": [
                                    {
                                        "kind": "WhitespaceTrivia",
                                        "text": " "
                                    }
                                ]
                            },
                            "identifier": {
                                "kind": "IdentifierName",
                                "fullStart": 716,
                                "fullEnd": 726,
                                "start": 716,
                                "end": 726,
                                "fullWidth": 10,
                                "width": 10,
                                "text": "callbackfn",
                                "value": "callbackfn",
                                "valueText": "callbackfn"
                            },
                            "callSignature": {
                                "kind": "CallSignature",
                                "fullStart": 726,
                                "fullEnd": 754,
                                "start": 726,
                                "end": 753,
                                "fullWidth": 28,
                                "width": 27,
                                "parameterList": {
                                    "kind": "ParameterList",
                                    "fullStart": 726,
                                    "fullEnd": 754,
                                    "start": 726,
                                    "end": 753,
                                    "fullWidth": 28,
                                    "width": 27,
                                    "openParenToken": {
                                        "kind": "OpenParenToken",
                                        "fullStart": 726,
                                        "fullEnd": 727,
                                        "start": 726,
                                        "end": 727,
                                        "fullWidth": 1,
                                        "width": 1,
                                        "text": "(",
                                        "value": "(",
                                        "valueText": "("
                                    },
                                    "parameters": [
                                        {
                                            "kind": "Parameter",
                                            "fullStart": 727,
                                            "fullEnd": 734,
                                            "start": 727,
                                            "end": 734,
                                            "fullWidth": 7,
<<<<<<< HEAD
                                            "width": 7,
=======
                                            "modifiers": [],
>>>>>>> e3c38734
                                            "identifier": {
                                                "kind": "IdentifierName",
                                                "fullStart": 727,
                                                "fullEnd": 734,
                                                "start": 727,
                                                "end": 734,
                                                "fullWidth": 7,
                                                "width": 7,
                                                "text": "prevVal",
                                                "value": "prevVal",
                                                "valueText": "prevVal"
                                            }
                                        },
                                        {
                                            "kind": "CommaToken",
                                            "fullStart": 734,
                                            "fullEnd": 736,
                                            "start": 734,
                                            "end": 735,
                                            "fullWidth": 2,
                                            "width": 1,
                                            "text": ",",
                                            "value": ",",
                                            "valueText": ",",
                                            "hasTrailingTrivia": true,
                                            "trailingTrivia": [
                                                {
                                                    "kind": "WhitespaceTrivia",
                                                    "text": " "
                                                }
                                            ]
                                        },
                                        {
                                            "kind": "Parameter",
                                            "fullStart": 736,
                                            "fullEnd": 742,
                                            "start": 736,
                                            "end": 742,
                                            "fullWidth": 6,
<<<<<<< HEAD
                                            "width": 6,
=======
                                            "modifiers": [],
>>>>>>> e3c38734
                                            "identifier": {
                                                "kind": "IdentifierName",
                                                "fullStart": 736,
                                                "fullEnd": 742,
                                                "start": 736,
                                                "end": 742,
                                                "fullWidth": 6,
                                                "width": 6,
                                                "text": "curVal",
                                                "value": "curVal",
                                                "valueText": "curVal"
                                            }
                                        },
                                        {
                                            "kind": "CommaToken",
                                            "fullStart": 742,
                                            "fullEnd": 744,
                                            "start": 742,
                                            "end": 743,
                                            "fullWidth": 2,
                                            "width": 1,
                                            "text": ",",
                                            "value": ",",
                                            "valueText": ",",
                                            "hasTrailingTrivia": true,
                                            "trailingTrivia": [
                                                {
                                                    "kind": "WhitespaceTrivia",
                                                    "text": " "
                                                }
                                            ]
                                        },
                                        {
                                            "kind": "Parameter",
                                            "fullStart": 744,
                                            "fullEnd": 747,
                                            "start": 744,
                                            "end": 747,
                                            "fullWidth": 3,
<<<<<<< HEAD
                                            "width": 3,
=======
                                            "modifiers": [],
>>>>>>> e3c38734
                                            "identifier": {
                                                "kind": "IdentifierName",
                                                "fullStart": 744,
                                                "fullEnd": 747,
                                                "start": 744,
                                                "end": 747,
                                                "fullWidth": 3,
                                                "width": 3,
                                                "text": "idx",
                                                "value": "idx",
                                                "valueText": "idx"
                                            }
                                        },
                                        {
                                            "kind": "CommaToken",
                                            "fullStart": 747,
                                            "fullEnd": 749,
                                            "start": 747,
                                            "end": 748,
                                            "fullWidth": 2,
                                            "width": 1,
                                            "text": ",",
                                            "value": ",",
                                            "valueText": ",",
                                            "hasTrailingTrivia": true,
                                            "trailingTrivia": [
                                                {
                                                    "kind": "WhitespaceTrivia",
                                                    "text": " "
                                                }
                                            ]
                                        },
                                        {
                                            "kind": "Parameter",
                                            "fullStart": 749,
                                            "fullEnd": 752,
                                            "start": 749,
                                            "end": 752,
                                            "fullWidth": 3,
<<<<<<< HEAD
                                            "width": 3,
=======
                                            "modifiers": [],
>>>>>>> e3c38734
                                            "identifier": {
                                                "kind": "IdentifierName",
                                                "fullStart": 749,
                                                "fullEnd": 752,
                                                "start": 749,
                                                "end": 752,
                                                "fullWidth": 3,
                                                "width": 3,
                                                "text": "obj",
                                                "value": "obj",
                                                "valueText": "obj"
                                            }
                                        }
                                    ],
                                    "closeParenToken": {
                                        "kind": "CloseParenToken",
                                        "fullStart": 752,
                                        "fullEnd": 754,
                                        "start": 752,
                                        "end": 753,
                                        "fullWidth": 2,
                                        "width": 1,
                                        "text": ")",
                                        "value": ")",
                                        "valueText": ")",
                                        "hasTrailingTrivia": true,
                                        "trailingTrivia": [
                                            {
                                                "kind": "WhitespaceTrivia",
                                                "text": " "
                                            }
                                        ]
                                    }
                                }
                            },
                            "block": {
                                "kind": "Block",
                                "fullStart": 754,
                                "fullEnd": 860,
                                "start": 754,
                                "end": 858,
                                "fullWidth": 106,
                                "width": 104,
                                "openBraceToken": {
                                    "kind": "OpenBraceToken",
                                    "fullStart": 754,
                                    "fullEnd": 757,
                                    "start": 754,
                                    "end": 755,
                                    "fullWidth": 3,
                                    "width": 1,
                                    "text": "{",
                                    "value": "{",
                                    "valueText": "{",
                                    "hasTrailingTrivia": true,
                                    "hasTrailingNewLine": true,
                                    "trailingTrivia": [
                                        {
                                            "kind": "NewLineTrivia",
                                            "text": "\r\n"
                                        }
                                    ]
                                },
                                "statements": [
                                    {
                                        "kind": "IfStatement",
                                        "fullStart": 757,
                                        "fullEnd": 849,
                                        "start": 769,
                                        "end": 847,
                                        "fullWidth": 92,
                                        "width": 78,
                                        "ifKeyword": {
                                            "kind": "IfKeyword",
                                            "fullStart": 757,
                                            "fullEnd": 772,
                                            "start": 769,
                                            "end": 771,
                                            "fullWidth": 15,
                                            "width": 2,
                                            "text": "if",
                                            "value": "if",
                                            "valueText": "if",
                                            "hasLeadingTrivia": true,
                                            "hasTrailingTrivia": true,
                                            "leadingTrivia": [
                                                {
                                                    "kind": "WhitespaceTrivia",
                                                    "text": "            "
                                                }
                                            ],
                                            "trailingTrivia": [
                                                {
                                                    "kind": "WhitespaceTrivia",
                                                    "text": " "
                                                }
                                            ]
                                        },
                                        "openParenToken": {
                                            "kind": "OpenParenToken",
                                            "fullStart": 772,
                                            "fullEnd": 773,
                                            "start": 772,
                                            "end": 773,
                                            "fullWidth": 1,
                                            "width": 1,
                                            "text": "(",
                                            "value": "(",
                                            "valueText": "("
                                        },
                                        "condition": {
                                            "kind": "EqualsExpression",
                                            "fullStart": 773,
                                            "fullEnd": 782,
                                            "start": 773,
                                            "end": 782,
                                            "fullWidth": 9,
                                            "width": 9,
                                            "left": {
                                                "kind": "IdentifierName",
                                                "fullStart": 773,
                                                "fullEnd": 777,
                                                "start": 773,
                                                "end": 776,
                                                "fullWidth": 4,
                                                "width": 3,
                                                "text": "idx",
                                                "value": "idx",
                                                "valueText": "idx",
                                                "hasTrailingTrivia": true,
                                                "trailingTrivia": [
                                                    {
                                                        "kind": "WhitespaceTrivia",
                                                        "text": " "
                                                    }
                                                ]
                                            },
                                            "operatorToken": {
                                                "kind": "EqualsEqualsEqualsToken",
                                                "fullStart": 777,
                                                "fullEnd": 781,
                                                "start": 777,
                                                "end": 780,
                                                "fullWidth": 4,
                                                "width": 3,
                                                "text": "===",
                                                "value": "===",
                                                "valueText": "===",
                                                "hasTrailingTrivia": true,
                                                "trailingTrivia": [
                                                    {
                                                        "kind": "WhitespaceTrivia",
                                                        "text": " "
                                                    }
                                                ]
                                            },
                                            "right": {
                                                "kind": "NumericLiteral",
                                                "fullStart": 781,
                                                "fullEnd": 782,
                                                "start": 781,
                                                "end": 782,
                                                "fullWidth": 1,
                                                "width": 1,
                                                "text": "0",
                                                "value": 0,
                                                "valueText": "0"
                                            }
                                        },
                                        "closeParenToken": {
                                            "kind": "CloseParenToken",
                                            "fullStart": 782,
                                            "fullEnd": 784,
                                            "start": 782,
                                            "end": 783,
                                            "fullWidth": 2,
                                            "width": 1,
                                            "text": ")",
                                            "value": ")",
                                            "valueText": ")",
                                            "hasTrailingTrivia": true,
                                            "trailingTrivia": [
                                                {
                                                    "kind": "WhitespaceTrivia",
                                                    "text": " "
                                                }
                                            ]
                                        },
                                        "statement": {
                                            "kind": "Block",
                                            "fullStart": 784,
                                            "fullEnd": 849,
                                            "start": 784,
                                            "end": 847,
                                            "fullWidth": 65,
                                            "width": 63,
                                            "openBraceToken": {
                                                "kind": "OpenBraceToken",
                                                "fullStart": 784,
                                                "fullEnd": 787,
                                                "start": 784,
                                                "end": 785,
                                                "fullWidth": 3,
                                                "width": 1,
                                                "text": "{",
                                                "value": "{",
                                                "valueText": "{",
                                                "hasTrailingTrivia": true,
                                                "hasTrailingNewLine": true,
                                                "trailingTrivia": [
                                                    {
                                                        "kind": "NewLineTrivia",
                                                        "text": "\r\n"
                                                    }
                                                ]
                                            },
                                            "statements": [
                                                {
                                                    "kind": "ExpressionStatement",
                                                    "fullStart": 787,
                                                    "fullEnd": 834,
                                                    "start": 803,
                                                    "end": 832,
                                                    "fullWidth": 47,
                                                    "width": 29,
                                                    "expression": {
                                                        "kind": "AssignmentExpression",
                                                        "fullStart": 787,
                                                        "fullEnd": 831,
                                                        "start": 803,
                                                        "end": 831,
                                                        "fullWidth": 44,
                                                        "width": 28,
                                                        "left": {
                                                            "kind": "IdentifierName",
                                                            "fullStart": 787,
                                                            "fullEnd": 814,
                                                            "start": 803,
                                                            "end": 813,
                                                            "fullWidth": 27,
                                                            "width": 10,
                                                            "text": "testResult",
                                                            "value": "testResult",
                                                            "valueText": "testResult",
                                                            "hasLeadingTrivia": true,
                                                            "hasTrailingTrivia": true,
                                                            "leadingTrivia": [
                                                                {
                                                                    "kind": "WhitespaceTrivia",
                                                                    "text": "                "
                                                                }
                                                            ],
                                                            "trailingTrivia": [
                                                                {
                                                                    "kind": "WhitespaceTrivia",
                                                                    "text": " "
                                                                }
                                                            ]
                                                        },
                                                        "operatorToken": {
                                                            "kind": "EqualsToken",
                                                            "fullStart": 814,
                                                            "fullEnd": 816,
                                                            "start": 814,
                                                            "end": 815,
                                                            "fullWidth": 2,
                                                            "width": 1,
                                                            "text": "=",
                                                            "value": "=",
                                                            "valueText": "=",
                                                            "hasTrailingTrivia": true,
                                                            "trailingTrivia": [
                                                                {
                                                                    "kind": "WhitespaceTrivia",
                                                                    "text": " "
                                                                }
                                                            ]
                                                        },
                                                        "right": {
                                                            "kind": "ParenthesizedExpression",
                                                            "fullStart": 816,
                                                            "fullEnd": 831,
                                                            "start": 816,
                                                            "end": 831,
                                                            "fullWidth": 15,
                                                            "width": 15,
                                                            "openParenToken": {
                                                                "kind": "OpenParenToken",
                                                                "fullStart": 816,
                                                                "fullEnd": 817,
                                                                "start": 816,
                                                                "end": 817,
                                                                "fullWidth": 1,
                                                                "width": 1,
                                                                "text": "(",
                                                                "value": "(",
                                                                "valueText": "("
                                                            },
                                                            "expression": {
                                                                "kind": "EqualsExpression",
                                                                "fullStart": 817,
                                                                "fullEnd": 830,
                                                                "start": 817,
                                                                "end": 830,
                                                                "fullWidth": 13,
                                                                "width": 13,
                                                                "left": {
                                                                    "kind": "IdentifierName",
                                                                    "fullStart": 817,
                                                                    "fullEnd": 825,
                                                                    "start": 817,
                                                                    "end": 824,
                                                                    "fullWidth": 8,
                                                                    "width": 7,
                                                                    "text": "prevVal",
                                                                    "value": "prevVal",
                                                                    "valueText": "prevVal",
                                                                    "hasTrailingTrivia": true,
                                                                    "trailingTrivia": [
                                                                        {
                                                                            "kind": "WhitespaceTrivia",
                                                                            "text": " "
                                                                        }
                                                                    ]
                                                                },
                                                                "operatorToken": {
                                                                    "kind": "EqualsEqualsEqualsToken",
                                                                    "fullStart": 825,
                                                                    "fullEnd": 829,
                                                                    "start": 825,
                                                                    "end": 828,
                                                                    "fullWidth": 4,
                                                                    "width": 3,
                                                                    "text": "===",
                                                                    "value": "===",
                                                                    "valueText": "===",
                                                                    "hasTrailingTrivia": true,
                                                                    "trailingTrivia": [
                                                                        {
                                                                            "kind": "WhitespaceTrivia",
                                                                            "text": " "
                                                                        }
                                                                    ]
                                                                },
                                                                "right": {
                                                                    "kind": "NumericLiteral",
                                                                    "fullStart": 829,
                                                                    "fullEnd": 830,
                                                                    "start": 829,
                                                                    "end": 830,
                                                                    "fullWidth": 1,
                                                                    "width": 1,
                                                                    "text": "1",
                                                                    "value": 1,
                                                                    "valueText": "1"
                                                                }
                                                            },
                                                            "closeParenToken": {
                                                                "kind": "CloseParenToken",
                                                                "fullStart": 830,
                                                                "fullEnd": 831,
                                                                "start": 830,
                                                                "end": 831,
                                                                "fullWidth": 1,
                                                                "width": 1,
                                                                "text": ")",
                                                                "value": ")",
                                                                "valueText": ")"
                                                            }
                                                        }
                                                    },
                                                    "semicolonToken": {
                                                        "kind": "SemicolonToken",
                                                        "fullStart": 831,
                                                        "fullEnd": 834,
                                                        "start": 831,
                                                        "end": 832,
                                                        "fullWidth": 3,
                                                        "width": 1,
                                                        "text": ";",
                                                        "value": ";",
                                                        "valueText": ";",
                                                        "hasTrailingTrivia": true,
                                                        "hasTrailingNewLine": true,
                                                        "trailingTrivia": [
                                                            {
                                                                "kind": "NewLineTrivia",
                                                                "text": "\r\n"
                                                            }
                                                        ]
                                                    }
                                                }
                                            ],
                                            "closeBraceToken": {
                                                "kind": "CloseBraceToken",
                                                "fullStart": 834,
                                                "fullEnd": 849,
                                                "start": 846,
                                                "end": 847,
                                                "fullWidth": 15,
                                                "width": 1,
                                                "text": "}",
                                                "value": "}",
                                                "valueText": "}",
                                                "hasLeadingTrivia": true,
                                                "hasTrailingTrivia": true,
                                                "hasTrailingNewLine": true,
                                                "leadingTrivia": [
                                                    {
                                                        "kind": "WhitespaceTrivia",
                                                        "text": "            "
                                                    }
                                                ],
                                                "trailingTrivia": [
                                                    {
                                                        "kind": "NewLineTrivia",
                                                        "text": "\r\n"
                                                    }
                                                ]
                                            }
                                        }
                                    }
                                ],
                                "closeBraceToken": {
                                    "kind": "CloseBraceToken",
                                    "fullStart": 849,
                                    "fullEnd": 860,
                                    "start": 857,
                                    "end": 858,
                                    "fullWidth": 11,
                                    "width": 1,
                                    "text": "}",
                                    "value": "}",
                                    "valueText": "}",
                                    "hasLeadingTrivia": true,
                                    "hasTrailingTrivia": true,
                                    "hasTrailingNewLine": true,
                                    "leadingTrivia": [
                                        {
                                            "kind": "WhitespaceTrivia",
                                            "text": "        "
                                        }
                                    ],
                                    "trailingTrivia": [
                                        {
                                            "kind": "NewLineTrivia",
                                            "text": "\r\n"
                                        }
                                    ]
                                }
                            }
                        },
                        {
                            "kind": "VariableStatement",
                            "fullStart": 860,
                            "fullEnd": 985,
                            "start": 870,
                            "end": 983,
                            "fullWidth": 125,
                            "width": 113,
                            "modifiers": [],
                            "variableDeclaration": {
                                "kind": "VariableDeclaration",
                                "fullStart": 860,
                                "fullEnd": 982,
                                "start": 870,
                                "end": 982,
                                "fullWidth": 122,
                                "width": 112,
                                "varKeyword": {
                                    "kind": "VarKeyword",
                                    "fullStart": 860,
                                    "fullEnd": 874,
                                    "start": 870,
                                    "end": 873,
                                    "fullWidth": 14,
                                    "width": 3,
                                    "text": "var",
                                    "value": "var",
                                    "valueText": "var",
                                    "hasLeadingTrivia": true,
                                    "hasLeadingNewLine": true,
                                    "hasTrailingTrivia": true,
                                    "leadingTrivia": [
                                        {
                                            "kind": "NewLineTrivia",
                                            "text": "\r\n"
                                        },
                                        {
                                            "kind": "WhitespaceTrivia",
                                            "text": "        "
                                        }
                                    ],
                                    "trailingTrivia": [
                                        {
                                            "kind": "WhitespaceTrivia",
                                            "text": " "
                                        }
                                    ]
                                },
                                "variableDeclarators": [
                                    {
                                        "kind": "VariableDeclarator",
                                        "fullStart": 874,
                                        "fullEnd": 982,
                                        "start": 874,
                                        "end": 982,
                                        "fullWidth": 108,
                                        "width": 108,
                                        "identifier": {
                                            "kind": "IdentifierName",
                                            "fullStart": 874,
                                            "fullEnd": 879,
                                            "start": 874,
                                            "end": 878,
                                            "fullWidth": 5,
                                            "width": 4,
                                            "text": "func",
                                            "value": "func",
                                            "valueText": "func",
                                            "hasTrailingTrivia": true,
                                            "trailingTrivia": [
                                                {
                                                    "kind": "WhitespaceTrivia",
                                                    "text": " "
                                                }
                                            ]
                                        },
                                        "equalsValueClause": {
                                            "kind": "EqualsValueClause",
                                            "fullStart": 879,
                                            "fullEnd": 982,
                                            "start": 879,
                                            "end": 982,
                                            "fullWidth": 103,
                                            "width": 103,
                                            "equalsToken": {
                                                "kind": "EqualsToken",
                                                "fullStart": 879,
                                                "fullEnd": 881,
                                                "start": 879,
                                                "end": 880,
                                                "fullWidth": 2,
                                                "width": 1,
                                                "text": "=",
                                                "value": "=",
                                                "valueText": "=",
                                                "hasTrailingTrivia": true,
                                                "trailingTrivia": [
                                                    {
                                                        "kind": "WhitespaceTrivia",
                                                        "text": " "
                                                    }
                                                ]
                                            },
                                            "value": {
                                                "kind": "FunctionExpression",
                                                "fullStart": 881,
                                                "fullEnd": 982,
                                                "start": 881,
                                                "end": 982,
                                                "fullWidth": 101,
                                                "width": 101,
                                                "functionKeyword": {
                                                    "kind": "FunctionKeyword",
                                                    "fullStart": 881,
                                                    "fullEnd": 890,
                                                    "start": 881,
                                                    "end": 889,
                                                    "fullWidth": 9,
                                                    "width": 8,
                                                    "text": "function",
                                                    "value": "function",
                                                    "valueText": "function",
                                                    "hasTrailingTrivia": true,
                                                    "trailingTrivia": [
                                                        {
                                                            "kind": "WhitespaceTrivia",
                                                            "text": " "
                                                        }
                                                    ]
                                                },
                                                "callSignature": {
                                                    "kind": "CallSignature",
                                                    "fullStart": 890,
                                                    "fullEnd": 900,
                                                    "start": 890,
                                                    "end": 899,
                                                    "fullWidth": 10,
                                                    "width": 9,
                                                    "parameterList": {
                                                        "kind": "ParameterList",
                                                        "fullStart": 890,
                                                        "fullEnd": 900,
                                                        "start": 890,
                                                        "end": 899,
                                                        "fullWidth": 10,
                                                        "width": 9,
                                                        "openParenToken": {
                                                            "kind": "OpenParenToken",
                                                            "fullStart": 890,
                                                            "fullEnd": 891,
                                                            "start": 890,
                                                            "end": 891,
                                                            "fullWidth": 1,
                                                            "width": 1,
                                                            "text": "(",
                                                            "value": "(",
                                                            "valueText": "("
                                                        },
                                                        "parameters": [
                                                            {
                                                                "kind": "Parameter",
                                                                "fullStart": 891,
                                                                "fullEnd": 892,
                                                                "start": 891,
                                                                "end": 892,
                                                                "fullWidth": 1,
<<<<<<< HEAD
                                                                "width": 1,
=======
                                                                "modifiers": [],
>>>>>>> e3c38734
                                                                "identifier": {
                                                                    "kind": "IdentifierName",
                                                                    "fullStart": 891,
                                                                    "fullEnd": 892,
                                                                    "start": 891,
                                                                    "end": 892,
                                                                    "fullWidth": 1,
                                                                    "width": 1,
                                                                    "text": "a",
                                                                    "value": "a",
                                                                    "valueText": "a"
                                                                }
                                                            },
                                                            {
                                                                "kind": "CommaToken",
                                                                "fullStart": 892,
                                                                "fullEnd": 894,
                                                                "start": 892,
                                                                "end": 893,
                                                                "fullWidth": 2,
                                                                "width": 1,
                                                                "text": ",",
                                                                "value": ",",
                                                                "valueText": ",",
                                                                "hasTrailingTrivia": true,
                                                                "trailingTrivia": [
                                                                    {
                                                                        "kind": "WhitespaceTrivia",
                                                                        "text": " "
                                                                    }
                                                                ]
                                                            },
                                                            {
                                                                "kind": "Parameter",
                                                                "fullStart": 894,
                                                                "fullEnd": 895,
                                                                "start": 894,
                                                                "end": 895,
                                                                "fullWidth": 1,
<<<<<<< HEAD
                                                                "width": 1,
=======
                                                                "modifiers": [],
>>>>>>> e3c38734
                                                                "identifier": {
                                                                    "kind": "IdentifierName",
                                                                    "fullStart": 894,
                                                                    "fullEnd": 895,
                                                                    "start": 894,
                                                                    "end": 895,
                                                                    "fullWidth": 1,
                                                                    "width": 1,
                                                                    "text": "b",
                                                                    "value": "b",
                                                                    "valueText": "b"
                                                                }
                                                            },
                                                            {
                                                                "kind": "CommaToken",
                                                                "fullStart": 895,
                                                                "fullEnd": 897,
                                                                "start": 895,
                                                                "end": 896,
                                                                "fullWidth": 2,
                                                                "width": 1,
                                                                "text": ",",
                                                                "value": ",",
                                                                "valueText": ",",
                                                                "hasTrailingTrivia": true,
                                                                "trailingTrivia": [
                                                                    {
                                                                        "kind": "WhitespaceTrivia",
                                                                        "text": " "
                                                                    }
                                                                ]
                                                            },
                                                            {
                                                                "kind": "Parameter",
                                                                "fullStart": 897,
                                                                "fullEnd": 898,
                                                                "start": 897,
                                                                "end": 898,
                                                                "fullWidth": 1,
<<<<<<< HEAD
                                                                "width": 1,
=======
                                                                "modifiers": [],
>>>>>>> e3c38734
                                                                "identifier": {
                                                                    "kind": "IdentifierName",
                                                                    "fullStart": 897,
                                                                    "fullEnd": 898,
                                                                    "start": 897,
                                                                    "end": 898,
                                                                    "fullWidth": 1,
                                                                    "width": 1,
                                                                    "text": "c",
                                                                    "value": "c",
                                                                    "valueText": "c"
                                                                }
                                                            }
                                                        ],
                                                        "closeParenToken": {
                                                            "kind": "CloseParenToken",
                                                            "fullStart": 898,
                                                            "fullEnd": 900,
                                                            "start": 898,
                                                            "end": 899,
                                                            "fullWidth": 2,
                                                            "width": 1,
                                                            "text": ")",
                                                            "value": ")",
                                                            "valueText": ")",
                                                            "hasTrailingTrivia": true,
                                                            "trailingTrivia": [
                                                                {
                                                                    "kind": "WhitespaceTrivia",
                                                                    "text": " "
                                                                }
                                                            ]
                                                        }
                                                    }
                                                },
                                                "block": {
                                                    "kind": "Block",
                                                    "fullStart": 900,
                                                    "fullEnd": 982,
                                                    "start": 900,
                                                    "end": 982,
                                                    "fullWidth": 82,
                                                    "width": 82,
                                                    "openBraceToken": {
                                                        "kind": "OpenBraceToken",
                                                        "fullStart": 900,
                                                        "fullEnd": 903,
                                                        "start": 900,
                                                        "end": 901,
                                                        "fullWidth": 3,
                                                        "width": 1,
                                                        "text": "{",
                                                        "value": "{",
                                                        "valueText": "{",
                                                        "hasTrailingTrivia": true,
                                                        "hasTrailingNewLine": true,
                                                        "trailingTrivia": [
                                                            {
                                                                "kind": "NewLineTrivia",
                                                                "text": "\r\n"
                                                            }
                                                        ]
                                                    },
                                                    "statements": [
                                                        {
                                                            "kind": "ExpressionStatement",
                                                            "fullStart": 903,
                                                            "fullEnd": 973,
                                                            "start": 915,
                                                            "end": 971,
                                                            "fullWidth": 70,
                                                            "width": 56,
                                                            "expression": {
                                                                "kind": "InvocationExpression",
                                                                "fullStart": 903,
                                                                "fullEnd": 970,
                                                                "start": 915,
                                                                "end": 970,
                                                                "fullWidth": 67,
                                                                "width": 55,
                                                                "expression": {
                                                                    "kind": "MemberAccessExpression",
                                                                    "fullStart": 903,
                                                                    "fullEnd": 947,
                                                                    "start": 915,
                                                                    "end": 947,
                                                                    "fullWidth": 44,
                                                                    "width": 32,
                                                                    "expression": {
                                                                        "kind": "MemberAccessExpression",
                                                                        "fullStart": 903,
                                                                        "fullEnd": 942,
                                                                        "start": 915,
                                                                        "end": 942,
                                                                        "fullWidth": 39,
                                                                        "width": 27,
                                                                        "expression": {
                                                                            "kind": "MemberAccessExpression",
                                                                            "fullStart": 903,
                                                                            "fullEnd": 930,
                                                                            "start": 915,
                                                                            "end": 930,
                                                                            "fullWidth": 27,
                                                                            "width": 15,
                                                                            "expression": {
                                                                                "kind": "IdentifierName",
                                                                                "fullStart": 903,
                                                                                "fullEnd": 920,
                                                                                "start": 915,
                                                                                "end": 920,
                                                                                "fullWidth": 17,
                                                                                "width": 5,
                                                                                "text": "Array",
                                                                                "value": "Array",
                                                                                "valueText": "Array",
                                                                                "hasLeadingTrivia": true,
                                                                                "leadingTrivia": [
                                                                                    {
                                                                                        "kind": "WhitespaceTrivia",
                                                                                        "text": "            "
                                                                                    }
                                                                                ]
                                                                            },
                                                                            "dotToken": {
                                                                                "kind": "DotToken",
                                                                                "fullStart": 920,
                                                                                "fullEnd": 921,
                                                                                "start": 920,
                                                                                "end": 921,
                                                                                "fullWidth": 1,
                                                                                "width": 1,
                                                                                "text": ".",
                                                                                "value": ".",
                                                                                "valueText": "."
                                                                            },
                                                                            "name": {
                                                                                "kind": "IdentifierName",
                                                                                "fullStart": 921,
                                                                                "fullEnd": 930,
                                                                                "start": 921,
                                                                                "end": 930,
                                                                                "fullWidth": 9,
                                                                                "width": 9,
                                                                                "text": "prototype",
                                                                                "value": "prototype",
                                                                                "valueText": "prototype"
                                                                            }
                                                                        },
                                                                        "dotToken": {
                                                                            "kind": "DotToken",
                                                                            "fullStart": 930,
                                                                            "fullEnd": 931,
                                                                            "start": 930,
                                                                            "end": 931,
                                                                            "fullWidth": 1,
                                                                            "width": 1,
                                                                            "text": ".",
                                                                            "value": ".",
                                                                            "valueText": "."
                                                                        },
                                                                        "name": {
                                                                            "kind": "IdentifierName",
                                                                            "fullStart": 931,
                                                                            "fullEnd": 942,
                                                                            "start": 931,
                                                                            "end": 942,
                                                                            "fullWidth": 11,
                                                                            "width": 11,
                                                                            "text": "reduceRight",
                                                                            "value": "reduceRight",
                                                                            "valueText": "reduceRight"
                                                                        }
                                                                    },
                                                                    "dotToken": {
                                                                        "kind": "DotToken",
                                                                        "fullStart": 942,
                                                                        "fullEnd": 943,
                                                                        "start": 942,
                                                                        "end": 943,
                                                                        "fullWidth": 1,
                                                                        "width": 1,
                                                                        "text": ".",
                                                                        "value": ".",
                                                                        "valueText": "."
                                                                    },
                                                                    "name": {
                                                                        "kind": "IdentifierName",
                                                                        "fullStart": 943,
                                                                        "fullEnd": 947,
                                                                        "start": 943,
                                                                        "end": 947,
                                                                        "fullWidth": 4,
                                                                        "width": 4,
                                                                        "text": "call",
                                                                        "value": "call",
                                                                        "valueText": "call"
                                                                    }
                                                                },
                                                                "argumentList": {
                                                                    "kind": "ArgumentList",
                                                                    "fullStart": 947,
                                                                    "fullEnd": 970,
                                                                    "start": 947,
                                                                    "end": 970,
                                                                    "fullWidth": 23,
                                                                    "width": 23,
                                                                    "openParenToken": {
                                                                        "kind": "OpenParenToken",
                                                                        "fullStart": 947,
                                                                        "fullEnd": 948,
                                                                        "start": 947,
                                                                        "end": 948,
                                                                        "fullWidth": 1,
                                                                        "width": 1,
                                                                        "text": "(",
                                                                        "value": "(",
                                                                        "valueText": "("
                                                                    },
                                                                    "arguments": [
                                                                        {
                                                                            "kind": "IdentifierName",
                                                                            "fullStart": 948,
                                                                            "fullEnd": 957,
                                                                            "start": 948,
                                                                            "end": 957,
                                                                            "fullWidth": 9,
                                                                            "width": 9,
                                                                            "text": "arguments",
                                                                            "value": "arguments",
                                                                            "valueText": "arguments"
                                                                        },
                                                                        {
                                                                            "kind": "CommaToken",
                                                                            "fullStart": 957,
                                                                            "fullEnd": 959,
                                                                            "start": 957,
                                                                            "end": 958,
                                                                            "fullWidth": 2,
                                                                            "width": 1,
                                                                            "text": ",",
                                                                            "value": ",",
                                                                            "valueText": ",",
                                                                            "hasTrailingTrivia": true,
                                                                            "trailingTrivia": [
                                                                                {
                                                                                    "kind": "WhitespaceTrivia",
                                                                                    "text": " "
                                                                                }
                                                                            ]
                                                                        },
                                                                        {
                                                                            "kind": "IdentifierName",
                                                                            "fullStart": 959,
                                                                            "fullEnd": 969,
                                                                            "start": 959,
                                                                            "end": 969,
                                                                            "fullWidth": 10,
                                                                            "width": 10,
                                                                            "text": "callbackfn",
                                                                            "value": "callbackfn",
                                                                            "valueText": "callbackfn"
                                                                        }
                                                                    ],
                                                                    "closeParenToken": {
                                                                        "kind": "CloseParenToken",
                                                                        "fullStart": 969,
                                                                        "fullEnd": 970,
                                                                        "start": 969,
                                                                        "end": 970,
                                                                        "fullWidth": 1,
                                                                        "width": 1,
                                                                        "text": ")",
                                                                        "value": ")",
                                                                        "valueText": ")"
                                                                    }
                                                                }
                                                            },
                                                            "semicolonToken": {
                                                                "kind": "SemicolonToken",
                                                                "fullStart": 970,
                                                                "fullEnd": 973,
                                                                "start": 970,
                                                                "end": 971,
                                                                "fullWidth": 3,
                                                                "width": 1,
                                                                "text": ";",
                                                                "value": ";",
                                                                "valueText": ";",
                                                                "hasTrailingTrivia": true,
                                                                "hasTrailingNewLine": true,
                                                                "trailingTrivia": [
                                                                    {
                                                                        "kind": "NewLineTrivia",
                                                                        "text": "\r\n"
                                                                    }
                                                                ]
                                                            }
                                                        }
                                                    ],
                                                    "closeBraceToken": {
                                                        "kind": "CloseBraceToken",
                                                        "fullStart": 973,
                                                        "fullEnd": 982,
                                                        "start": 981,
                                                        "end": 982,
                                                        "fullWidth": 9,
                                                        "width": 1,
                                                        "text": "}",
                                                        "value": "}",
                                                        "valueText": "}",
                                                        "hasLeadingTrivia": true,
                                                        "leadingTrivia": [
                                                            {
                                                                "kind": "WhitespaceTrivia",
                                                                "text": "        "
                                                            }
                                                        ]
                                                    }
                                                }
                                            }
                                        }
                                    }
                                ]
                            },
                            "semicolonToken": {
                                "kind": "SemicolonToken",
                                "fullStart": 982,
                                "fullEnd": 985,
                                "start": 982,
                                "end": 983,
                                "fullWidth": 3,
                                "width": 1,
                                "text": ";",
                                "value": ";",
                                "valueText": ";",
                                "hasTrailingTrivia": true,
                                "hasTrailingNewLine": true,
                                "trailingTrivia": [
                                    {
                                        "kind": "NewLineTrivia",
                                        "text": "\r\n"
                                    }
                                ]
                            }
                        },
                        {
                            "kind": "ExpressionStatement",
                            "fullStart": 985,
                            "fullEnd": 1008,
                            "start": 995,
                            "end": 1006,
                            "fullWidth": 23,
                            "width": 11,
                            "expression": {
                                "kind": "InvocationExpression",
                                "fullStart": 985,
                                "fullEnd": 1005,
                                "start": 995,
                                "end": 1005,
                                "fullWidth": 20,
                                "width": 10,
                                "expression": {
                                    "kind": "IdentifierName",
                                    "fullStart": 985,
                                    "fullEnd": 999,
                                    "start": 995,
                                    "end": 999,
                                    "fullWidth": 14,
                                    "width": 4,
                                    "text": "func",
                                    "value": "func",
                                    "valueText": "func",
                                    "hasLeadingTrivia": true,
                                    "hasLeadingNewLine": true,
                                    "leadingTrivia": [
                                        {
                                            "kind": "NewLineTrivia",
                                            "text": "\r\n"
                                        },
                                        {
                                            "kind": "WhitespaceTrivia",
                                            "text": "        "
                                        }
                                    ]
                                },
                                "argumentList": {
                                    "kind": "ArgumentList",
                                    "fullStart": 999,
                                    "fullEnd": 1005,
                                    "start": 999,
                                    "end": 1005,
                                    "fullWidth": 6,
                                    "width": 6,
                                    "openParenToken": {
                                        "kind": "OpenParenToken",
                                        "fullStart": 999,
                                        "fullEnd": 1000,
                                        "start": 999,
                                        "end": 1000,
                                        "fullWidth": 1,
                                        "width": 1,
                                        "text": "(",
                                        "value": "(",
                                        "valueText": "("
                                    },
                                    "arguments": [
                                        {
                                            "kind": "NumericLiteral",
                                            "fullStart": 1000,
                                            "fullEnd": 1001,
                                            "start": 1000,
                                            "end": 1001,
                                            "fullWidth": 1,
                                            "width": 1,
                                            "text": "0",
                                            "value": 0,
                                            "valueText": "0"
                                        },
                                        {
                                            "kind": "CommaToken",
                                            "fullStart": 1001,
                                            "fullEnd": 1003,
                                            "start": 1001,
                                            "end": 1002,
                                            "fullWidth": 2,
                                            "width": 1,
                                            "text": ",",
                                            "value": ",",
                                            "valueText": ",",
                                            "hasTrailingTrivia": true,
                                            "trailingTrivia": [
                                                {
                                                    "kind": "WhitespaceTrivia",
                                                    "text": " "
                                                }
                                            ]
                                        },
                                        {
                                            "kind": "NumericLiteral",
                                            "fullStart": 1003,
                                            "fullEnd": 1004,
                                            "start": 1003,
                                            "end": 1004,
                                            "fullWidth": 1,
                                            "width": 1,
                                            "text": "1",
                                            "value": 1,
                                            "valueText": "1"
                                        }
                                    ],
                                    "closeParenToken": {
                                        "kind": "CloseParenToken",
                                        "fullStart": 1004,
                                        "fullEnd": 1005,
                                        "start": 1004,
                                        "end": 1005,
                                        "fullWidth": 1,
                                        "width": 1,
                                        "text": ")",
                                        "value": ")",
                                        "valueText": ")"
                                    }
                                }
                            },
                            "semicolonToken": {
                                "kind": "SemicolonToken",
                                "fullStart": 1005,
                                "fullEnd": 1008,
                                "start": 1005,
                                "end": 1006,
                                "fullWidth": 3,
                                "width": 1,
                                "text": ";",
                                "value": ";",
                                "valueText": ";",
                                "hasTrailingTrivia": true,
                                "hasTrailingNewLine": true,
                                "trailingTrivia": [
                                    {
                                        "kind": "NewLineTrivia",
                                        "text": "\r\n"
                                    }
                                ]
                            }
                        },
                        {
                            "kind": "ReturnStatement",
                            "fullStart": 1008,
                            "fullEnd": 1036,
                            "start": 1016,
                            "end": 1034,
                            "fullWidth": 28,
                            "width": 18,
                            "returnKeyword": {
                                "kind": "ReturnKeyword",
                                "fullStart": 1008,
                                "fullEnd": 1023,
                                "start": 1016,
                                "end": 1022,
                                "fullWidth": 15,
                                "width": 6,
                                "text": "return",
                                "value": "return",
                                "valueText": "return",
                                "hasLeadingTrivia": true,
                                "hasTrailingTrivia": true,
                                "leadingTrivia": [
                                    {
                                        "kind": "WhitespaceTrivia",
                                        "text": "        "
                                    }
                                ],
                                "trailingTrivia": [
                                    {
                                        "kind": "WhitespaceTrivia",
                                        "text": " "
                                    }
                                ]
                            },
                            "expression": {
                                "kind": "IdentifierName",
                                "fullStart": 1023,
                                "fullEnd": 1033,
                                "start": 1023,
                                "end": 1033,
                                "fullWidth": 10,
                                "width": 10,
                                "text": "testResult",
                                "value": "testResult",
                                "valueText": "testResult"
                            },
                            "semicolonToken": {
                                "kind": "SemicolonToken",
                                "fullStart": 1033,
                                "fullEnd": 1036,
                                "start": 1033,
                                "end": 1034,
                                "fullWidth": 3,
                                "width": 1,
                                "text": ";",
                                "value": ";",
                                "valueText": ";",
                                "hasTrailingTrivia": true,
                                "hasTrailingNewLine": true,
                                "trailingTrivia": [
                                    {
                                        "kind": "NewLineTrivia",
                                        "text": "\r\n"
                                    }
                                ]
                            }
                        }
                    ],
                    "closeBraceToken": {
                        "kind": "CloseBraceToken",
                        "fullStart": 1036,
                        "fullEnd": 1043,
                        "start": 1040,
                        "end": 1041,
                        "fullWidth": 7,
                        "width": 1,
                        "text": "}",
                        "value": "}",
                        "valueText": "}",
                        "hasLeadingTrivia": true,
                        "hasTrailingTrivia": true,
                        "hasTrailingNewLine": true,
                        "leadingTrivia": [
                            {
                                "kind": "WhitespaceTrivia",
                                "text": "    "
                            }
                        ],
                        "trailingTrivia": [
                            {
                                "kind": "NewLineTrivia",
                                "text": "\r\n"
                            }
                        ]
                    }
                }
            },
            {
                "kind": "ExpressionStatement",
                "fullStart": 1043,
                "fullEnd": 1067,
                "start": 1043,
                "end": 1065,
                "fullWidth": 24,
                "width": 22,
                "expression": {
                    "kind": "InvocationExpression",
                    "fullStart": 1043,
                    "fullEnd": 1064,
                    "start": 1043,
                    "end": 1064,
                    "fullWidth": 21,
                    "width": 21,
                    "expression": {
                        "kind": "IdentifierName",
                        "fullStart": 1043,
                        "fullEnd": 1054,
                        "start": 1043,
                        "end": 1054,
                        "fullWidth": 11,
                        "width": 11,
                        "text": "runTestCase",
                        "value": "runTestCase",
                        "valueText": "runTestCase"
                    },
                    "argumentList": {
                        "kind": "ArgumentList",
                        "fullStart": 1054,
                        "fullEnd": 1064,
                        "start": 1054,
                        "end": 1064,
                        "fullWidth": 10,
                        "width": 10,
                        "openParenToken": {
                            "kind": "OpenParenToken",
                            "fullStart": 1054,
                            "fullEnd": 1055,
                            "start": 1054,
                            "end": 1055,
                            "fullWidth": 1,
                            "width": 1,
                            "text": "(",
                            "value": "(",
                            "valueText": "("
                        },
                        "arguments": [
                            {
                                "kind": "IdentifierName",
                                "fullStart": 1055,
                                "fullEnd": 1063,
                                "start": 1055,
                                "end": 1063,
                                "fullWidth": 8,
                                "width": 8,
                                "text": "testcase",
                                "value": "testcase",
                                "valueText": "testcase"
                            }
                        ],
                        "closeParenToken": {
                            "kind": "CloseParenToken",
                            "fullStart": 1063,
                            "fullEnd": 1064,
                            "start": 1063,
                            "end": 1064,
                            "fullWidth": 1,
                            "width": 1,
                            "text": ")",
                            "value": ")",
                            "valueText": ")"
                        }
                    }
                },
                "semicolonToken": {
                    "kind": "SemicolonToken",
                    "fullStart": 1064,
                    "fullEnd": 1067,
                    "start": 1064,
                    "end": 1065,
                    "fullWidth": 3,
                    "width": 1,
                    "text": ";",
                    "value": ";",
                    "valueText": ";",
                    "hasTrailingTrivia": true,
                    "hasTrailingNewLine": true,
                    "trailingTrivia": [
                        {
                            "kind": "NewLineTrivia",
                            "text": "\r\n"
                        }
                    ]
                }
            }
        ],
        "endOfFileToken": {
            "kind": "EndOfFileToken",
            "fullStart": 1067,
            "fullEnd": 1067,
            "start": 1067,
            "end": 1067,
            "fullWidth": 0,
            "width": 0,
            "text": ""
        }
    },
    "lineMap": {
        "lineStarts": [
            0,
            67,
            152,
            232,
            308,
            380,
            385,
            448,
            632,
            637,
            639,
            641,
            664,
            666,
            699,
            757,
            787,
            834,
            849,
            860,
            862,
            903,
            973,
            985,
            987,
            1008,
            1036,
            1043,
            1067
        ],
        "length": 1067
    }
}<|MERGE_RESOLUTION|>--- conflicted
+++ resolved
@@ -417,11 +417,8 @@
                                             "start": 727,
                                             "end": 734,
                                             "fullWidth": 7,
-<<<<<<< HEAD
                                             "width": 7,
-=======
                                             "modifiers": [],
->>>>>>> e3c38734
                                             "identifier": {
                                                 "kind": "IdentifierName",
                                                 "fullStart": 727,
@@ -461,11 +458,8 @@
                                             "start": 736,
                                             "end": 742,
                                             "fullWidth": 6,
-<<<<<<< HEAD
                                             "width": 6,
-=======
                                             "modifiers": [],
->>>>>>> e3c38734
                                             "identifier": {
                                                 "kind": "IdentifierName",
                                                 "fullStart": 736,
@@ -505,11 +499,8 @@
                                             "start": 744,
                                             "end": 747,
                                             "fullWidth": 3,
-<<<<<<< HEAD
                                             "width": 3,
-=======
                                             "modifiers": [],
->>>>>>> e3c38734
                                             "identifier": {
                                                 "kind": "IdentifierName",
                                                 "fullStart": 744,
@@ -549,11 +540,8 @@
                                             "start": 749,
                                             "end": 752,
                                             "fullWidth": 3,
-<<<<<<< HEAD
                                             "width": 3,
-=======
                                             "modifiers": [],
->>>>>>> e3c38734
                                             "identifier": {
                                                 "kind": "IdentifierName",
                                                 "fullStart": 749,
@@ -1172,11 +1160,8 @@
                                                                 "start": 891,
                                                                 "end": 892,
                                                                 "fullWidth": 1,
-<<<<<<< HEAD
                                                                 "width": 1,
-=======
                                                                 "modifiers": [],
->>>>>>> e3c38734
                                                                 "identifier": {
                                                                     "kind": "IdentifierName",
                                                                     "fullStart": 891,
@@ -1216,11 +1201,8 @@
                                                                 "start": 894,
                                                                 "end": 895,
                                                                 "fullWidth": 1,
-<<<<<<< HEAD
                                                                 "width": 1,
-=======
                                                                 "modifiers": [],
->>>>>>> e3c38734
                                                                 "identifier": {
                                                                     "kind": "IdentifierName",
                                                                     "fullStart": 894,
@@ -1260,11 +1242,8 @@
                                                                 "start": 897,
                                                                 "end": 898,
                                                                 "fullWidth": 1,
-<<<<<<< HEAD
                                                                 "width": 1,
-=======
                                                                 "modifiers": [],
->>>>>>> e3c38734
                                                                 "identifier": {
                                                                     "kind": "IdentifierName",
                                                                     "fullStart": 897,
