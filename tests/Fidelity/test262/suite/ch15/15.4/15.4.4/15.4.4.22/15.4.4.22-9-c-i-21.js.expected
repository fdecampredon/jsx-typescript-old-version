--- conflicted
+++ resolved
@@ -423,11 +423,8 @@
                                             "start": 692,
                                             "end": 699,
                                             "fullWidth": 7,
-<<<<<<< HEAD
                                             "width": 7,
-=======
                                             "modifiers": [],
->>>>>>> e3c38734
                                             "identifier": {
                                                 "kind": "IdentifierName",
                                                 "fullStart": 692,
@@ -467,11 +464,8 @@
                                             "start": 701,
                                             "end": 707,
                                             "fullWidth": 6,
-<<<<<<< HEAD
                                             "width": 6,
-=======
                                             "modifiers": [],
->>>>>>> e3c38734
                                             "identifier": {
                                                 "kind": "IdentifierName",
                                                 "fullStart": 701,
@@ -511,11 +505,8 @@
                                             "start": 709,
                                             "end": 712,
                                             "fullWidth": 3,
-<<<<<<< HEAD
                                             "width": 3,
-=======
                                             "modifiers": [],
->>>>>>> e3c38734
                                             "identifier": {
                                                 "kind": "IdentifierName",
                                                 "fullStart": 709,
@@ -555,11 +546,8 @@
                                             "start": 714,
                                             "end": 717,
                                             "fullWidth": 3,
-<<<<<<< HEAD
                                             "width": 3,
-=======
                                             "modifiers": [],
->>>>>>> e3c38734
                                             "identifier": {
                                                 "kind": "IdentifierName",
                                                 "fullStart": 714,
