{
    "isDeclaration": false,
    "languageVersion": "EcmaScript5",
    "parseOptions": {
        "allowAutomaticSemicolonInsertion": true
    },
    "sourceUnit": {
        "kind": "SourceUnit",
        "fullStart": 0,
        "fullEnd": 1281,
        "start": 602,
        "end": 1281,
        "fullWidth": 1281,
        "width": 679,
        "isIncrementallyUnusable": true,
        "moduleElements": [
            {
                "kind": "FunctionDeclaration",
                "fullStart": 0,
                "fullEnd": 1257,
                "start": 602,
                "end": 1255,
                "fullWidth": 1257,
                "width": 653,
                "isIncrementallyUnusable": true,
                "modifiers": [],
                "functionKeyword": {
                    "kind": "FunctionKeyword",
                    "fullStart": 0,
                    "fullEnd": 611,
                    "start": 602,
                    "end": 610,
                    "fullWidth": 611,
                    "width": 8,
                    "text": "function",
                    "value": "function",
                    "valueText": "function",
                    "hasLeadingTrivia": true,
                    "hasLeadingComment": true,
                    "hasLeadingNewLine": true,
                    "hasTrailingTrivia": true,
                    "leadingTrivia": [
                        {
                            "kind": "SingleLineCommentTrivia",
                            "text": "/// Copyright (c) 2012 Ecma International.  All rights reserved. "
                        },
                        {
                            "kind": "NewLineTrivia",
                            "text": "\r\n"
                        },
                        {
                            "kind": "SingleLineCommentTrivia",
                            "text": "/// Ecma International makes this code available under the terms and conditions set"
                        },
                        {
                            "kind": "NewLineTrivia",
                            "text": "\r\n"
                        },
                        {
                            "kind": "SingleLineCommentTrivia",
                            "text": "/// forth on http://hg.ecmascript.org/tests/test262/raw-file/tip/LICENSE (the "
                        },
                        {
                            "kind": "NewLineTrivia",
                            "text": "\r\n"
                        },
                        {
                            "kind": "SingleLineCommentTrivia",
                            "text": "/// \"Use Terms\").   Any redistribution of this code must retain the above "
                        },
                        {
                            "kind": "NewLineTrivia",
                            "text": "\r\n"
                        },
                        {
                            "kind": "SingleLineCommentTrivia",
                            "text": "/// copyright and this notice and otherwise comply with the Use Terms."
                        },
                        {
                            "kind": "NewLineTrivia",
                            "text": "\r\n"
                        },
                        {
                            "kind": "MultiLineCommentTrivia",
                            "text": "/**\r\n * @path ch15/15.4/15.4.4/15.4.4.22/15.4.4.22-9-c-i-21.js\r\n * @description Array.prototype.reduceRight - element to be retrieved is inherited accessor property without a get function on an Array-like object\r\n */"
                        },
                        {
                            "kind": "NewLineTrivia",
                            "text": "\r\n"
                        },
                        {
                            "kind": "NewLineTrivia",
                            "text": "\r\n"
                        },
                        {
                            "kind": "NewLineTrivia",
                            "text": "\r\n"
                        }
                    ],
                    "trailingTrivia": [
                        {
                            "kind": "WhitespaceTrivia",
                            "text": " "
                        }
                    ]
                },
                "identifier": {
                    "kind": "IdentifierName",
                    "fullStart": 611,
                    "fullEnd": 619,
                    "start": 611,
                    "end": 619,
                    "fullWidth": 8,
                    "width": 8,
                    "text": "testcase",
                    "value": "testcase",
                    "valueText": "testcase"
                },
                "callSignature": {
                    "kind": "CallSignature",
                    "fullStart": 619,
                    "fullEnd": 622,
                    "start": 619,
                    "end": 621,
                    "fullWidth": 3,
                    "width": 2,
                    "parameterList": {
                        "kind": "ParameterList",
                        "fullStart": 619,
                        "fullEnd": 622,
                        "start": 619,
                        "end": 621,
                        "fullWidth": 3,
                        "width": 2,
                        "openParenToken": {
                            "kind": "OpenParenToken",
                            "fullStart": 619,
                            "fullEnd": 620,
                            "start": 619,
                            "end": 620,
                            "fullWidth": 1,
                            "width": 1,
                            "text": "(",
                            "value": "(",
                            "valueText": "("
                        },
                        "parameters": [],
                        "closeParenToken": {
                            "kind": "CloseParenToken",
                            "fullStart": 620,
                            "fullEnd": 622,
                            "start": 620,
                            "end": 621,
                            "fullWidth": 2,
                            "width": 1,
                            "text": ")",
                            "value": ")",
                            "valueText": ")",
                            "hasTrailingTrivia": true,
                            "trailingTrivia": [
                                {
                                    "kind": "WhitespaceTrivia",
                                    "text": " "
                                }
                            ]
                        }
                    }
                },
                "block": {
                    "kind": "Block",
                    "fullStart": 622,
                    "fullEnd": 1257,
                    "start": 622,
                    "end": 1255,
                    "fullWidth": 635,
                    "width": 633,
                    "isIncrementallyUnusable": true,
                    "openBraceToken": {
                        "kind": "OpenBraceToken",
                        "fullStart": 622,
                        "fullEnd": 625,
                        "start": 622,
                        "end": 623,
                        "fullWidth": 3,
                        "width": 1,
                        "text": "{",
                        "value": "{",
                        "valueText": "{",
                        "hasTrailingTrivia": true,
                        "hasTrailingNewLine": true,
                        "trailingTrivia": [
                            {
                                "kind": "NewLineTrivia",
                                "text": "\r\n"
                            }
                        ]
                    },
                    "statements": [
                        {
                            "kind": "VariableStatement",
                            "fullStart": 625,
                            "fullEnd": 664,
                            "start": 639,
                            "end": 662,
                            "fullWidth": 39,
                            "width": 23,
                            "modifiers": [],
                            "variableDeclaration": {
                                "kind": "VariableDeclaration",
                                "fullStart": 625,
                                "fullEnd": 661,
                                "start": 639,
                                "end": 661,
                                "fullWidth": 36,
                                "width": 22,
                                "varKeyword": {
                                    "kind": "VarKeyword",
                                    "fullStart": 625,
                                    "fullEnd": 643,
                                    "start": 639,
                                    "end": 642,
                                    "fullWidth": 18,
                                    "width": 3,
                                    "text": "var",
                                    "value": "var",
                                    "valueText": "var",
                                    "hasLeadingTrivia": true,
                                    "hasLeadingNewLine": true,
                                    "hasTrailingTrivia": true,
                                    "leadingTrivia": [
                                        {
                                            "kind": "WhitespaceTrivia",
                                            "text": "    "
                                        },
                                        {
                                            "kind": "NewLineTrivia",
                                            "text": "\r\n"
                                        },
                                        {
                                            "kind": "WhitespaceTrivia",
                                            "text": "        "
                                        }
                                    ],
                                    "trailingTrivia": [
                                        {
                                            "kind": "WhitespaceTrivia",
                                            "text": " "
                                        }
                                    ]
                                },
                                "variableDeclarators": [
                                    {
                                        "kind": "VariableDeclarator",
                                        "fullStart": 643,
                                        "fullEnd": 661,
                                        "start": 643,
                                        "end": 661,
                                        "fullWidth": 18,
<<<<<<< HEAD
                                        "width": 18,
                                        "identifier": {
=======
                                        "propertyName": {
>>>>>>> 85e84683
                                            "kind": "IdentifierName",
                                            "fullStart": 643,
                                            "fullEnd": 654,
                                            "start": 643,
                                            "end": 653,
                                            "fullWidth": 11,
                                            "width": 10,
                                            "text": "testResult",
                                            "value": "testResult",
                                            "valueText": "testResult",
                                            "hasTrailingTrivia": true,
                                            "trailingTrivia": [
                                                {
                                                    "kind": "WhitespaceTrivia",
                                                    "text": " "
                                                }
                                            ]
                                        },
                                        "equalsValueClause": {
                                            "kind": "EqualsValueClause",
                                            "fullStart": 654,
                                            "fullEnd": 661,
                                            "start": 654,
                                            "end": 661,
                                            "fullWidth": 7,
                                            "width": 7,
                                            "equalsToken": {
                                                "kind": "EqualsToken",
                                                "fullStart": 654,
                                                "fullEnd": 656,
                                                "start": 654,
                                                "end": 655,
                                                "fullWidth": 2,
                                                "width": 1,
                                                "text": "=",
                                                "value": "=",
                                                "valueText": "=",
                                                "hasTrailingTrivia": true,
                                                "trailingTrivia": [
                                                    {
                                                        "kind": "WhitespaceTrivia",
                                                        "text": " "
                                                    }
                                                ]
                                            },
                                            "value": {
                                                "kind": "FalseKeyword",
                                                "fullStart": 656,
                                                "fullEnd": 661,
                                                "start": 656,
                                                "end": 661,
                                                "fullWidth": 5,
                                                "width": 5,
                                                "text": "false",
                                                "value": false,
                                                "valueText": "false"
                                            }
                                        }
                                    }
                                ]
                            },
                            "semicolonToken": {
                                "kind": "SemicolonToken",
                                "fullStart": 661,
                                "fullEnd": 664,
                                "start": 661,
                                "end": 662,
                                "fullWidth": 3,
                                "width": 1,
                                "text": ";",
                                "value": ";",
                                "valueText": ";",
                                "hasTrailingTrivia": true,
                                "hasTrailingNewLine": true,
                                "trailingTrivia": [
                                    {
                                        "kind": "NewLineTrivia",
                                        "text": "\r\n"
                                    }
                                ]
                            }
                        },
                        {
                            "kind": "FunctionDeclaration",
                            "fullStart": 664,
                            "fullEnd": 841,
                            "start": 672,
                            "end": 839,
                            "fullWidth": 177,
                            "width": 167,
                            "modifiers": [],
                            "functionKeyword": {
                                "kind": "FunctionKeyword",
                                "fullStart": 664,
                                "fullEnd": 681,
                                "start": 672,
                                "end": 680,
                                "fullWidth": 17,
                                "width": 8,
                                "text": "function",
                                "value": "function",
                                "valueText": "function",
                                "hasLeadingTrivia": true,
                                "hasTrailingTrivia": true,
                                "leadingTrivia": [
                                    {
                                        "kind": "WhitespaceTrivia",
                                        "text": "        "
                                    }
                                ],
                                "trailingTrivia": [
                                    {
                                        "kind": "WhitespaceTrivia",
                                        "text": " "
                                    }
                                ]
                            },
                            "identifier": {
                                "kind": "IdentifierName",
                                "fullStart": 681,
                                "fullEnd": 691,
                                "start": 681,
                                "end": 691,
                                "fullWidth": 10,
                                "width": 10,
                                "text": "callbackfn",
                                "value": "callbackfn",
                                "valueText": "callbackfn"
                            },
                            "callSignature": {
                                "kind": "CallSignature",
                                "fullStart": 691,
                                "fullEnd": 719,
                                "start": 691,
                                "end": 718,
                                "fullWidth": 28,
                                "width": 27,
                                "parameterList": {
                                    "kind": "ParameterList",
                                    "fullStart": 691,
                                    "fullEnd": 719,
                                    "start": 691,
                                    "end": 718,
                                    "fullWidth": 28,
                                    "width": 27,
                                    "openParenToken": {
                                        "kind": "OpenParenToken",
                                        "fullStart": 691,
                                        "fullEnd": 692,
                                        "start": 691,
                                        "end": 692,
                                        "fullWidth": 1,
                                        "width": 1,
                                        "text": "(",
                                        "value": "(",
                                        "valueText": "("
                                    },
                                    "parameters": [
                                        {
                                            "kind": "Parameter",
                                            "fullStart": 692,
                                            "fullEnd": 699,
                                            "start": 692,
                                            "end": 699,
                                            "fullWidth": 7,
                                            "width": 7,
                                            "modifiers": [],
                                            "identifier": {
                                                "kind": "IdentifierName",
                                                "fullStart": 692,
                                                "fullEnd": 699,
                                                "start": 692,
                                                "end": 699,
                                                "fullWidth": 7,
                                                "width": 7,
                                                "text": "prevVal",
                                                "value": "prevVal",
                                                "valueText": "prevVal"
                                            }
                                        },
                                        {
                                            "kind": "CommaToken",
                                            "fullStart": 699,
                                            "fullEnd": 701,
                                            "start": 699,
                                            "end": 700,
                                            "fullWidth": 2,
                                            "width": 1,
                                            "text": ",",
                                            "value": ",",
                                            "valueText": ",",
                                            "hasTrailingTrivia": true,
                                            "trailingTrivia": [
                                                {
                                                    "kind": "WhitespaceTrivia",
                                                    "text": " "
                                                }
                                            ]
                                        },
                                        {
                                            "kind": "Parameter",
                                            "fullStart": 701,
                                            "fullEnd": 707,
                                            "start": 701,
                                            "end": 707,
                                            "fullWidth": 6,
                                            "width": 6,
                                            "modifiers": [],
                                            "identifier": {
                                                "kind": "IdentifierName",
                                                "fullStart": 701,
                                                "fullEnd": 707,
                                                "start": 701,
                                                "end": 707,
                                                "fullWidth": 6,
                                                "width": 6,
                                                "text": "curVal",
                                                "value": "curVal",
                                                "valueText": "curVal"
                                            }
                                        },
                                        {
                                            "kind": "CommaToken",
                                            "fullStart": 707,
                                            "fullEnd": 709,
                                            "start": 707,
                                            "end": 708,
                                            "fullWidth": 2,
                                            "width": 1,
                                            "text": ",",
                                            "value": ",",
                                            "valueText": ",",
                                            "hasTrailingTrivia": true,
                                            "trailingTrivia": [
                                                {
                                                    "kind": "WhitespaceTrivia",
                                                    "text": " "
                                                }
                                            ]
                                        },
                                        {
                                            "kind": "Parameter",
                                            "fullStart": 709,
                                            "fullEnd": 712,
                                            "start": 709,
                                            "end": 712,
                                            "fullWidth": 3,
                                            "width": 3,
                                            "modifiers": [],
                                            "identifier": {
                                                "kind": "IdentifierName",
                                                "fullStart": 709,
                                                "fullEnd": 712,
                                                "start": 709,
                                                "end": 712,
                                                "fullWidth": 3,
                                                "width": 3,
                                                "text": "idx",
                                                "value": "idx",
                                                "valueText": "idx"
                                            }
                                        },
                                        {
                                            "kind": "CommaToken",
                                            "fullStart": 712,
                                            "fullEnd": 714,
                                            "start": 712,
                                            "end": 713,
                                            "fullWidth": 2,
                                            "width": 1,
                                            "text": ",",
                                            "value": ",",
                                            "valueText": ",",
                                            "hasTrailingTrivia": true,
                                            "trailingTrivia": [
                                                {
                                                    "kind": "WhitespaceTrivia",
                                                    "text": " "
                                                }
                                            ]
                                        },
                                        {
                                            "kind": "Parameter",
                                            "fullStart": 714,
                                            "fullEnd": 717,
                                            "start": 714,
                                            "end": 717,
                                            "fullWidth": 3,
                                            "width": 3,
                                            "modifiers": [],
                                            "identifier": {
                                                "kind": "IdentifierName",
                                                "fullStart": 714,
                                                "fullEnd": 717,
                                                "start": 714,
                                                "end": 717,
                                                "fullWidth": 3,
                                                "width": 3,
                                                "text": "obj",
                                                "value": "obj",
                                                "valueText": "obj"
                                            }
                                        }
                                    ],
                                    "closeParenToken": {
                                        "kind": "CloseParenToken",
                                        "fullStart": 717,
                                        "fullEnd": 719,
                                        "start": 717,
                                        "end": 718,
                                        "fullWidth": 2,
                                        "width": 1,
                                        "text": ")",
                                        "value": ")",
                                        "valueText": ")",
                                        "hasTrailingTrivia": true,
                                        "trailingTrivia": [
                                            {
                                                "kind": "WhitespaceTrivia",
                                                "text": " "
                                            }
                                        ]
                                    }
                                }
                            },
                            "block": {
                                "kind": "Block",
                                "fullStart": 719,
                                "fullEnd": 841,
                                "start": 719,
                                "end": 839,
                                "fullWidth": 122,
                                "width": 120,
                                "openBraceToken": {
                                    "kind": "OpenBraceToken",
                                    "fullStart": 719,
                                    "fullEnd": 722,
                                    "start": 719,
                                    "end": 720,
                                    "fullWidth": 3,
                                    "width": 1,
                                    "text": "{",
                                    "value": "{",
                                    "valueText": "{",
                                    "hasTrailingTrivia": true,
                                    "hasTrailingNewLine": true,
                                    "trailingTrivia": [
                                        {
                                            "kind": "NewLineTrivia",
                                            "text": "\r\n"
                                        }
                                    ]
                                },
                                "statements": [
                                    {
                                        "kind": "IfStatement",
                                        "fullStart": 722,
                                        "fullEnd": 830,
                                        "start": 734,
                                        "end": 828,
                                        "fullWidth": 108,
                                        "width": 94,
                                        "ifKeyword": {
                                            "kind": "IfKeyword",
                                            "fullStart": 722,
                                            "fullEnd": 737,
                                            "start": 734,
                                            "end": 736,
                                            "fullWidth": 15,
                                            "width": 2,
                                            "text": "if",
                                            "value": "if",
                                            "valueText": "if",
                                            "hasLeadingTrivia": true,
                                            "hasTrailingTrivia": true,
                                            "leadingTrivia": [
                                                {
                                                    "kind": "WhitespaceTrivia",
                                                    "text": "            "
                                                }
                                            ],
                                            "trailingTrivia": [
                                                {
                                                    "kind": "WhitespaceTrivia",
                                                    "text": " "
                                                }
                                            ]
                                        },
                                        "openParenToken": {
                                            "kind": "OpenParenToken",
                                            "fullStart": 737,
                                            "fullEnd": 738,
                                            "start": 737,
                                            "end": 738,
                                            "fullWidth": 1,
                                            "width": 1,
                                            "text": "(",
                                            "value": "(",
                                            "valueText": "("
                                        },
                                        "condition": {
                                            "kind": "EqualsExpression",
                                            "fullStart": 738,
                                            "fullEnd": 747,
                                            "start": 738,
                                            "end": 747,
                                            "fullWidth": 9,
                                            "width": 9,
                                            "left": {
                                                "kind": "IdentifierName",
                                                "fullStart": 738,
                                                "fullEnd": 742,
                                                "start": 738,
                                                "end": 741,
                                                "fullWidth": 4,
                                                "width": 3,
                                                "text": "idx",
                                                "value": "idx",
                                                "valueText": "idx",
                                                "hasTrailingTrivia": true,
                                                "trailingTrivia": [
                                                    {
                                                        "kind": "WhitespaceTrivia",
                                                        "text": " "
                                                    }
                                                ]
                                            },
                                            "operatorToken": {
                                                "kind": "EqualsEqualsEqualsToken",
                                                "fullStart": 742,
                                                "fullEnd": 746,
                                                "start": 742,
                                                "end": 745,
                                                "fullWidth": 4,
                                                "width": 3,
                                                "text": "===",
                                                "value": "===",
                                                "valueText": "===",
                                                "hasTrailingTrivia": true,
                                                "trailingTrivia": [
                                                    {
                                                        "kind": "WhitespaceTrivia",
                                                        "text": " "
                                                    }
                                                ]
                                            },
                                            "right": {
                                                "kind": "NumericLiteral",
                                                "fullStart": 746,
                                                "fullEnd": 747,
                                                "start": 746,
                                                "end": 747,
                                                "fullWidth": 1,
                                                "width": 1,
                                                "text": "1",
                                                "value": 1,
                                                "valueText": "1"
                                            }
                                        },
                                        "closeParenToken": {
                                            "kind": "CloseParenToken",
                                            "fullStart": 747,
                                            "fullEnd": 749,
                                            "start": 747,
                                            "end": 748,
                                            "fullWidth": 2,
                                            "width": 1,
                                            "text": ")",
                                            "value": ")",
                                            "valueText": ")",
                                            "hasTrailingTrivia": true,
                                            "trailingTrivia": [
                                                {
                                                    "kind": "WhitespaceTrivia",
                                                    "text": " "
                                                }
                                            ]
                                        },
                                        "statement": {
                                            "kind": "Block",
                                            "fullStart": 749,
                                            "fullEnd": 830,
                                            "start": 749,
                                            "end": 828,
                                            "fullWidth": 81,
                                            "width": 79,
                                            "openBraceToken": {
                                                "kind": "OpenBraceToken",
                                                "fullStart": 749,
                                                "fullEnd": 752,
                                                "start": 749,
                                                "end": 750,
                                                "fullWidth": 3,
                                                "width": 1,
                                                "text": "{",
                                                "value": "{",
                                                "valueText": "{",
                                                "hasTrailingTrivia": true,
                                                "hasTrailingNewLine": true,
                                                "trailingTrivia": [
                                                    {
                                                        "kind": "NewLineTrivia",
                                                        "text": "\r\n"
                                                    }
                                                ]
                                            },
                                            "statements": [
                                                {
                                                    "kind": "ExpressionStatement",
                                                    "fullStart": 752,
                                                    "fullEnd": 815,
                                                    "start": 768,
                                                    "end": 813,
                                                    "fullWidth": 63,
                                                    "width": 45,
                                                    "expression": {
                                                        "kind": "AssignmentExpression",
                                                        "fullStart": 752,
                                                        "fullEnd": 812,
                                                        "start": 768,
                                                        "end": 812,
                                                        "fullWidth": 60,
                                                        "width": 44,
                                                        "left": {
                                                            "kind": "IdentifierName",
                                                            "fullStart": 752,
                                                            "fullEnd": 779,
                                                            "start": 768,
                                                            "end": 778,
                                                            "fullWidth": 27,
                                                            "width": 10,
                                                            "text": "testResult",
                                                            "value": "testResult",
                                                            "valueText": "testResult",
                                                            "hasLeadingTrivia": true,
                                                            "hasTrailingTrivia": true,
                                                            "leadingTrivia": [
                                                                {
                                                                    "kind": "WhitespaceTrivia",
                                                                    "text": "                "
                                                                }
                                                            ],
                                                            "trailingTrivia": [
                                                                {
                                                                    "kind": "WhitespaceTrivia",
                                                                    "text": " "
                                                                }
                                                            ]
                                                        },
                                                        "operatorToken": {
                                                            "kind": "EqualsToken",
                                                            "fullStart": 779,
                                                            "fullEnd": 781,
                                                            "start": 779,
                                                            "end": 780,
                                                            "fullWidth": 2,
                                                            "width": 1,
                                                            "text": "=",
                                                            "value": "=",
                                                            "valueText": "=",
                                                            "hasTrailingTrivia": true,
                                                            "trailingTrivia": [
                                                                {
                                                                    "kind": "WhitespaceTrivia",
                                                                    "text": " "
                                                                }
                                                            ]
                                                        },
                                                        "right": {
                                                            "kind": "ParenthesizedExpression",
                                                            "fullStart": 781,
                                                            "fullEnd": 812,
                                                            "start": 781,
                                                            "end": 812,
                                                            "fullWidth": 31,
                                                            "width": 31,
                                                            "openParenToken": {
                                                                "kind": "OpenParenToken",
                                                                "fullStart": 781,
                                                                "fullEnd": 782,
                                                                "start": 781,
                                                                "end": 782,
                                                                "fullWidth": 1,
                                                                "width": 1,
                                                                "text": "(",
                                                                "value": "(",
                                                                "valueText": "("
                                                            },
                                                            "expression": {
                                                                "kind": "EqualsExpression",
                                                                "fullStart": 782,
                                                                "fullEnd": 811,
                                                                "start": 782,
                                                                "end": 811,
                                                                "fullWidth": 29,
                                                                "width": 29,
                                                                "left": {
                                                                    "kind": "TypeOfExpression",
                                                                    "fullStart": 782,
                                                                    "fullEnd": 796,
                                                                    "start": 782,
                                                                    "end": 795,
                                                                    "fullWidth": 14,
                                                                    "width": 13,
                                                                    "typeOfKeyword": {
                                                                        "kind": "TypeOfKeyword",
                                                                        "fullStart": 782,
                                                                        "fullEnd": 789,
                                                                        "start": 782,
                                                                        "end": 788,
                                                                        "fullWidth": 7,
                                                                        "width": 6,
                                                                        "text": "typeof",
                                                                        "value": "typeof",
                                                                        "valueText": "typeof",
                                                                        "hasTrailingTrivia": true,
                                                                        "trailingTrivia": [
                                                                            {
                                                                                "kind": "WhitespaceTrivia",
                                                                                "text": " "
                                                                            }
                                                                        ]
                                                                    },
                                                                    "expression": {
                                                                        "kind": "IdentifierName",
                                                                        "fullStart": 789,
                                                                        "fullEnd": 796,
                                                                        "start": 789,
                                                                        "end": 795,
                                                                        "fullWidth": 7,
                                                                        "width": 6,
                                                                        "text": "curVal",
                                                                        "value": "curVal",
                                                                        "valueText": "curVal",
                                                                        "hasTrailingTrivia": true,
                                                                        "trailingTrivia": [
                                                                            {
                                                                                "kind": "WhitespaceTrivia",
                                                                                "text": " "
                                                                            }
                                                                        ]
                                                                    }
                                                                },
                                                                "operatorToken": {
                                                                    "kind": "EqualsEqualsEqualsToken",
                                                                    "fullStart": 796,
                                                                    "fullEnd": 800,
                                                                    "start": 796,
                                                                    "end": 799,
                                                                    "fullWidth": 4,
                                                                    "width": 3,
                                                                    "text": "===",
                                                                    "value": "===",
                                                                    "valueText": "===",
                                                                    "hasTrailingTrivia": true,
                                                                    "trailingTrivia": [
                                                                        {
                                                                            "kind": "WhitespaceTrivia",
                                                                            "text": " "
                                                                        }
                                                                    ]
                                                                },
                                                                "right": {
                                                                    "kind": "StringLiteral",
                                                                    "fullStart": 800,
                                                                    "fullEnd": 811,
                                                                    "start": 800,
                                                                    "end": 811,
                                                                    "fullWidth": 11,
                                                                    "width": 11,
                                                                    "text": "\"undefined\"",
                                                                    "value": "undefined",
                                                                    "valueText": "undefined"
                                                                }
                                                            },
                                                            "closeParenToken": {
                                                                "kind": "CloseParenToken",
                                                                "fullStart": 811,
                                                                "fullEnd": 812,
                                                                "start": 811,
                                                                "end": 812,
                                                                "fullWidth": 1,
                                                                "width": 1,
                                                                "text": ")",
                                                                "value": ")",
                                                                "valueText": ")"
                                                            }
                                                        }
                                                    },
                                                    "semicolonToken": {
                                                        "kind": "SemicolonToken",
                                                        "fullStart": 812,
                                                        "fullEnd": 815,
                                                        "start": 812,
                                                        "end": 813,
                                                        "fullWidth": 3,
                                                        "width": 1,
                                                        "text": ";",
                                                        "value": ";",
                                                        "valueText": ";",
                                                        "hasTrailingTrivia": true,
                                                        "hasTrailingNewLine": true,
                                                        "trailingTrivia": [
                                                            {
                                                                "kind": "NewLineTrivia",
                                                                "text": "\r\n"
                                                            }
                                                        ]
                                                    }
                                                }
                                            ],
                                            "closeBraceToken": {
                                                "kind": "CloseBraceToken",
                                                "fullStart": 815,
                                                "fullEnd": 830,
                                                "start": 827,
                                                "end": 828,
                                                "fullWidth": 15,
                                                "width": 1,
                                                "text": "}",
                                                "value": "}",
                                                "valueText": "}",
                                                "hasLeadingTrivia": true,
                                                "hasTrailingTrivia": true,
                                                "hasTrailingNewLine": true,
                                                "leadingTrivia": [
                                                    {
                                                        "kind": "WhitespaceTrivia",
                                                        "text": "            "
                                                    }
                                                ],
                                                "trailingTrivia": [
                                                    {
                                                        "kind": "NewLineTrivia",
                                                        "text": "\r\n"
                                                    }
                                                ]
                                            }
                                        }
                                    }
                                ],
                                "closeBraceToken": {
                                    "kind": "CloseBraceToken",
                                    "fullStart": 830,
                                    "fullEnd": 841,
                                    "start": 838,
                                    "end": 839,
                                    "fullWidth": 11,
                                    "width": 1,
                                    "text": "}",
                                    "value": "}",
                                    "valueText": "}",
                                    "hasLeadingTrivia": true,
                                    "hasTrailingTrivia": true,
                                    "hasTrailingNewLine": true,
                                    "leadingTrivia": [
                                        {
                                            "kind": "WhitespaceTrivia",
                                            "text": "        "
                                        }
                                    ],
                                    "trailingTrivia": [
                                        {
                                            "kind": "NewLineTrivia",
                                            "text": "\r\n"
                                        }
                                    ]
                                }
                            }
                        },
                        {
                            "kind": "VariableStatement",
                            "fullStart": 841,
                            "fullEnd": 880,
                            "start": 851,
                            "end": 878,
                            "fullWidth": 39,
                            "width": 27,
                            "modifiers": [],
                            "variableDeclaration": {
                                "kind": "VariableDeclaration",
                                "fullStart": 841,
                                "fullEnd": 877,
                                "start": 851,
                                "end": 877,
                                "fullWidth": 36,
                                "width": 26,
                                "varKeyword": {
                                    "kind": "VarKeyword",
                                    "fullStart": 841,
                                    "fullEnd": 855,
                                    "start": 851,
                                    "end": 854,
                                    "fullWidth": 14,
                                    "width": 3,
                                    "text": "var",
                                    "value": "var",
                                    "valueText": "var",
                                    "hasLeadingTrivia": true,
                                    "hasLeadingNewLine": true,
                                    "hasTrailingTrivia": true,
                                    "leadingTrivia": [
                                        {
                                            "kind": "NewLineTrivia",
                                            "text": "\r\n"
                                        },
                                        {
                                            "kind": "WhitespaceTrivia",
                                            "text": "        "
                                        }
                                    ],
                                    "trailingTrivia": [
                                        {
                                            "kind": "WhitespaceTrivia",
                                            "text": " "
                                        }
                                    ]
                                },
                                "variableDeclarators": [
                                    {
                                        "kind": "VariableDeclarator",
                                        "fullStart": 855,
                                        "fullEnd": 877,
                                        "start": 855,
                                        "end": 877,
                                        "fullWidth": 22,
<<<<<<< HEAD
                                        "width": 22,
                                        "identifier": {
=======
                                        "propertyName": {
>>>>>>> 85e84683
                                            "kind": "IdentifierName",
                                            "fullStart": 855,
                                            "fullEnd": 861,
                                            "start": 855,
                                            "end": 860,
                                            "fullWidth": 6,
                                            "width": 5,
                                            "text": "proto",
                                            "value": "proto",
                                            "valueText": "proto",
                                            "hasTrailingTrivia": true,
                                            "trailingTrivia": [
                                                {
                                                    "kind": "WhitespaceTrivia",
                                                    "text": " "
                                                }
                                            ]
                                        },
                                        "equalsValueClause": {
                                            "kind": "EqualsValueClause",
                                            "fullStart": 861,
                                            "fullEnd": 877,
                                            "start": 861,
                                            "end": 877,
                                            "fullWidth": 16,
                                            "width": 16,
                                            "equalsToken": {
                                                "kind": "EqualsToken",
                                                "fullStart": 861,
                                                "fullEnd": 863,
                                                "start": 861,
                                                "end": 862,
                                                "fullWidth": 2,
                                                "width": 1,
                                                "text": "=",
                                                "value": "=",
                                                "valueText": "=",
                                                "hasTrailingTrivia": true,
                                                "trailingTrivia": [
                                                    {
                                                        "kind": "WhitespaceTrivia",
                                                        "text": " "
                                                    }
                                                ]
                                            },
                                            "value": {
                                                "kind": "ObjectLiteralExpression",
                                                "fullStart": 863,
                                                "fullEnd": 877,
                                                "start": 863,
                                                "end": 877,
                                                "fullWidth": 14,
                                                "width": 14,
                                                "openBraceToken": {
                                                    "kind": "OpenBraceToken",
                                                    "fullStart": 863,
                                                    "fullEnd": 865,
                                                    "start": 863,
                                                    "end": 864,
                                                    "fullWidth": 2,
                                                    "width": 1,
                                                    "text": "{",
                                                    "value": "{",
                                                    "valueText": "{",
                                                    "hasTrailingTrivia": true,
                                                    "trailingTrivia": [
                                                        {
                                                            "kind": "WhitespaceTrivia",
                                                            "text": " "
                                                        }
                                                    ]
                                                },
                                                "propertyAssignments": [
                                                    {
                                                        "kind": "SimplePropertyAssignment",
                                                        "fullStart": 865,
                                                        "fullEnd": 869,
                                                        "start": 865,
                                                        "end": 869,
                                                        "fullWidth": 4,
                                                        "width": 4,
                                                        "propertyName": {
                                                            "kind": "NumericLiteral",
                                                            "fullStart": 865,
                                                            "fullEnd": 866,
                                                            "start": 865,
                                                            "end": 866,
                                                            "fullWidth": 1,
                                                            "width": 1,
                                                            "text": "0",
                                                            "value": 0,
                                                            "valueText": "0"
                                                        },
                                                        "colonToken": {
                                                            "kind": "ColonToken",
                                                            "fullStart": 866,
                                                            "fullEnd": 868,
                                                            "start": 866,
                                                            "end": 867,
                                                            "fullWidth": 2,
                                                            "width": 1,
                                                            "text": ":",
                                                            "value": ":",
                                                            "valueText": ":",
                                                            "hasTrailingTrivia": true,
                                                            "trailingTrivia": [
                                                                {
                                                                    "kind": "WhitespaceTrivia",
                                                                    "text": " "
                                                                }
                                                            ]
                                                        },
                                                        "expression": {
                                                            "kind": "NumericLiteral",
                                                            "fullStart": 868,
                                                            "fullEnd": 869,
                                                            "start": 868,
                                                            "end": 869,
                                                            "fullWidth": 1,
                                                            "width": 1,
                                                            "text": "0",
                                                            "value": 0,
                                                            "valueText": "0"
                                                        }
                                                    },
                                                    {
                                                        "kind": "CommaToken",
                                                        "fullStart": 869,
                                                        "fullEnd": 871,
                                                        "start": 869,
                                                        "end": 870,
                                                        "fullWidth": 2,
                                                        "width": 1,
                                                        "text": ",",
                                                        "value": ",",
                                                        "valueText": ",",
                                                        "hasTrailingTrivia": true,
                                                        "trailingTrivia": [
                                                            {
                                                                "kind": "WhitespaceTrivia",
                                                                "text": " "
                                                            }
                                                        ]
                                                    },
                                                    {
                                                        "kind": "SimplePropertyAssignment",
                                                        "fullStart": 871,
                                                        "fullEnd": 876,
                                                        "start": 871,
                                                        "end": 875,
                                                        "fullWidth": 5,
                                                        "width": 4,
                                                        "propertyName": {
                                                            "kind": "NumericLiteral",
                                                            "fullStart": 871,
                                                            "fullEnd": 872,
                                                            "start": 871,
                                                            "end": 872,
                                                            "fullWidth": 1,
                                                            "width": 1,
                                                            "text": "2",
                                                            "value": 2,
                                                            "valueText": "2"
                                                        },
                                                        "colonToken": {
                                                            "kind": "ColonToken",
                                                            "fullStart": 872,
                                                            "fullEnd": 874,
                                                            "start": 872,
                                                            "end": 873,
                                                            "fullWidth": 2,
                                                            "width": 1,
                                                            "text": ":",
                                                            "value": ":",
                                                            "valueText": ":",
                                                            "hasTrailingTrivia": true,
                                                            "trailingTrivia": [
                                                                {
                                                                    "kind": "WhitespaceTrivia",
                                                                    "text": " "
                                                                }
                                                            ]
                                                        },
                                                        "expression": {
                                                            "kind": "NumericLiteral",
                                                            "fullStart": 874,
                                                            "fullEnd": 876,
                                                            "start": 874,
                                                            "end": 875,
                                                            "fullWidth": 2,
                                                            "width": 1,
                                                            "text": "2",
                                                            "value": 2,
                                                            "valueText": "2",
                                                            "hasTrailingTrivia": true,
                                                            "trailingTrivia": [
                                                                {
                                                                    "kind": "WhitespaceTrivia",
                                                                    "text": " "
                                                                }
                                                            ]
                                                        }
                                                    }
                                                ],
                                                "closeBraceToken": {
                                                    "kind": "CloseBraceToken",
                                                    "fullStart": 876,
                                                    "fullEnd": 877,
                                                    "start": 876,
                                                    "end": 877,
                                                    "fullWidth": 1,
                                                    "width": 1,
                                                    "text": "}",
                                                    "value": "}",
                                                    "valueText": "}"
                                                }
                                            }
                                        }
                                    }
                                ]
                            },
                            "semicolonToken": {
                                "kind": "SemicolonToken",
                                "fullStart": 877,
                                "fullEnd": 880,
                                "start": 877,
                                "end": 878,
                                "fullWidth": 3,
                                "width": 1,
                                "text": ";",
                                "value": ";",
                                "valueText": ";",
                                "hasTrailingTrivia": true,
                                "hasTrailingNewLine": true,
                                "trailingTrivia": [
                                    {
                                        "kind": "NewLineTrivia",
                                        "text": "\r\n"
                                    }
                                ]
                            }
                        },
                        {
                            "kind": "ExpressionStatement",
                            "fullStart": 880,
                            "fullEnd": 1007,
                            "start": 890,
                            "end": 1005,
                            "fullWidth": 127,
                            "width": 115,
                            "isIncrementallyUnusable": true,
                            "expression": {
                                "kind": "InvocationExpression",
                                "fullStart": 880,
                                "fullEnd": 1004,
                                "start": 890,
                                "end": 1004,
                                "fullWidth": 124,
                                "width": 114,
                                "isIncrementallyUnusable": true,
                                "expression": {
                                    "kind": "MemberAccessExpression",
                                    "fullStart": 880,
                                    "fullEnd": 911,
                                    "start": 890,
                                    "end": 911,
                                    "fullWidth": 31,
                                    "width": 21,
                                    "expression": {
                                        "kind": "IdentifierName",
                                        "fullStart": 880,
                                        "fullEnd": 896,
                                        "start": 890,
                                        "end": 896,
                                        "fullWidth": 16,
                                        "width": 6,
                                        "text": "Object",
                                        "value": "Object",
                                        "valueText": "Object",
                                        "hasLeadingTrivia": true,
                                        "hasLeadingNewLine": true,
                                        "leadingTrivia": [
                                            {
                                                "kind": "NewLineTrivia",
                                                "text": "\r\n"
                                            },
                                            {
                                                "kind": "WhitespaceTrivia",
                                                "text": "        "
                                            }
                                        ]
                                    },
                                    "dotToken": {
                                        "kind": "DotToken",
                                        "fullStart": 896,
                                        "fullEnd": 897,
                                        "start": 896,
                                        "end": 897,
                                        "fullWidth": 1,
                                        "width": 1,
                                        "text": ".",
                                        "value": ".",
                                        "valueText": "."
                                    },
                                    "name": {
                                        "kind": "IdentifierName",
                                        "fullStart": 897,
                                        "fullEnd": 911,
                                        "start": 897,
                                        "end": 911,
                                        "fullWidth": 14,
                                        "width": 14,
                                        "text": "defineProperty",
                                        "value": "defineProperty",
                                        "valueText": "defineProperty"
                                    }
                                },
                                "argumentList": {
                                    "kind": "ArgumentList",
                                    "fullStart": 911,
                                    "fullEnd": 1004,
                                    "start": 911,
                                    "end": 1004,
                                    "fullWidth": 93,
                                    "width": 93,
                                    "isIncrementallyUnusable": true,
                                    "openParenToken": {
                                        "kind": "OpenParenToken",
                                        "fullStart": 911,
                                        "fullEnd": 912,
                                        "start": 911,
                                        "end": 912,
                                        "fullWidth": 1,
                                        "width": 1,
                                        "text": "(",
                                        "value": "(",
                                        "valueText": "("
                                    },
                                    "arguments": [
                                        {
                                            "kind": "IdentifierName",
                                            "fullStart": 912,
                                            "fullEnd": 917,
                                            "start": 912,
                                            "end": 917,
                                            "fullWidth": 5,
                                            "width": 5,
                                            "text": "proto",
                                            "value": "proto",
                                            "valueText": "proto"
                                        },
                                        {
                                            "kind": "CommaToken",
                                            "fullStart": 917,
                                            "fullEnd": 919,
                                            "start": 917,
                                            "end": 918,
                                            "fullWidth": 2,
                                            "width": 1,
                                            "text": ",",
                                            "value": ",",
                                            "valueText": ",",
                                            "hasTrailingTrivia": true,
                                            "trailingTrivia": [
                                                {
                                                    "kind": "WhitespaceTrivia",
                                                    "text": " "
                                                }
                                            ]
                                        },
                                        {
                                            "kind": "StringLiteral",
                                            "fullStart": 919,
                                            "fullEnd": 922,
                                            "start": 919,
                                            "end": 922,
                                            "fullWidth": 3,
                                            "width": 3,
                                            "text": "\"1\"",
                                            "value": "1",
                                            "valueText": "1"
                                        },
                                        {
                                            "kind": "CommaToken",
                                            "fullStart": 922,
                                            "fullEnd": 924,
                                            "start": 922,
                                            "end": 923,
                                            "fullWidth": 2,
                                            "width": 1,
                                            "text": ",",
                                            "value": ",",
                                            "valueText": ",",
                                            "hasTrailingTrivia": true,
                                            "trailingTrivia": [
                                                {
                                                    "kind": "WhitespaceTrivia",
                                                    "text": " "
                                                }
                                            ]
                                        },
                                        {
                                            "kind": "ObjectLiteralExpression",
                                            "fullStart": 924,
                                            "fullEnd": 1003,
                                            "start": 924,
                                            "end": 1003,
                                            "fullWidth": 79,
                                            "width": 79,
                                            "isIncrementallyUnusable": true,
                                            "openBraceToken": {
                                                "kind": "OpenBraceToken",
                                                "fullStart": 924,
                                                "fullEnd": 927,
                                                "start": 924,
                                                "end": 925,
                                                "fullWidth": 3,
                                                "width": 1,
                                                "text": "{",
                                                "value": "{",
                                                "valueText": "{",
                                                "hasTrailingTrivia": true,
                                                "hasTrailingNewLine": true,
                                                "trailingTrivia": [
                                                    {
                                                        "kind": "NewLineTrivia",
                                                        "text": "\r\n"
                                                    }
                                                ]
                                            },
                                            "propertyAssignments": [
                                                {
                                                    "kind": "SimplePropertyAssignment",
                                                    "fullStart": 927,
                                                    "fullEnd": 959,
                                                    "start": 939,
                                                    "end": 959,
                                                    "fullWidth": 32,
                                                    "width": 20,
                                                    "isIncrementallyUnusable": true,
                                                    "propertyName": {
                                                        "kind": "IdentifierName",
                                                        "fullStart": 927,
                                                        "fullEnd": 942,
                                                        "start": 939,
                                                        "end": 942,
                                                        "fullWidth": 15,
                                                        "width": 3,
                                                        "text": "set",
                                                        "value": "set",
                                                        "valueText": "set",
                                                        "hasLeadingTrivia": true,
                                                        "leadingTrivia": [
                                                            {
                                                                "kind": "WhitespaceTrivia",
                                                                "text": "            "
                                                            }
                                                        ]
                                                    },
                                                    "colonToken": {
                                                        "kind": "ColonToken",
                                                        "fullStart": 942,
                                                        "fullEnd": 944,
                                                        "start": 942,
                                                        "end": 943,
                                                        "fullWidth": 2,
                                                        "width": 1,
                                                        "text": ":",
                                                        "value": ":",
                                                        "valueText": ":",
                                                        "hasTrailingTrivia": true,
                                                        "trailingTrivia": [
                                                            {
                                                                "kind": "WhitespaceTrivia",
                                                                "text": " "
                                                            }
                                                        ]
                                                    },
                                                    "expression": {
                                                        "kind": "FunctionExpression",
                                                        "fullStart": 944,
                                                        "fullEnd": 959,
                                                        "start": 944,
                                                        "end": 959,
                                                        "fullWidth": 15,
                                                        "width": 15,
                                                        "functionKeyword": {
                                                            "kind": "FunctionKeyword",
                                                            "fullStart": 944,
                                                            "fullEnd": 953,
                                                            "start": 944,
                                                            "end": 952,
                                                            "fullWidth": 9,
                                                            "width": 8,
                                                            "text": "function",
                                                            "value": "function",
                                                            "valueText": "function",
                                                            "hasTrailingTrivia": true,
                                                            "trailingTrivia": [
                                                                {
                                                                    "kind": "WhitespaceTrivia",
                                                                    "text": " "
                                                                }
                                                            ]
                                                        },
                                                        "callSignature": {
                                                            "kind": "CallSignature",
                                                            "fullStart": 953,
                                                            "fullEnd": 956,
                                                            "start": 953,
                                                            "end": 955,
                                                            "fullWidth": 3,
                                                            "width": 2,
                                                            "parameterList": {
                                                                "kind": "ParameterList",
                                                                "fullStart": 953,
                                                                "fullEnd": 956,
                                                                "start": 953,
                                                                "end": 955,
                                                                "fullWidth": 3,
                                                                "width": 2,
                                                                "openParenToken": {
                                                                    "kind": "OpenParenToken",
                                                                    "fullStart": 953,
                                                                    "fullEnd": 954,
                                                                    "start": 953,
                                                                    "end": 954,
                                                                    "fullWidth": 1,
                                                                    "width": 1,
                                                                    "text": "(",
                                                                    "value": "(",
                                                                    "valueText": "("
                                                                },
                                                                "parameters": [],
                                                                "closeParenToken": {
                                                                    "kind": "CloseParenToken",
                                                                    "fullStart": 954,
                                                                    "fullEnd": 956,
                                                                    "start": 954,
                                                                    "end": 955,
                                                                    "fullWidth": 2,
                                                                    "width": 1,
                                                                    "text": ")",
                                                                    "value": ")",
                                                                    "valueText": ")",
                                                                    "hasTrailingTrivia": true,
                                                                    "trailingTrivia": [
                                                                        {
                                                                            "kind": "WhitespaceTrivia",
                                                                            "text": " "
                                                                        }
                                                                    ]
                                                                }
                                                            }
                                                        },
                                                        "block": {
                                                            "kind": "Block",
                                                            "fullStart": 956,
                                                            "fullEnd": 959,
                                                            "start": 956,
                                                            "end": 959,
                                                            "fullWidth": 3,
                                                            "width": 3,
                                                            "openBraceToken": {
                                                                "kind": "OpenBraceToken",
                                                                "fullStart": 956,
                                                                "fullEnd": 958,
                                                                "start": 956,
                                                                "end": 957,
                                                                "fullWidth": 2,
                                                                "width": 1,
                                                                "text": "{",
                                                                "value": "{",
                                                                "valueText": "{",
                                                                "hasTrailingTrivia": true,
                                                                "trailingTrivia": [
                                                                    {
                                                                        "kind": "WhitespaceTrivia",
                                                                        "text": " "
                                                                    }
                                                                ]
                                                            },
                                                            "statements": [],
                                                            "closeBraceToken": {
                                                                "kind": "CloseBraceToken",
                                                                "fullStart": 958,
                                                                "fullEnd": 959,
                                                                "start": 958,
                                                                "end": 959,
                                                                "fullWidth": 1,
                                                                "width": 1,
                                                                "text": "}",
                                                                "value": "}",
                                                                "valueText": "}"
                                                            }
                                                        }
                                                    }
                                                },
                                                {
                                                    "kind": "CommaToken",
                                                    "fullStart": 959,
                                                    "fullEnd": 962,
                                                    "start": 959,
                                                    "end": 960,
                                                    "fullWidth": 3,
                                                    "width": 1,
                                                    "text": ",",
                                                    "value": ",",
                                                    "valueText": ",",
                                                    "hasTrailingTrivia": true,
                                                    "hasTrailingNewLine": true,
                                                    "trailingTrivia": [
                                                        {
                                                            "kind": "NewLineTrivia",
                                                            "text": "\r\n"
                                                        }
                                                    ]
                                                },
                                                {
                                                    "kind": "SimplePropertyAssignment",
                                                    "fullStart": 962,
                                                    "fullEnd": 994,
                                                    "start": 974,
                                                    "end": 992,
                                                    "fullWidth": 32,
                                                    "width": 18,
                                                    "propertyName": {
                                                        "kind": "IdentifierName",
                                                        "fullStart": 962,
                                                        "fullEnd": 986,
                                                        "start": 974,
                                                        "end": 986,
                                                        "fullWidth": 24,
                                                        "width": 12,
                                                        "text": "configurable",
                                                        "value": "configurable",
                                                        "valueText": "configurable",
                                                        "hasLeadingTrivia": true,
                                                        "leadingTrivia": [
                                                            {
                                                                "kind": "WhitespaceTrivia",
                                                                "text": "            "
                                                            }
                                                        ]
                                                    },
                                                    "colonToken": {
                                                        "kind": "ColonToken",
                                                        "fullStart": 986,
                                                        "fullEnd": 988,
                                                        "start": 986,
                                                        "end": 987,
                                                        "fullWidth": 2,
                                                        "width": 1,
                                                        "text": ":",
                                                        "value": ":",
                                                        "valueText": ":",
                                                        "hasTrailingTrivia": true,
                                                        "trailingTrivia": [
                                                            {
                                                                "kind": "WhitespaceTrivia",
                                                                "text": " "
                                                            }
                                                        ]
                                                    },
                                                    "expression": {
                                                        "kind": "TrueKeyword",
                                                        "fullStart": 988,
                                                        "fullEnd": 994,
                                                        "start": 988,
                                                        "end": 992,
                                                        "fullWidth": 6,
                                                        "width": 4,
                                                        "text": "true",
                                                        "value": true,
                                                        "valueText": "true",
                                                        "hasTrailingTrivia": true,
                                                        "hasTrailingNewLine": true,
                                                        "trailingTrivia": [
                                                            {
                                                                "kind": "NewLineTrivia",
                                                                "text": "\r\n"
                                                            }
                                                        ]
                                                    }
                                                }
                                            ],
                                            "closeBraceToken": {
                                                "kind": "CloseBraceToken",
                                                "fullStart": 994,
                                                "fullEnd": 1003,
                                                "start": 1002,
                                                "end": 1003,
                                                "fullWidth": 9,
                                                "width": 1,
                                                "text": "}",
                                                "value": "}",
                                                "valueText": "}",
                                                "hasLeadingTrivia": true,
                                                "leadingTrivia": [
                                                    {
                                                        "kind": "WhitespaceTrivia",
                                                        "text": "        "
                                                    }
                                                ]
                                            }
                                        }
                                    ],
                                    "closeParenToken": {
                                        "kind": "CloseParenToken",
                                        "fullStart": 1003,
                                        "fullEnd": 1004,
                                        "start": 1003,
                                        "end": 1004,
                                        "fullWidth": 1,
                                        "width": 1,
                                        "text": ")",
                                        "value": ")",
                                        "valueText": ")"
                                    }
                                }
                            },
                            "semicolonToken": {
                                "kind": "SemicolonToken",
                                "fullStart": 1004,
                                "fullEnd": 1007,
                                "start": 1004,
                                "end": 1005,
                                "fullWidth": 3,
                                "width": 1,
                                "text": ";",
                                "value": ";",
                                "valueText": ";",
                                "hasTrailingTrivia": true,
                                "hasTrailingNewLine": true,
                                "trailingTrivia": [
                                    {
                                        "kind": "NewLineTrivia",
                                        "text": "\r\n"
                                    }
                                ]
                            }
                        },
                        {
                            "kind": "VariableStatement",
                            "fullStart": 1007,
                            "fullEnd": 1045,
                            "start": 1017,
                            "end": 1043,
                            "fullWidth": 38,
                            "width": 26,
                            "modifiers": [],
                            "variableDeclaration": {
                                "kind": "VariableDeclaration",
                                "fullStart": 1007,
                                "fullEnd": 1042,
                                "start": 1017,
                                "end": 1042,
                                "fullWidth": 35,
                                "width": 25,
                                "varKeyword": {
                                    "kind": "VarKeyword",
                                    "fullStart": 1007,
                                    "fullEnd": 1021,
                                    "start": 1017,
                                    "end": 1020,
                                    "fullWidth": 14,
                                    "width": 3,
                                    "text": "var",
                                    "value": "var",
                                    "valueText": "var",
                                    "hasLeadingTrivia": true,
                                    "hasLeadingNewLine": true,
                                    "hasTrailingTrivia": true,
                                    "leadingTrivia": [
                                        {
                                            "kind": "NewLineTrivia",
                                            "text": "\r\n"
                                        },
                                        {
                                            "kind": "WhitespaceTrivia",
                                            "text": "        "
                                        }
                                    ],
                                    "trailingTrivia": [
                                        {
                                            "kind": "WhitespaceTrivia",
                                            "text": " "
                                        }
                                    ]
                                },
                                "variableDeclarators": [
                                    {
                                        "kind": "VariableDeclarator",
                                        "fullStart": 1021,
                                        "fullEnd": 1042,
                                        "start": 1021,
                                        "end": 1042,
                                        "fullWidth": 21,
<<<<<<< HEAD
                                        "width": 21,
                                        "identifier": {
=======
                                        "propertyName": {
>>>>>>> 85e84683
                                            "kind": "IdentifierName",
                                            "fullStart": 1021,
                                            "fullEnd": 1025,
                                            "start": 1021,
                                            "end": 1024,
                                            "fullWidth": 4,
                                            "width": 3,
                                            "text": "Con",
                                            "value": "Con",
                                            "valueText": "Con",
                                            "hasTrailingTrivia": true,
                                            "trailingTrivia": [
                                                {
                                                    "kind": "WhitespaceTrivia",
                                                    "text": " "
                                                }
                                            ]
                                        },
                                        "equalsValueClause": {
                                            "kind": "EqualsValueClause",
                                            "fullStart": 1025,
                                            "fullEnd": 1042,
                                            "start": 1025,
                                            "end": 1042,
                                            "fullWidth": 17,
                                            "width": 17,
                                            "equalsToken": {
                                                "kind": "EqualsToken",
                                                "fullStart": 1025,
                                                "fullEnd": 1027,
                                                "start": 1025,
                                                "end": 1026,
                                                "fullWidth": 2,
                                                "width": 1,
                                                "text": "=",
                                                "value": "=",
                                                "valueText": "=",
                                                "hasTrailingTrivia": true,
                                                "trailingTrivia": [
                                                    {
                                                        "kind": "WhitespaceTrivia",
                                                        "text": " "
                                                    }
                                                ]
                                            },
                                            "value": {
                                                "kind": "FunctionExpression",
                                                "fullStart": 1027,
                                                "fullEnd": 1042,
                                                "start": 1027,
                                                "end": 1042,
                                                "fullWidth": 15,
                                                "width": 15,
                                                "functionKeyword": {
                                                    "kind": "FunctionKeyword",
                                                    "fullStart": 1027,
                                                    "fullEnd": 1036,
                                                    "start": 1027,
                                                    "end": 1035,
                                                    "fullWidth": 9,
                                                    "width": 8,
                                                    "text": "function",
                                                    "value": "function",
                                                    "valueText": "function",
                                                    "hasTrailingTrivia": true,
                                                    "trailingTrivia": [
                                                        {
                                                            "kind": "WhitespaceTrivia",
                                                            "text": " "
                                                        }
                                                    ]
                                                },
                                                "callSignature": {
                                                    "kind": "CallSignature",
                                                    "fullStart": 1036,
                                                    "fullEnd": 1039,
                                                    "start": 1036,
                                                    "end": 1038,
                                                    "fullWidth": 3,
                                                    "width": 2,
                                                    "parameterList": {
                                                        "kind": "ParameterList",
                                                        "fullStart": 1036,
                                                        "fullEnd": 1039,
                                                        "start": 1036,
                                                        "end": 1038,
                                                        "fullWidth": 3,
                                                        "width": 2,
                                                        "openParenToken": {
                                                            "kind": "OpenParenToken",
                                                            "fullStart": 1036,
                                                            "fullEnd": 1037,
                                                            "start": 1036,
                                                            "end": 1037,
                                                            "fullWidth": 1,
                                                            "width": 1,
                                                            "text": "(",
                                                            "value": "(",
                                                            "valueText": "("
                                                        },
                                                        "parameters": [],
                                                        "closeParenToken": {
                                                            "kind": "CloseParenToken",
                                                            "fullStart": 1037,
                                                            "fullEnd": 1039,
                                                            "start": 1037,
                                                            "end": 1038,
                                                            "fullWidth": 2,
                                                            "width": 1,
                                                            "text": ")",
                                                            "value": ")",
                                                            "valueText": ")",
                                                            "hasTrailingTrivia": true,
                                                            "trailingTrivia": [
                                                                {
                                                                    "kind": "WhitespaceTrivia",
                                                                    "text": " "
                                                                }
                                                            ]
                                                        }
                                                    }
                                                },
                                                "block": {
                                                    "kind": "Block",
                                                    "fullStart": 1039,
                                                    "fullEnd": 1042,
                                                    "start": 1039,
                                                    "end": 1042,
                                                    "fullWidth": 3,
                                                    "width": 3,
                                                    "openBraceToken": {
                                                        "kind": "OpenBraceToken",
                                                        "fullStart": 1039,
                                                        "fullEnd": 1041,
                                                        "start": 1039,
                                                        "end": 1040,
                                                        "fullWidth": 2,
                                                        "width": 1,
                                                        "text": "{",
                                                        "value": "{",
                                                        "valueText": "{",
                                                        "hasTrailingTrivia": true,
                                                        "trailingTrivia": [
                                                            {
                                                                "kind": "WhitespaceTrivia",
                                                                "text": " "
                                                            }
                                                        ]
                                                    },
                                                    "statements": [],
                                                    "closeBraceToken": {
                                                        "kind": "CloseBraceToken",
                                                        "fullStart": 1041,
                                                        "fullEnd": 1042,
                                                        "start": 1041,
                                                        "end": 1042,
                                                        "fullWidth": 1,
                                                        "width": 1,
                                                        "text": "}",
                                                        "value": "}",
                                                        "valueText": "}"
                                                    }
                                                }
                                            }
                                        }
                                    }
                                ]
                            },
                            "semicolonToken": {
                                "kind": "SemicolonToken",
                                "fullStart": 1042,
                                "fullEnd": 1045,
                                "start": 1042,
                                "end": 1043,
                                "fullWidth": 3,
                                "width": 1,
                                "text": ";",
                                "value": ";",
                                "valueText": ";",
                                "hasTrailingTrivia": true,
                                "hasTrailingNewLine": true,
                                "trailingTrivia": [
                                    {
                                        "kind": "NewLineTrivia",
                                        "text": "\r\n"
                                    }
                                ]
                            }
                        },
                        {
                            "kind": "ExpressionStatement",
                            "fullStart": 1045,
                            "fullEnd": 1077,
                            "start": 1053,
                            "end": 1075,
                            "fullWidth": 32,
                            "width": 22,
                            "expression": {
                                "kind": "AssignmentExpression",
                                "fullStart": 1045,
                                "fullEnd": 1074,
                                "start": 1053,
                                "end": 1074,
                                "fullWidth": 29,
                                "width": 21,
                                "left": {
                                    "kind": "MemberAccessExpression",
                                    "fullStart": 1045,
                                    "fullEnd": 1067,
                                    "start": 1053,
                                    "end": 1066,
                                    "fullWidth": 22,
                                    "width": 13,
                                    "expression": {
                                        "kind": "IdentifierName",
                                        "fullStart": 1045,
                                        "fullEnd": 1056,
                                        "start": 1053,
                                        "end": 1056,
                                        "fullWidth": 11,
                                        "width": 3,
                                        "text": "Con",
                                        "value": "Con",
                                        "valueText": "Con",
                                        "hasLeadingTrivia": true,
                                        "leadingTrivia": [
                                            {
                                                "kind": "WhitespaceTrivia",
                                                "text": "        "
                                            }
                                        ]
                                    },
                                    "dotToken": {
                                        "kind": "DotToken",
                                        "fullStart": 1056,
                                        "fullEnd": 1057,
                                        "start": 1056,
                                        "end": 1057,
                                        "fullWidth": 1,
                                        "width": 1,
                                        "text": ".",
                                        "value": ".",
                                        "valueText": "."
                                    },
                                    "name": {
                                        "kind": "IdentifierName",
                                        "fullStart": 1057,
                                        "fullEnd": 1067,
                                        "start": 1057,
                                        "end": 1066,
                                        "fullWidth": 10,
                                        "width": 9,
                                        "text": "prototype",
                                        "value": "prototype",
                                        "valueText": "prototype",
                                        "hasTrailingTrivia": true,
                                        "trailingTrivia": [
                                            {
                                                "kind": "WhitespaceTrivia",
                                                "text": " "
                                            }
                                        ]
                                    }
                                },
                                "operatorToken": {
                                    "kind": "EqualsToken",
                                    "fullStart": 1067,
                                    "fullEnd": 1069,
                                    "start": 1067,
                                    "end": 1068,
                                    "fullWidth": 2,
                                    "width": 1,
                                    "text": "=",
                                    "value": "=",
                                    "valueText": "=",
                                    "hasTrailingTrivia": true,
                                    "trailingTrivia": [
                                        {
                                            "kind": "WhitespaceTrivia",
                                            "text": " "
                                        }
                                    ]
                                },
                                "right": {
                                    "kind": "IdentifierName",
                                    "fullStart": 1069,
                                    "fullEnd": 1074,
                                    "start": 1069,
                                    "end": 1074,
                                    "fullWidth": 5,
                                    "width": 5,
                                    "text": "proto",
                                    "value": "proto",
                                    "valueText": "proto"
                                }
                            },
                            "semicolonToken": {
                                "kind": "SemicolonToken",
                                "fullStart": 1074,
                                "fullEnd": 1077,
                                "start": 1074,
                                "end": 1075,
                                "fullWidth": 3,
                                "width": 1,
                                "text": ";",
                                "value": ";",
                                "valueText": ";",
                                "hasTrailingTrivia": true,
                                "hasTrailingNewLine": true,
                                "trailingTrivia": [
                                    {
                                        "kind": "NewLineTrivia",
                                        "text": "\r\n"
                                    }
                                ]
                            }
                        },
                        {
                            "kind": "VariableStatement",
                            "fullStart": 1077,
                            "fullEnd": 1111,
                            "start": 1087,
                            "end": 1109,
                            "fullWidth": 34,
                            "width": 22,
                            "modifiers": [],
                            "variableDeclaration": {
                                "kind": "VariableDeclaration",
                                "fullStart": 1077,
                                "fullEnd": 1108,
                                "start": 1087,
                                "end": 1108,
                                "fullWidth": 31,
                                "width": 21,
                                "varKeyword": {
                                    "kind": "VarKeyword",
                                    "fullStart": 1077,
                                    "fullEnd": 1091,
                                    "start": 1087,
                                    "end": 1090,
                                    "fullWidth": 14,
                                    "width": 3,
                                    "text": "var",
                                    "value": "var",
                                    "valueText": "var",
                                    "hasLeadingTrivia": true,
                                    "hasLeadingNewLine": true,
                                    "hasTrailingTrivia": true,
                                    "leadingTrivia": [
                                        {
                                            "kind": "NewLineTrivia",
                                            "text": "\r\n"
                                        },
                                        {
                                            "kind": "WhitespaceTrivia",
                                            "text": "        "
                                        }
                                    ],
                                    "trailingTrivia": [
                                        {
                                            "kind": "WhitespaceTrivia",
                                            "text": " "
                                        }
                                    ]
                                },
                                "variableDeclarators": [
                                    {
                                        "kind": "VariableDeclarator",
                                        "fullStart": 1091,
                                        "fullEnd": 1108,
                                        "start": 1091,
                                        "end": 1108,
                                        "fullWidth": 17,
<<<<<<< HEAD
                                        "width": 17,
                                        "identifier": {
=======
                                        "propertyName": {
>>>>>>> 85e84683
                                            "kind": "IdentifierName",
                                            "fullStart": 1091,
                                            "fullEnd": 1097,
                                            "start": 1091,
                                            "end": 1096,
                                            "fullWidth": 6,
                                            "width": 5,
                                            "text": "child",
                                            "value": "child",
                                            "valueText": "child",
                                            "hasTrailingTrivia": true,
                                            "trailingTrivia": [
                                                {
                                                    "kind": "WhitespaceTrivia",
                                                    "text": " "
                                                }
                                            ]
                                        },
                                        "equalsValueClause": {
                                            "kind": "EqualsValueClause",
                                            "fullStart": 1097,
                                            "fullEnd": 1108,
                                            "start": 1097,
                                            "end": 1108,
                                            "fullWidth": 11,
                                            "width": 11,
                                            "equalsToken": {
                                                "kind": "EqualsToken",
                                                "fullStart": 1097,
                                                "fullEnd": 1099,
                                                "start": 1097,
                                                "end": 1098,
                                                "fullWidth": 2,
                                                "width": 1,
                                                "text": "=",
                                                "value": "=",
                                                "valueText": "=",
                                                "hasTrailingTrivia": true,
                                                "trailingTrivia": [
                                                    {
                                                        "kind": "WhitespaceTrivia",
                                                        "text": " "
                                                    }
                                                ]
                                            },
                                            "value": {
                                                "kind": "ObjectCreationExpression",
                                                "fullStart": 1099,
                                                "fullEnd": 1108,
                                                "start": 1099,
                                                "end": 1108,
                                                "fullWidth": 9,
                                                "width": 9,
                                                "newKeyword": {
                                                    "kind": "NewKeyword",
                                                    "fullStart": 1099,
                                                    "fullEnd": 1103,
                                                    "start": 1099,
                                                    "end": 1102,
                                                    "fullWidth": 4,
                                                    "width": 3,
                                                    "text": "new",
                                                    "value": "new",
                                                    "valueText": "new",
                                                    "hasTrailingTrivia": true,
                                                    "trailingTrivia": [
                                                        {
                                                            "kind": "WhitespaceTrivia",
                                                            "text": " "
                                                        }
                                                    ]
                                                },
                                                "expression": {
                                                    "kind": "IdentifierName",
                                                    "fullStart": 1103,
                                                    "fullEnd": 1106,
                                                    "start": 1103,
                                                    "end": 1106,
                                                    "fullWidth": 3,
                                                    "width": 3,
                                                    "text": "Con",
                                                    "value": "Con",
                                                    "valueText": "Con"
                                                },
                                                "argumentList": {
                                                    "kind": "ArgumentList",
                                                    "fullStart": 1106,
                                                    "fullEnd": 1108,
                                                    "start": 1106,
                                                    "end": 1108,
                                                    "fullWidth": 2,
                                                    "width": 2,
                                                    "openParenToken": {
                                                        "kind": "OpenParenToken",
                                                        "fullStart": 1106,
                                                        "fullEnd": 1107,
                                                        "start": 1106,
                                                        "end": 1107,
                                                        "fullWidth": 1,
                                                        "width": 1,
                                                        "text": "(",
                                                        "value": "(",
                                                        "valueText": "("
                                                    },
                                                    "arguments": [],
                                                    "closeParenToken": {
                                                        "kind": "CloseParenToken",
                                                        "fullStart": 1107,
                                                        "fullEnd": 1108,
                                                        "start": 1107,
                                                        "end": 1108,
                                                        "fullWidth": 1,
                                                        "width": 1,
                                                        "text": ")",
                                                        "value": ")",
                                                        "valueText": ")"
                                                    }
                                                }
                                            }
                                        }
                                    }
                                ]
                            },
                            "semicolonToken": {
                                "kind": "SemicolonToken",
                                "fullStart": 1108,
                                "fullEnd": 1111,
                                "start": 1108,
                                "end": 1109,
                                "fullWidth": 3,
                                "width": 1,
                                "text": ";",
                                "value": ";",
                                "valueText": ";",
                                "hasTrailingTrivia": true,
                                "hasTrailingNewLine": true,
                                "trailingTrivia": [
                                    {
                                        "kind": "NewLineTrivia",
                                        "text": "\r\n"
                                    }
                                ]
                            }
                        },
                        {
                            "kind": "ExpressionStatement",
                            "fullStart": 1111,
                            "fullEnd": 1138,
                            "start": 1119,
                            "end": 1136,
                            "fullWidth": 27,
                            "width": 17,
                            "expression": {
                                "kind": "AssignmentExpression",
                                "fullStart": 1111,
                                "fullEnd": 1135,
                                "start": 1119,
                                "end": 1135,
                                "fullWidth": 24,
                                "width": 16,
                                "left": {
                                    "kind": "MemberAccessExpression",
                                    "fullStart": 1111,
                                    "fullEnd": 1132,
                                    "start": 1119,
                                    "end": 1131,
                                    "fullWidth": 21,
                                    "width": 12,
                                    "expression": {
                                        "kind": "IdentifierName",
                                        "fullStart": 1111,
                                        "fullEnd": 1124,
                                        "start": 1119,
                                        "end": 1124,
                                        "fullWidth": 13,
                                        "width": 5,
                                        "text": "child",
                                        "value": "child",
                                        "valueText": "child",
                                        "hasLeadingTrivia": true,
                                        "leadingTrivia": [
                                            {
                                                "kind": "WhitespaceTrivia",
                                                "text": "        "
                                            }
                                        ]
                                    },
                                    "dotToken": {
                                        "kind": "DotToken",
                                        "fullStart": 1124,
                                        "fullEnd": 1125,
                                        "start": 1124,
                                        "end": 1125,
                                        "fullWidth": 1,
                                        "width": 1,
                                        "text": ".",
                                        "value": ".",
                                        "valueText": "."
                                    },
                                    "name": {
                                        "kind": "IdentifierName",
                                        "fullStart": 1125,
                                        "fullEnd": 1132,
                                        "start": 1125,
                                        "end": 1131,
                                        "fullWidth": 7,
                                        "width": 6,
                                        "text": "length",
                                        "value": "length",
                                        "valueText": "length",
                                        "hasTrailingTrivia": true,
                                        "trailingTrivia": [
                                            {
                                                "kind": "WhitespaceTrivia",
                                                "text": " "
                                            }
                                        ]
                                    }
                                },
                                "operatorToken": {
                                    "kind": "EqualsToken",
                                    "fullStart": 1132,
                                    "fullEnd": 1134,
                                    "start": 1132,
                                    "end": 1133,
                                    "fullWidth": 2,
                                    "width": 1,
                                    "text": "=",
                                    "value": "=",
                                    "valueText": "=",
                                    "hasTrailingTrivia": true,
                                    "trailingTrivia": [
                                        {
                                            "kind": "WhitespaceTrivia",
                                            "text": " "
                                        }
                                    ]
                                },
                                "right": {
                                    "kind": "NumericLiteral",
                                    "fullStart": 1134,
                                    "fullEnd": 1135,
                                    "start": 1134,
                                    "end": 1135,
                                    "fullWidth": 1,
                                    "width": 1,
                                    "text": "3",
                                    "value": 3,
                                    "valueText": "3"
                                }
                            },
                            "semicolonToken": {
                                "kind": "SemicolonToken",
                                "fullStart": 1135,
                                "fullEnd": 1138,
                                "start": 1135,
                                "end": 1136,
                                "fullWidth": 3,
                                "width": 1,
                                "text": ";",
                                "value": ";",
                                "valueText": ";",
                                "hasTrailingTrivia": true,
                                "hasTrailingNewLine": true,
                                "trailingTrivia": [
                                    {
                                        "kind": "NewLineTrivia",
                                        "text": "\r\n"
                                    }
                                ]
                            }
                        },
                        {
                            "kind": "ExpressionStatement",
                            "fullStart": 1138,
                            "fullEnd": 1218,
                            "start": 1148,
                            "end": 1216,
                            "fullWidth": 80,
                            "width": 68,
                            "expression": {
                                "kind": "InvocationExpression",
                                "fullStart": 1138,
                                "fullEnd": 1215,
                                "start": 1148,
                                "end": 1215,
                                "fullWidth": 77,
                                "width": 67,
                                "expression": {
                                    "kind": "MemberAccessExpression",
                                    "fullStart": 1138,
                                    "fullEnd": 1180,
                                    "start": 1148,
                                    "end": 1180,
                                    "fullWidth": 42,
                                    "width": 32,
                                    "expression": {
                                        "kind": "MemberAccessExpression",
                                        "fullStart": 1138,
                                        "fullEnd": 1175,
                                        "start": 1148,
                                        "end": 1175,
                                        "fullWidth": 37,
                                        "width": 27,
                                        "expression": {
                                            "kind": "MemberAccessExpression",
                                            "fullStart": 1138,
                                            "fullEnd": 1163,
                                            "start": 1148,
                                            "end": 1163,
                                            "fullWidth": 25,
                                            "width": 15,
                                            "expression": {
                                                "kind": "IdentifierName",
                                                "fullStart": 1138,
                                                "fullEnd": 1153,
                                                "start": 1148,
                                                "end": 1153,
                                                "fullWidth": 15,
                                                "width": 5,
                                                "text": "Array",
                                                "value": "Array",
                                                "valueText": "Array",
                                                "hasLeadingTrivia": true,
                                                "hasLeadingNewLine": true,
                                                "leadingTrivia": [
                                                    {
                                                        "kind": "NewLineTrivia",
                                                        "text": "\r\n"
                                                    },
                                                    {
                                                        "kind": "WhitespaceTrivia",
                                                        "text": "        "
                                                    }
                                                ]
                                            },
                                            "dotToken": {
                                                "kind": "DotToken",
                                                "fullStart": 1153,
                                                "fullEnd": 1154,
                                                "start": 1153,
                                                "end": 1154,
                                                "fullWidth": 1,
                                                "width": 1,
                                                "text": ".",
                                                "value": ".",
                                                "valueText": "."
                                            },
                                            "name": {
                                                "kind": "IdentifierName",
                                                "fullStart": 1154,
                                                "fullEnd": 1163,
                                                "start": 1154,
                                                "end": 1163,
                                                "fullWidth": 9,
                                                "width": 9,
                                                "text": "prototype",
                                                "value": "prototype",
                                                "valueText": "prototype"
                                            }
                                        },
                                        "dotToken": {
                                            "kind": "DotToken",
                                            "fullStart": 1163,
                                            "fullEnd": 1164,
                                            "start": 1163,
                                            "end": 1164,
                                            "fullWidth": 1,
                                            "width": 1,
                                            "text": ".",
                                            "value": ".",
                                            "valueText": "."
                                        },
                                        "name": {
                                            "kind": "IdentifierName",
                                            "fullStart": 1164,
                                            "fullEnd": 1175,
                                            "start": 1164,
                                            "end": 1175,
                                            "fullWidth": 11,
                                            "width": 11,
                                            "text": "reduceRight",
                                            "value": "reduceRight",
                                            "valueText": "reduceRight"
                                        }
                                    },
                                    "dotToken": {
                                        "kind": "DotToken",
                                        "fullStart": 1175,
                                        "fullEnd": 1176,
                                        "start": 1175,
                                        "end": 1176,
                                        "fullWidth": 1,
                                        "width": 1,
                                        "text": ".",
                                        "value": ".",
                                        "valueText": "."
                                    },
                                    "name": {
                                        "kind": "IdentifierName",
                                        "fullStart": 1176,
                                        "fullEnd": 1180,
                                        "start": 1176,
                                        "end": 1180,
                                        "fullWidth": 4,
                                        "width": 4,
                                        "text": "call",
                                        "value": "call",
                                        "valueText": "call"
                                    }
                                },
                                "argumentList": {
                                    "kind": "ArgumentList",
                                    "fullStart": 1180,
                                    "fullEnd": 1215,
                                    "start": 1180,
                                    "end": 1215,
                                    "fullWidth": 35,
                                    "width": 35,
                                    "openParenToken": {
                                        "kind": "OpenParenToken",
                                        "fullStart": 1180,
                                        "fullEnd": 1181,
                                        "start": 1180,
                                        "end": 1181,
                                        "fullWidth": 1,
                                        "width": 1,
                                        "text": "(",
                                        "value": "(",
                                        "valueText": "("
                                    },
                                    "arguments": [
                                        {
                                            "kind": "IdentifierName",
                                            "fullStart": 1181,
                                            "fullEnd": 1186,
                                            "start": 1181,
                                            "end": 1186,
                                            "fullWidth": 5,
                                            "width": 5,
                                            "text": "child",
                                            "value": "child",
                                            "valueText": "child"
                                        },
                                        {
                                            "kind": "CommaToken",
                                            "fullStart": 1186,
                                            "fullEnd": 1188,
                                            "start": 1186,
                                            "end": 1187,
                                            "fullWidth": 2,
                                            "width": 1,
                                            "text": ",",
                                            "value": ",",
                                            "valueText": ",",
                                            "hasTrailingTrivia": true,
                                            "trailingTrivia": [
                                                {
                                                    "kind": "WhitespaceTrivia",
                                                    "text": " "
                                                }
                                            ]
                                        },
                                        {
                                            "kind": "IdentifierName",
                                            "fullStart": 1188,
                                            "fullEnd": 1198,
                                            "start": 1188,
                                            "end": 1198,
                                            "fullWidth": 10,
                                            "width": 10,
                                            "text": "callbackfn",
                                            "value": "callbackfn",
                                            "valueText": "callbackfn"
                                        },
                                        {
                                            "kind": "CommaToken",
                                            "fullStart": 1198,
                                            "fullEnd": 1200,
                                            "start": 1198,
                                            "end": 1199,
                                            "fullWidth": 2,
                                            "width": 1,
                                            "text": ",",
                                            "value": ",",
                                            "valueText": ",",
                                            "hasTrailingTrivia": true,
                                            "trailingTrivia": [
                                                {
                                                    "kind": "WhitespaceTrivia",
                                                    "text": " "
                                                }
                                            ]
                                        },
                                        {
                                            "kind": "StringLiteral",
                                            "fullStart": 1200,
                                            "fullEnd": 1214,
                                            "start": 1200,
                                            "end": 1214,
                                            "fullWidth": 14,
                                            "width": 14,
                                            "text": "\"initialValue\"",
                                            "value": "initialValue",
                                            "valueText": "initialValue"
                                        }
                                    ],
                                    "closeParenToken": {
                                        "kind": "CloseParenToken",
                                        "fullStart": 1214,
                                        "fullEnd": 1215,
                                        "start": 1214,
                                        "end": 1215,
                                        "fullWidth": 1,
                                        "width": 1,
                                        "text": ")",
                                        "value": ")",
                                        "valueText": ")"
                                    }
                                }
                            },
                            "semicolonToken": {
                                "kind": "SemicolonToken",
                                "fullStart": 1215,
                                "fullEnd": 1218,
                                "start": 1215,
                                "end": 1216,
                                "fullWidth": 3,
                                "width": 1,
                                "text": ";",
                                "value": ";",
                                "valueText": ";",
                                "hasTrailingTrivia": true,
                                "hasTrailingNewLine": true,
                                "trailingTrivia": [
                                    {
                                        "kind": "NewLineTrivia",
                                        "text": "\r\n"
                                    }
                                ]
                            }
                        },
                        {
                            "kind": "ReturnStatement",
                            "fullStart": 1218,
                            "fullEnd": 1246,
                            "start": 1226,
                            "end": 1244,
                            "fullWidth": 28,
                            "width": 18,
                            "returnKeyword": {
                                "kind": "ReturnKeyword",
                                "fullStart": 1218,
                                "fullEnd": 1233,
                                "start": 1226,
                                "end": 1232,
                                "fullWidth": 15,
                                "width": 6,
                                "text": "return",
                                "value": "return",
                                "valueText": "return",
                                "hasLeadingTrivia": true,
                                "hasTrailingTrivia": true,
                                "leadingTrivia": [
                                    {
                                        "kind": "WhitespaceTrivia",
                                        "text": "        "
                                    }
                                ],
                                "trailingTrivia": [
                                    {
                                        "kind": "WhitespaceTrivia",
                                        "text": " "
                                    }
                                ]
                            },
                            "expression": {
                                "kind": "IdentifierName",
                                "fullStart": 1233,
                                "fullEnd": 1243,
                                "start": 1233,
                                "end": 1243,
                                "fullWidth": 10,
                                "width": 10,
                                "text": "testResult",
                                "value": "testResult",
                                "valueText": "testResult"
                            },
                            "semicolonToken": {
                                "kind": "SemicolonToken",
                                "fullStart": 1243,
                                "fullEnd": 1246,
                                "start": 1243,
                                "end": 1244,
                                "fullWidth": 3,
                                "width": 1,
                                "text": ";",
                                "value": ";",
                                "valueText": ";",
                                "hasTrailingTrivia": true,
                                "hasTrailingNewLine": true,
                                "trailingTrivia": [
                                    {
                                        "kind": "NewLineTrivia",
                                        "text": "\r\n"
                                    }
                                ]
                            }
                        }
                    ],
                    "closeBraceToken": {
                        "kind": "CloseBraceToken",
                        "fullStart": 1246,
                        "fullEnd": 1257,
                        "start": 1254,
                        "end": 1255,
                        "fullWidth": 11,
                        "width": 1,
                        "text": "}",
                        "value": "}",
                        "valueText": "}",
                        "hasLeadingTrivia": true,
                        "hasLeadingNewLine": true,
                        "hasTrailingTrivia": true,
                        "hasTrailingNewLine": true,
                        "leadingTrivia": [
                            {
                                "kind": "NewLineTrivia",
                                "text": "\r\n"
                            },
                            {
                                "kind": "NewLineTrivia",
                                "text": "\r\n"
                            },
                            {
                                "kind": "WhitespaceTrivia",
                                "text": "    "
                            }
                        ],
                        "trailingTrivia": [
                            {
                                "kind": "NewLineTrivia",
                                "text": "\r\n"
                            }
                        ]
                    }
                }
            },
            {
                "kind": "ExpressionStatement",
                "fullStart": 1257,
                "fullEnd": 1281,
                "start": 1257,
                "end": 1279,
                "fullWidth": 24,
                "width": 22,
                "expression": {
                    "kind": "InvocationExpression",
                    "fullStart": 1257,
                    "fullEnd": 1278,
                    "start": 1257,
                    "end": 1278,
                    "fullWidth": 21,
                    "width": 21,
                    "expression": {
                        "kind": "IdentifierName",
                        "fullStart": 1257,
                        "fullEnd": 1268,
                        "start": 1257,
                        "end": 1268,
                        "fullWidth": 11,
                        "width": 11,
                        "text": "runTestCase",
                        "value": "runTestCase",
                        "valueText": "runTestCase"
                    },
                    "argumentList": {
                        "kind": "ArgumentList",
                        "fullStart": 1268,
                        "fullEnd": 1278,
                        "start": 1268,
                        "end": 1278,
                        "fullWidth": 10,
                        "width": 10,
                        "openParenToken": {
                            "kind": "OpenParenToken",
                            "fullStart": 1268,
                            "fullEnd": 1269,
                            "start": 1268,
                            "end": 1269,
                            "fullWidth": 1,
                            "width": 1,
                            "text": "(",
                            "value": "(",
                            "valueText": "("
                        },
                        "arguments": [
                            {
                                "kind": "IdentifierName",
                                "fullStart": 1269,
                                "fullEnd": 1277,
                                "start": 1269,
                                "end": 1277,
                                "fullWidth": 8,
                                "width": 8,
                                "text": "testcase",
                                "value": "testcase",
                                "valueText": "testcase"
                            }
                        ],
                        "closeParenToken": {
                            "kind": "CloseParenToken",
                            "fullStart": 1277,
                            "fullEnd": 1278,
                            "start": 1277,
                            "end": 1278,
                            "fullWidth": 1,
                            "width": 1,
                            "text": ")",
                            "value": ")",
                            "valueText": ")"
                        }
                    }
                },
                "semicolonToken": {
                    "kind": "SemicolonToken",
                    "fullStart": 1278,
                    "fullEnd": 1281,
                    "start": 1278,
                    "end": 1279,
                    "fullWidth": 3,
                    "width": 1,
                    "text": ";",
                    "value": ";",
                    "valueText": ";",
                    "hasTrailingTrivia": true,
                    "hasTrailingNewLine": true,
                    "trailingTrivia": [
                        {
                            "kind": "NewLineTrivia",
                            "text": "\r\n"
                        }
                    ]
                }
            }
        ],
        "endOfFileToken": {
            "kind": "EndOfFileToken",
            "fullStart": 1281,
            "fullEnd": 1281,
            "start": 1281,
            "end": 1281,
            "fullWidth": 0,
            "width": 0,
            "text": ""
        }
    },
    "lineMap": {
        "lineStarts": [
            0,
            67,
            152,
            232,
            308,
            380,
            385,
            444,
            593,
            598,
            600,
            602,
            625,
            631,
            664,
            722,
            752,
            815,
            830,
            841,
            843,
            880,
            882,
            927,
            962,
            994,
            1007,
            1009,
            1045,
            1077,
            1079,
            1111,
            1138,
            1140,
            1218,
            1246,
            1248,
            1250,
            1257,
            1281
        ],
        "length": 1281
    }
}<|MERGE_RESOLUTION|>--- conflicted
+++ resolved
@@ -256,12 +256,8 @@
                                         "start": 643,
                                         "end": 661,
                                         "fullWidth": 18,
-<<<<<<< HEAD
                                         "width": 18,
-                                        "identifier": {
-=======
                                         "propertyName": {
->>>>>>> 85e84683
                                             "kind": "IdentifierName",
                                             "fullStart": 643,
                                             "fullEnd": 654,
@@ -1088,12 +1084,8 @@
                                         "start": 855,
                                         "end": 877,
                                         "fullWidth": 22,
-<<<<<<< HEAD
                                         "width": 22,
-                                        "identifier": {
-=======
                                         "propertyName": {
->>>>>>> 85e84683
                                             "kind": "IdentifierName",
                                             "fullStart": 855,
                                             "fullEnd": 861,
@@ -1892,12 +1884,8 @@
                                         "start": 1021,
                                         "end": 1042,
                                         "fullWidth": 21,
-<<<<<<< HEAD
                                         "width": 21,
-                                        "identifier": {
-=======
                                         "propertyName": {
->>>>>>> 85e84683
                                             "kind": "IdentifierName",
                                             "fullStart": 1021,
                                             "fullEnd": 1025,
@@ -2271,12 +2259,8 @@
                                         "start": 1091,
                                         "end": 1108,
                                         "fullWidth": 17,
-<<<<<<< HEAD
                                         "width": 17,
-                                        "identifier": {
-=======
                                         "propertyName": {
->>>>>>> 85e84683
                                             "kind": "IdentifierName",
                                             "fullStart": 1091,
                                             "fullEnd": 1097,
