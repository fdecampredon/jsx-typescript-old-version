--- conflicted
+++ resolved
@@ -424,11 +424,8 @@
                                             "start": 690,
                                             "end": 697,
                                             "fullWidth": 7,
-<<<<<<< HEAD
                                             "width": 7,
-=======
                                             "modifiers": [],
->>>>>>> e3c38734
                                             "identifier": {
                                                 "kind": "IdentifierName",
                                                 "fullStart": 690,
@@ -468,11 +465,8 @@
                                             "start": 699,
                                             "end": 705,
                                             "fullWidth": 6,
-<<<<<<< HEAD
                                             "width": 6,
-=======
                                             "modifiers": [],
->>>>>>> e3c38734
                                             "identifier": {
                                                 "kind": "IdentifierName",
                                                 "fullStart": 699,
@@ -512,11 +506,8 @@
                                             "start": 707,
                                             "end": 710,
                                             "fullWidth": 3,
-<<<<<<< HEAD
                                             "width": 3,
-=======
                                             "modifiers": [],
->>>>>>> e3c38734
                                             "identifier": {
                                                 "kind": "IdentifierName",
                                                 "fullStart": 707,
@@ -556,11 +547,8 @@
                                             "start": 712,
                                             "end": 715,
                                             "fullWidth": 3,
-<<<<<<< HEAD
                                             "width": 3,
-=======
                                             "modifiers": [],
->>>>>>> e3c38734
                                             "identifier": {
                                                 "kind": "IdentifierName",
                                                 "fullStart": 712,
