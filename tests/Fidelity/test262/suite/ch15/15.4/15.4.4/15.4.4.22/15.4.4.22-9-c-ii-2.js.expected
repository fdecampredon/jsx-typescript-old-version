{
    "isDeclaration": false,
    "languageVersion": "EcmaScript5",
    "parseOptions": {
        "allowAutomaticSemicolonInsertion": true
    },
    "sourceUnit": {
        "kind": "SourceUnit",
        "fullStart": 0,
        "fullEnd": 1182,
        "start": 564,
        "end": 1182,
        "fullWidth": 1182,
        "width": 618,
        "isIncrementallyUnusable": true,
        "moduleElements": [
            {
                "kind": "FunctionDeclaration",
                "fullStart": 0,
                "fullEnd": 1158,
                "start": 564,
                "end": 1156,
                "fullWidth": 1158,
                "width": 592,
                "modifiers": [],
                "functionKeyword": {
                    "kind": "FunctionKeyword",
                    "fullStart": 0,
                    "fullEnd": 573,
                    "start": 564,
                    "end": 572,
                    "fullWidth": 573,
                    "width": 8,
                    "text": "function",
                    "value": "function",
                    "valueText": "function",
                    "hasLeadingTrivia": true,
                    "hasLeadingComment": true,
                    "hasLeadingNewLine": true,
                    "hasTrailingTrivia": true,
                    "leadingTrivia": [
                        {
                            "kind": "SingleLineCommentTrivia",
                            "text": "/// Copyright (c) 2012 Ecma International.  All rights reserved. "
                        },
                        {
                            "kind": "NewLineTrivia",
                            "text": "\r\n"
                        },
                        {
                            "kind": "SingleLineCommentTrivia",
                            "text": "/// Ecma International makes this code available under the terms and conditions set"
                        },
                        {
                            "kind": "NewLineTrivia",
                            "text": "\r\n"
                        },
                        {
                            "kind": "SingleLineCommentTrivia",
                            "text": "/// forth on http://hg.ecmascript.org/tests/test262/raw-file/tip/LICENSE (the "
                        },
                        {
                            "kind": "NewLineTrivia",
                            "text": "\r\n"
                        },
                        {
                            "kind": "SingleLineCommentTrivia",
                            "text": "/// \"Use Terms\").   Any redistribution of this code must retain the above "
                        },
                        {
                            "kind": "NewLineTrivia",
                            "text": "\r\n"
                        },
                        {
                            "kind": "SingleLineCommentTrivia",
                            "text": "/// copyright and this notice and otherwise comply with the Use Terms."
                        },
                        {
                            "kind": "NewLineTrivia",
                            "text": "\r\n"
                        },
                        {
                            "kind": "MultiLineCommentTrivia",
                            "text": "/**\r\n * @path ch15/15.4/15.4.4/15.4.4.22/15.4.4.22-9-c-ii-2.js\r\n * @description Array.prototype.reduceRight - callbackfn called with correct parameters (initialvalue passed)\r\n */"
                        },
                        {
                            "kind": "NewLineTrivia",
                            "text": "\r\n"
                        },
                        {
                            "kind": "NewLineTrivia",
                            "text": "\r\n"
                        },
                        {
                            "kind": "NewLineTrivia",
                            "text": "\r\n"
                        }
                    ],
                    "trailingTrivia": [
                        {
                            "kind": "WhitespaceTrivia",
                            "text": " "
                        }
                    ]
                },
                "identifier": {
                    "kind": "IdentifierName",
                    "fullStart": 573,
                    "fullEnd": 581,
                    "start": 573,
                    "end": 581,
                    "fullWidth": 8,
                    "width": 8,
                    "text": "testcase",
                    "value": "testcase",
                    "valueText": "testcase"
                },
                "callSignature": {
                    "kind": "CallSignature",
                    "fullStart": 581,
                    "fullEnd": 584,
                    "start": 581,
                    "end": 583,
                    "fullWidth": 3,
                    "width": 2,
                    "parameterList": {
                        "kind": "ParameterList",
                        "fullStart": 581,
                        "fullEnd": 584,
                        "start": 581,
                        "end": 583,
                        "fullWidth": 3,
                        "width": 2,
                        "openParenToken": {
                            "kind": "OpenParenToken",
                            "fullStart": 581,
                            "fullEnd": 582,
                            "start": 581,
                            "end": 582,
                            "fullWidth": 1,
                            "width": 1,
                            "text": "(",
                            "value": "(",
                            "valueText": "("
                        },
                        "parameters": [],
                        "closeParenToken": {
                            "kind": "CloseParenToken",
                            "fullStart": 582,
                            "fullEnd": 584,
                            "start": 582,
                            "end": 583,
                            "fullWidth": 2,
                            "width": 1,
                            "text": ")",
                            "value": ")",
                            "valueText": ")",
                            "hasTrailingTrivia": true,
                            "trailingTrivia": [
                                {
                                    "kind": "WhitespaceTrivia",
                                    "text": " "
                                }
                            ]
                        }
                    }
                },
                "block": {
                    "kind": "Block",
                    "fullStart": 584,
                    "fullEnd": 1158,
                    "start": 584,
                    "end": 1156,
                    "fullWidth": 574,
                    "width": 572,
                    "openBraceToken": {
                        "kind": "OpenBraceToken",
                        "fullStart": 584,
                        "fullEnd": 587,
                        "start": 584,
                        "end": 585,
                        "fullWidth": 3,
                        "width": 1,
                        "text": "{",
                        "value": "{",
                        "valueText": "{",
                        "hasTrailingTrivia": true,
                        "hasTrailingNewLine": true,
                        "trailingTrivia": [
                            {
                                "kind": "NewLineTrivia",
                                "text": "\r\n"
                            }
                        ]
                    },
                    "statements": [
                        {
                            "kind": "VariableStatement",
                            "fullStart": 587,
                            "fullEnd": 621,
                            "start": 595,
                            "end": 619,
                            "fullWidth": 34,
                            "width": 24,
                            "modifiers": [],
                            "variableDeclaration": {
                                "kind": "VariableDeclaration",
                                "fullStart": 587,
                                "fullEnd": 618,
                                "start": 595,
                                "end": 618,
                                "fullWidth": 31,
                                "width": 23,
                                "varKeyword": {
                                    "kind": "VarKeyword",
                                    "fullStart": 587,
                                    "fullEnd": 599,
                                    "start": 595,
                                    "end": 598,
                                    "fullWidth": 12,
                                    "width": 3,
                                    "text": "var",
                                    "value": "var",
                                    "valueText": "var",
                                    "hasLeadingTrivia": true,
                                    "hasTrailingTrivia": true,
                                    "leadingTrivia": [
                                        {
                                            "kind": "WhitespaceTrivia",
                                            "text": "        "
                                        }
                                    ],
                                    "trailingTrivia": [
                                        {
                                            "kind": "WhitespaceTrivia",
                                            "text": " "
                                        }
                                    ]
                                },
                                "variableDeclarators": [
                                    {
                                        "kind": "VariableDeclarator",
                                        "fullStart": 599,
                                        "fullEnd": 618,
                                        "start": 599,
                                        "end": 618,
                                        "fullWidth": 19,
                                        "width": 19,
                                        "identifier": {
                                            "kind": "IdentifierName",
                                            "fullStart": 599,
                                            "fullEnd": 611,
                                            "start": 599,
                                            "end": 610,
                                            "fullWidth": 12,
                                            "width": 11,
                                            "text": "bParCorrect",
                                            "value": "bParCorrect",
                                            "valueText": "bParCorrect",
                                            "hasTrailingTrivia": true,
                                            "trailingTrivia": [
                                                {
                                                    "kind": "WhitespaceTrivia",
                                                    "text": " "
                                                }
                                            ]
                                        },
                                        "equalsValueClause": {
                                            "kind": "EqualsValueClause",
                                            "fullStart": 611,
                                            "fullEnd": 618,
                                            "start": 611,
                                            "end": 618,
                                            "fullWidth": 7,
                                            "width": 7,
                                            "equalsToken": {
                                                "kind": "EqualsToken",
                                                "fullStart": 611,
                                                "fullEnd": 613,
                                                "start": 611,
                                                "end": 612,
                                                "fullWidth": 2,
                                                "width": 1,
                                                "text": "=",
                                                "value": "=",
                                                "valueText": "=",
                                                "hasTrailingTrivia": true,
                                                "trailingTrivia": [
                                                    {
                                                        "kind": "WhitespaceTrivia",
                                                        "text": " "
                                                    }
                                                ]
                                            },
                                            "value": {
                                                "kind": "FalseKeyword",
                                                "fullStart": 613,
                                                "fullEnd": 618,
                                                "start": 613,
                                                "end": 618,
                                                "fullWidth": 5,
                                                "width": 5,
                                                "text": "false",
                                                "value": false,
                                                "valueText": "false"
                                            }
                                        }
                                    }
                                ]
                            },
                            "semicolonToken": {
                                "kind": "SemicolonToken",
                                "fullStart": 618,
                                "fullEnd": 621,
                                "start": 618,
                                "end": 619,
                                "fullWidth": 3,
                                "width": 1,
                                "text": ";",
                                "value": ";",
                                "valueText": ";",
                                "hasTrailingTrivia": true,
                                "hasTrailingNewLine": true,
                                "trailingTrivia": [
                                    {
                                        "kind": "NewLineTrivia",
                                        "text": "\r\n"
                                    }
                                ]
                            }
                        },
                        {
                            "kind": "VariableStatement",
                            "fullStart": 621,
                            "fullEnd": 682,
                            "start": 629,
                            "end": 680,
                            "fullWidth": 61,
                            "width": 51,
                            "modifiers": [],
                            "variableDeclaration": {
                                "kind": "VariableDeclaration",
                                "fullStart": 621,
                                "fullEnd": 679,
                                "start": 629,
                                "end": 679,
                                "fullWidth": 58,
                                "width": 50,
                                "varKeyword": {
                                    "kind": "VarKeyword",
                                    "fullStart": 621,
                                    "fullEnd": 633,
                                    "start": 629,
                                    "end": 632,
                                    "fullWidth": 12,
                                    "width": 3,
                                    "text": "var",
                                    "value": "var",
                                    "valueText": "var",
                                    "hasLeadingTrivia": true,
                                    "hasTrailingTrivia": true,
                                    "leadingTrivia": [
                                        {
                                            "kind": "WhitespaceTrivia",
                                            "text": "        "
                                        }
                                    ],
                                    "trailingTrivia": [
                                        {
                                            "kind": "WhitespaceTrivia",
                                            "text": " "
                                        }
                                    ]
                                },
                                "variableDeclarators": [
                                    {
                                        "kind": "VariableDeclarator",
                                        "fullStart": 633,
                                        "fullEnd": 679,
                                        "start": 633,
                                        "end": 679,
                                        "fullWidth": 46,
                                        "width": 46,
                                        "identifier": {
                                            "kind": "IdentifierName",
                                            "fullStart": 633,
                                            "fullEnd": 637,
                                            "start": 633,
                                            "end": 636,
                                            "fullWidth": 4,
                                            "width": 3,
                                            "text": "arr",
                                            "value": "arr",
                                            "valueText": "arr",
                                            "hasTrailingTrivia": true,
                                            "trailingTrivia": [
                                                {
                                                    "kind": "WhitespaceTrivia",
                                                    "text": " "
                                                }
                                            ]
                                        },
                                        "equalsValueClause": {
                                            "kind": "EqualsValueClause",
                                            "fullStart": 637,
                                            "fullEnd": 679,
                                            "start": 637,
                                            "end": 679,
                                            "fullWidth": 42,
                                            "width": 42,
                                            "equalsToken": {
                                                "kind": "EqualsToken",
                                                "fullStart": 637,
                                                "fullEnd": 639,
                                                "start": 637,
                                                "end": 638,
                                                "fullWidth": 2,
                                                "width": 1,
                                                "text": "=",
                                                "value": "=",
                                                "valueText": "=",
                                                "hasTrailingTrivia": true,
                                                "trailingTrivia": [
                                                    {
                                                        "kind": "WhitespaceTrivia",
                                                        "text": " "
                                                    }
                                                ]
                                            },
                                            "value": {
                                                "kind": "ArrayLiteralExpression",
                                                "fullStart": 639,
                                                "fullEnd": 679,
                                                "start": 639,
                                                "end": 679,
                                                "fullWidth": 40,
                                                "width": 40,
                                                "openBracketToken": {
                                                    "kind": "OpenBracketToken",
                                                    "fullStart": 639,
                                                    "fullEnd": 640,
                                                    "start": 639,
                                                    "end": 640,
                                                    "fullWidth": 1,
                                                    "width": 1,
                                                    "text": "[",
                                                    "value": "[",
                                                    "valueText": "["
                                                },
                                                "expressions": [
                                                    {
                                                        "kind": "NumericLiteral",
                                                        "fullStart": 640,
                                                        "fullEnd": 641,
                                                        "start": 640,
                                                        "end": 641,
                                                        "fullWidth": 1,
                                                        "width": 1,
                                                        "text": "0",
                                                        "value": 0,
                                                        "valueText": "0"
                                                    },
                                                    {
                                                        "kind": "CommaToken",
                                                        "fullStart": 641,
                                                        "fullEnd": 643,
                                                        "start": 641,
                                                        "end": 642,
                                                        "fullWidth": 2,
                                                        "width": 1,
                                                        "text": ",",
                                                        "value": ",",
                                                        "valueText": ",",
                                                        "hasTrailingTrivia": true,
                                                        "trailingTrivia": [
                                                            {
                                                                "kind": "WhitespaceTrivia",
                                                                "text": " "
                                                            }
                                                        ]
                                                    },
                                                    {
                                                        "kind": "NumericLiteral",
                                                        "fullStart": 643,
                                                        "fullEnd": 644,
                                                        "start": 643,
                                                        "end": 644,
                                                        "fullWidth": 1,
                                                        "width": 1,
                                                        "text": "1",
                                                        "value": 1,
                                                        "valueText": "1"
                                                    },
                                                    {
                                                        "kind": "CommaToken",
                                                        "fullStart": 644,
                                                        "fullEnd": 646,
                                                        "start": 644,
                                                        "end": 645,
                                                        "fullWidth": 2,
                                                        "width": 1,
                                                        "text": ",",
                                                        "value": ",",
                                                        "valueText": ",",
                                                        "hasTrailingTrivia": true,
                                                        "trailingTrivia": [
                                                            {
                                                                "kind": "WhitespaceTrivia",
                                                                "text": " "
                                                            }
                                                        ]
                                                    },
                                                    {
                                                        "kind": "TrueKeyword",
                                                        "fullStart": 646,
                                                        "fullEnd": 650,
                                                        "start": 646,
                                                        "end": 650,
                                                        "fullWidth": 4,
                                                        "width": 4,
                                                        "text": "true",
                                                        "value": true,
                                                        "valueText": "true"
                                                    },
                                                    {
                                                        "kind": "CommaToken",
                                                        "fullStart": 650,
                                                        "fullEnd": 652,
                                                        "start": 650,
                                                        "end": 651,
                                                        "fullWidth": 2,
                                                        "width": 1,
                                                        "text": ",",
                                                        "value": ",",
                                                        "valueText": ",",
                                                        "hasTrailingTrivia": true,
                                                        "trailingTrivia": [
                                                            {
                                                                "kind": "WhitespaceTrivia",
                                                                "text": " "
                                                            }
                                                        ]
                                                    },
                                                    {
                                                        "kind": "NullKeyword",
                                                        "fullStart": 652,
                                                        "fullEnd": 656,
                                                        "start": 652,
                                                        "end": 656,
                                                        "fullWidth": 4,
                                                        "width": 4,
                                                        "text": "null"
                                                    },
                                                    {
                                                        "kind": "CommaToken",
                                                        "fullStart": 656,
                                                        "fullEnd": 658,
                                                        "start": 656,
                                                        "end": 657,
                                                        "fullWidth": 2,
                                                        "width": 1,
                                                        "text": ",",
                                                        "value": ",",
                                                        "valueText": ",",
                                                        "hasTrailingTrivia": true,
                                                        "trailingTrivia": [
                                                            {
                                                                "kind": "WhitespaceTrivia",
                                                                "text": " "
                                                            }
                                                        ]
                                                    },
                                                    {
                                                        "kind": "ObjectCreationExpression",
                                                        "fullStart": 658,
                                                        "fullEnd": 670,
                                                        "start": 658,
                                                        "end": 670,
                                                        "fullWidth": 12,
                                                        "width": 12,
                                                        "newKeyword": {
                                                            "kind": "NewKeyword",
                                                            "fullStart": 658,
                                                            "fullEnd": 662,
                                                            "start": 658,
                                                            "end": 661,
                                                            "fullWidth": 4,
                                                            "width": 3,
                                                            "text": "new",
                                                            "value": "new",
                                                            "valueText": "new",
                                                            "hasTrailingTrivia": true,
                                                            "trailingTrivia": [
                                                                {
                                                                    "kind": "WhitespaceTrivia",
                                                                    "text": " "
                                                                }
                                                            ]
                                                        },
                                                        "expression": {
                                                            "kind": "IdentifierName",
                                                            "fullStart": 662,
                                                            "fullEnd": 668,
                                                            "start": 662,
                                                            "end": 668,
                                                            "fullWidth": 6,
                                                            "width": 6,
                                                            "text": "Object",
                                                            "value": "Object",
                                                            "valueText": "Object"
                                                        },
                                                        "argumentList": {
                                                            "kind": "ArgumentList",
                                                            "fullStart": 668,
                                                            "fullEnd": 670,
                                                            "start": 668,
                                                            "end": 670,
                                                            "fullWidth": 2,
                                                            "width": 2,
                                                            "openParenToken": {
                                                                "kind": "OpenParenToken",
                                                                "fullStart": 668,
                                                                "fullEnd": 669,
                                                                "start": 668,
                                                                "end": 669,
                                                                "fullWidth": 1,
                                                                "width": 1,
                                                                "text": "(",
                                                                "value": "(",
                                                                "valueText": "("
                                                            },
                                                            "arguments": [],
                                                            "closeParenToken": {
                                                                "kind": "CloseParenToken",
                                                                "fullStart": 669,
                                                                "fullEnd": 670,
                                                                "start": 669,
                                                                "end": 670,
                                                                "fullWidth": 1,
                                                                "width": 1,
                                                                "text": ")",
                                                                "value": ")",
                                                                "valueText": ")"
                                                            }
                                                        }
                                                    },
                                                    {
                                                        "kind": "CommaToken",
                                                        "fullStart": 670,
                                                        "fullEnd": 672,
                                                        "start": 670,
                                                        "end": 671,
                                                        "fullWidth": 2,
                                                        "width": 1,
                                                        "text": ",",
                                                        "value": ",",
                                                        "valueText": ",",
                                                        "hasTrailingTrivia": true,
                                                        "trailingTrivia": [
                                                            {
                                                                "kind": "WhitespaceTrivia",
                                                                "text": " "
                                                            }
                                                        ]
                                                    },
                                                    {
                                                        "kind": "StringLiteral",
                                                        "fullStart": 672,
                                                        "fullEnd": 678,
                                                        "start": 672,
                                                        "end": 678,
                                                        "fullWidth": 6,
                                                        "width": 6,
                                                        "text": "\"five\"",
                                                        "value": "five",
                                                        "valueText": "five"
                                                    }
                                                ],
                                                "closeBracketToken": {
                                                    "kind": "CloseBracketToken",
                                                    "fullStart": 678,
                                                    "fullEnd": 679,
                                                    "start": 678,
                                                    "end": 679,
                                                    "fullWidth": 1,
                                                    "width": 1,
                                                    "text": "]",
                                                    "value": "]",
                                                    "valueText": "]"
                                                }
                                            }
                                        }
                                    }
                                ]
                            },
                            "semicolonToken": {
                                "kind": "SemicolonToken",
                                "fullStart": 679,
                                "fullEnd": 682,
                                "start": 679,
                                "end": 680,
                                "fullWidth": 3,
                                "width": 1,
                                "text": ";",
                                "value": ";",
                                "valueText": ";",
                                "hasTrailingTrivia": true,
                                "hasTrailingNewLine": true,
                                "trailingTrivia": [
                                    {
                                        "kind": "NewLineTrivia",
                                        "text": "\r\n"
                                    }
                                ]
                            }
                        },
                        {
                            "kind": "VariableStatement",
                            "fullStart": 682,
                            "fullEnd": 715,
                            "start": 690,
                            "end": 713,
                            "fullWidth": 33,
                            "width": 23,
                            "modifiers": [],
                            "variableDeclaration": {
                                "kind": "VariableDeclaration",
                                "fullStart": 682,
                                "fullEnd": 712,
                                "start": 690,
                                "end": 712,
                                "fullWidth": 30,
                                "width": 22,
                                "varKeyword": {
                                    "kind": "VarKeyword",
                                    "fullStart": 682,
                                    "fullEnd": 694,
                                    "start": 690,
                                    "end": 693,
                                    "fullWidth": 12,
                                    "width": 3,
                                    "text": "var",
                                    "value": "var",
                                    "valueText": "var",
                                    "hasLeadingTrivia": true,
                                    "hasTrailingTrivia": true,
                                    "leadingTrivia": [
                                        {
                                            "kind": "WhitespaceTrivia",
                                            "text": "        "
                                        }
                                    ],
                                    "trailingTrivia": [
                                        {
                                            "kind": "WhitespaceTrivia",
                                            "text": " "
                                        }
                                    ]
                                },
                                "variableDeclarators": [
                                    {
                                        "kind": "VariableDeclarator",
                                        "fullStart": 694,
                                        "fullEnd": 712,
                                        "start": 694,
                                        "end": 712,
                                        "fullWidth": 18,
                                        "width": 18,
                                        "identifier": {
                                            "kind": "IdentifierName",
                                            "fullStart": 694,
                                            "fullEnd": 707,
                                            "start": 694,
                                            "end": 706,
                                            "fullWidth": 13,
                                            "width": 12,
                                            "text": "initialValue",
                                            "value": "initialValue",
                                            "valueText": "initialValue",
                                            "hasTrailingTrivia": true,
                                            "trailingTrivia": [
                                                {
                                                    "kind": "WhitespaceTrivia",
                                                    "text": " "
                                                }
                                            ]
                                        },
                                        "equalsValueClause": {
                                            "kind": "EqualsValueClause",
                                            "fullStart": 707,
                                            "fullEnd": 712,
                                            "start": 707,
                                            "end": 712,
                                            "fullWidth": 5,
                                            "width": 5,
                                            "equalsToken": {
                                                "kind": "EqualsToken",
                                                "fullStart": 707,
                                                "fullEnd": 709,
                                                "start": 707,
                                                "end": 708,
                                                "fullWidth": 2,
                                                "width": 1,
                                                "text": "=",
                                                "value": "=",
                                                "valueText": "=",
                                                "hasTrailingTrivia": true,
                                                "trailingTrivia": [
                                                    {
                                                        "kind": "WhitespaceTrivia",
                                                        "text": " "
                                                    }
                                                ]
                                            },
                                            "value": {
                                                "kind": "NumericLiteral",
                                                "fullStart": 709,
                                                "fullEnd": 712,
                                                "start": 709,
                                                "end": 712,
                                                "fullWidth": 3,
                                                "width": 3,
                                                "text": "5.5",
                                                "value": 5.5,
                                                "valueText": "5.5"
                                            }
                                        }
                                    }
                                ]
                            },
                            "semicolonToken": {
                                "kind": "SemicolonToken",
                                "fullStart": 712,
                                "fullEnd": 715,
                                "start": 712,
                                "end": 713,
                                "fullWidth": 3,
                                "width": 1,
                                "text": ";",
                                "value": ";",
                                "valueText": ";",
                                "hasTrailingTrivia": true,
                                "hasTrailingNewLine": true,
                                "trailingTrivia": [
                                    {
                                        "kind": "NewLineTrivia",
                                        "text": "\r\n"
                                    }
                                ]
                            }
                        },
                        {
                            "kind": "FunctionDeclaration",
                            "fullStart": 715,
                            "fullEnd": 1086,
                            "start": 725,
                            "end": 1084,
                            "fullWidth": 371,
                            "width": 359,
                            "modifiers": [],
                            "functionKeyword": {
                                "kind": "FunctionKeyword",
                                "fullStart": 715,
                                "fullEnd": 734,
                                "start": 725,
                                "end": 733,
                                "fullWidth": 19,
                                "width": 8,
                                "text": "function",
                                "value": "function",
                                "valueText": "function",
                                "hasLeadingTrivia": true,
                                "hasLeadingNewLine": true,
                                "hasTrailingTrivia": true,
                                "leadingTrivia": [
                                    {
                                        "kind": "NewLineTrivia",
                                        "text": "\r\n"
                                    },
                                    {
                                        "kind": "WhitespaceTrivia",
                                        "text": "        "
                                    }
                                ],
                                "trailingTrivia": [
                                    {
                                        "kind": "WhitespaceTrivia",
                                        "text": " "
                                    }
                                ]
                            },
                            "identifier": {
                                "kind": "IdentifierName",
                                "fullStart": 734,
                                "fullEnd": 744,
                                "start": 734,
                                "end": 744,
                                "fullWidth": 10,
                                "width": 10,
                                "text": "callbackfn",
                                "value": "callbackfn",
                                "valueText": "callbackfn"
                            },
                            "callSignature": {
                                "kind": "CallSignature",
                                "fullStart": 744,
                                "fullEnd": 772,
                                "start": 744,
                                "end": 771,
                                "fullWidth": 28,
                                "width": 27,
                                "parameterList": {
                                    "kind": "ParameterList",
                                    "fullStart": 744,
                                    "fullEnd": 772,
                                    "start": 744,
                                    "end": 771,
                                    "fullWidth": 28,
                                    "width": 27,
                                    "openParenToken": {
                                        "kind": "OpenParenToken",
                                        "fullStart": 744,
                                        "fullEnd": 745,
                                        "start": 744,
                                        "end": 745,
                                        "fullWidth": 1,
                                        "width": 1,
                                        "text": "(",
                                        "value": "(",
                                        "valueText": "("
                                    },
                                    "parameters": [
                                        {
                                            "kind": "Parameter",
                                            "fullStart": 745,
                                            "fullEnd": 752,
                                            "start": 745,
                                            "end": 752,
                                            "fullWidth": 7,
<<<<<<< HEAD
                                            "width": 7,
=======
                                            "modifiers": [],
>>>>>>> e3c38734
                                            "identifier": {
                                                "kind": "IdentifierName",
                                                "fullStart": 745,
                                                "fullEnd": 752,
                                                "start": 745,
                                                "end": 752,
                                                "fullWidth": 7,
                                                "width": 7,
                                                "text": "prevVal",
                                                "value": "prevVal",
                                                "valueText": "prevVal"
                                            }
                                        },
                                        {
                                            "kind": "CommaToken",
                                            "fullStart": 752,
                                            "fullEnd": 754,
                                            "start": 752,
                                            "end": 753,
                                            "fullWidth": 2,
                                            "width": 1,
                                            "text": ",",
                                            "value": ",",
                                            "valueText": ",",
                                            "hasTrailingTrivia": true,
                                            "trailingTrivia": [
                                                {
                                                    "kind": "WhitespaceTrivia",
                                                    "text": " "
                                                }
                                            ]
                                        },
                                        {
                                            "kind": "Parameter",
                                            "fullStart": 754,
                                            "fullEnd": 760,
                                            "start": 754,
                                            "end": 760,
                                            "fullWidth": 6,
<<<<<<< HEAD
                                            "width": 6,
=======
                                            "modifiers": [],
>>>>>>> e3c38734
                                            "identifier": {
                                                "kind": "IdentifierName",
                                                "fullStart": 754,
                                                "fullEnd": 760,
                                                "start": 754,
                                                "end": 760,
                                                "fullWidth": 6,
                                                "width": 6,
                                                "text": "curVal",
                                                "value": "curVal",
                                                "valueText": "curVal"
                                            }
                                        },
                                        {
                                            "kind": "CommaToken",
                                            "fullStart": 760,
                                            "fullEnd": 762,
                                            "start": 760,
                                            "end": 761,
                                            "fullWidth": 2,
                                            "width": 1,
                                            "text": ",",
                                            "value": ",",
                                            "valueText": ",",
                                            "hasTrailingTrivia": true,
                                            "trailingTrivia": [
                                                {
                                                    "kind": "WhitespaceTrivia",
                                                    "text": " "
                                                }
                                            ]
                                        },
                                        {
                                            "kind": "Parameter",
                                            "fullStart": 762,
                                            "fullEnd": 765,
                                            "start": 762,
                                            "end": 765,
                                            "fullWidth": 3,
<<<<<<< HEAD
                                            "width": 3,
=======
                                            "modifiers": [],
>>>>>>> e3c38734
                                            "identifier": {
                                                "kind": "IdentifierName",
                                                "fullStart": 762,
                                                "fullEnd": 765,
                                                "start": 762,
                                                "end": 765,
                                                "fullWidth": 3,
                                                "width": 3,
                                                "text": "idx",
                                                "value": "idx",
                                                "valueText": "idx"
                                            }
                                        },
                                        {
                                            "kind": "CommaToken",
                                            "fullStart": 765,
                                            "fullEnd": 767,
                                            "start": 765,
                                            "end": 766,
                                            "fullWidth": 2,
                                            "width": 1,
                                            "text": ",",
                                            "value": ",",
                                            "valueText": ",",
                                            "hasTrailingTrivia": true,
                                            "trailingTrivia": [
                                                {
                                                    "kind": "WhitespaceTrivia",
                                                    "text": " "
                                                }
                                            ]
                                        },
                                        {
                                            "kind": "Parameter",
                                            "fullStart": 767,
                                            "fullEnd": 770,
                                            "start": 767,
                                            "end": 770,
                                            "fullWidth": 3,
<<<<<<< HEAD
                                            "width": 3,
=======
                                            "modifiers": [],
>>>>>>> e3c38734
                                            "identifier": {
                                                "kind": "IdentifierName",
                                                "fullStart": 767,
                                                "fullEnd": 770,
                                                "start": 767,
                                                "end": 770,
                                                "fullWidth": 3,
                                                "width": 3,
                                                "text": "obj",
                                                "value": "obj",
                                                "valueText": "obj"
                                            }
                                        }
                                    ],
                                    "closeParenToken": {
                                        "kind": "CloseParenToken",
                                        "fullStart": 770,
                                        "fullEnd": 772,
                                        "start": 770,
                                        "end": 771,
                                        "fullWidth": 2,
                                        "width": 1,
                                        "text": ")",
                                        "value": ")",
                                        "valueText": ")",
                                        "hasTrailingTrivia": true,
                                        "trailingTrivia": [
                                            {
                                                "kind": "WhitespaceTrivia",
                                                "text": " "
                                            }
                                        ]
                                    }
                                }
                            },
                            "block": {
                                "kind": "Block",
                                "fullStart": 772,
                                "fullEnd": 1086,
                                "start": 772,
                                "end": 1084,
                                "fullWidth": 314,
                                "width": 312,
                                "openBraceToken": {
                                    "kind": "OpenBraceToken",
                                    "fullStart": 772,
                                    "fullEnd": 775,
                                    "start": 772,
                                    "end": 773,
                                    "fullWidth": 3,
                                    "width": 1,
                                    "text": "{",
                                    "value": "{",
                                    "valueText": "{",
                                    "hasTrailingTrivia": true,
                                    "hasTrailingNewLine": true,
                                    "trailingTrivia": [
                                        {
                                            "kind": "NewLineTrivia",
                                            "text": "\r\n"
                                        }
                                    ]
                                },
                                "statements": [
                                    {
                                        "kind": "IfStatement",
                                        "fullStart": 775,
                                        "fullEnd": 1075,
                                        "start": 787,
                                        "end": 1073,
                                        "fullWidth": 300,
                                        "width": 286,
                                        "ifKeyword": {
                                            "kind": "IfKeyword",
                                            "fullStart": 775,
                                            "fullEnd": 790,
                                            "start": 787,
                                            "end": 789,
                                            "fullWidth": 15,
                                            "width": 2,
                                            "text": "if",
                                            "value": "if",
                                            "valueText": "if",
                                            "hasLeadingTrivia": true,
                                            "hasTrailingTrivia": true,
                                            "leadingTrivia": [
                                                {
                                                    "kind": "WhitespaceTrivia",
                                                    "text": "            "
                                                }
                                            ],
                                            "trailingTrivia": [
                                                {
                                                    "kind": "WhitespaceTrivia",
                                                    "text": " "
                                                }
                                            ]
                                        },
                                        "openParenToken": {
                                            "kind": "OpenParenToken",
                                            "fullStart": 790,
                                            "fullEnd": 791,
                                            "start": 790,
                                            "end": 791,
                                            "fullWidth": 1,
                                            "width": 1,
                                            "text": "(",
                                            "value": "(",
                                            "valueText": "("
                                        },
                                        "condition": {
                                            "kind": "LogicalAndExpression",
                                            "fullStart": 791,
                                            "fullEnd": 864,
                                            "start": 791,
                                            "end": 864,
                                            "fullWidth": 73,
                                            "width": 73,
                                            "left": {
                                                "kind": "LogicalAndExpression",
                                                "fullStart": 791,
                                                "fullEnd": 837,
                                                "start": 791,
                                                "end": 836,
                                                "fullWidth": 46,
                                                "width": 45,
                                                "left": {
                                                    "kind": "EqualsExpression",
                                                    "fullStart": 791,
                                                    "fullEnd": 814,
                                                    "start": 791,
                                                    "end": 813,
                                                    "fullWidth": 23,
                                                    "width": 22,
                                                    "left": {
                                                        "kind": "IdentifierName",
                                                        "fullStart": 791,
                                                        "fullEnd": 795,
                                                        "start": 791,
                                                        "end": 794,
                                                        "fullWidth": 4,
                                                        "width": 3,
                                                        "text": "idx",
                                                        "value": "idx",
                                                        "valueText": "idx",
                                                        "hasTrailingTrivia": true,
                                                        "trailingTrivia": [
                                                            {
                                                                "kind": "WhitespaceTrivia",
                                                                "text": " "
                                                            }
                                                        ]
                                                    },
                                                    "operatorToken": {
                                                        "kind": "EqualsEqualsEqualsToken",
                                                        "fullStart": 795,
                                                        "fullEnd": 799,
                                                        "start": 795,
                                                        "end": 798,
                                                        "fullWidth": 4,
                                                        "width": 3,
                                                        "text": "===",
                                                        "value": "===",
                                                        "valueText": "===",
                                                        "hasTrailingTrivia": true,
                                                        "trailingTrivia": [
                                                            {
                                                                "kind": "WhitespaceTrivia",
                                                                "text": " "
                                                            }
                                                        ]
                                                    },
                                                    "right": {
                                                        "kind": "SubtractExpression",
                                                        "fullStart": 799,
                                                        "fullEnd": 814,
                                                        "start": 799,
                                                        "end": 813,
                                                        "fullWidth": 15,
                                                        "width": 14,
                                                        "left": {
                                                            "kind": "MemberAccessExpression",
                                                            "fullStart": 799,
                                                            "fullEnd": 810,
                                                            "start": 799,
                                                            "end": 809,
                                                            "fullWidth": 11,
                                                            "width": 10,
                                                            "expression": {
                                                                "kind": "IdentifierName",
                                                                "fullStart": 799,
                                                                "fullEnd": 802,
                                                                "start": 799,
                                                                "end": 802,
                                                                "fullWidth": 3,
                                                                "width": 3,
                                                                "text": "obj",
                                                                "value": "obj",
                                                                "valueText": "obj"
                                                            },
                                                            "dotToken": {
                                                                "kind": "DotToken",
                                                                "fullStart": 802,
                                                                "fullEnd": 803,
                                                                "start": 802,
                                                                "end": 803,
                                                                "fullWidth": 1,
                                                                "width": 1,
                                                                "text": ".",
                                                                "value": ".",
                                                                "valueText": "."
                                                            },
                                                            "name": {
                                                                "kind": "IdentifierName",
                                                                "fullStart": 803,
                                                                "fullEnd": 810,
                                                                "start": 803,
                                                                "end": 809,
                                                                "fullWidth": 7,
                                                                "width": 6,
                                                                "text": "length",
                                                                "value": "length",
                                                                "valueText": "length",
                                                                "hasTrailingTrivia": true,
                                                                "trailingTrivia": [
                                                                    {
                                                                        "kind": "WhitespaceTrivia",
                                                                        "text": " "
                                                                    }
                                                                ]
                                                            }
                                                        },
                                                        "operatorToken": {
                                                            "kind": "MinusToken",
                                                            "fullStart": 810,
                                                            "fullEnd": 812,
                                                            "start": 810,
                                                            "end": 811,
                                                            "fullWidth": 2,
                                                            "width": 1,
                                                            "text": "-",
                                                            "value": "-",
                                                            "valueText": "-",
                                                            "hasTrailingTrivia": true,
                                                            "trailingTrivia": [
                                                                {
                                                                    "kind": "WhitespaceTrivia",
                                                                    "text": " "
                                                                }
                                                            ]
                                                        },
                                                        "right": {
                                                            "kind": "NumericLiteral",
                                                            "fullStart": 812,
                                                            "fullEnd": 814,
                                                            "start": 812,
                                                            "end": 813,
                                                            "fullWidth": 2,
                                                            "width": 1,
                                                            "text": "1",
                                                            "value": 1,
                                                            "valueText": "1",
                                                            "hasTrailingTrivia": true,
                                                            "trailingTrivia": [
                                                                {
                                                                    "kind": "WhitespaceTrivia",
                                                                    "text": " "
                                                                }
                                                            ]
                                                        }
                                                    }
                                                },
                                                "operatorToken": {
                                                    "kind": "AmpersandAmpersandToken",
                                                    "fullStart": 814,
                                                    "fullEnd": 817,
                                                    "start": 814,
                                                    "end": 816,
                                                    "fullWidth": 3,
                                                    "width": 2,
                                                    "text": "&&",
                                                    "value": "&&",
                                                    "valueText": "&&",
                                                    "hasTrailingTrivia": true,
                                                    "trailingTrivia": [
                                                        {
                                                            "kind": "WhitespaceTrivia",
                                                            "text": " "
                                                        }
                                                    ]
                                                },
                                                "right": {
                                                    "kind": "EqualsExpression",
                                                    "fullStart": 817,
                                                    "fullEnd": 837,
                                                    "start": 817,
                                                    "end": 836,
                                                    "fullWidth": 20,
                                                    "width": 19,
                                                    "left": {
                                                        "kind": "ElementAccessExpression",
                                                        "fullStart": 817,
                                                        "fullEnd": 826,
                                                        "start": 817,
                                                        "end": 825,
                                                        "fullWidth": 9,
                                                        "width": 8,
                                                        "expression": {
                                                            "kind": "IdentifierName",
                                                            "fullStart": 817,
                                                            "fullEnd": 820,
                                                            "start": 817,
                                                            "end": 820,
                                                            "fullWidth": 3,
                                                            "width": 3,
                                                            "text": "obj",
                                                            "value": "obj",
                                                            "valueText": "obj"
                                                        },
                                                        "openBracketToken": {
                                                            "kind": "OpenBracketToken",
                                                            "fullStart": 820,
                                                            "fullEnd": 821,
                                                            "start": 820,
                                                            "end": 821,
                                                            "fullWidth": 1,
                                                            "width": 1,
                                                            "text": "[",
                                                            "value": "[",
                                                            "valueText": "["
                                                        },
                                                        "argumentExpression": {
                                                            "kind": "IdentifierName",
                                                            "fullStart": 821,
                                                            "fullEnd": 824,
                                                            "start": 821,
                                                            "end": 824,
                                                            "fullWidth": 3,
                                                            "width": 3,
                                                            "text": "idx",
                                                            "value": "idx",
                                                            "valueText": "idx"
                                                        },
                                                        "closeBracketToken": {
                                                            "kind": "CloseBracketToken",
                                                            "fullStart": 824,
                                                            "fullEnd": 826,
                                                            "start": 824,
                                                            "end": 825,
                                                            "fullWidth": 2,
                                                            "width": 1,
                                                            "text": "]",
                                                            "value": "]",
                                                            "valueText": "]",
                                                            "hasTrailingTrivia": true,
                                                            "trailingTrivia": [
                                                                {
                                                                    "kind": "WhitespaceTrivia",
                                                                    "text": " "
                                                                }
                                                            ]
                                                        }
                                                    },
                                                    "operatorToken": {
                                                        "kind": "EqualsEqualsEqualsToken",
                                                        "fullStart": 826,
                                                        "fullEnd": 830,
                                                        "start": 826,
                                                        "end": 829,
                                                        "fullWidth": 4,
                                                        "width": 3,
                                                        "text": "===",
                                                        "value": "===",
                                                        "valueText": "===",
                                                        "hasTrailingTrivia": true,
                                                        "trailingTrivia": [
                                                            {
                                                                "kind": "WhitespaceTrivia",
                                                                "text": " "
                                                            }
                                                        ]
                                                    },
                                                    "right": {
                                                        "kind": "IdentifierName",
                                                        "fullStart": 830,
                                                        "fullEnd": 837,
                                                        "start": 830,
                                                        "end": 836,
                                                        "fullWidth": 7,
                                                        "width": 6,
                                                        "text": "curVal",
                                                        "value": "curVal",
                                                        "valueText": "curVal",
                                                        "hasTrailingTrivia": true,
                                                        "trailingTrivia": [
                                                            {
                                                                "kind": "WhitespaceTrivia",
                                                                "text": " "
                                                            }
                                                        ]
                                                    }
                                                }
                                            },
                                            "operatorToken": {
                                                "kind": "AmpersandAmpersandToken",
                                                "fullStart": 837,
                                                "fullEnd": 840,
                                                "start": 837,
                                                "end": 839,
                                                "fullWidth": 3,
                                                "width": 2,
                                                "text": "&&",
                                                "value": "&&",
                                                "valueText": "&&",
                                                "hasTrailingTrivia": true,
                                                "trailingTrivia": [
                                                    {
                                                        "kind": "WhitespaceTrivia",
                                                        "text": " "
                                                    }
                                                ]
                                            },
                                            "right": {
                                                "kind": "EqualsExpression",
                                                "fullStart": 840,
                                                "fullEnd": 864,
                                                "start": 840,
                                                "end": 864,
                                                "fullWidth": 24,
                                                "width": 24,
                                                "left": {
                                                    "kind": "IdentifierName",
                                                    "fullStart": 840,
                                                    "fullEnd": 848,
                                                    "start": 840,
                                                    "end": 847,
                                                    "fullWidth": 8,
                                                    "width": 7,
                                                    "text": "prevVal",
                                                    "value": "prevVal",
                                                    "valueText": "prevVal",
                                                    "hasTrailingTrivia": true,
                                                    "trailingTrivia": [
                                                        {
                                                            "kind": "WhitespaceTrivia",
                                                            "text": " "
                                                        }
                                                    ]
                                                },
                                                "operatorToken": {
                                                    "kind": "EqualsEqualsEqualsToken",
                                                    "fullStart": 848,
                                                    "fullEnd": 852,
                                                    "start": 848,
                                                    "end": 851,
                                                    "fullWidth": 4,
                                                    "width": 3,
                                                    "text": "===",
                                                    "value": "===",
                                                    "valueText": "===",
                                                    "hasTrailingTrivia": true,
                                                    "trailingTrivia": [
                                                        {
                                                            "kind": "WhitespaceTrivia",
                                                            "text": " "
                                                        }
                                                    ]
                                                },
                                                "right": {
                                                    "kind": "IdentifierName",
                                                    "fullStart": 852,
                                                    "fullEnd": 864,
                                                    "start": 852,
                                                    "end": 864,
                                                    "fullWidth": 12,
                                                    "width": 12,
                                                    "text": "initialValue",
                                                    "value": "initialValue",
                                                    "valueText": "initialValue"
                                                }
                                            }
                                        },
                                        "closeParenToken": {
                                            "kind": "CloseParenToken",
                                            "fullStart": 864,
                                            "fullEnd": 867,
                                            "start": 864,
                                            "end": 865,
                                            "fullWidth": 3,
                                            "width": 1,
                                            "text": ")",
                                            "value": ")",
                                            "valueText": ")",
                                            "hasTrailingTrivia": true,
                                            "hasTrailingNewLine": true,
                                            "trailingTrivia": [
                                                {
                                                    "kind": "NewLineTrivia",
                                                    "text": "\r\n"
                                                }
                                            ]
                                        },
                                        "statement": {
                                            "kind": "ReturnStatement",
                                            "fullStart": 867,
                                            "fullEnd": 899,
                                            "start": 883,
                                            "end": 897,
                                            "fullWidth": 32,
                                            "width": 14,
                                            "returnKeyword": {
                                                "kind": "ReturnKeyword",
                                                "fullStart": 867,
                                                "fullEnd": 890,
                                                "start": 883,
                                                "end": 889,
                                                "fullWidth": 23,
                                                "width": 6,
                                                "text": "return",
                                                "value": "return",
                                                "valueText": "return",
                                                "hasLeadingTrivia": true,
                                                "hasTrailingTrivia": true,
                                                "leadingTrivia": [
                                                    {
                                                        "kind": "WhitespaceTrivia",
                                                        "text": "                "
                                                    }
                                                ],
                                                "trailingTrivia": [
                                                    {
                                                        "kind": "WhitespaceTrivia",
                                                        "text": " "
                                                    }
                                                ]
                                            },
                                            "expression": {
                                                "kind": "IdentifierName",
                                                "fullStart": 890,
                                                "fullEnd": 896,
                                                "start": 890,
                                                "end": 896,
                                                "fullWidth": 6,
                                                "width": 6,
                                                "text": "curVal",
                                                "value": "curVal",
                                                "valueText": "curVal"
                                            },
                                            "semicolonToken": {
                                                "kind": "SemicolonToken",
                                                "fullStart": 896,
                                                "fullEnd": 899,
                                                "start": 896,
                                                "end": 897,
                                                "fullWidth": 3,
                                                "width": 1,
                                                "text": ";",
                                                "value": ";",
                                                "valueText": ";",
                                                "hasTrailingTrivia": true,
                                                "hasTrailingNewLine": true,
                                                "trailingTrivia": [
                                                    {
                                                        "kind": "NewLineTrivia",
                                                        "text": "\r\n"
                                                    }
                                                ]
                                            }
                                        },
                                        "elseClause": {
                                            "kind": "ElseClause",
                                            "fullStart": 899,
                                            "fullEnd": 1075,
                                            "start": 911,
                                            "end": 1073,
                                            "fullWidth": 176,
                                            "width": 162,
                                            "elseKeyword": {
                                                "kind": "ElseKeyword",
                                                "fullStart": 899,
                                                "fullEnd": 916,
                                                "start": 911,
                                                "end": 915,
                                                "fullWidth": 17,
                                                "width": 4,
                                                "text": "else",
                                                "value": "else",
                                                "valueText": "else",
                                                "hasLeadingTrivia": true,
                                                "hasTrailingTrivia": true,
                                                "leadingTrivia": [
                                                    {
                                                        "kind": "WhitespaceTrivia",
                                                        "text": "            "
                                                    }
                                                ],
                                                "trailingTrivia": [
                                                    {
                                                        "kind": "WhitespaceTrivia",
                                                        "text": " "
                                                    }
                                                ]
                                            },
                                            "statement": {
                                                "kind": "IfStatement",
                                                "fullStart": 916,
                                                "fullEnd": 1075,
                                                "start": 916,
                                                "end": 1073,
                                                "fullWidth": 159,
                                                "width": 157,
                                                "ifKeyword": {
                                                    "kind": "IfKeyword",
                                                    "fullStart": 916,
                                                    "fullEnd": 919,
                                                    "start": 916,
                                                    "end": 918,
                                                    "fullWidth": 3,
                                                    "width": 2,
                                                    "text": "if",
                                                    "value": "if",
                                                    "valueText": "if",
                                                    "hasTrailingTrivia": true,
                                                    "trailingTrivia": [
                                                        {
                                                            "kind": "WhitespaceTrivia",
                                                            "text": " "
                                                        }
                                                    ]
                                                },
                                                "openParenToken": {
                                                    "kind": "OpenParenToken",
                                                    "fullStart": 919,
                                                    "fullEnd": 920,
                                                    "start": 919,
                                                    "end": 920,
                                                    "fullWidth": 1,
                                                    "width": 1,
                                                    "text": "(",
                                                    "value": "(",
                                                    "valueText": "("
                                                },
                                                "condition": {
                                                    "kind": "LogicalAndExpression",
                                                    "fullStart": 920,
                                                    "fullEnd": 991,
                                                    "start": 920,
                                                    "end": 991,
                                                    "fullWidth": 71,
                                                    "width": 71,
                                                    "left": {
                                                        "kind": "LogicalAndExpression",
                                                        "fullStart": 920,
                                                        "fullEnd": 964,
                                                        "start": 920,
                                                        "end": 963,
                                                        "fullWidth": 44,
                                                        "width": 43,
                                                        "left": {
                                                            "kind": "LessThanExpression",
                                                            "fullStart": 920,
                                                            "fullEnd": 941,
                                                            "start": 920,
                                                            "end": 940,
                                                            "fullWidth": 21,
                                                            "width": 20,
                                                            "left": {
                                                                "kind": "AddExpression",
                                                                "fullStart": 920,
                                                                "fullEnd": 928,
                                                                "start": 920,
                                                                "end": 927,
                                                                "fullWidth": 8,
                                                                "width": 7,
                                                                "left": {
                                                                    "kind": "IdentifierName",
                                                                    "fullStart": 920,
                                                                    "fullEnd": 924,
                                                                    "start": 920,
                                                                    "end": 923,
                                                                    "fullWidth": 4,
                                                                    "width": 3,
                                                                    "text": "idx",
                                                                    "value": "idx",
                                                                    "valueText": "idx",
                                                                    "hasTrailingTrivia": true,
                                                                    "trailingTrivia": [
                                                                        {
                                                                            "kind": "WhitespaceTrivia",
                                                                            "text": " "
                                                                        }
                                                                    ]
                                                                },
                                                                "operatorToken": {
                                                                    "kind": "PlusToken",
                                                                    "fullStart": 924,
                                                                    "fullEnd": 926,
                                                                    "start": 924,
                                                                    "end": 925,
                                                                    "fullWidth": 2,
                                                                    "width": 1,
                                                                    "text": "+",
                                                                    "value": "+",
                                                                    "valueText": "+",
                                                                    "hasTrailingTrivia": true,
                                                                    "trailingTrivia": [
                                                                        {
                                                                            "kind": "WhitespaceTrivia",
                                                                            "text": " "
                                                                        }
                                                                    ]
                                                                },
                                                                "right": {
                                                                    "kind": "NumericLiteral",
                                                                    "fullStart": 926,
                                                                    "fullEnd": 928,
                                                                    "start": 926,
                                                                    "end": 927,
                                                                    "fullWidth": 2,
                                                                    "width": 1,
                                                                    "text": "1",
                                                                    "value": 1,
                                                                    "valueText": "1",
                                                                    "hasTrailingTrivia": true,
                                                                    "trailingTrivia": [
                                                                        {
                                                                            "kind": "WhitespaceTrivia",
                                                                            "text": " "
                                                                        }
                                                                    ]
                                                                }
                                                            },
                                                            "operatorToken": {
                                                                "kind": "LessThanToken",
                                                                "fullStart": 928,
                                                                "fullEnd": 930,
                                                                "start": 928,
                                                                "end": 929,
                                                                "fullWidth": 2,
                                                                "width": 1,
                                                                "text": "<",
                                                                "value": "<",
                                                                "valueText": "<",
                                                                "hasTrailingTrivia": true,
                                                                "trailingTrivia": [
                                                                    {
                                                                        "kind": "WhitespaceTrivia",
                                                                        "text": " "
                                                                    }
                                                                ]
                                                            },
                                                            "right": {
                                                                "kind": "MemberAccessExpression",
                                                                "fullStart": 930,
                                                                "fullEnd": 941,
                                                                "start": 930,
                                                                "end": 940,
                                                                "fullWidth": 11,
                                                                "width": 10,
                                                                "expression": {
                                                                    "kind": "IdentifierName",
                                                                    "fullStart": 930,
                                                                    "fullEnd": 933,
                                                                    "start": 930,
                                                                    "end": 933,
                                                                    "fullWidth": 3,
                                                                    "width": 3,
                                                                    "text": "obj",
                                                                    "value": "obj",
                                                                    "valueText": "obj"
                                                                },
                                                                "dotToken": {
                                                                    "kind": "DotToken",
                                                                    "fullStart": 933,
                                                                    "fullEnd": 934,
                                                                    "start": 933,
                                                                    "end": 934,
                                                                    "fullWidth": 1,
                                                                    "width": 1,
                                                                    "text": ".",
                                                                    "value": ".",
                                                                    "valueText": "."
                                                                },
                                                                "name": {
                                                                    "kind": "IdentifierName",
                                                                    "fullStart": 934,
                                                                    "fullEnd": 941,
                                                                    "start": 934,
                                                                    "end": 940,
                                                                    "fullWidth": 7,
                                                                    "width": 6,
                                                                    "text": "length",
                                                                    "value": "length",
                                                                    "valueText": "length",
                                                                    "hasTrailingTrivia": true,
                                                                    "trailingTrivia": [
                                                                        {
                                                                            "kind": "WhitespaceTrivia",
                                                                            "text": " "
                                                                        }
                                                                    ]
                                                                }
                                                            }
                                                        },
                                                        "operatorToken": {
                                                            "kind": "AmpersandAmpersandToken",
                                                            "fullStart": 941,
                                                            "fullEnd": 944,
                                                            "start": 941,
                                                            "end": 943,
                                                            "fullWidth": 3,
                                                            "width": 2,
                                                            "text": "&&",
                                                            "value": "&&",
                                                            "valueText": "&&",
                                                            "hasTrailingTrivia": true,
                                                            "trailingTrivia": [
                                                                {
                                                                    "kind": "WhitespaceTrivia",
                                                                    "text": " "
                                                                }
                                                            ]
                                                        },
                                                        "right": {
                                                            "kind": "EqualsExpression",
                                                            "fullStart": 944,
                                                            "fullEnd": 964,
                                                            "start": 944,
                                                            "end": 963,
                                                            "fullWidth": 20,
                                                            "width": 19,
                                                            "left": {
                                                                "kind": "ElementAccessExpression",
                                                                "fullStart": 944,
                                                                "fullEnd": 953,
                                                                "start": 944,
                                                                "end": 952,
                                                                "fullWidth": 9,
                                                                "width": 8,
                                                                "expression": {
                                                                    "kind": "IdentifierName",
                                                                    "fullStart": 944,
                                                                    "fullEnd": 947,
                                                                    "start": 944,
                                                                    "end": 947,
                                                                    "fullWidth": 3,
                                                                    "width": 3,
                                                                    "text": "obj",
                                                                    "value": "obj",
                                                                    "valueText": "obj"
                                                                },
                                                                "openBracketToken": {
                                                                    "kind": "OpenBracketToken",
                                                                    "fullStart": 947,
                                                                    "fullEnd": 948,
                                                                    "start": 947,
                                                                    "end": 948,
                                                                    "fullWidth": 1,
                                                                    "width": 1,
                                                                    "text": "[",
                                                                    "value": "[",
                                                                    "valueText": "["
                                                                },
                                                                "argumentExpression": {
                                                                    "kind": "IdentifierName",
                                                                    "fullStart": 948,
                                                                    "fullEnd": 951,
                                                                    "start": 948,
                                                                    "end": 951,
                                                                    "fullWidth": 3,
                                                                    "width": 3,
                                                                    "text": "idx",
                                                                    "value": "idx",
                                                                    "valueText": "idx"
                                                                },
                                                                "closeBracketToken": {
                                                                    "kind": "CloseBracketToken",
                                                                    "fullStart": 951,
                                                                    "fullEnd": 953,
                                                                    "start": 951,
                                                                    "end": 952,
                                                                    "fullWidth": 2,
                                                                    "width": 1,
                                                                    "text": "]",
                                                                    "value": "]",
                                                                    "valueText": "]",
                                                                    "hasTrailingTrivia": true,
                                                                    "trailingTrivia": [
                                                                        {
                                                                            "kind": "WhitespaceTrivia",
                                                                            "text": " "
                                                                        }
                                                                    ]
                                                                }
                                                            },
                                                            "operatorToken": {
                                                                "kind": "EqualsEqualsEqualsToken",
                                                                "fullStart": 953,
                                                                "fullEnd": 957,
                                                                "start": 953,
                                                                "end": 956,
                                                                "fullWidth": 4,
                                                                "width": 3,
                                                                "text": "===",
                                                                "value": "===",
                                                                "valueText": "===",
                                                                "hasTrailingTrivia": true,
                                                                "trailingTrivia": [
                                                                    {
                                                                        "kind": "WhitespaceTrivia",
                                                                        "text": " "
                                                                    }
                                                                ]
                                                            },
                                                            "right": {
                                                                "kind": "IdentifierName",
                                                                "fullStart": 957,
                                                                "fullEnd": 964,
                                                                "start": 957,
                                                                "end": 963,
                                                                "fullWidth": 7,
                                                                "width": 6,
                                                                "text": "curVal",
                                                                "value": "curVal",
                                                                "valueText": "curVal",
                                                                "hasTrailingTrivia": true,
                                                                "trailingTrivia": [
                                                                    {
                                                                        "kind": "WhitespaceTrivia",
                                                                        "text": " "
                                                                    }
                                                                ]
                                                            }
                                                        }
                                                    },
                                                    "operatorToken": {
                                                        "kind": "AmpersandAmpersandToken",
                                                        "fullStart": 964,
                                                        "fullEnd": 967,
                                                        "start": 964,
                                                        "end": 966,
                                                        "fullWidth": 3,
                                                        "width": 2,
                                                        "text": "&&",
                                                        "value": "&&",
                                                        "valueText": "&&",
                                                        "hasTrailingTrivia": true,
                                                        "trailingTrivia": [
                                                            {
                                                                "kind": "WhitespaceTrivia",
                                                                "text": " "
                                                            }
                                                        ]
                                                    },
                                                    "right": {
                                                        "kind": "EqualsExpression",
                                                        "fullStart": 967,
                                                        "fullEnd": 991,
                                                        "start": 967,
                                                        "end": 991,
                                                        "fullWidth": 24,
                                                        "width": 24,
                                                        "left": {
                                                            "kind": "ElementAccessExpression",
                                                            "fullStart": 967,
                                                            "fullEnd": 980,
                                                            "start": 967,
                                                            "end": 979,
                                                            "fullWidth": 13,
                                                            "width": 12,
                                                            "expression": {
                                                                "kind": "IdentifierName",
                                                                "fullStart": 967,
                                                                "fullEnd": 970,
                                                                "start": 967,
                                                                "end": 970,
                                                                "fullWidth": 3,
                                                                "width": 3,
                                                                "text": "obj",
                                                                "value": "obj",
                                                                "valueText": "obj"
                                                            },
                                                            "openBracketToken": {
                                                                "kind": "OpenBracketToken",
                                                                "fullStart": 970,
                                                                "fullEnd": 971,
                                                                "start": 970,
                                                                "end": 971,
                                                                "fullWidth": 1,
                                                                "width": 1,
                                                                "text": "[",
                                                                "value": "[",
                                                                "valueText": "["
                                                            },
                                                            "argumentExpression": {
                                                                "kind": "AddExpression",
                                                                "fullStart": 971,
                                                                "fullEnd": 978,
                                                                "start": 971,
                                                                "end": 978,
                                                                "fullWidth": 7,
                                                                "width": 7,
                                                                "left": {
                                                                    "kind": "IdentifierName",
                                                                    "fullStart": 971,
                                                                    "fullEnd": 975,
                                                                    "start": 971,
                                                                    "end": 974,
                                                                    "fullWidth": 4,
                                                                    "width": 3,
                                                                    "text": "idx",
                                                                    "value": "idx",
                                                                    "valueText": "idx",
                                                                    "hasTrailingTrivia": true,
                                                                    "trailingTrivia": [
                                                                        {
                                                                            "kind": "WhitespaceTrivia",
                                                                            "text": " "
                                                                        }
                                                                    ]
                                                                },
                                                                "operatorToken": {
                                                                    "kind": "PlusToken",
                                                                    "fullStart": 975,
                                                                    "fullEnd": 977,
                                                                    "start": 975,
                                                                    "end": 976,
                                                                    "fullWidth": 2,
                                                                    "width": 1,
                                                                    "text": "+",
                                                                    "value": "+",
                                                                    "valueText": "+",
                                                                    "hasTrailingTrivia": true,
                                                                    "trailingTrivia": [
                                                                        {
                                                                            "kind": "WhitespaceTrivia",
                                                                            "text": " "
                                                                        }
                                                                    ]
                                                                },
                                                                "right": {
                                                                    "kind": "NumericLiteral",
                                                                    "fullStart": 977,
                                                                    "fullEnd": 978,
                                                                    "start": 977,
                                                                    "end": 978,
                                                                    "fullWidth": 1,
                                                                    "width": 1,
                                                                    "text": "1",
                                                                    "value": 1,
                                                                    "valueText": "1"
                                                                }
                                                            },
                                                            "closeBracketToken": {
                                                                "kind": "CloseBracketToken",
                                                                "fullStart": 978,
                                                                "fullEnd": 980,
                                                                "start": 978,
                                                                "end": 979,
                                                                "fullWidth": 2,
                                                                "width": 1,
                                                                "text": "]",
                                                                "value": "]",
                                                                "valueText": "]",
                                                                "hasTrailingTrivia": true,
                                                                "trailingTrivia": [
                                                                    {
                                                                        "kind": "WhitespaceTrivia",
                                                                        "text": " "
                                                                    }
                                                                ]
                                                            }
                                                        },
                                                        "operatorToken": {
                                                            "kind": "EqualsEqualsEqualsToken",
                                                            "fullStart": 980,
                                                            "fullEnd": 984,
                                                            "start": 980,
                                                            "end": 983,
                                                            "fullWidth": 4,
                                                            "width": 3,
                                                            "text": "===",
                                                            "value": "===",
                                                            "valueText": "===",
                                                            "hasTrailingTrivia": true,
                                                            "trailingTrivia": [
                                                                {
                                                                    "kind": "WhitespaceTrivia",
                                                                    "text": " "
                                                                }
                                                            ]
                                                        },
                                                        "right": {
                                                            "kind": "IdentifierName",
                                                            "fullStart": 984,
                                                            "fullEnd": 991,
                                                            "start": 984,
                                                            "end": 991,
                                                            "fullWidth": 7,
                                                            "width": 7,
                                                            "text": "prevVal",
                                                            "value": "prevVal",
                                                            "valueText": "prevVal"
                                                        }
                                                    }
                                                },
                                                "closeParenToken": {
                                                    "kind": "CloseParenToken",
                                                    "fullStart": 991,
                                                    "fullEnd": 994,
                                                    "start": 991,
                                                    "end": 992,
                                                    "fullWidth": 3,
                                                    "width": 1,
                                                    "text": ")",
                                                    "value": ")",
                                                    "valueText": ")",
                                                    "hasTrailingTrivia": true,
                                                    "hasTrailingNewLine": true,
                                                    "trailingTrivia": [
                                                        {
                                                            "kind": "NewLineTrivia",
                                                            "text": "\r\n"
                                                        }
                                                    ]
                                                },
                                                "statement": {
                                                    "kind": "ReturnStatement",
                                                    "fullStart": 994,
                                                    "fullEnd": 1026,
                                                    "start": 1010,
                                                    "end": 1024,
                                                    "fullWidth": 32,
                                                    "width": 14,
                                                    "returnKeyword": {
                                                        "kind": "ReturnKeyword",
                                                        "fullStart": 994,
                                                        "fullEnd": 1017,
                                                        "start": 1010,
                                                        "end": 1016,
                                                        "fullWidth": 23,
                                                        "width": 6,
                                                        "text": "return",
                                                        "value": "return",
                                                        "valueText": "return",
                                                        "hasLeadingTrivia": true,
                                                        "hasTrailingTrivia": true,
                                                        "leadingTrivia": [
                                                            {
                                                                "kind": "WhitespaceTrivia",
                                                                "text": "                "
                                                            }
                                                        ],
                                                        "trailingTrivia": [
                                                            {
                                                                "kind": "WhitespaceTrivia",
                                                                "text": " "
                                                            }
                                                        ]
                                                    },
                                                    "expression": {
                                                        "kind": "IdentifierName",
                                                        "fullStart": 1017,
                                                        "fullEnd": 1023,
                                                        "start": 1017,
                                                        "end": 1023,
                                                        "fullWidth": 6,
                                                        "width": 6,
                                                        "text": "curVal",
                                                        "value": "curVal",
                                                        "valueText": "curVal"
                                                    },
                                                    "semicolonToken": {
                                                        "kind": "SemicolonToken",
                                                        "fullStart": 1023,
                                                        "fullEnd": 1026,
                                                        "start": 1023,
                                                        "end": 1024,
                                                        "fullWidth": 3,
                                                        "width": 1,
                                                        "text": ";",
                                                        "value": ";",
                                                        "valueText": ";",
                                                        "hasTrailingTrivia": true,
                                                        "hasTrailingNewLine": true,
                                                        "trailingTrivia": [
                                                            {
                                                                "kind": "NewLineTrivia",
                                                                "text": "\r\n"
                                                            }
                                                        ]
                                                    }
                                                },
                                                "elseClause": {
                                                    "kind": "ElseClause",
                                                    "fullStart": 1026,
                                                    "fullEnd": 1075,
                                                    "start": 1038,
                                                    "end": 1073,
                                                    "fullWidth": 49,
                                                    "width": 35,
                                                    "elseKeyword": {
                                                        "kind": "ElseKeyword",
                                                        "fullStart": 1026,
                                                        "fullEnd": 1044,
                                                        "start": 1038,
                                                        "end": 1042,
                                                        "fullWidth": 18,
                                                        "width": 4,
                                                        "text": "else",
                                                        "value": "else",
                                                        "valueText": "else",
                                                        "hasLeadingTrivia": true,
                                                        "hasTrailingTrivia": true,
                                                        "hasTrailingNewLine": true,
                                                        "leadingTrivia": [
                                                            {
                                                                "kind": "WhitespaceTrivia",
                                                                "text": "            "
                                                            }
                                                        ],
                                                        "trailingTrivia": [
                                                            {
                                                                "kind": "NewLineTrivia",
                                                                "text": "\r\n"
                                                            }
                                                        ]
                                                    },
                                                    "statement": {
                                                        "kind": "ReturnStatement",
                                                        "fullStart": 1044,
                                                        "fullEnd": 1075,
                                                        "start": 1060,
                                                        "end": 1073,
                                                        "fullWidth": 31,
                                                        "width": 13,
                                                        "returnKeyword": {
                                                            "kind": "ReturnKeyword",
                                                            "fullStart": 1044,
                                                            "fullEnd": 1067,
                                                            "start": 1060,
                                                            "end": 1066,
                                                            "fullWidth": 23,
                                                            "width": 6,
                                                            "text": "return",
                                                            "value": "return",
                                                            "valueText": "return",
                                                            "hasLeadingTrivia": true,
                                                            "hasTrailingTrivia": true,
                                                            "leadingTrivia": [
                                                                {
                                                                    "kind": "WhitespaceTrivia",
                                                                    "text": "                "
                                                                }
                                                            ],
                                                            "trailingTrivia": [
                                                                {
                                                                    "kind": "WhitespaceTrivia",
                                                                    "text": " "
                                                                }
                                                            ]
                                                        },
                                                        "expression": {
                                                            "kind": "FalseKeyword",
                                                            "fullStart": 1067,
                                                            "fullEnd": 1072,
                                                            "start": 1067,
                                                            "end": 1072,
                                                            "fullWidth": 5,
                                                            "width": 5,
                                                            "text": "false",
                                                            "value": false,
                                                            "valueText": "false"
                                                        },
                                                        "semicolonToken": {
                                                            "kind": "SemicolonToken",
                                                            "fullStart": 1072,
                                                            "fullEnd": 1075,
                                                            "start": 1072,
                                                            "end": 1073,
                                                            "fullWidth": 3,
                                                            "width": 1,
                                                            "text": ";",
                                                            "value": ";",
                                                            "valueText": ";",
                                                            "hasTrailingTrivia": true,
                                                            "hasTrailingNewLine": true,
                                                            "trailingTrivia": [
                                                                {
                                                                    "kind": "NewLineTrivia",
                                                                    "text": "\r\n"
                                                                }
                                                            ]
                                                        }
                                                    }
                                                }
                                            }
                                        }
                                    }
                                ],
                                "closeBraceToken": {
                                    "kind": "CloseBraceToken",
                                    "fullStart": 1075,
                                    "fullEnd": 1086,
                                    "start": 1083,
                                    "end": 1084,
                                    "fullWidth": 11,
                                    "width": 1,
                                    "text": "}",
                                    "value": "}",
                                    "valueText": "}",
                                    "hasLeadingTrivia": true,
                                    "hasTrailingTrivia": true,
                                    "hasTrailingNewLine": true,
                                    "leadingTrivia": [
                                        {
                                            "kind": "WhitespaceTrivia",
                                            "text": "        "
                                        }
                                    ],
                                    "trailingTrivia": [
                                        {
                                            "kind": "NewLineTrivia",
                                            "text": "\r\n"
                                        }
                                    ]
                                }
                            }
                        },
                        {
                            "kind": "ReturnStatement",
                            "fullStart": 1086,
                            "fullEnd": 1151,
                            "start": 1094,
                            "end": 1149,
                            "fullWidth": 65,
                            "width": 55,
                            "returnKeyword": {
                                "kind": "ReturnKeyword",
                                "fullStart": 1086,
                                "fullEnd": 1101,
                                "start": 1094,
                                "end": 1100,
                                "fullWidth": 15,
                                "width": 6,
                                "text": "return",
                                "value": "return",
                                "valueText": "return",
                                "hasLeadingTrivia": true,
                                "hasTrailingTrivia": true,
                                "leadingTrivia": [
                                    {
                                        "kind": "WhitespaceTrivia",
                                        "text": "        "
                                    }
                                ],
                                "trailingTrivia": [
                                    {
                                        "kind": "WhitespaceTrivia",
                                        "text": " "
                                    }
                                ]
                            },
                            "expression": {
                                "kind": "EqualsExpression",
                                "fullStart": 1101,
                                "fullEnd": 1148,
                                "start": 1101,
                                "end": 1148,
                                "fullWidth": 47,
                                "width": 47,
                                "left": {
                                    "kind": "InvocationExpression",
                                    "fullStart": 1101,
                                    "fullEnd": 1143,
                                    "start": 1101,
                                    "end": 1142,
                                    "fullWidth": 42,
                                    "width": 41,
                                    "expression": {
                                        "kind": "MemberAccessExpression",
                                        "fullStart": 1101,
                                        "fullEnd": 1116,
                                        "start": 1101,
                                        "end": 1116,
                                        "fullWidth": 15,
                                        "width": 15,
                                        "expression": {
                                            "kind": "IdentifierName",
                                            "fullStart": 1101,
                                            "fullEnd": 1104,
                                            "start": 1101,
                                            "end": 1104,
                                            "fullWidth": 3,
                                            "width": 3,
                                            "text": "arr",
                                            "value": "arr",
                                            "valueText": "arr"
                                        },
                                        "dotToken": {
                                            "kind": "DotToken",
                                            "fullStart": 1104,
                                            "fullEnd": 1105,
                                            "start": 1104,
                                            "end": 1105,
                                            "fullWidth": 1,
                                            "width": 1,
                                            "text": ".",
                                            "value": ".",
                                            "valueText": "."
                                        },
                                        "name": {
                                            "kind": "IdentifierName",
                                            "fullStart": 1105,
                                            "fullEnd": 1116,
                                            "start": 1105,
                                            "end": 1116,
                                            "fullWidth": 11,
                                            "width": 11,
                                            "text": "reduceRight",
                                            "value": "reduceRight",
                                            "valueText": "reduceRight"
                                        }
                                    },
                                    "argumentList": {
                                        "kind": "ArgumentList",
                                        "fullStart": 1116,
                                        "fullEnd": 1143,
                                        "start": 1116,
                                        "end": 1142,
                                        "fullWidth": 27,
                                        "width": 26,
                                        "openParenToken": {
                                            "kind": "OpenParenToken",
                                            "fullStart": 1116,
                                            "fullEnd": 1117,
                                            "start": 1116,
                                            "end": 1117,
                                            "fullWidth": 1,
                                            "width": 1,
                                            "text": "(",
                                            "value": "(",
                                            "valueText": "("
                                        },
                                        "arguments": [
                                            {
                                                "kind": "IdentifierName",
                                                "fullStart": 1117,
                                                "fullEnd": 1127,
                                                "start": 1117,
                                                "end": 1127,
                                                "fullWidth": 10,
                                                "width": 10,
                                                "text": "callbackfn",
                                                "value": "callbackfn",
                                                "valueText": "callbackfn"
                                            },
                                            {
                                                "kind": "CommaToken",
                                                "fullStart": 1127,
                                                "fullEnd": 1129,
                                                "start": 1127,
                                                "end": 1128,
                                                "fullWidth": 2,
                                                "width": 1,
                                                "text": ",",
                                                "value": ",",
                                                "valueText": ",",
                                                "hasTrailingTrivia": true,
                                                "trailingTrivia": [
                                                    {
                                                        "kind": "WhitespaceTrivia",
                                                        "text": " "
                                                    }
                                                ]
                                            },
                                            {
                                                "kind": "IdentifierName",
                                                "fullStart": 1129,
                                                "fullEnd": 1141,
                                                "start": 1129,
                                                "end": 1141,
                                                "fullWidth": 12,
                                                "width": 12,
                                                "text": "initialValue",
                                                "value": "initialValue",
                                                "valueText": "initialValue"
                                            }
                                        ],
                                        "closeParenToken": {
                                            "kind": "CloseParenToken",
                                            "fullStart": 1141,
                                            "fullEnd": 1143,
                                            "start": 1141,
                                            "end": 1142,
                                            "fullWidth": 2,
                                            "width": 1,
                                            "text": ")",
                                            "value": ")",
                                            "valueText": ")",
                                            "hasTrailingTrivia": true,
                                            "trailingTrivia": [
                                                {
                                                    "kind": "WhitespaceTrivia",
                                                    "text": " "
                                                }
                                            ]
                                        }
                                    }
                                },
                                "operatorToken": {
                                    "kind": "EqualsEqualsEqualsToken",
                                    "fullStart": 1143,
                                    "fullEnd": 1147,
                                    "start": 1143,
                                    "end": 1146,
                                    "fullWidth": 4,
                                    "width": 3,
                                    "text": "===",
                                    "value": "===",
                                    "valueText": "===",
                                    "hasTrailingTrivia": true,
                                    "trailingTrivia": [
                                        {
                                            "kind": "WhitespaceTrivia",
                                            "text": " "
                                        }
                                    ]
                                },
                                "right": {
                                    "kind": "NumericLiteral",
                                    "fullStart": 1147,
                                    "fullEnd": 1148,
                                    "start": 1147,
                                    "end": 1148,
                                    "fullWidth": 1,
                                    "width": 1,
                                    "text": "0",
                                    "value": 0,
                                    "valueText": "0"
                                }
                            },
                            "semicolonToken": {
                                "kind": "SemicolonToken",
                                "fullStart": 1148,
                                "fullEnd": 1151,
                                "start": 1148,
                                "end": 1149,
                                "fullWidth": 3,
                                "width": 1,
                                "text": ";",
                                "value": ";",
                                "valueText": ";",
                                "hasTrailingTrivia": true,
                                "hasTrailingNewLine": true,
                                "trailingTrivia": [
                                    {
                                        "kind": "NewLineTrivia",
                                        "text": "\r\n"
                                    }
                                ]
                            }
                        }
                    ],
                    "closeBraceToken": {
                        "kind": "CloseBraceToken",
                        "fullStart": 1151,
                        "fullEnd": 1158,
                        "start": 1155,
                        "end": 1156,
                        "fullWidth": 7,
                        "width": 1,
                        "text": "}",
                        "value": "}",
                        "valueText": "}",
                        "hasLeadingTrivia": true,
                        "hasTrailingTrivia": true,
                        "hasTrailingNewLine": true,
                        "leadingTrivia": [
                            {
                                "kind": "WhitespaceTrivia",
                                "text": "    "
                            }
                        ],
                        "trailingTrivia": [
                            {
                                "kind": "NewLineTrivia",
                                "text": "\r\n"
                            }
                        ]
                    }
                }
            },
            {
                "kind": "ExpressionStatement",
                "fullStart": 1158,
                "fullEnd": 1182,
                "start": 1158,
                "end": 1180,
                "fullWidth": 24,
                "width": 22,
                "expression": {
                    "kind": "InvocationExpression",
                    "fullStart": 1158,
                    "fullEnd": 1179,
                    "start": 1158,
                    "end": 1179,
                    "fullWidth": 21,
                    "width": 21,
                    "expression": {
                        "kind": "IdentifierName",
                        "fullStart": 1158,
                        "fullEnd": 1169,
                        "start": 1158,
                        "end": 1169,
                        "fullWidth": 11,
                        "width": 11,
                        "text": "runTestCase",
                        "value": "runTestCase",
                        "valueText": "runTestCase"
                    },
                    "argumentList": {
                        "kind": "ArgumentList",
                        "fullStart": 1169,
                        "fullEnd": 1179,
                        "start": 1169,
                        "end": 1179,
                        "fullWidth": 10,
                        "width": 10,
                        "openParenToken": {
                            "kind": "OpenParenToken",
                            "fullStart": 1169,
                            "fullEnd": 1170,
                            "start": 1169,
                            "end": 1170,
                            "fullWidth": 1,
                            "width": 1,
                            "text": "(",
                            "value": "(",
                            "valueText": "("
                        },
                        "arguments": [
                            {
                                "kind": "IdentifierName",
                                "fullStart": 1170,
                                "fullEnd": 1178,
                                "start": 1170,
                                "end": 1178,
                                "fullWidth": 8,
                                "width": 8,
                                "text": "testcase",
                                "value": "testcase",
                                "valueText": "testcase"
                            }
                        ],
                        "closeParenToken": {
                            "kind": "CloseParenToken",
                            "fullStart": 1178,
                            "fullEnd": 1179,
                            "start": 1178,
                            "end": 1179,
                            "fullWidth": 1,
                            "width": 1,
                            "text": ")",
                            "value": ")",
                            "valueText": ")"
                        }
                    }
                },
                "semicolonToken": {
                    "kind": "SemicolonToken",
                    "fullStart": 1179,
                    "fullEnd": 1182,
                    "start": 1179,
                    "end": 1180,
                    "fullWidth": 3,
                    "width": 1,
                    "text": ";",
                    "value": ";",
                    "valueText": ";",
                    "hasTrailingTrivia": true,
                    "hasTrailingNewLine": true,
                    "trailingTrivia": [
                        {
                            "kind": "NewLineTrivia",
                            "text": "\r\n"
                        }
                    ]
                }
            }
        ],
        "endOfFileToken": {
            "kind": "EndOfFileToken",
            "fullStart": 1182,
            "fullEnd": 1182,
            "start": 1182,
            "end": 1182,
            "fullWidth": 0,
            "width": 0,
            "text": ""
        }
    },
    "lineMap": {
        "lineStarts": [
            0,
            67,
            152,
            232,
            308,
            380,
            385,
            444,
            555,
            560,
            562,
            564,
            587,
            621,
            682,
            715,
            717,
            775,
            867,
            899,
            994,
            1026,
            1044,
            1075,
            1086,
            1151,
            1158,
            1182
        ],
        "length": 1182
    }
}<|MERGE_RESOLUTION|>--- conflicted
+++ resolved
@@ -937,11 +937,8 @@
                                             "start": 745,
                                             "end": 752,
                                             "fullWidth": 7,
-<<<<<<< HEAD
                                             "width": 7,
-=======
                                             "modifiers": [],
->>>>>>> e3c38734
                                             "identifier": {
                                                 "kind": "IdentifierName",
                                                 "fullStart": 745,
@@ -981,11 +978,8 @@
                                             "start": 754,
                                             "end": 760,
                                             "fullWidth": 6,
-<<<<<<< HEAD
                                             "width": 6,
-=======
                                             "modifiers": [],
->>>>>>> e3c38734
                                             "identifier": {
                                                 "kind": "IdentifierName",
                                                 "fullStart": 754,
@@ -1025,11 +1019,8 @@
                                             "start": 762,
                                             "end": 765,
                                             "fullWidth": 3,
-<<<<<<< HEAD
                                             "width": 3,
-=======
                                             "modifiers": [],
->>>>>>> e3c38734
                                             "identifier": {
                                                 "kind": "IdentifierName",
                                                 "fullStart": 762,
@@ -1069,11 +1060,8 @@
                                             "start": 767,
                                             "end": 770,
                                             "fullWidth": 3,
-<<<<<<< HEAD
                                             "width": 3,
-=======
                                             "modifiers": [],
->>>>>>> e3c38734
                                             "identifier": {
                                                 "kind": "IdentifierName",
                                                 "fullStart": 767,
