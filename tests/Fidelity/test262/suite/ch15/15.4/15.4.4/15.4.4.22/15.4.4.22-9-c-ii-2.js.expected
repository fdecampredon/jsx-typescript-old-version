--- conflicted
+++ resolved
@@ -245,12 +245,8 @@
                                         "start": 599,
                                         "end": 618,
                                         "fullWidth": 19,
-<<<<<<< HEAD
                                         "width": 19,
-                                        "identifier": {
-=======
                                         "propertyName": {
->>>>>>> 85e84683
                                             "kind": "IdentifierName",
                                             "fullStart": 599,
                                             "fullEnd": 611,
@@ -384,12 +380,8 @@
                                         "start": 633,
                                         "end": 679,
                                         "fullWidth": 46,
-<<<<<<< HEAD
                                         "width": 46,
-                                        "identifier": {
-=======
                                         "propertyName": {
->>>>>>> 85e84683
                                             "kind": "IdentifierName",
                                             "fullStart": 633,
                                             "fullEnd": 637,
@@ -773,12 +765,8 @@
                                         "start": 694,
                                         "end": 712,
                                         "fullWidth": 18,
-<<<<<<< HEAD
                                         "width": 18,
-                                        "identifier": {
-=======
                                         "propertyName": {
->>>>>>> 85e84683
                                             "kind": "IdentifierName",
                                             "fullStart": 694,
                                             "fullEnd": 707,
