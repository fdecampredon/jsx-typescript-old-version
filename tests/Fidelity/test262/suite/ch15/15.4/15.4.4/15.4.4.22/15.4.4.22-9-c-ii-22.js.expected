{
    "isDeclaration": false,
    "languageVersion": "EcmaScript5",
    "parseOptions": {
        "allowAutomaticSemicolonInsertion": true
    },
    "sourceUnit": {
        "kind": "SourceUnit",
        "fullStart": 0,
        "fullEnd": 911,
        "start": 546,
        "end": 911,
        "fullWidth": 911,
        "width": 365,
        "isIncrementallyUnusable": true,
        "moduleElements": [
            {
                "kind": "FunctionDeclaration",
                "fullStart": 0,
                "fullEnd": 887,
                "start": 546,
                "end": 885,
                "fullWidth": 887,
                "width": 339,
                "modifiers": [],
                "functionKeyword": {
                    "kind": "FunctionKeyword",
                    "fullStart": 0,
                    "fullEnd": 555,
                    "start": 546,
                    "end": 554,
                    "fullWidth": 555,
                    "width": 8,
                    "text": "function",
                    "value": "function",
                    "valueText": "function",
                    "hasLeadingTrivia": true,
                    "hasLeadingComment": true,
                    "hasLeadingNewLine": true,
                    "hasTrailingTrivia": true,
                    "leadingTrivia": [
                        {
                            "kind": "SingleLineCommentTrivia",
                            "text": "/// Copyright (c) 2012 Ecma International.  All rights reserved. "
                        },
                        {
                            "kind": "NewLineTrivia",
                            "text": "\r\n"
                        },
                        {
                            "kind": "SingleLineCommentTrivia",
                            "text": "/// Ecma International makes this code available under the terms and conditions set"
                        },
                        {
                            "kind": "NewLineTrivia",
                            "text": "\r\n"
                        },
                        {
                            "kind": "SingleLineCommentTrivia",
                            "text": "/// forth on http://hg.ecmascript.org/tests/test262/raw-file/tip/LICENSE (the "
                        },
                        {
                            "kind": "NewLineTrivia",
                            "text": "\r\n"
                        },
                        {
                            "kind": "SingleLineCommentTrivia",
                            "text": "/// \"Use Terms\").   Any redistribution of this code must retain the above "
                        },
                        {
                            "kind": "NewLineTrivia",
                            "text": "\r\n"
                        },
                        {
                            "kind": "SingleLineCommentTrivia",
                            "text": "/// copyright and this notice and otherwise comply with the Use Terms."
                        },
                        {
                            "kind": "NewLineTrivia",
                            "text": "\r\n"
                        },
                        {
                            "kind": "MultiLineCommentTrivia",
                            "text": "/**\r\n * @path ch15/15.4/15.4.4/15.4.4.22/15.4.4.22-9-c-ii-22.js\r\n * @description Array.prototype.reduceRight - boolean primitive can be used as accumulator\r\n */"
                        },
                        {
                            "kind": "NewLineTrivia",
                            "text": "\r\n"
                        },
                        {
                            "kind": "NewLineTrivia",
                            "text": "\r\n"
                        },
                        {
                            "kind": "NewLineTrivia",
                            "text": "\r\n"
                        }
                    ],
                    "trailingTrivia": [
                        {
                            "kind": "WhitespaceTrivia",
                            "text": " "
                        }
                    ]
                },
                "identifier": {
                    "kind": "IdentifierName",
                    "fullStart": 555,
                    "fullEnd": 563,
                    "start": 555,
                    "end": 563,
                    "fullWidth": 8,
                    "width": 8,
                    "text": "testcase",
                    "value": "testcase",
                    "valueText": "testcase"
                },
                "callSignature": {
                    "kind": "CallSignature",
                    "fullStart": 563,
                    "fullEnd": 566,
                    "start": 563,
                    "end": 565,
                    "fullWidth": 3,
                    "width": 2,
                    "parameterList": {
                        "kind": "ParameterList",
                        "fullStart": 563,
                        "fullEnd": 566,
                        "start": 563,
                        "end": 565,
                        "fullWidth": 3,
                        "width": 2,
                        "openParenToken": {
                            "kind": "OpenParenToken",
                            "fullStart": 563,
                            "fullEnd": 564,
                            "start": 563,
                            "end": 564,
                            "fullWidth": 1,
                            "width": 1,
                            "text": "(",
                            "value": "(",
                            "valueText": "("
                        },
                        "parameters": [],
                        "closeParenToken": {
                            "kind": "CloseParenToken",
                            "fullStart": 564,
                            "fullEnd": 566,
                            "start": 564,
                            "end": 565,
                            "fullWidth": 2,
                            "width": 1,
                            "text": ")",
                            "value": ")",
                            "valueText": ")",
                            "hasTrailingTrivia": true,
                            "trailingTrivia": [
                                {
                                    "kind": "WhitespaceTrivia",
                                    "text": " "
                                }
                            ]
                        }
                    }
                },
                "block": {
                    "kind": "Block",
                    "fullStart": 566,
                    "fullEnd": 887,
                    "start": 566,
                    "end": 885,
                    "fullWidth": 321,
                    "width": 319,
                    "openBraceToken": {
                        "kind": "OpenBraceToken",
                        "fullStart": 566,
                        "fullEnd": 569,
                        "start": 566,
                        "end": 567,
                        "fullWidth": 3,
                        "width": 1,
                        "text": "{",
                        "value": "{",
                        "valueText": "{",
                        "hasTrailingTrivia": true,
                        "hasTrailingNewLine": true,
                        "trailingTrivia": [
                            {
                                "kind": "NewLineTrivia",
                                "text": "\r\n"
                            }
                        ]
                    },
                    "statements": [
                        {
                            "kind": "VariableStatement",
                            "fullStart": 569,
                            "fullEnd": 602,
                            "start": 579,
                            "end": 600,
                            "fullWidth": 33,
                            "width": 21,
                            "modifiers": [],
                            "variableDeclaration": {
                                "kind": "VariableDeclaration",
                                "fullStart": 569,
                                "fullEnd": 599,
                                "start": 579,
                                "end": 599,
                                "fullWidth": 30,
                                "width": 20,
                                "varKeyword": {
                                    "kind": "VarKeyword",
                                    "fullStart": 569,
                                    "fullEnd": 583,
                                    "start": 579,
                                    "end": 582,
                                    "fullWidth": 14,
                                    "width": 3,
                                    "text": "var",
                                    "value": "var",
                                    "valueText": "var",
                                    "hasLeadingTrivia": true,
                                    "hasLeadingNewLine": true,
                                    "hasTrailingTrivia": true,
                                    "leadingTrivia": [
                                        {
                                            "kind": "NewLineTrivia",
                                            "text": "\r\n"
                                        },
                                        {
                                            "kind": "WhitespaceTrivia",
                                            "text": "        "
                                        }
                                    ],
                                    "trailingTrivia": [
                                        {
                                            "kind": "WhitespaceTrivia",
                                            "text": " "
                                        }
                                    ]
                                },
                                "variableDeclarators": [
                                    {
                                        "kind": "VariableDeclarator",
                                        "fullStart": 583,
                                        "fullEnd": 599,
                                        "start": 583,
                                        "end": 599,
                                        "fullWidth": 16,
<<<<<<< HEAD
                                        "width": 16,
                                        "identifier": {
=======
                                        "propertyName": {
>>>>>>> 85e84683
                                            "kind": "IdentifierName",
                                            "fullStart": 583,
                                            "fullEnd": 592,
                                            "start": 583,
                                            "end": 591,
                                            "fullWidth": 9,
                                            "width": 8,
                                            "text": "accessed",
                                            "value": "accessed",
                                            "valueText": "accessed",
                                            "hasTrailingTrivia": true,
                                            "trailingTrivia": [
                                                {
                                                    "kind": "WhitespaceTrivia",
                                                    "text": " "
                                                }
                                            ]
                                        },
                                        "equalsValueClause": {
                                            "kind": "EqualsValueClause",
                                            "fullStart": 592,
                                            "fullEnd": 599,
                                            "start": 592,
                                            "end": 599,
                                            "fullWidth": 7,
                                            "width": 7,
                                            "equalsToken": {
                                                "kind": "EqualsToken",
                                                "fullStart": 592,
                                                "fullEnd": 594,
                                                "start": 592,
                                                "end": 593,
                                                "fullWidth": 2,
                                                "width": 1,
                                                "text": "=",
                                                "value": "=",
                                                "valueText": "=",
                                                "hasTrailingTrivia": true,
                                                "trailingTrivia": [
                                                    {
                                                        "kind": "WhitespaceTrivia",
                                                        "text": " "
                                                    }
                                                ]
                                            },
                                            "value": {
                                                "kind": "FalseKeyword",
                                                "fullStart": 594,
                                                "fullEnd": 599,
                                                "start": 594,
                                                "end": 599,
                                                "fullWidth": 5,
                                                "width": 5,
                                                "text": "false",
                                                "value": false,
                                                "valueText": "false"
                                            }
                                        }
                                    }
                                ]
                            },
                            "semicolonToken": {
                                "kind": "SemicolonToken",
                                "fullStart": 599,
                                "fullEnd": 602,
                                "start": 599,
                                "end": 600,
                                "fullWidth": 3,
                                "width": 1,
                                "text": ";",
                                "value": ";",
                                "valueText": ";",
                                "hasTrailingTrivia": true,
                                "hasTrailingNewLine": true,
                                "trailingTrivia": [
                                    {
                                        "kind": "NewLineTrivia",
                                        "text": "\r\n"
                                    }
                                ]
                            }
                        },
                        {
                            "kind": "FunctionDeclaration",
                            "fullStart": 602,
                            "fullEnd": 740,
                            "start": 610,
                            "end": 738,
                            "fullWidth": 138,
                            "width": 128,
                            "modifiers": [],
                            "functionKeyword": {
                                "kind": "FunctionKeyword",
                                "fullStart": 602,
                                "fullEnd": 619,
                                "start": 610,
                                "end": 618,
                                "fullWidth": 17,
                                "width": 8,
                                "text": "function",
                                "value": "function",
                                "valueText": "function",
                                "hasLeadingTrivia": true,
                                "hasTrailingTrivia": true,
                                "leadingTrivia": [
                                    {
                                        "kind": "WhitespaceTrivia",
                                        "text": "        "
                                    }
                                ],
                                "trailingTrivia": [
                                    {
                                        "kind": "WhitespaceTrivia",
                                        "text": " "
                                    }
                                ]
                            },
                            "identifier": {
                                "kind": "IdentifierName",
                                "fullStart": 619,
                                "fullEnd": 629,
                                "start": 619,
                                "end": 629,
                                "fullWidth": 10,
                                "width": 10,
                                "text": "callbackfn",
                                "value": "callbackfn",
                                "valueText": "callbackfn"
                            },
                            "callSignature": {
                                "kind": "CallSignature",
                                "fullStart": 629,
                                "fullEnd": 657,
                                "start": 629,
                                "end": 656,
                                "fullWidth": 28,
                                "width": 27,
                                "parameterList": {
                                    "kind": "ParameterList",
                                    "fullStart": 629,
                                    "fullEnd": 657,
                                    "start": 629,
                                    "end": 656,
                                    "fullWidth": 28,
                                    "width": 27,
                                    "openParenToken": {
                                        "kind": "OpenParenToken",
                                        "fullStart": 629,
                                        "fullEnd": 630,
                                        "start": 629,
                                        "end": 630,
                                        "fullWidth": 1,
                                        "width": 1,
                                        "text": "(",
                                        "value": "(",
                                        "valueText": "("
                                    },
                                    "parameters": [
                                        {
                                            "kind": "Parameter",
                                            "fullStart": 630,
                                            "fullEnd": 637,
                                            "start": 630,
                                            "end": 637,
                                            "fullWidth": 7,
                                            "width": 7,
                                            "modifiers": [],
                                            "identifier": {
                                                "kind": "IdentifierName",
                                                "fullStart": 630,
                                                "fullEnd": 637,
                                                "start": 630,
                                                "end": 637,
                                                "fullWidth": 7,
                                                "width": 7,
                                                "text": "prevVal",
                                                "value": "prevVal",
                                                "valueText": "prevVal"
                                            }
                                        },
                                        {
                                            "kind": "CommaToken",
                                            "fullStart": 637,
                                            "fullEnd": 639,
                                            "start": 637,
                                            "end": 638,
                                            "fullWidth": 2,
                                            "width": 1,
                                            "text": ",",
                                            "value": ",",
                                            "valueText": ",",
                                            "hasTrailingTrivia": true,
                                            "trailingTrivia": [
                                                {
                                                    "kind": "WhitespaceTrivia",
                                                    "text": " "
                                                }
                                            ]
                                        },
                                        {
                                            "kind": "Parameter",
                                            "fullStart": 639,
                                            "fullEnd": 645,
                                            "start": 639,
                                            "end": 645,
                                            "fullWidth": 6,
                                            "width": 6,
                                            "modifiers": [],
                                            "identifier": {
                                                "kind": "IdentifierName",
                                                "fullStart": 639,
                                                "fullEnd": 645,
                                                "start": 639,
                                                "end": 645,
                                                "fullWidth": 6,
                                                "width": 6,
                                                "text": "curVal",
                                                "value": "curVal",
                                                "valueText": "curVal"
                                            }
                                        },
                                        {
                                            "kind": "CommaToken",
                                            "fullStart": 645,
                                            "fullEnd": 647,
                                            "start": 645,
                                            "end": 646,
                                            "fullWidth": 2,
                                            "width": 1,
                                            "text": ",",
                                            "value": ",",
                                            "valueText": ",",
                                            "hasTrailingTrivia": true,
                                            "trailingTrivia": [
                                                {
                                                    "kind": "WhitespaceTrivia",
                                                    "text": " "
                                                }
                                            ]
                                        },
                                        {
                                            "kind": "Parameter",
                                            "fullStart": 647,
                                            "fullEnd": 650,
                                            "start": 647,
                                            "end": 650,
                                            "fullWidth": 3,
                                            "width": 3,
                                            "modifiers": [],
                                            "identifier": {
                                                "kind": "IdentifierName",
                                                "fullStart": 647,
                                                "fullEnd": 650,
                                                "start": 647,
                                                "end": 650,
                                                "fullWidth": 3,
                                                "width": 3,
                                                "text": "idx",
                                                "value": "idx",
                                                "valueText": "idx"
                                            }
                                        },
                                        {
                                            "kind": "CommaToken",
                                            "fullStart": 650,
                                            "fullEnd": 652,
                                            "start": 650,
                                            "end": 651,
                                            "fullWidth": 2,
                                            "width": 1,
                                            "text": ",",
                                            "value": ",",
                                            "valueText": ",",
                                            "hasTrailingTrivia": true,
                                            "trailingTrivia": [
                                                {
                                                    "kind": "WhitespaceTrivia",
                                                    "text": " "
                                                }
                                            ]
                                        },
                                        {
                                            "kind": "Parameter",
                                            "fullStart": 652,
                                            "fullEnd": 655,
                                            "start": 652,
                                            "end": 655,
                                            "fullWidth": 3,
                                            "width": 3,
                                            "modifiers": [],
                                            "identifier": {
                                                "kind": "IdentifierName",
                                                "fullStart": 652,
                                                "fullEnd": 655,
                                                "start": 652,
                                                "end": 655,
                                                "fullWidth": 3,
                                                "width": 3,
                                                "text": "obj",
                                                "value": "obj",
                                                "valueText": "obj"
                                            }
                                        }
                                    ],
                                    "closeParenToken": {
                                        "kind": "CloseParenToken",
                                        "fullStart": 655,
                                        "fullEnd": 657,
                                        "start": 655,
                                        "end": 656,
                                        "fullWidth": 2,
                                        "width": 1,
                                        "text": ")",
                                        "value": ")",
                                        "valueText": ")",
                                        "hasTrailingTrivia": true,
                                        "trailingTrivia": [
                                            {
                                                "kind": "WhitespaceTrivia",
                                                "text": " "
                                            }
                                        ]
                                    }
                                }
                            },
                            "block": {
                                "kind": "Block",
                                "fullStart": 657,
                                "fullEnd": 740,
                                "start": 657,
                                "end": 738,
                                "fullWidth": 83,
                                "width": 81,
                                "openBraceToken": {
                                    "kind": "OpenBraceToken",
                                    "fullStart": 657,
                                    "fullEnd": 660,
                                    "start": 657,
                                    "end": 658,
                                    "fullWidth": 3,
                                    "width": 1,
                                    "text": "{",
                                    "value": "{",
                                    "valueText": "{",
                                    "hasTrailingTrivia": true,
                                    "hasTrailingNewLine": true,
                                    "trailingTrivia": [
                                        {
                                            "kind": "NewLineTrivia",
                                            "text": "\r\n"
                                        }
                                    ]
                                },
                                "statements": [
                                    {
                                        "kind": "ExpressionStatement",
                                        "fullStart": 660,
                                        "fullEnd": 690,
                                        "start": 672,
                                        "end": 688,
                                        "fullWidth": 30,
                                        "width": 16,
                                        "expression": {
                                            "kind": "AssignmentExpression",
                                            "fullStart": 660,
                                            "fullEnd": 687,
                                            "start": 672,
                                            "end": 687,
                                            "fullWidth": 27,
                                            "width": 15,
                                            "left": {
                                                "kind": "IdentifierName",
                                                "fullStart": 660,
                                                "fullEnd": 681,
                                                "start": 672,
                                                "end": 680,
                                                "fullWidth": 21,
                                                "width": 8,
                                                "text": "accessed",
                                                "value": "accessed",
                                                "valueText": "accessed",
                                                "hasLeadingTrivia": true,
                                                "hasTrailingTrivia": true,
                                                "leadingTrivia": [
                                                    {
                                                        "kind": "WhitespaceTrivia",
                                                        "text": "            "
                                                    }
                                                ],
                                                "trailingTrivia": [
                                                    {
                                                        "kind": "WhitespaceTrivia",
                                                        "text": " "
                                                    }
                                                ]
                                            },
                                            "operatorToken": {
                                                "kind": "EqualsToken",
                                                "fullStart": 681,
                                                "fullEnd": 683,
                                                "start": 681,
                                                "end": 682,
                                                "fullWidth": 2,
                                                "width": 1,
                                                "text": "=",
                                                "value": "=",
                                                "valueText": "=",
                                                "hasTrailingTrivia": true,
                                                "trailingTrivia": [
                                                    {
                                                        "kind": "WhitespaceTrivia",
                                                        "text": " "
                                                    }
                                                ]
                                            },
                                            "right": {
                                                "kind": "TrueKeyword",
                                                "fullStart": 683,
                                                "fullEnd": 687,
                                                "start": 683,
                                                "end": 687,
                                                "fullWidth": 4,
                                                "width": 4,
                                                "text": "true",
                                                "value": true,
                                                "valueText": "true"
                                            }
                                        },
                                        "semicolonToken": {
                                            "kind": "SemicolonToken",
                                            "fullStart": 687,
                                            "fullEnd": 690,
                                            "start": 687,
                                            "end": 688,
                                            "fullWidth": 3,
                                            "width": 1,
                                            "text": ";",
                                            "value": ";",
                                            "valueText": ";",
                                            "hasTrailingTrivia": true,
                                            "hasTrailingNewLine": true,
                                            "trailingTrivia": [
                                                {
                                                    "kind": "NewLineTrivia",
                                                    "text": "\r\n"
                                                }
                                            ]
                                        }
                                    },
                                    {
                                        "kind": "ReturnStatement",
                                        "fullStart": 690,
                                        "fullEnd": 729,
                                        "start": 702,
                                        "end": 727,
                                        "fullWidth": 39,
                                        "width": 25,
                                        "returnKeyword": {
                                            "kind": "ReturnKeyword",
                                            "fullStart": 690,
                                            "fullEnd": 709,
                                            "start": 702,
                                            "end": 708,
                                            "fullWidth": 19,
                                            "width": 6,
                                            "text": "return",
                                            "value": "return",
                                            "valueText": "return",
                                            "hasLeadingTrivia": true,
                                            "hasTrailingTrivia": true,
                                            "leadingTrivia": [
                                                {
                                                    "kind": "WhitespaceTrivia",
                                                    "text": "            "
                                                }
                                            ],
                                            "trailingTrivia": [
                                                {
                                                    "kind": "WhitespaceTrivia",
                                                    "text": " "
                                                }
                                            ]
                                        },
                                        "expression": {
                                            "kind": "EqualsExpression",
                                            "fullStart": 709,
                                            "fullEnd": 726,
                                            "start": 709,
                                            "end": 726,
                                            "fullWidth": 17,
                                            "width": 17,
                                            "left": {
                                                "kind": "IdentifierName",
                                                "fullStart": 709,
                                                "fullEnd": 717,
                                                "start": 709,
                                                "end": 716,
                                                "fullWidth": 8,
                                                "width": 7,
                                                "text": "prevVal",
                                                "value": "prevVal",
                                                "valueText": "prevVal",
                                                "hasTrailingTrivia": true,
                                                "trailingTrivia": [
                                                    {
                                                        "kind": "WhitespaceTrivia",
                                                        "text": " "
                                                    }
                                                ]
                                            },
                                            "operatorToken": {
                                                "kind": "EqualsEqualsEqualsToken",
                                                "fullStart": 717,
                                                "fullEnd": 721,
                                                "start": 717,
                                                "end": 720,
                                                "fullWidth": 4,
                                                "width": 3,
                                                "text": "===",
                                                "value": "===",
                                                "valueText": "===",
                                                "hasTrailingTrivia": true,
                                                "trailingTrivia": [
                                                    {
                                                        "kind": "WhitespaceTrivia",
                                                        "text": " "
                                                    }
                                                ]
                                            },
                                            "right": {
                                                "kind": "FalseKeyword",
                                                "fullStart": 721,
                                                "fullEnd": 726,
                                                "start": 721,
                                                "end": 726,
                                                "fullWidth": 5,
                                                "width": 5,
                                                "text": "false",
                                                "value": false,
                                                "valueText": "false"
                                            }
                                        },
                                        "semicolonToken": {
                                            "kind": "SemicolonToken",
                                            "fullStart": 726,
                                            "fullEnd": 729,
                                            "start": 726,
                                            "end": 727,
                                            "fullWidth": 3,
                                            "width": 1,
                                            "text": ";",
                                            "value": ";",
                                            "valueText": ";",
                                            "hasTrailingTrivia": true,
                                            "hasTrailingNewLine": true,
                                            "trailingTrivia": [
                                                {
                                                    "kind": "NewLineTrivia",
                                                    "text": "\r\n"
                                                }
                                            ]
                                        }
                                    }
                                ],
                                "closeBraceToken": {
                                    "kind": "CloseBraceToken",
                                    "fullStart": 729,
                                    "fullEnd": 740,
                                    "start": 737,
                                    "end": 738,
                                    "fullWidth": 11,
                                    "width": 1,
                                    "text": "}",
                                    "value": "}",
                                    "valueText": "}",
                                    "hasLeadingTrivia": true,
                                    "hasTrailingTrivia": true,
                                    "hasTrailingNewLine": true,
                                    "leadingTrivia": [
                                        {
                                            "kind": "WhitespaceTrivia",
                                            "text": "        "
                                        }
                                    ],
                                    "trailingTrivia": [
                                        {
                                            "kind": "NewLineTrivia",
                                            "text": "\r\n"
                                        }
                                    ]
                                }
                            }
                        },
                        {
                            "kind": "VariableStatement",
                            "fullStart": 740,
                            "fullEnd": 783,
                            "start": 750,
                            "end": 781,
                            "fullWidth": 43,
                            "width": 31,
                            "modifiers": [],
                            "variableDeclaration": {
                                "kind": "VariableDeclaration",
                                "fullStart": 740,
                                "fullEnd": 780,
                                "start": 750,
                                "end": 780,
                                "fullWidth": 40,
                                "width": 30,
                                "varKeyword": {
                                    "kind": "VarKeyword",
                                    "fullStart": 740,
                                    "fullEnd": 754,
                                    "start": 750,
                                    "end": 753,
                                    "fullWidth": 14,
                                    "width": 3,
                                    "text": "var",
                                    "value": "var",
                                    "valueText": "var",
                                    "hasLeadingTrivia": true,
                                    "hasLeadingNewLine": true,
                                    "hasTrailingTrivia": true,
                                    "leadingTrivia": [
                                        {
                                            "kind": "NewLineTrivia",
                                            "text": "\r\n"
                                        },
                                        {
                                            "kind": "WhitespaceTrivia",
                                            "text": "        "
                                        }
                                    ],
                                    "trailingTrivia": [
                                        {
                                            "kind": "WhitespaceTrivia",
                                            "text": " "
                                        }
                                    ]
                                },
                                "variableDeclarators": [
                                    {
                                        "kind": "VariableDeclarator",
                                        "fullStart": 754,
                                        "fullEnd": 780,
                                        "start": 754,
                                        "end": 780,
                                        "fullWidth": 26,
<<<<<<< HEAD
                                        "width": 26,
                                        "identifier": {
=======
                                        "propertyName": {
>>>>>>> 85e84683
                                            "kind": "IdentifierName",
                                            "fullStart": 754,
                                            "fullEnd": 758,
                                            "start": 754,
                                            "end": 757,
                                            "fullWidth": 4,
                                            "width": 3,
                                            "text": "obj",
                                            "value": "obj",
                                            "valueText": "obj",
                                            "hasTrailingTrivia": true,
                                            "trailingTrivia": [
                                                {
                                                    "kind": "WhitespaceTrivia",
                                                    "text": " "
                                                }
                                            ]
                                        },
                                        "equalsValueClause": {
                                            "kind": "EqualsValueClause",
                                            "fullStart": 758,
                                            "fullEnd": 780,
                                            "start": 758,
                                            "end": 780,
                                            "fullWidth": 22,
                                            "width": 22,
                                            "equalsToken": {
                                                "kind": "EqualsToken",
                                                "fullStart": 758,
                                                "fullEnd": 760,
                                                "start": 758,
                                                "end": 759,
                                                "fullWidth": 2,
                                                "width": 1,
                                                "text": "=",
                                                "value": "=",
                                                "valueText": "=",
                                                "hasTrailingTrivia": true,
                                                "trailingTrivia": [
                                                    {
                                                        "kind": "WhitespaceTrivia",
                                                        "text": " "
                                                    }
                                                ]
                                            },
                                            "value": {
                                                "kind": "ObjectLiteralExpression",
                                                "fullStart": 760,
                                                "fullEnd": 780,
                                                "start": 760,
                                                "end": 780,
                                                "fullWidth": 20,
                                                "width": 20,
                                                "openBraceToken": {
                                                    "kind": "OpenBraceToken",
                                                    "fullStart": 760,
                                                    "fullEnd": 762,
                                                    "start": 760,
                                                    "end": 761,
                                                    "fullWidth": 2,
                                                    "width": 1,
                                                    "text": "{",
                                                    "value": "{",
                                                    "valueText": "{",
                                                    "hasTrailingTrivia": true,
                                                    "trailingTrivia": [
                                                        {
                                                            "kind": "WhitespaceTrivia",
                                                            "text": " "
                                                        }
                                                    ]
                                                },
                                                "propertyAssignments": [
                                                    {
                                                        "kind": "SimplePropertyAssignment",
                                                        "fullStart": 762,
                                                        "fullEnd": 767,
                                                        "start": 762,
                                                        "end": 767,
                                                        "fullWidth": 5,
                                                        "width": 5,
                                                        "propertyName": {
                                                            "kind": "NumericLiteral",
                                                            "fullStart": 762,
                                                            "fullEnd": 763,
                                                            "start": 762,
                                                            "end": 763,
                                                            "fullWidth": 1,
                                                            "width": 1,
                                                            "text": "0",
                                                            "value": 0,
                                                            "valueText": "0"
                                                        },
                                                        "colonToken": {
                                                            "kind": "ColonToken",
                                                            "fullStart": 763,
                                                            "fullEnd": 765,
                                                            "start": 763,
                                                            "end": 764,
                                                            "fullWidth": 2,
                                                            "width": 1,
                                                            "text": ":",
                                                            "value": ":",
                                                            "valueText": ":",
                                                            "hasTrailingTrivia": true,
                                                            "trailingTrivia": [
                                                                {
                                                                    "kind": "WhitespaceTrivia",
                                                                    "text": " "
                                                                }
                                                            ]
                                                        },
                                                        "expression": {
                                                            "kind": "NumericLiteral",
                                                            "fullStart": 765,
                                                            "fullEnd": 767,
                                                            "start": 765,
                                                            "end": 767,
                                                            "fullWidth": 2,
                                                            "width": 2,
                                                            "text": "11",
                                                            "value": 11,
                                                            "valueText": "11"
                                                        }
                                                    },
                                                    {
                                                        "kind": "CommaToken",
                                                        "fullStart": 767,
                                                        "fullEnd": 769,
                                                        "start": 767,
                                                        "end": 768,
                                                        "fullWidth": 2,
                                                        "width": 1,
                                                        "text": ",",
                                                        "value": ",",
                                                        "valueText": ",",
                                                        "hasTrailingTrivia": true,
                                                        "trailingTrivia": [
                                                            {
                                                                "kind": "WhitespaceTrivia",
                                                                "text": " "
                                                            }
                                                        ]
                                                    },
                                                    {
                                                        "kind": "SimplePropertyAssignment",
                                                        "fullStart": 769,
                                                        "fullEnd": 779,
                                                        "start": 769,
                                                        "end": 778,
                                                        "fullWidth": 10,
                                                        "width": 9,
                                                        "propertyName": {
                                                            "kind": "IdentifierName",
                                                            "fullStart": 769,
                                                            "fullEnd": 775,
                                                            "start": 769,
                                                            "end": 775,
                                                            "fullWidth": 6,
                                                            "width": 6,
                                                            "text": "length",
                                                            "value": "length",
                                                            "valueText": "length"
                                                        },
                                                        "colonToken": {
                                                            "kind": "ColonToken",
                                                            "fullStart": 775,
                                                            "fullEnd": 777,
                                                            "start": 775,
                                                            "end": 776,
                                                            "fullWidth": 2,
                                                            "width": 1,
                                                            "text": ":",
                                                            "value": ":",
                                                            "valueText": ":",
                                                            "hasTrailingTrivia": true,
                                                            "trailingTrivia": [
                                                                {
                                                                    "kind": "WhitespaceTrivia",
                                                                    "text": " "
                                                                }
                                                            ]
                                                        },
                                                        "expression": {
                                                            "kind": "NumericLiteral",
                                                            "fullStart": 777,
                                                            "fullEnd": 779,
                                                            "start": 777,
                                                            "end": 778,
                                                            "fullWidth": 2,
                                                            "width": 1,
                                                            "text": "1",
                                                            "value": 1,
                                                            "valueText": "1",
                                                            "hasTrailingTrivia": true,
                                                            "trailingTrivia": [
                                                                {
                                                                    "kind": "WhitespaceTrivia",
                                                                    "text": " "
                                                                }
                                                            ]
                                                        }
                                                    }
                                                ],
                                                "closeBraceToken": {
                                                    "kind": "CloseBraceToken",
                                                    "fullStart": 779,
                                                    "fullEnd": 780,
                                                    "start": 779,
                                                    "end": 780,
                                                    "fullWidth": 1,
                                                    "width": 1,
                                                    "text": "}",
                                                    "value": "}",
                                                    "valueText": "}"
                                                }
                                            }
                                        }
                                    }
                                ]
                            },
                            "semicolonToken": {
                                "kind": "SemicolonToken",
                                "fullStart": 780,
                                "fullEnd": 783,
                                "start": 780,
                                "end": 781,
                                "fullWidth": 3,
                                "width": 1,
                                "text": ";",
                                "value": ";",
                                "valueText": ";",
                                "hasTrailingTrivia": true,
                                "hasTrailingNewLine": true,
                                "trailingTrivia": [
                                    {
                                        "kind": "NewLineTrivia",
                                        "text": "\r\n"
                                    }
                                ]
                            }
                        },
                        {
                            "kind": "ReturnStatement",
                            "fullStart": 783,
                            "fullEnd": 880,
                            "start": 793,
                            "end": 878,
                            "fullWidth": 97,
                            "width": 85,
                            "returnKeyword": {
                                "kind": "ReturnKeyword",
                                "fullStart": 783,
                                "fullEnd": 800,
                                "start": 793,
                                "end": 799,
                                "fullWidth": 17,
                                "width": 6,
                                "text": "return",
                                "value": "return",
                                "valueText": "return",
                                "hasLeadingTrivia": true,
                                "hasLeadingNewLine": true,
                                "hasTrailingTrivia": true,
                                "leadingTrivia": [
                                    {
                                        "kind": "NewLineTrivia",
                                        "text": "\r\n"
                                    },
                                    {
                                        "kind": "WhitespaceTrivia",
                                        "text": "        "
                                    }
                                ],
                                "trailingTrivia": [
                                    {
                                        "kind": "WhitespaceTrivia",
                                        "text": " "
                                    }
                                ]
                            },
                            "expression": {
                                "kind": "LogicalAndExpression",
                                "fullStart": 800,
                                "fullEnd": 877,
                                "start": 800,
                                "end": 877,
                                "fullWidth": 77,
                                "width": 77,
                                "left": {
                                    "kind": "EqualsExpression",
                                    "fullStart": 800,
                                    "fullEnd": 866,
                                    "start": 800,
                                    "end": 865,
                                    "fullWidth": 66,
                                    "width": 65,
                                    "left": {
                                        "kind": "InvocationExpression",
                                        "fullStart": 800,
                                        "fullEnd": 857,
                                        "start": 800,
                                        "end": 856,
                                        "fullWidth": 57,
                                        "width": 56,
                                        "expression": {
                                            "kind": "MemberAccessExpression",
                                            "fullStart": 800,
                                            "fullEnd": 832,
                                            "start": 800,
                                            "end": 832,
                                            "fullWidth": 32,
                                            "width": 32,
                                            "expression": {
                                                "kind": "MemberAccessExpression",
                                                "fullStart": 800,
                                                "fullEnd": 827,
                                                "start": 800,
                                                "end": 827,
                                                "fullWidth": 27,
                                                "width": 27,
                                                "expression": {
                                                    "kind": "MemberAccessExpression",
                                                    "fullStart": 800,
                                                    "fullEnd": 815,
                                                    "start": 800,
                                                    "end": 815,
                                                    "fullWidth": 15,
                                                    "width": 15,
                                                    "expression": {
                                                        "kind": "IdentifierName",
                                                        "fullStart": 800,
                                                        "fullEnd": 805,
                                                        "start": 800,
                                                        "end": 805,
                                                        "fullWidth": 5,
                                                        "width": 5,
                                                        "text": "Array",
                                                        "value": "Array",
                                                        "valueText": "Array"
                                                    },
                                                    "dotToken": {
                                                        "kind": "DotToken",
                                                        "fullStart": 805,
                                                        "fullEnd": 806,
                                                        "start": 805,
                                                        "end": 806,
                                                        "fullWidth": 1,
                                                        "width": 1,
                                                        "text": ".",
                                                        "value": ".",
                                                        "valueText": "."
                                                    },
                                                    "name": {
                                                        "kind": "IdentifierName",
                                                        "fullStart": 806,
                                                        "fullEnd": 815,
                                                        "start": 806,
                                                        "end": 815,
                                                        "fullWidth": 9,
                                                        "width": 9,
                                                        "text": "prototype",
                                                        "value": "prototype",
                                                        "valueText": "prototype"
                                                    }
                                                },
                                                "dotToken": {
                                                    "kind": "DotToken",
                                                    "fullStart": 815,
                                                    "fullEnd": 816,
                                                    "start": 815,
                                                    "end": 816,
                                                    "fullWidth": 1,
                                                    "width": 1,
                                                    "text": ".",
                                                    "value": ".",
                                                    "valueText": "."
                                                },
                                                "name": {
                                                    "kind": "IdentifierName",
                                                    "fullStart": 816,
                                                    "fullEnd": 827,
                                                    "start": 816,
                                                    "end": 827,
                                                    "fullWidth": 11,
                                                    "width": 11,
                                                    "text": "reduceRight",
                                                    "value": "reduceRight",
                                                    "valueText": "reduceRight"
                                                }
                                            },
                                            "dotToken": {
                                                "kind": "DotToken",
                                                "fullStart": 827,
                                                "fullEnd": 828,
                                                "start": 827,
                                                "end": 828,
                                                "fullWidth": 1,
                                                "width": 1,
                                                "text": ".",
                                                "value": ".",
                                                "valueText": "."
                                            },
                                            "name": {
                                                "kind": "IdentifierName",
                                                "fullStart": 828,
                                                "fullEnd": 832,
                                                "start": 828,
                                                "end": 832,
                                                "fullWidth": 4,
                                                "width": 4,
                                                "text": "call",
                                                "value": "call",
                                                "valueText": "call"
                                            }
                                        },
                                        "argumentList": {
                                            "kind": "ArgumentList",
                                            "fullStart": 832,
                                            "fullEnd": 857,
                                            "start": 832,
                                            "end": 856,
                                            "fullWidth": 25,
                                            "width": 24,
                                            "openParenToken": {
                                                "kind": "OpenParenToken",
                                                "fullStart": 832,
                                                "fullEnd": 833,
                                                "start": 832,
                                                "end": 833,
                                                "fullWidth": 1,
                                                "width": 1,
                                                "text": "(",
                                                "value": "(",
                                                "valueText": "("
                                            },
                                            "arguments": [
                                                {
                                                    "kind": "IdentifierName",
                                                    "fullStart": 833,
                                                    "fullEnd": 836,
                                                    "start": 833,
                                                    "end": 836,
                                                    "fullWidth": 3,
                                                    "width": 3,
                                                    "text": "obj",
                                                    "value": "obj",
                                                    "valueText": "obj"
                                                },
                                                {
                                                    "kind": "CommaToken",
                                                    "fullStart": 836,
                                                    "fullEnd": 838,
                                                    "start": 836,
                                                    "end": 837,
                                                    "fullWidth": 2,
                                                    "width": 1,
                                                    "text": ",",
                                                    "value": ",",
                                                    "valueText": ",",
                                                    "hasTrailingTrivia": true,
                                                    "trailingTrivia": [
                                                        {
                                                            "kind": "WhitespaceTrivia",
                                                            "text": " "
                                                        }
                                                    ]
                                                },
                                                {
                                                    "kind": "IdentifierName",
                                                    "fullStart": 838,
                                                    "fullEnd": 848,
                                                    "start": 838,
                                                    "end": 848,
                                                    "fullWidth": 10,
                                                    "width": 10,
                                                    "text": "callbackfn",
                                                    "value": "callbackfn",
                                                    "valueText": "callbackfn"
                                                },
                                                {
                                                    "kind": "CommaToken",
                                                    "fullStart": 848,
                                                    "fullEnd": 850,
                                                    "start": 848,
                                                    "end": 849,
                                                    "fullWidth": 2,
                                                    "width": 1,
                                                    "text": ",",
                                                    "value": ",",
                                                    "valueText": ",",
                                                    "hasTrailingTrivia": true,
                                                    "trailingTrivia": [
                                                        {
                                                            "kind": "WhitespaceTrivia",
                                                            "text": " "
                                                        }
                                                    ]
                                                },
                                                {
                                                    "kind": "FalseKeyword",
                                                    "fullStart": 850,
                                                    "fullEnd": 855,
                                                    "start": 850,
                                                    "end": 855,
                                                    "fullWidth": 5,
                                                    "width": 5,
                                                    "text": "false",
                                                    "value": false,
                                                    "valueText": "false"
                                                }
                                            ],
                                            "closeParenToken": {
                                                "kind": "CloseParenToken",
                                                "fullStart": 855,
                                                "fullEnd": 857,
                                                "start": 855,
                                                "end": 856,
                                                "fullWidth": 2,
                                                "width": 1,
                                                "text": ")",
                                                "value": ")",
                                                "valueText": ")",
                                                "hasTrailingTrivia": true,
                                                "trailingTrivia": [
                                                    {
                                                        "kind": "WhitespaceTrivia",
                                                        "text": " "
                                                    }
                                                ]
                                            }
                                        }
                                    },
                                    "operatorToken": {
                                        "kind": "EqualsEqualsEqualsToken",
                                        "fullStart": 857,
                                        "fullEnd": 861,
                                        "start": 857,
                                        "end": 860,
                                        "fullWidth": 4,
                                        "width": 3,
                                        "text": "===",
                                        "value": "===",
                                        "valueText": "===",
                                        "hasTrailingTrivia": true,
                                        "trailingTrivia": [
                                            {
                                                "kind": "WhitespaceTrivia",
                                                "text": " "
                                            }
                                        ]
                                    },
                                    "right": {
                                        "kind": "TrueKeyword",
                                        "fullStart": 861,
                                        "fullEnd": 866,
                                        "start": 861,
                                        "end": 865,
                                        "fullWidth": 5,
                                        "width": 4,
                                        "text": "true",
                                        "value": true,
                                        "valueText": "true",
                                        "hasTrailingTrivia": true,
                                        "trailingTrivia": [
                                            {
                                                "kind": "WhitespaceTrivia",
                                                "text": " "
                                            }
                                        ]
                                    }
                                },
                                "operatorToken": {
                                    "kind": "AmpersandAmpersandToken",
                                    "fullStart": 866,
                                    "fullEnd": 869,
                                    "start": 866,
                                    "end": 868,
                                    "fullWidth": 3,
                                    "width": 2,
                                    "text": "&&",
                                    "value": "&&",
                                    "valueText": "&&",
                                    "hasTrailingTrivia": true,
                                    "trailingTrivia": [
                                        {
                                            "kind": "WhitespaceTrivia",
                                            "text": " "
                                        }
                                    ]
                                },
                                "right": {
                                    "kind": "IdentifierName",
                                    "fullStart": 869,
                                    "fullEnd": 877,
                                    "start": 869,
                                    "end": 877,
                                    "fullWidth": 8,
                                    "width": 8,
                                    "text": "accessed",
                                    "value": "accessed",
                                    "valueText": "accessed"
                                }
                            },
                            "semicolonToken": {
                                "kind": "SemicolonToken",
                                "fullStart": 877,
                                "fullEnd": 880,
                                "start": 877,
                                "end": 878,
                                "fullWidth": 3,
                                "width": 1,
                                "text": ";",
                                "value": ";",
                                "valueText": ";",
                                "hasTrailingTrivia": true,
                                "hasTrailingNewLine": true,
                                "trailingTrivia": [
                                    {
                                        "kind": "NewLineTrivia",
                                        "text": "\r\n"
                                    }
                                ]
                            }
                        }
                    ],
                    "closeBraceToken": {
                        "kind": "CloseBraceToken",
                        "fullStart": 880,
                        "fullEnd": 887,
                        "start": 884,
                        "end": 885,
                        "fullWidth": 7,
                        "width": 1,
                        "text": "}",
                        "value": "}",
                        "valueText": "}",
                        "hasLeadingTrivia": true,
                        "hasTrailingTrivia": true,
                        "hasTrailingNewLine": true,
                        "leadingTrivia": [
                            {
                                "kind": "WhitespaceTrivia",
                                "text": "    "
                            }
                        ],
                        "trailingTrivia": [
                            {
                                "kind": "NewLineTrivia",
                                "text": "\r\n"
                            }
                        ]
                    }
                }
            },
            {
                "kind": "ExpressionStatement",
                "fullStart": 887,
                "fullEnd": 911,
                "start": 887,
                "end": 909,
                "fullWidth": 24,
                "width": 22,
                "expression": {
                    "kind": "InvocationExpression",
                    "fullStart": 887,
                    "fullEnd": 908,
                    "start": 887,
                    "end": 908,
                    "fullWidth": 21,
                    "width": 21,
                    "expression": {
                        "kind": "IdentifierName",
                        "fullStart": 887,
                        "fullEnd": 898,
                        "start": 887,
                        "end": 898,
                        "fullWidth": 11,
                        "width": 11,
                        "text": "runTestCase",
                        "value": "runTestCase",
                        "valueText": "runTestCase"
                    },
                    "argumentList": {
                        "kind": "ArgumentList",
                        "fullStart": 898,
                        "fullEnd": 908,
                        "start": 898,
                        "end": 908,
                        "fullWidth": 10,
                        "width": 10,
                        "openParenToken": {
                            "kind": "OpenParenToken",
                            "fullStart": 898,
                            "fullEnd": 899,
                            "start": 898,
                            "end": 899,
                            "fullWidth": 1,
                            "width": 1,
                            "text": "(",
                            "value": "(",
                            "valueText": "("
                        },
                        "arguments": [
                            {
                                "kind": "IdentifierName",
                                "fullStart": 899,
                                "fullEnd": 907,
                                "start": 899,
                                "end": 907,
                                "fullWidth": 8,
                                "width": 8,
                                "text": "testcase",
                                "value": "testcase",
                                "valueText": "testcase"
                            }
                        ],
                        "closeParenToken": {
                            "kind": "CloseParenToken",
                            "fullStart": 907,
                            "fullEnd": 908,
                            "start": 907,
                            "end": 908,
                            "fullWidth": 1,
                            "width": 1,
                            "text": ")",
                            "value": ")",
                            "valueText": ")"
                        }
                    }
                },
                "semicolonToken": {
                    "kind": "SemicolonToken",
                    "fullStart": 908,
                    "fullEnd": 911,
                    "start": 908,
                    "end": 909,
                    "fullWidth": 3,
                    "width": 1,
                    "text": ";",
                    "value": ";",
                    "valueText": ";",
                    "hasTrailingTrivia": true,
                    "hasTrailingNewLine": true,
                    "trailingTrivia": [
                        {
                            "kind": "NewLineTrivia",
                            "text": "\r\n"
                        }
                    ]
                }
            }
        ],
        "endOfFileToken": {
            "kind": "EndOfFileToken",
            "fullStart": 911,
            "fullEnd": 911,
            "start": 911,
            "end": 911,
            "fullWidth": 0,
            "width": 0,
            "text": ""
        }
    },
    "lineMap": {
        "lineStarts": [
            0,
            67,
            152,
            232,
            308,
            380,
            385,
            445,
            537,
            542,
            544,
            546,
            569,
            571,
            602,
            660,
            690,
            729,
            740,
            742,
            783,
            785,
            880,
            887,
            911
        ],
        "length": 911
    }
}<|MERGE_RESOLUTION|>--- conflicted
+++ resolved
@@ -250,12 +250,8 @@
                                         "start": 583,
                                         "end": 599,
                                         "fullWidth": 16,
-<<<<<<< HEAD
                                         "width": 16,
-                                        "identifier": {
-=======
                                         "propertyName": {
->>>>>>> 85e84683
                                             "kind": "IdentifierName",
                                             "fullStart": 583,
                                             "fullEnd": 592,
@@ -905,12 +901,8 @@
                                         "start": 754,
                                         "end": 780,
                                         "fullWidth": 26,
-<<<<<<< HEAD
                                         "width": 26,
-                                        "identifier": {
-=======
                                         "propertyName": {
->>>>>>> 85e84683
                                             "kind": "IdentifierName",
                                             "fullStart": 754,
                                             "fullEnd": 758,
