{
    "isDeclaration": false,
    "languageVersion": "EcmaScript5",
    "parseOptions": {
        "allowAutomaticSemicolonInsertion": true
    },
    "sourceUnit": {
        "kind": "SourceUnit",
        "fullStart": 0,
        "fullEnd": 927,
        "start": 568,
        "end": 927,
        "fullWidth": 927,
        "width": 359,
        "isIncrementallyUnusable": true,
        "moduleElements": [
            {
                "kind": "FunctionDeclaration",
                "fullStart": 0,
                "fullEnd": 903,
                "start": 568,
                "end": 901,
                "fullWidth": 903,
                "width": 333,
                "modifiers": [],
                "functionKeyword": {
                    "kind": "FunctionKeyword",
                    "fullStart": 0,
                    "fullEnd": 577,
                    "start": 568,
                    "end": 576,
                    "fullWidth": 577,
                    "width": 8,
                    "text": "function",
                    "value": "function",
                    "valueText": "function",
                    "hasLeadingTrivia": true,
                    "hasLeadingComment": true,
                    "hasLeadingNewLine": true,
                    "hasTrailingTrivia": true,
                    "leadingTrivia": [
                        {
                            "kind": "SingleLineCommentTrivia",
                            "text": "/// Copyright (c) 2012 Ecma International.  All rights reserved. "
                        },
                        {
                            "kind": "NewLineTrivia",
                            "text": "\r\n"
                        },
                        {
                            "kind": "SingleLineCommentTrivia",
                            "text": "/// Ecma International makes this code available under the terms and conditions set"
                        },
                        {
                            "kind": "NewLineTrivia",
                            "text": "\r\n"
                        },
                        {
                            "kind": "SingleLineCommentTrivia",
                            "text": "/// forth on http://hg.ecmascript.org/tests/test262/raw-file/tip/LICENSE (the "
                        },
                        {
                            "kind": "NewLineTrivia",
                            "text": "\r\n"
                        },
                        {
                            "kind": "SingleLineCommentTrivia",
                            "text": "/// \"Use Terms\").   Any redistribution of this code must retain the above "
                        },
                        {
                            "kind": "NewLineTrivia",
                            "text": "\r\n"
                        },
                        {
                            "kind": "SingleLineCommentTrivia",
                            "text": "/// copyright and this notice and otherwise comply with the Use Terms."
                        },
                        {
                            "kind": "NewLineTrivia",
                            "text": "\r\n"
                        },
                        {
                            "kind": "MultiLineCommentTrivia",
                            "text": "/**\r\n * @path ch15/15.4/15.4.4/15.4.4.22/15.4.4.22-9-c-ii-1.js\r\n * @description Array.prototype.reduceRight - callbackfn called with correct parameters (initialvalue not passed)\r\n */"
                        },
                        {
                            "kind": "NewLineTrivia",
                            "text": "\r\n"
                        },
                        {
                            "kind": "NewLineTrivia",
                            "text": "\r\n"
                        },
                        {
                            "kind": "NewLineTrivia",
                            "text": "\r\n"
                        }
                    ],
                    "trailingTrivia": [
                        {
                            "kind": "WhitespaceTrivia",
                            "text": " "
                        }
                    ]
                },
                "identifier": {
                    "kind": "IdentifierName",
                    "fullStart": 577,
                    "fullEnd": 585,
                    "start": 577,
                    "end": 585,
                    "fullWidth": 8,
                    "width": 8,
                    "text": "testcase",
                    "value": "testcase",
                    "valueText": "testcase"
                },
                "callSignature": {
                    "kind": "CallSignature",
                    "fullStart": 585,
                    "fullEnd": 588,
                    "start": 585,
                    "end": 587,
                    "fullWidth": 3,
                    "width": 2,
                    "parameterList": {
                        "kind": "ParameterList",
                        "fullStart": 585,
                        "fullEnd": 588,
                        "start": 585,
                        "end": 587,
                        "fullWidth": 3,
                        "width": 2,
                        "openParenToken": {
                            "kind": "OpenParenToken",
                            "fullStart": 585,
                            "fullEnd": 586,
                            "start": 585,
                            "end": 586,
                            "fullWidth": 1,
                            "width": 1,
                            "text": "(",
                            "value": "(",
                            "valueText": "("
                        },
                        "parameters": [],
                        "closeParenToken": {
                            "kind": "CloseParenToken",
                            "fullStart": 586,
                            "fullEnd": 588,
                            "start": 586,
                            "end": 587,
                            "fullWidth": 2,
                            "width": 1,
                            "text": ")",
                            "value": ")",
                            "valueText": ")",
                            "hasTrailingTrivia": true,
                            "trailingTrivia": [
                                {
                                    "kind": "WhitespaceTrivia",
                                    "text": " "
                                }
                            ]
                        }
                    }
                },
                "block": {
                    "kind": "Block",
                    "fullStart": 588,
                    "fullEnd": 903,
                    "start": 588,
                    "end": 901,
                    "fullWidth": 315,
                    "width": 313,
                    "openBraceToken": {
                        "kind": "OpenBraceToken",
                        "fullStart": 588,
                        "fullEnd": 592,
                        "start": 588,
                        "end": 589,
                        "fullWidth": 4,
                        "width": 1,
                        "text": "{",
                        "value": "{",
                        "valueText": "{",
                        "hasTrailingTrivia": true,
                        "hasTrailingNewLine": true,
                        "trailingTrivia": [
                            {
                                "kind": "WhitespaceTrivia",
                                "text": " "
                            },
                            {
                                "kind": "NewLineTrivia",
                                "text": "\r\n"
                            }
                        ]
                    },
                    "statements": [
                        {
                            "kind": "FunctionDeclaration",
                            "fullStart": 592,
                            "fullEnd": 786,
                            "start": 597,
                            "end": 784,
                            "fullWidth": 194,
                            "width": 187,
                            "modifiers": [],
                            "functionKeyword": {
                                "kind": "FunctionKeyword",
                                "fullStart": 592,
                                "fullEnd": 606,
                                "start": 597,
                                "end": 605,
                                "fullWidth": 14,
                                "width": 8,
                                "text": "function",
                                "value": "function",
                                "valueText": "function",
                                "hasLeadingTrivia": true,
                                "hasLeadingNewLine": true,
                                "hasTrailingTrivia": true,
                                "leadingTrivia": [
                                    {
                                        "kind": "WhitespaceTrivia",
                                        "text": " "
                                    },
                                    {
                                        "kind": "NewLineTrivia",
                                        "text": "\r\n"
                                    },
                                    {
                                        "kind": "WhitespaceTrivia",
                                        "text": "  "
                                    }
                                ],
                                "trailingTrivia": [
                                    {
                                        "kind": "WhitespaceTrivia",
                                        "text": " "
                                    }
                                ]
                            },
                            "identifier": {
                                "kind": "IdentifierName",
                                "fullStart": 606,
                                "fullEnd": 616,
                                "start": 606,
                                "end": 616,
                                "fullWidth": 10,
                                "width": 10,
                                "text": "callbackfn",
                                "value": "callbackfn",
                                "valueText": "callbackfn"
                            },
                            "callSignature": {
                                "kind": "CallSignature",
                                "fullStart": 616,
                                "fullEnd": 645,
                                "start": 616,
                                "end": 643,
                                "fullWidth": 29,
                                "width": 27,
                                "parameterList": {
                                    "kind": "ParameterList",
                                    "fullStart": 616,
                                    "fullEnd": 645,
                                    "start": 616,
                                    "end": 643,
                                    "fullWidth": 29,
                                    "width": 27,
                                    "openParenToken": {
                                        "kind": "OpenParenToken",
                                        "fullStart": 616,
                                        "fullEnd": 617,
                                        "start": 616,
                                        "end": 617,
                                        "fullWidth": 1,
                                        "width": 1,
                                        "text": "(",
                                        "value": "(",
                                        "valueText": "("
                                    },
                                    "parameters": [
                                        {
                                            "kind": "Parameter",
                                            "fullStart": 617,
                                            "fullEnd": 624,
                                            "start": 617,
                                            "end": 624,
                                            "fullWidth": 7,
<<<<<<< HEAD
                                            "width": 7,
=======
                                            "modifiers": [],
>>>>>>> e3c38734
                                            "identifier": {
                                                "kind": "IdentifierName",
                                                "fullStart": 617,
                                                "fullEnd": 624,
                                                "start": 617,
                                                "end": 624,
                                                "fullWidth": 7,
                                                "width": 7,
                                                "text": "prevVal",
                                                "value": "prevVal",
                                                "valueText": "prevVal"
                                            }
                                        },
                                        {
                                            "kind": "CommaToken",
                                            "fullStart": 624,
                                            "fullEnd": 626,
                                            "start": 624,
                                            "end": 625,
                                            "fullWidth": 2,
                                            "width": 1,
                                            "text": ",",
                                            "value": ",",
                                            "valueText": ",",
                                            "hasTrailingTrivia": true,
                                            "trailingTrivia": [
                                                {
                                                    "kind": "WhitespaceTrivia",
                                                    "text": " "
                                                }
                                            ]
                                        },
                                        {
                                            "kind": "Parameter",
                                            "fullStart": 626,
                                            "fullEnd": 632,
                                            "start": 626,
                                            "end": 632,
                                            "fullWidth": 6,
<<<<<<< HEAD
                                            "width": 6,
=======
                                            "modifiers": [],
>>>>>>> e3c38734
                                            "identifier": {
                                                "kind": "IdentifierName",
                                                "fullStart": 626,
                                                "fullEnd": 632,
                                                "start": 626,
                                                "end": 632,
                                                "fullWidth": 6,
                                                "width": 6,
                                                "text": "curVal",
                                                "value": "curVal",
                                                "valueText": "curVal"
                                            }
                                        },
                                        {
                                            "kind": "CommaToken",
                                            "fullStart": 632,
                                            "fullEnd": 634,
                                            "start": 632,
                                            "end": 633,
                                            "fullWidth": 2,
                                            "width": 1,
                                            "text": ",",
                                            "value": ",",
                                            "valueText": ",",
                                            "hasTrailingTrivia": true,
                                            "trailingTrivia": [
                                                {
                                                    "kind": "WhitespaceTrivia",
                                                    "text": " "
                                                }
                                            ]
                                        },
                                        {
                                            "kind": "Parameter",
                                            "fullStart": 634,
                                            "fullEnd": 637,
                                            "start": 634,
                                            "end": 637,
                                            "fullWidth": 3,
<<<<<<< HEAD
                                            "width": 3,
=======
                                            "modifiers": [],
>>>>>>> e3c38734
                                            "identifier": {
                                                "kind": "IdentifierName",
                                                "fullStart": 634,
                                                "fullEnd": 637,
                                                "start": 634,
                                                "end": 637,
                                                "fullWidth": 3,
                                                "width": 3,
                                                "text": "idx",
                                                "value": "idx",
                                                "valueText": "idx"
                                            }
                                        },
                                        {
                                            "kind": "CommaToken",
                                            "fullStart": 637,
                                            "fullEnd": 639,
                                            "start": 637,
                                            "end": 638,
                                            "fullWidth": 2,
                                            "width": 1,
                                            "text": ",",
                                            "value": ",",
                                            "valueText": ",",
                                            "hasTrailingTrivia": true,
                                            "trailingTrivia": [
                                                {
                                                    "kind": "WhitespaceTrivia",
                                                    "text": " "
                                                }
                                            ]
                                        },
                                        {
                                            "kind": "Parameter",
                                            "fullStart": 639,
                                            "fullEnd": 642,
                                            "start": 639,
                                            "end": 642,
                                            "fullWidth": 3,
<<<<<<< HEAD
                                            "width": 3,
=======
                                            "modifiers": [],
>>>>>>> e3c38734
                                            "identifier": {
                                                "kind": "IdentifierName",
                                                "fullStart": 639,
                                                "fullEnd": 642,
                                                "start": 639,
                                                "end": 642,
                                                "fullWidth": 3,
                                                "width": 3,
                                                "text": "obj",
                                                "value": "obj",
                                                "valueText": "obj"
                                            }
                                        }
                                    ],
                                    "closeParenToken": {
                                        "kind": "CloseParenToken",
                                        "fullStart": 642,
                                        "fullEnd": 645,
                                        "start": 642,
                                        "end": 643,
                                        "fullWidth": 3,
                                        "width": 1,
                                        "text": ")",
                                        "value": ")",
                                        "valueText": ")",
                                        "hasTrailingTrivia": true,
                                        "hasTrailingNewLine": true,
                                        "trailingTrivia": [
                                            {
                                                "kind": "NewLineTrivia",
                                                "text": "\r\n"
                                            }
                                        ]
                                    }
                                }
                            },
                            "block": {
                                "kind": "Block",
                                "fullStart": 645,
                                "fullEnd": 786,
                                "start": 647,
                                "end": 784,
                                "fullWidth": 141,
                                "width": 137,
                                "openBraceToken": {
                                    "kind": "OpenBraceToken",
                                    "fullStart": 645,
                                    "fullEnd": 650,
                                    "start": 647,
                                    "end": 648,
                                    "fullWidth": 5,
                                    "width": 1,
                                    "text": "{",
                                    "value": "{",
                                    "valueText": "{",
                                    "hasLeadingTrivia": true,
                                    "hasTrailingTrivia": true,
                                    "hasTrailingNewLine": true,
                                    "leadingTrivia": [
                                        {
                                            "kind": "WhitespaceTrivia",
                                            "text": "  "
                                        }
                                    ],
                                    "trailingTrivia": [
                                        {
                                            "kind": "NewLineTrivia",
                                            "text": "\r\n"
                                        }
                                    ]
                                },
                                "statements": [
                                    {
                                        "kind": "IfStatement",
                                        "fullStart": 650,
                                        "fullEnd": 781,
                                        "start": 654,
                                        "end": 779,
                                        "fullWidth": 131,
                                        "width": 125,
                                        "ifKeyword": {
                                            "kind": "IfKeyword",
                                            "fullStart": 650,
                                            "fullEnd": 656,
                                            "start": 654,
                                            "end": 656,
                                            "fullWidth": 6,
                                            "width": 2,
                                            "text": "if",
                                            "value": "if",
                                            "valueText": "if",
                                            "hasLeadingTrivia": true,
                                            "leadingTrivia": [
                                                {
                                                    "kind": "WhitespaceTrivia",
                                                    "text": "    "
                                                }
                                            ]
                                        },
                                        "openParenToken": {
                                            "kind": "OpenParenToken",
                                            "fullStart": 656,
                                            "fullEnd": 657,
                                            "start": 656,
                                            "end": 657,
                                            "fullWidth": 1,
                                            "width": 1,
                                            "text": "(",
                                            "value": "(",
                                            "valueText": "("
                                        },
                                        "condition": {
                                            "kind": "LogicalAndExpression",
                                            "fullStart": 657,
                                            "fullEnd": 724,
                                            "start": 657,
                                            "end": 724,
                                            "fullWidth": 67,
                                            "width": 67,
                                            "left": {
                                                "kind": "LogicalAndExpression",
                                                "fullStart": 657,
                                                "fullEnd": 699,
                                                "start": 657,
                                                "end": 698,
                                                "fullWidth": 42,
                                                "width": 41,
                                                "left": {
                                                    "kind": "LessThanExpression",
                                                    "fullStart": 657,
                                                    "fullEnd": 676,
                                                    "start": 657,
                                                    "end": 675,
                                                    "fullWidth": 19,
                                                    "width": 18,
                                                    "left": {
                                                        "kind": "AddExpression",
                                                        "fullStart": 657,
                                                        "fullEnd": 663,
                                                        "start": 657,
                                                        "end": 662,
                                                        "fullWidth": 6,
                                                        "width": 5,
                                                        "left": {
                                                            "kind": "IdentifierName",
                                                            "fullStart": 657,
                                                            "fullEnd": 660,
                                                            "start": 657,
                                                            "end": 660,
                                                            "fullWidth": 3,
                                                            "width": 3,
                                                            "text": "idx",
                                                            "value": "idx",
                                                            "valueText": "idx"
                                                        },
                                                        "operatorToken": {
                                                            "kind": "PlusToken",
                                                            "fullStart": 660,
                                                            "fullEnd": 661,
                                                            "start": 660,
                                                            "end": 661,
                                                            "fullWidth": 1,
                                                            "width": 1,
                                                            "text": "+",
                                                            "value": "+",
                                                            "valueText": "+"
                                                        },
                                                        "right": {
                                                            "kind": "NumericLiteral",
                                                            "fullStart": 661,
                                                            "fullEnd": 663,
                                                            "start": 661,
                                                            "end": 662,
                                                            "fullWidth": 2,
                                                            "width": 1,
                                                            "text": "1",
                                                            "value": 1,
                                                            "valueText": "1",
                                                            "hasTrailingTrivia": true,
                                                            "trailingTrivia": [
                                                                {
                                                                    "kind": "WhitespaceTrivia",
                                                                    "text": " "
                                                                }
                                                            ]
                                                        }
                                                    },
                                                    "operatorToken": {
                                                        "kind": "LessThanToken",
                                                        "fullStart": 663,
                                                        "fullEnd": 665,
                                                        "start": 663,
                                                        "end": 664,
                                                        "fullWidth": 2,
                                                        "width": 1,
                                                        "text": "<",
                                                        "value": "<",
                                                        "valueText": "<",
                                                        "hasTrailingTrivia": true,
                                                        "trailingTrivia": [
                                                            {
                                                                "kind": "WhitespaceTrivia",
                                                                "text": " "
                                                            }
                                                        ]
                                                    },
                                                    "right": {
                                                        "kind": "MemberAccessExpression",
                                                        "fullStart": 665,
                                                        "fullEnd": 676,
                                                        "start": 665,
                                                        "end": 675,
                                                        "fullWidth": 11,
                                                        "width": 10,
                                                        "expression": {
                                                            "kind": "IdentifierName",
                                                            "fullStart": 665,
                                                            "fullEnd": 668,
                                                            "start": 665,
                                                            "end": 668,
                                                            "fullWidth": 3,
                                                            "width": 3,
                                                            "text": "obj",
                                                            "value": "obj",
                                                            "valueText": "obj"
                                                        },
                                                        "dotToken": {
                                                            "kind": "DotToken",
                                                            "fullStart": 668,
                                                            "fullEnd": 669,
                                                            "start": 668,
                                                            "end": 669,
                                                            "fullWidth": 1,
                                                            "width": 1,
                                                            "text": ".",
                                                            "value": ".",
                                                            "valueText": "."
                                                        },
                                                        "name": {
                                                            "kind": "IdentifierName",
                                                            "fullStart": 669,
                                                            "fullEnd": 676,
                                                            "start": 669,
                                                            "end": 675,
                                                            "fullWidth": 7,
                                                            "width": 6,
                                                            "text": "length",
                                                            "value": "length",
                                                            "valueText": "length",
                                                            "hasTrailingTrivia": true,
                                                            "trailingTrivia": [
                                                                {
                                                                    "kind": "WhitespaceTrivia",
                                                                    "text": " "
                                                                }
                                                            ]
                                                        }
                                                    }
                                                },
                                                "operatorToken": {
                                                    "kind": "AmpersandAmpersandToken",
                                                    "fullStart": 676,
                                                    "fullEnd": 679,
                                                    "start": 676,
                                                    "end": 678,
                                                    "fullWidth": 3,
                                                    "width": 2,
                                                    "text": "&&",
                                                    "value": "&&",
                                                    "valueText": "&&",
                                                    "hasTrailingTrivia": true,
                                                    "trailingTrivia": [
                                                        {
                                                            "kind": "WhitespaceTrivia",
                                                            "text": " "
                                                        }
                                                    ]
                                                },
                                                "right": {
                                                    "kind": "EqualsExpression",
                                                    "fullStart": 679,
                                                    "fullEnd": 699,
                                                    "start": 679,
                                                    "end": 698,
                                                    "fullWidth": 20,
                                                    "width": 19,
                                                    "left": {
                                                        "kind": "ElementAccessExpression",
                                                        "fullStart": 679,
                                                        "fullEnd": 688,
                                                        "start": 679,
                                                        "end": 687,
                                                        "fullWidth": 9,
                                                        "width": 8,
                                                        "expression": {
                                                            "kind": "IdentifierName",
                                                            "fullStart": 679,
                                                            "fullEnd": 682,
                                                            "start": 679,
                                                            "end": 682,
                                                            "fullWidth": 3,
                                                            "width": 3,
                                                            "text": "obj",
                                                            "value": "obj",
                                                            "valueText": "obj"
                                                        },
                                                        "openBracketToken": {
                                                            "kind": "OpenBracketToken",
                                                            "fullStart": 682,
                                                            "fullEnd": 683,
                                                            "start": 682,
                                                            "end": 683,
                                                            "fullWidth": 1,
                                                            "width": 1,
                                                            "text": "[",
                                                            "value": "[",
                                                            "valueText": "["
                                                        },
                                                        "argumentExpression": {
                                                            "kind": "IdentifierName",
                                                            "fullStart": 683,
                                                            "fullEnd": 686,
                                                            "start": 683,
                                                            "end": 686,
                                                            "fullWidth": 3,
                                                            "width": 3,
                                                            "text": "idx",
                                                            "value": "idx",
                                                            "valueText": "idx"
                                                        },
                                                        "closeBracketToken": {
                                                            "kind": "CloseBracketToken",
                                                            "fullStart": 686,
                                                            "fullEnd": 688,
                                                            "start": 686,
                                                            "end": 687,
                                                            "fullWidth": 2,
                                                            "width": 1,
                                                            "text": "]",
                                                            "value": "]",
                                                            "valueText": "]",
                                                            "hasTrailingTrivia": true,
                                                            "trailingTrivia": [
                                                                {
                                                                    "kind": "WhitespaceTrivia",
                                                                    "text": " "
                                                                }
                                                            ]
                                                        }
                                                    },
                                                    "operatorToken": {
                                                        "kind": "EqualsEqualsEqualsToken",
                                                        "fullStart": 688,
                                                        "fullEnd": 692,
                                                        "start": 688,
                                                        "end": 691,
                                                        "fullWidth": 4,
                                                        "width": 3,
                                                        "text": "===",
                                                        "value": "===",
                                                        "valueText": "===",
                                                        "hasTrailingTrivia": true,
                                                        "trailingTrivia": [
                                                            {
                                                                "kind": "WhitespaceTrivia",
                                                                "text": " "
                                                            }
                                                        ]
                                                    },
                                                    "right": {
                                                        "kind": "IdentifierName",
                                                        "fullStart": 692,
                                                        "fullEnd": 699,
                                                        "start": 692,
                                                        "end": 698,
                                                        "fullWidth": 7,
                                                        "width": 6,
                                                        "text": "curVal",
                                                        "value": "curVal",
                                                        "valueText": "curVal",
                                                        "hasTrailingTrivia": true,
                                                        "trailingTrivia": [
                                                            {
                                                                "kind": "WhitespaceTrivia",
                                                                "text": " "
                                                            }
                                                        ]
                                                    }
                                                }
                                            },
                                            "operatorToken": {
                                                "kind": "AmpersandAmpersandToken",
                                                "fullStart": 699,
                                                "fullEnd": 702,
                                                "start": 699,
                                                "end": 701,
                                                "fullWidth": 3,
                                                "width": 2,
                                                "text": "&&",
                                                "value": "&&",
                                                "valueText": "&&",
                                                "hasTrailingTrivia": true,
                                                "trailingTrivia": [
                                                    {
                                                        "kind": "WhitespaceTrivia",
                                                        "text": " "
                                                    }
                                                ]
                                            },
                                            "right": {
                                                "kind": "EqualsExpression",
                                                "fullStart": 702,
                                                "fullEnd": 724,
                                                "start": 702,
                                                "end": 724,
                                                "fullWidth": 22,
                                                "width": 22,
                                                "left": {
                                                    "kind": "ElementAccessExpression",
                                                    "fullStart": 702,
                                                    "fullEnd": 713,
                                                    "start": 702,
                                                    "end": 712,
                                                    "fullWidth": 11,
                                                    "width": 10,
                                                    "expression": {
                                                        "kind": "IdentifierName",
                                                        "fullStart": 702,
                                                        "fullEnd": 705,
                                                        "start": 702,
                                                        "end": 705,
                                                        "fullWidth": 3,
                                                        "width": 3,
                                                        "text": "obj",
                                                        "value": "obj",
                                                        "valueText": "obj"
                                                    },
                                                    "openBracketToken": {
                                                        "kind": "OpenBracketToken",
                                                        "fullStart": 705,
                                                        "fullEnd": 706,
                                                        "start": 705,
                                                        "end": 706,
                                                        "fullWidth": 1,
                                                        "width": 1,
                                                        "text": "[",
                                                        "value": "[",
                                                        "valueText": "["
                                                    },
                                                    "argumentExpression": {
                                                        "kind": "AddExpression",
                                                        "fullStart": 706,
                                                        "fullEnd": 711,
                                                        "start": 706,
                                                        "end": 711,
                                                        "fullWidth": 5,
                                                        "width": 5,
                                                        "left": {
                                                            "kind": "IdentifierName",
                                                            "fullStart": 706,
                                                            "fullEnd": 709,
                                                            "start": 706,
                                                            "end": 709,
                                                            "fullWidth": 3,
                                                            "width": 3,
                                                            "text": "idx",
                                                            "value": "idx",
                                                            "valueText": "idx"
                                                        },
                                                        "operatorToken": {
                                                            "kind": "PlusToken",
                                                            "fullStart": 709,
                                                            "fullEnd": 710,
                                                            "start": 709,
                                                            "end": 710,
                                                            "fullWidth": 1,
                                                            "width": 1,
                                                            "text": "+",
                                                            "value": "+",
                                                            "valueText": "+"
                                                        },
                                                        "right": {
                                                            "kind": "NumericLiteral",
                                                            "fullStart": 710,
                                                            "fullEnd": 711,
                                                            "start": 710,
                                                            "end": 711,
                                                            "fullWidth": 1,
                                                            "width": 1,
                                                            "text": "1",
                                                            "value": 1,
                                                            "valueText": "1"
                                                        }
                                                    },
                                                    "closeBracketToken": {
                                                        "kind": "CloseBracketToken",
                                                        "fullStart": 711,
                                                        "fullEnd": 713,
                                                        "start": 711,
                                                        "end": 712,
                                                        "fullWidth": 2,
                                                        "width": 1,
                                                        "text": "]",
                                                        "value": "]",
                                                        "valueText": "]",
                                                        "hasTrailingTrivia": true,
                                                        "trailingTrivia": [
                                                            {
                                                                "kind": "WhitespaceTrivia",
                                                                "text": " "
                                                            }
                                                        ]
                                                    }
                                                },
                                                "operatorToken": {
                                                    "kind": "EqualsEqualsEqualsToken",
                                                    "fullStart": 713,
                                                    "fullEnd": 717,
                                                    "start": 713,
                                                    "end": 716,
                                                    "fullWidth": 4,
                                                    "width": 3,
                                                    "text": "===",
                                                    "value": "===",
                                                    "valueText": "===",
                                                    "hasTrailingTrivia": true,
                                                    "trailingTrivia": [
                                                        {
                                                            "kind": "WhitespaceTrivia",
                                                            "text": " "
                                                        }
                                                    ]
                                                },
                                                "right": {
                                                    "kind": "IdentifierName",
                                                    "fullStart": 717,
                                                    "fullEnd": 724,
                                                    "start": 717,
                                                    "end": 724,
                                                    "fullWidth": 7,
                                                    "width": 7,
                                                    "text": "prevVal",
                                                    "value": "prevVal",
                                                    "valueText": "prevVal"
                                                }
                                            }
                                        },
                                        "closeParenToken": {
                                            "kind": "CloseParenToken",
                                            "fullStart": 724,
                                            "fullEnd": 727,
                                            "start": 724,
                                            "end": 725,
                                            "fullWidth": 3,
                                            "width": 1,
                                            "text": ")",
                                            "value": ")",
                                            "valueText": ")",
                                            "hasTrailingTrivia": true,
                                            "hasTrailingNewLine": true,
                                            "trailingTrivia": [
                                                {
                                                    "kind": "NewLineTrivia",
                                                    "text": "\r\n"
                                                }
                                            ]
                                        },
                                        "statement": {
                                            "kind": "ReturnStatement",
                                            "fullStart": 727,
                                            "fullEnd": 749,
                                            "start": 733,
                                            "end": 747,
                                            "fullWidth": 22,
                                            "width": 14,
                                            "returnKeyword": {
                                                "kind": "ReturnKeyword",
                                                "fullStart": 727,
                                                "fullEnd": 740,
                                                "start": 733,
                                                "end": 739,
                                                "fullWidth": 13,
                                                "width": 6,
                                                "text": "return",
                                                "value": "return",
                                                "valueText": "return",
                                                "hasLeadingTrivia": true,
                                                "hasTrailingTrivia": true,
                                                "leadingTrivia": [
                                                    {
                                                        "kind": "WhitespaceTrivia",
                                                        "text": "      "
                                                    }
                                                ],
                                                "trailingTrivia": [
                                                    {
                                                        "kind": "WhitespaceTrivia",
                                                        "text": " "
                                                    }
                                                ]
                                            },
                                            "expression": {
                                                "kind": "IdentifierName",
                                                "fullStart": 740,
                                                "fullEnd": 746,
                                                "start": 740,
                                                "end": 746,
                                                "fullWidth": 6,
                                                "width": 6,
                                                "text": "curVal",
                                                "value": "curVal",
                                                "valueText": "curVal"
                                            },
                                            "semicolonToken": {
                                                "kind": "SemicolonToken",
                                                "fullStart": 746,
                                                "fullEnd": 749,
                                                "start": 746,
                                                "end": 747,
                                                "fullWidth": 3,
                                                "width": 1,
                                                "text": ";",
                                                "value": ";",
                                                "valueText": ";",
                                                "hasTrailingTrivia": true,
                                                "hasTrailingNewLine": true,
                                                "trailingTrivia": [
                                                    {
                                                        "kind": "NewLineTrivia",
                                                        "text": "\r\n"
                                                    }
                                                ]
                                            }
                                        },
                                        "elseClause": {
                                            "kind": "ElseClause",
                                            "fullStart": 749,
                                            "fullEnd": 781,
                                            "start": 753,
                                            "end": 779,
                                            "fullWidth": 32,
                                            "width": 26,
                                            "elseKeyword": {
                                                "kind": "ElseKeyword",
                                                "fullStart": 749,
                                                "fullEnd": 760,
                                                "start": 753,
                                                "end": 757,
                                                "fullWidth": 11,
                                                "width": 4,
                                                "text": "else",
                                                "value": "else",
                                                "valueText": "else",
                                                "hasLeadingTrivia": true,
                                                "hasTrailingTrivia": true,
                                                "hasTrailingNewLine": true,
                                                "leadingTrivia": [
                                                    {
                                                        "kind": "WhitespaceTrivia",
                                                        "text": "    "
                                                    }
                                                ],
                                                "trailingTrivia": [
                                                    {
                                                        "kind": "WhitespaceTrivia",
                                                        "text": " "
                                                    },
                                                    {
                                                        "kind": "NewLineTrivia",
                                                        "text": "\r\n"
                                                    }
                                                ]
                                            },
                                            "statement": {
                                                "kind": "ReturnStatement",
                                                "fullStart": 760,
                                                "fullEnd": 781,
                                                "start": 766,
                                                "end": 779,
                                                "fullWidth": 21,
                                                "width": 13,
                                                "returnKeyword": {
                                                    "kind": "ReturnKeyword",
                                                    "fullStart": 760,
                                                    "fullEnd": 773,
                                                    "start": 766,
                                                    "end": 772,
                                                    "fullWidth": 13,
                                                    "width": 6,
                                                    "text": "return",
                                                    "value": "return",
                                                    "valueText": "return",
                                                    "hasLeadingTrivia": true,
                                                    "hasTrailingTrivia": true,
                                                    "leadingTrivia": [
                                                        {
                                                            "kind": "WhitespaceTrivia",
                                                            "text": "      "
                                                        }
                                                    ],
                                                    "trailingTrivia": [
                                                        {
                                                            "kind": "WhitespaceTrivia",
                                                            "text": " "
                                                        }
                                                    ]
                                                },
                                                "expression": {
                                                    "kind": "FalseKeyword",
                                                    "fullStart": 773,
                                                    "fullEnd": 778,
                                                    "start": 773,
                                                    "end": 778,
                                                    "fullWidth": 5,
                                                    "width": 5,
                                                    "text": "false",
                                                    "value": false,
                                                    "valueText": "false"
                                                },
                                                "semicolonToken": {
                                                    "kind": "SemicolonToken",
                                                    "fullStart": 778,
                                                    "fullEnd": 781,
                                                    "start": 778,
                                                    "end": 779,
                                                    "fullWidth": 3,
                                                    "width": 1,
                                                    "text": ";",
                                                    "value": ";",
                                                    "valueText": ";",
                                                    "hasTrailingTrivia": true,
                                                    "hasTrailingNewLine": true,
                                                    "trailingTrivia": [
                                                        {
                                                            "kind": "NewLineTrivia",
                                                            "text": "\r\n"
                                                        }
                                                    ]
                                                }
                                            }
                                        }
                                    }
                                ],
                                "closeBraceToken": {
                                    "kind": "CloseBraceToken",
                                    "fullStart": 781,
                                    "fullEnd": 786,
                                    "start": 783,
                                    "end": 784,
                                    "fullWidth": 5,
                                    "width": 1,
                                    "text": "}",
                                    "value": "}",
                                    "valueText": "}",
                                    "hasLeadingTrivia": true,
                                    "hasTrailingTrivia": true,
                                    "hasTrailingNewLine": true,
                                    "leadingTrivia": [
                                        {
                                            "kind": "WhitespaceTrivia",
                                            "text": "  "
                                        }
                                    ],
                                    "trailingTrivia": [
                                        {
                                            "kind": "NewLineTrivia",
                                            "text": "\r\n"
                                        }
                                    ]
                                }
                            }
                        },
                        {
                            "kind": "VariableStatement",
                            "fullStart": 786,
                            "fullEnd": 838,
                            "start": 790,
                            "end": 836,
                            "fullWidth": 52,
                            "width": 46,
                            "modifiers": [],
                            "variableDeclaration": {
                                "kind": "VariableDeclaration",
                                "fullStart": 786,
                                "fullEnd": 835,
                                "start": 790,
                                "end": 835,
                                "fullWidth": 49,
                                "width": 45,
                                "varKeyword": {
                                    "kind": "VarKeyword",
                                    "fullStart": 786,
                                    "fullEnd": 794,
                                    "start": 790,
                                    "end": 793,
                                    "fullWidth": 8,
                                    "width": 3,
                                    "text": "var",
                                    "value": "var",
                                    "valueText": "var",
                                    "hasLeadingTrivia": true,
                                    "hasLeadingNewLine": true,
                                    "hasTrailingTrivia": true,
                                    "leadingTrivia": [
                                        {
                                            "kind": "NewLineTrivia",
                                            "text": "\r\n"
                                        },
                                        {
                                            "kind": "WhitespaceTrivia",
                                            "text": "  "
                                        }
                                    ],
                                    "trailingTrivia": [
                                        {
                                            "kind": "WhitespaceTrivia",
                                            "text": " "
                                        }
                                    ]
                                },
                                "variableDeclarators": [
                                    {
                                        "kind": "VariableDeclarator",
                                        "fullStart": 794,
                                        "fullEnd": 835,
                                        "start": 794,
                                        "end": 835,
                                        "fullWidth": 41,
                                        "width": 41,
                                        "identifier": {
                                            "kind": "IdentifierName",
                                            "fullStart": 794,
                                            "fullEnd": 798,
                                            "start": 794,
                                            "end": 797,
                                            "fullWidth": 4,
                                            "width": 3,
                                            "text": "arr",
                                            "value": "arr",
                                            "valueText": "arr",
                                            "hasTrailingTrivia": true,
                                            "trailingTrivia": [
                                                {
                                                    "kind": "WhitespaceTrivia",
                                                    "text": " "
                                                }
                                            ]
                                        },
                                        "equalsValueClause": {
                                            "kind": "EqualsValueClause",
                                            "fullStart": 798,
                                            "fullEnd": 835,
                                            "start": 798,
                                            "end": 835,
                                            "fullWidth": 37,
                                            "width": 37,
                                            "equalsToken": {
                                                "kind": "EqualsToken",
                                                "fullStart": 798,
                                                "fullEnd": 800,
                                                "start": 798,
                                                "end": 799,
                                                "fullWidth": 2,
                                                "width": 1,
                                                "text": "=",
                                                "value": "=",
                                                "valueText": "=",
                                                "hasTrailingTrivia": true,
                                                "trailingTrivia": [
                                                    {
                                                        "kind": "WhitespaceTrivia",
                                                        "text": " "
                                                    }
                                                ]
                                            },
                                            "value": {
                                                "kind": "ArrayLiteralExpression",
                                                "fullStart": 800,
                                                "fullEnd": 835,
                                                "start": 800,
                                                "end": 835,
                                                "fullWidth": 35,
                                                "width": 35,
                                                "openBracketToken": {
                                                    "kind": "OpenBracketToken",
                                                    "fullStart": 800,
                                                    "fullEnd": 801,
                                                    "start": 800,
                                                    "end": 801,
                                                    "fullWidth": 1,
                                                    "width": 1,
                                                    "text": "[",
                                                    "value": "[",
                                                    "valueText": "["
                                                },
                                                "expressions": [
                                                    {
                                                        "kind": "NumericLiteral",
                                                        "fullStart": 801,
                                                        "fullEnd": 802,
                                                        "start": 801,
                                                        "end": 802,
                                                        "fullWidth": 1,
                                                        "width": 1,
                                                        "text": "0",
                                                        "value": 0,
                                                        "valueText": "0"
                                                    },
                                                    {
                                                        "kind": "CommaToken",
                                                        "fullStart": 802,
                                                        "fullEnd": 803,
                                                        "start": 802,
                                                        "end": 803,
                                                        "fullWidth": 1,
                                                        "width": 1,
                                                        "text": ",",
                                                        "value": ",",
                                                        "valueText": ","
                                                    },
                                                    {
                                                        "kind": "NumericLiteral",
                                                        "fullStart": 803,
                                                        "fullEnd": 804,
                                                        "start": 803,
                                                        "end": 804,
                                                        "fullWidth": 1,
                                                        "width": 1,
                                                        "text": "1",
                                                        "value": 1,
                                                        "valueText": "1"
                                                    },
                                                    {
                                                        "kind": "CommaToken",
                                                        "fullStart": 804,
                                                        "fullEnd": 805,
                                                        "start": 804,
                                                        "end": 805,
                                                        "fullWidth": 1,
                                                        "width": 1,
                                                        "text": ",",
                                                        "value": ",",
                                                        "valueText": ","
                                                    },
                                                    {
                                                        "kind": "TrueKeyword",
                                                        "fullStart": 805,
                                                        "fullEnd": 809,
                                                        "start": 805,
                                                        "end": 809,
                                                        "fullWidth": 4,
                                                        "width": 4,
                                                        "text": "true",
                                                        "value": true,
                                                        "valueText": "true"
                                                    },
                                                    {
                                                        "kind": "CommaToken",
                                                        "fullStart": 809,
                                                        "fullEnd": 810,
                                                        "start": 809,
                                                        "end": 810,
                                                        "fullWidth": 1,
                                                        "width": 1,
                                                        "text": ",",
                                                        "value": ",",
                                                        "valueText": ","
                                                    },
                                                    {
                                                        "kind": "NullKeyword",
                                                        "fullStart": 810,
                                                        "fullEnd": 814,
                                                        "start": 810,
                                                        "end": 814,
                                                        "fullWidth": 4,
                                                        "width": 4,
                                                        "text": "null"
                                                    },
                                                    {
                                                        "kind": "CommaToken",
                                                        "fullStart": 814,
                                                        "fullEnd": 815,
                                                        "start": 814,
                                                        "end": 815,
                                                        "fullWidth": 1,
                                                        "width": 1,
                                                        "text": ",",
                                                        "value": ",",
                                                        "valueText": ","
                                                    },
                                                    {
                                                        "kind": "ObjectCreationExpression",
                                                        "fullStart": 815,
                                                        "fullEnd": 827,
                                                        "start": 815,
                                                        "end": 827,
                                                        "fullWidth": 12,
                                                        "width": 12,
                                                        "newKeyword": {
                                                            "kind": "NewKeyword",
                                                            "fullStart": 815,
                                                            "fullEnd": 819,
                                                            "start": 815,
                                                            "end": 818,
                                                            "fullWidth": 4,
                                                            "width": 3,
                                                            "text": "new",
                                                            "value": "new",
                                                            "valueText": "new",
                                                            "hasTrailingTrivia": true,
                                                            "trailingTrivia": [
                                                                {
                                                                    "kind": "WhitespaceTrivia",
                                                                    "text": " "
                                                                }
                                                            ]
                                                        },
                                                        "expression": {
                                                            "kind": "IdentifierName",
                                                            "fullStart": 819,
                                                            "fullEnd": 825,
                                                            "start": 819,
                                                            "end": 825,
                                                            "fullWidth": 6,
                                                            "width": 6,
                                                            "text": "Object",
                                                            "value": "Object",
                                                            "valueText": "Object"
                                                        },
                                                        "argumentList": {
                                                            "kind": "ArgumentList",
                                                            "fullStart": 825,
                                                            "fullEnd": 827,
                                                            "start": 825,
                                                            "end": 827,
                                                            "fullWidth": 2,
                                                            "width": 2,
                                                            "openParenToken": {
                                                                "kind": "OpenParenToken",
                                                                "fullStart": 825,
                                                                "fullEnd": 826,
                                                                "start": 825,
                                                                "end": 826,
                                                                "fullWidth": 1,
                                                                "width": 1,
                                                                "text": "(",
                                                                "value": "(",
                                                                "valueText": "("
                                                            },
                                                            "arguments": [],
                                                            "closeParenToken": {
                                                                "kind": "CloseParenToken",
                                                                "fullStart": 826,
                                                                "fullEnd": 827,
                                                                "start": 826,
                                                                "end": 827,
                                                                "fullWidth": 1,
                                                                "width": 1,
                                                                "text": ")",
                                                                "value": ")",
                                                                "valueText": ")"
                                                            }
                                                        }
                                                    },
                                                    {
                                                        "kind": "CommaToken",
                                                        "fullStart": 827,
                                                        "fullEnd": 828,
                                                        "start": 827,
                                                        "end": 828,
                                                        "fullWidth": 1,
                                                        "width": 1,
                                                        "text": ",",
                                                        "value": ",",
                                                        "valueText": ","
                                                    },
                                                    {
                                                        "kind": "StringLiteral",
                                                        "fullStart": 828,
                                                        "fullEnd": 834,
                                                        "start": 828,
                                                        "end": 834,
                                                        "fullWidth": 6,
                                                        "width": 6,
                                                        "text": "\"five\"",
                                                        "value": "five",
                                                        "valueText": "five"
                                                    }
                                                ],
                                                "closeBracketToken": {
                                                    "kind": "CloseBracketToken",
                                                    "fullStart": 834,
                                                    "fullEnd": 835,
                                                    "start": 834,
                                                    "end": 835,
                                                    "fullWidth": 1,
                                                    "width": 1,
                                                    "text": "]",
                                                    "value": "]",
                                                    "valueText": "]"
                                                }
                                            }
                                        }
                                    }
                                ]
                            },
                            "semicolonToken": {
                                "kind": "SemicolonToken",
                                "fullStart": 835,
                                "fullEnd": 838,
                                "start": 835,
                                "end": 836,
                                "fullWidth": 3,
                                "width": 1,
                                "text": ";",
                                "value": ";",
                                "valueText": ";",
                                "hasTrailingTrivia": true,
                                "hasTrailingNewLine": true,
                                "trailingTrivia": [
                                    {
                                        "kind": "NewLineTrivia",
                                        "text": "\r\n"
                                    }
                                ]
                            }
                        },
                        {
                            "kind": "IfStatement",
                            "fullStart": 838,
                            "fullEnd": 899,
                            "start": 840,
                            "end": 897,
                            "fullWidth": 61,
                            "width": 57,
                            "ifKeyword": {
                                "kind": "IfKeyword",
                                "fullStart": 838,
                                "fullEnd": 842,
                                "start": 840,
                                "end": 842,
                                "fullWidth": 4,
                                "width": 2,
                                "text": "if",
                                "value": "if",
                                "valueText": "if",
                                "hasLeadingTrivia": true,
                                "leadingTrivia": [
                                    {
                                        "kind": "WhitespaceTrivia",
                                        "text": "  "
                                    }
                                ]
                            },
                            "openParenToken": {
                                "kind": "OpenParenToken",
                                "fullStart": 842,
                                "fullEnd": 844,
                                "start": 842,
                                "end": 843,
                                "fullWidth": 2,
                                "width": 1,
                                "text": "(",
                                "value": "(",
                                "valueText": "(",
                                "hasTrailingTrivia": true,
                                "trailingTrivia": [
                                    {
                                        "kind": "WhitespaceTrivia",
                                        "text": " "
                                    }
                                ]
                            },
                            "condition": {
                                "kind": "EqualsExpression",
                                "fullStart": 844,
                                "fullEnd": 877,
                                "start": 844,
                                "end": 877,
                                "fullWidth": 33,
                                "width": 33,
                                "left": {
                                    "kind": "InvocationExpression",
                                    "fullStart": 844,
                                    "fullEnd": 872,
                                    "start": 844,
                                    "end": 871,
                                    "fullWidth": 28,
                                    "width": 27,
                                    "expression": {
                                        "kind": "MemberAccessExpression",
                                        "fullStart": 844,
                                        "fullEnd": 859,
                                        "start": 844,
                                        "end": 859,
                                        "fullWidth": 15,
                                        "width": 15,
                                        "expression": {
                                            "kind": "IdentifierName",
                                            "fullStart": 844,
                                            "fullEnd": 847,
                                            "start": 844,
                                            "end": 847,
                                            "fullWidth": 3,
                                            "width": 3,
                                            "text": "arr",
                                            "value": "arr",
                                            "valueText": "arr"
                                        },
                                        "dotToken": {
                                            "kind": "DotToken",
                                            "fullStart": 847,
                                            "fullEnd": 848,
                                            "start": 847,
                                            "end": 848,
                                            "fullWidth": 1,
                                            "width": 1,
                                            "text": ".",
                                            "value": ".",
                                            "valueText": "."
                                        },
                                        "name": {
                                            "kind": "IdentifierName",
                                            "fullStart": 848,
                                            "fullEnd": 859,
                                            "start": 848,
                                            "end": 859,
                                            "fullWidth": 11,
                                            "width": 11,
                                            "text": "reduceRight",
                                            "value": "reduceRight",
                                            "valueText": "reduceRight"
                                        }
                                    },
                                    "argumentList": {
                                        "kind": "ArgumentList",
                                        "fullStart": 859,
                                        "fullEnd": 872,
                                        "start": 859,
                                        "end": 871,
                                        "fullWidth": 13,
                                        "width": 12,
                                        "openParenToken": {
                                            "kind": "OpenParenToken",
                                            "fullStart": 859,
                                            "fullEnd": 860,
                                            "start": 859,
                                            "end": 860,
                                            "fullWidth": 1,
                                            "width": 1,
                                            "text": "(",
                                            "value": "(",
                                            "valueText": "("
                                        },
                                        "arguments": [
                                            {
                                                "kind": "IdentifierName",
                                                "fullStart": 860,
                                                "fullEnd": 870,
                                                "start": 860,
                                                "end": 870,
                                                "fullWidth": 10,
                                                "width": 10,
                                                "text": "callbackfn",
                                                "value": "callbackfn",
                                                "valueText": "callbackfn"
                                            }
                                        ],
                                        "closeParenToken": {
                                            "kind": "CloseParenToken",
                                            "fullStart": 870,
                                            "fullEnd": 872,
                                            "start": 870,
                                            "end": 871,
                                            "fullWidth": 2,
                                            "width": 1,
                                            "text": ")",
                                            "value": ")",
                                            "valueText": ")",
                                            "hasTrailingTrivia": true,
                                            "trailingTrivia": [
                                                {
                                                    "kind": "WhitespaceTrivia",
                                                    "text": " "
                                                }
                                            ]
                                        }
                                    }
                                },
                                "operatorToken": {
                                    "kind": "EqualsEqualsEqualsToken",
                                    "fullStart": 872,
                                    "fullEnd": 876,
                                    "start": 872,
                                    "end": 875,
                                    "fullWidth": 4,
                                    "width": 3,
                                    "text": "===",
                                    "value": "===",
                                    "valueText": "===",
                                    "hasTrailingTrivia": true,
                                    "trailingTrivia": [
                                        {
                                            "kind": "WhitespaceTrivia",
                                            "text": " "
                                        }
                                    ]
                                },
                                "right": {
                                    "kind": "NumericLiteral",
                                    "fullStart": 876,
                                    "fullEnd": 877,
                                    "start": 876,
                                    "end": 877,
                                    "fullWidth": 1,
                                    "width": 1,
                                    "text": "0",
                                    "value": 0,
                                    "valueText": "0"
                                }
                            },
                            "closeParenToken": {
                                "kind": "CloseParenToken",
                                "fullStart": 877,
                                "fullEnd": 881,
                                "start": 877,
                                "end": 878,
                                "fullWidth": 4,
                                "width": 1,
                                "text": ")",
                                "value": ")",
                                "valueText": ")",
                                "hasTrailingTrivia": true,
                                "hasTrailingNewLine": true,
                                "trailingTrivia": [
                                    {
                                        "kind": "WhitespaceTrivia",
                                        "text": " "
                                    },
                                    {
                                        "kind": "NewLineTrivia",
                                        "text": "\r\n"
                                    }
                                ]
                            },
                            "statement": {
                                "kind": "ReturnStatement",
                                "fullStart": 881,
                                "fullEnd": 899,
                                "start": 885,
                                "end": 897,
                                "fullWidth": 18,
                                "width": 12,
                                "returnKeyword": {
                                    "kind": "ReturnKeyword",
                                    "fullStart": 881,
                                    "fullEnd": 892,
                                    "start": 885,
                                    "end": 891,
                                    "fullWidth": 11,
                                    "width": 6,
                                    "text": "return",
                                    "value": "return",
                                    "valueText": "return",
                                    "hasLeadingTrivia": true,
                                    "hasTrailingTrivia": true,
                                    "leadingTrivia": [
                                        {
                                            "kind": "WhitespaceTrivia",
                                            "text": "    "
                                        }
                                    ],
                                    "trailingTrivia": [
                                        {
                                            "kind": "WhitespaceTrivia",
                                            "text": " "
                                        }
                                    ]
                                },
                                "expression": {
                                    "kind": "TrueKeyword",
                                    "fullStart": 892,
                                    "fullEnd": 896,
                                    "start": 892,
                                    "end": 896,
                                    "fullWidth": 4,
                                    "width": 4,
                                    "text": "true",
                                    "value": true,
                                    "valueText": "true"
                                },
                                "semicolonToken": {
                                    "kind": "SemicolonToken",
                                    "fullStart": 896,
                                    "fullEnd": 899,
                                    "start": 896,
                                    "end": 897,
                                    "fullWidth": 3,
                                    "width": 1,
                                    "text": ";",
                                    "value": ";",
                                    "valueText": ";",
                                    "hasTrailingTrivia": true,
                                    "hasTrailingNewLine": true,
                                    "trailingTrivia": [
                                        {
                                            "kind": "NewLineTrivia",
                                            "text": "\r\n"
                                        }
                                    ]
                                }
                            }
                        }
                    ],
                    "closeBraceToken": {
                        "kind": "CloseBraceToken",
                        "fullStart": 899,
                        "fullEnd": 903,
                        "start": 900,
                        "end": 901,
                        "fullWidth": 4,
                        "width": 1,
                        "text": "}",
                        "value": "}",
                        "valueText": "}",
                        "hasLeadingTrivia": true,
                        "hasTrailingTrivia": true,
                        "hasTrailingNewLine": true,
                        "leadingTrivia": [
                            {
                                "kind": "WhitespaceTrivia",
                                "text": " "
                            }
                        ],
                        "trailingTrivia": [
                            {
                                "kind": "NewLineTrivia",
                                "text": "\r\n"
                            }
                        ]
                    }
                }
            },
            {
                "kind": "ExpressionStatement",
                "fullStart": 903,
                "fullEnd": 927,
                "start": 903,
                "end": 925,
                "fullWidth": 24,
                "width": 22,
                "expression": {
                    "kind": "InvocationExpression",
                    "fullStart": 903,
                    "fullEnd": 924,
                    "start": 903,
                    "end": 924,
                    "fullWidth": 21,
                    "width": 21,
                    "expression": {
                        "kind": "IdentifierName",
                        "fullStart": 903,
                        "fullEnd": 914,
                        "start": 903,
                        "end": 914,
                        "fullWidth": 11,
                        "width": 11,
                        "text": "runTestCase",
                        "value": "runTestCase",
                        "valueText": "runTestCase"
                    },
                    "argumentList": {
                        "kind": "ArgumentList",
                        "fullStart": 914,
                        "fullEnd": 924,
                        "start": 914,
                        "end": 924,
                        "fullWidth": 10,
                        "width": 10,
                        "openParenToken": {
                            "kind": "OpenParenToken",
                            "fullStart": 914,
                            "fullEnd": 915,
                            "start": 914,
                            "end": 915,
                            "fullWidth": 1,
                            "width": 1,
                            "text": "(",
                            "value": "(",
                            "valueText": "("
                        },
                        "arguments": [
                            {
                                "kind": "IdentifierName",
                                "fullStart": 915,
                                "fullEnd": 923,
                                "start": 915,
                                "end": 923,
                                "fullWidth": 8,
                                "width": 8,
                                "text": "testcase",
                                "value": "testcase",
                                "valueText": "testcase"
                            }
                        ],
                        "closeParenToken": {
                            "kind": "CloseParenToken",
                            "fullStart": 923,
                            "fullEnd": 924,
                            "start": 923,
                            "end": 924,
                            "fullWidth": 1,
                            "width": 1,
                            "text": ")",
                            "value": ")",
                            "valueText": ")"
                        }
                    }
                },
                "semicolonToken": {
                    "kind": "SemicolonToken",
                    "fullStart": 924,
                    "fullEnd": 927,
                    "start": 924,
                    "end": 925,
                    "fullWidth": 3,
                    "width": 1,
                    "text": ";",
                    "value": ";",
                    "valueText": ";",
                    "hasTrailingTrivia": true,
                    "hasTrailingNewLine": true,
                    "trailingTrivia": [
                        {
                            "kind": "NewLineTrivia",
                            "text": "\r\n"
                        }
                    ]
                }
            }
        ],
        "endOfFileToken": {
            "kind": "EndOfFileToken",
            "fullStart": 927,
            "fullEnd": 927,
            "start": 927,
            "end": 927,
            "fullWidth": 0,
            "width": 0,
            "text": ""
        }
    },
    "lineMap": {
        "lineStarts": [
            0,
            67,
            152,
            232,
            308,
            380,
            385,
            444,
            559,
            564,
            566,
            568,
            592,
            595,
            645,
            650,
            727,
            749,
            760,
            781,
            786,
            788,
            838,
            881,
            899,
            903,
            927
        ],
        "length": 927
    }
}<|MERGE_RESOLUTION|>--- conflicted
+++ resolved
@@ -290,11 +290,8 @@
                                             "start": 617,
                                             "end": 624,
                                             "fullWidth": 7,
-<<<<<<< HEAD
                                             "width": 7,
-=======
                                             "modifiers": [],
->>>>>>> e3c38734
                                             "identifier": {
                                                 "kind": "IdentifierName",
                                                 "fullStart": 617,
@@ -334,11 +331,8 @@
                                             "start": 626,
                                             "end": 632,
                                             "fullWidth": 6,
-<<<<<<< HEAD
                                             "width": 6,
-=======
                                             "modifiers": [],
->>>>>>> e3c38734
                                             "identifier": {
                                                 "kind": "IdentifierName",
                                                 "fullStart": 626,
@@ -378,11 +372,8 @@
                                             "start": 634,
                                             "end": 637,
                                             "fullWidth": 3,
-<<<<<<< HEAD
                                             "width": 3,
-=======
                                             "modifiers": [],
->>>>>>> e3c38734
                                             "identifier": {
                                                 "kind": "IdentifierName",
                                                 "fullStart": 634,
@@ -422,11 +413,8 @@
                                             "start": 639,
                                             "end": 642,
                                             "fullWidth": 3,
-<<<<<<< HEAD
                                             "width": 3,
-=======
                                             "modifiers": [],
->>>>>>> e3c38734
                                             "identifier": {
                                                 "kind": "IdentifierName",
                                                 "fullStart": 639,
