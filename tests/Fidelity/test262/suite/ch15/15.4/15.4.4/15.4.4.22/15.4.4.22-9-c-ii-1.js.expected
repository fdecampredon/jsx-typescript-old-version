--- conflicted
+++ resolved
@@ -1243,12 +1243,8 @@
                                         "start": 794,
                                         "end": 835,
                                         "fullWidth": 41,
-<<<<<<< HEAD
                                         "width": 41,
-                                        "identifier": {
-=======
                                         "propertyName": {
->>>>>>> 85e84683
                                             "kind": "IdentifierName",
                                             "fullStart": 794,
                                             "fullEnd": 798,
