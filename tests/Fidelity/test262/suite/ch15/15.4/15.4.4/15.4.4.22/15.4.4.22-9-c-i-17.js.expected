--- conflicted
+++ resolved
@@ -252,12 +252,8 @@
                                         "start": 633,
                                         "end": 651,
                                         "fullWidth": 18,
-<<<<<<< HEAD
                                         "width": 18,
-                                        "identifier": {
-=======
                                         "propertyName": {
->>>>>>> 85e84683
                                             "kind": "IdentifierName",
                                             "fullStart": 633,
                                             "fullEnd": 644,
@@ -1084,12 +1080,8 @@
                                         "start": 845,
                                         "end": 876,
                                         "fullWidth": 31,
-<<<<<<< HEAD
                                         "width": 31,
-                                        "identifier": {
-=======
                                         "propertyName": {
->>>>>>> 85e84683
                                             "kind": "IdentifierName",
                                             "fullStart": 845,
                                             "fullEnd": 849,
