{
    "isDeclaration": false,
    "languageVersion": "EcmaScript5",
    "parseOptions": {
        "allowAutomaticSemicolonInsertion": true
    },
    "sourceUnit": {
        "kind": "SourceUnit",
        "fullStart": 0,
        "fullEnd": 793,
        "start": 580,
        "end": 793,
        "fullWidth": 793,
        "width": 213,
        "isIncrementallyUnusable": true,
        "moduleElements": [
            {
                "kind": "FunctionDeclaration",
                "fullStart": 0,
                "fullEnd": 769,
                "start": 580,
                "end": 767,
                "fullWidth": 769,
                "width": 187,
                "modifiers": [],
                "functionKeyword": {
                    "kind": "FunctionKeyword",
                    "fullStart": 0,
                    "fullEnd": 589,
                    "start": 580,
                    "end": 588,
                    "fullWidth": 589,
                    "width": 8,
                    "text": "function",
                    "value": "function",
                    "valueText": "function",
                    "hasLeadingTrivia": true,
                    "hasLeadingComment": true,
                    "hasLeadingNewLine": true,
                    "hasTrailingTrivia": true,
                    "leadingTrivia": [
                        {
                            "kind": "SingleLineCommentTrivia",
                            "text": "/// Copyright (c) 2012 Ecma International.  All rights reserved. "
                        },
                        {
                            "kind": "NewLineTrivia",
                            "text": "\r\n"
                        },
                        {
                            "kind": "SingleLineCommentTrivia",
                            "text": "/// Ecma International makes this code available under the terms and conditions set"
                        },
                        {
                            "kind": "NewLineTrivia",
                            "text": "\r\n"
                        },
                        {
                            "kind": "SingleLineCommentTrivia",
                            "text": "/// forth on http://hg.ecmascript.org/tests/test262/raw-file/tip/LICENSE (the "
                        },
                        {
                            "kind": "NewLineTrivia",
                            "text": "\r\n"
                        },
                        {
                            "kind": "SingleLineCommentTrivia",
                            "text": "/// \"Use Terms\").   Any redistribution of this code must retain the above "
                        },
                        {
                            "kind": "NewLineTrivia",
                            "text": "\r\n"
                        },
                        {
                            "kind": "SingleLineCommentTrivia",
                            "text": "/// copyright and this notice and otherwise comply with the Use Terms."
                        },
                        {
                            "kind": "NewLineTrivia",
                            "text": "\r\n"
                        },
                        {
                            "kind": "MultiLineCommentTrivia",
                            "text": "/**\r\n * @path ch15/15.4/15.4.4/15.4.4.14/15.4.4.14-5-31.js\r\n * @description Array.prototype.indexOf - 'fromIndex' is a positive non-integer, verify truncation occurs in the proper direction\r\n */"
                        },
                        {
                            "kind": "NewLineTrivia",
                            "text": "\r\n"
                        },
                        {
                            "kind": "NewLineTrivia",
                            "text": "\r\n"
                        },
                        {
                            "kind": "NewLineTrivia",
                            "text": "\r\n"
                        }
                    ],
                    "trailingTrivia": [
                        {
                            "kind": "WhitespaceTrivia",
                            "text": " "
                        }
                    ]
                },
                "identifier": {
                    "kind": "IdentifierName",
                    "fullStart": 589,
                    "fullEnd": 597,
                    "start": 589,
                    "end": 597,
                    "fullWidth": 8,
                    "width": 8,
                    "text": "testcase",
                    "value": "testcase",
                    "valueText": "testcase"
                },
                "callSignature": {
                    "kind": "CallSignature",
                    "fullStart": 597,
                    "fullEnd": 600,
                    "start": 597,
                    "end": 599,
                    "fullWidth": 3,
                    "width": 2,
                    "parameterList": {
                        "kind": "ParameterList",
                        "fullStart": 597,
                        "fullEnd": 600,
                        "start": 597,
                        "end": 599,
                        "fullWidth": 3,
                        "width": 2,
                        "openParenToken": {
                            "kind": "OpenParenToken",
                            "fullStart": 597,
                            "fullEnd": 598,
                            "start": 597,
                            "end": 598,
                            "fullWidth": 1,
                            "width": 1,
                            "text": "(",
                            "value": "(",
                            "valueText": "("
                        },
                        "parameters": [],
                        "closeParenToken": {
                            "kind": "CloseParenToken",
                            "fullStart": 598,
                            "fullEnd": 600,
                            "start": 598,
                            "end": 599,
                            "fullWidth": 2,
                            "width": 1,
                            "text": ")",
                            "value": ")",
                            "valueText": ")",
                            "hasTrailingTrivia": true,
                            "trailingTrivia": [
                                {
                                    "kind": "WhitespaceTrivia",
                                    "text": " "
                                }
                            ]
                        }
                    }
                },
                "block": {
                    "kind": "Block",
                    "fullStart": 600,
                    "fullEnd": 769,
                    "start": 600,
                    "end": 767,
                    "fullWidth": 169,
                    "width": 167,
                    "openBraceToken": {
                        "kind": "OpenBraceToken",
                        "fullStart": 600,
                        "fullEnd": 603,
                        "start": 600,
                        "end": 601,
                        "fullWidth": 3,
                        "width": 1,
                        "text": "{",
                        "value": "{",
                        "valueText": "{",
                        "hasTrailingTrivia": true,
                        "hasTrailingNewLine": true,
                        "trailingTrivia": [
                            {
                                "kind": "NewLineTrivia",
                                "text": "\r\n"
                            }
                        ]
                    },
                    "statements": [
                        {
                            "kind": "VariableStatement",
                            "fullStart": 603,
                            "fullEnd": 632,
                            "start": 611,
                            "end": 630,
                            "fullWidth": 29,
                            "width": 19,
                            "modifiers": [],
                            "variableDeclaration": {
                                "kind": "VariableDeclaration",
                                "fullStart": 603,
                                "fullEnd": 629,
                                "start": 611,
                                "end": 629,
                                "fullWidth": 26,
                                "width": 18,
                                "varKeyword": {
                                    "kind": "VarKeyword",
                                    "fullStart": 603,
                                    "fullEnd": 615,
                                    "start": 611,
                                    "end": 614,
                                    "fullWidth": 12,
                                    "width": 3,
                                    "text": "var",
                                    "value": "var",
                                    "valueText": "var",
                                    "hasLeadingTrivia": true,
                                    "hasTrailingTrivia": true,
                                    "leadingTrivia": [
                                        {
                                            "kind": "WhitespaceTrivia",
                                            "text": "        "
                                        }
                                    ],
                                    "trailingTrivia": [
                                        {
                                            "kind": "WhitespaceTrivia",
                                            "text": " "
                                        }
                                    ]
                                },
                                "variableDeclarators": [
                                    {
                                        "kind": "VariableDeclarator",
                                        "fullStart": 615,
                                        "fullEnd": 629,
                                        "start": 615,
                                        "end": 629,
                                        "fullWidth": 14,
<<<<<<< HEAD
                                        "width": 14,
                                        "identifier": {
=======
                                        "propertyName": {
>>>>>>> 85e84683
                                            "kind": "IdentifierName",
                                            "fullStart": 615,
                                            "fullEnd": 625,
                                            "start": 615,
                                            "end": 624,
                                            "fullWidth": 10,
                                            "width": 9,
                                            "text": "targetObj",
                                            "value": "targetObj",
                                            "valueText": "targetObj",
                                            "hasTrailingTrivia": true,
                                            "trailingTrivia": [
                                                {
                                                    "kind": "WhitespaceTrivia",
                                                    "text": " "
                                                }
                                            ]
                                        },
                                        "equalsValueClause": {
                                            "kind": "EqualsValueClause",
                                            "fullStart": 625,
                                            "fullEnd": 629,
                                            "start": 625,
                                            "end": 629,
                                            "fullWidth": 4,
                                            "width": 4,
                                            "equalsToken": {
                                                "kind": "EqualsToken",
                                                "fullStart": 625,
                                                "fullEnd": 627,
                                                "start": 625,
                                                "end": 626,
                                                "fullWidth": 2,
                                                "width": 1,
                                                "text": "=",
                                                "value": "=",
                                                "valueText": "=",
                                                "hasTrailingTrivia": true,
                                                "trailingTrivia": [
                                                    {
                                                        "kind": "WhitespaceTrivia",
                                                        "text": " "
                                                    }
                                                ]
                                            },
                                            "value": {
                                                "kind": "ObjectLiteralExpression",
                                                "fullStart": 627,
                                                "fullEnd": 629,
                                                "start": 627,
                                                "end": 629,
                                                "fullWidth": 2,
                                                "width": 2,
                                                "openBraceToken": {
                                                    "kind": "OpenBraceToken",
                                                    "fullStart": 627,
                                                    "fullEnd": 628,
                                                    "start": 627,
                                                    "end": 628,
                                                    "fullWidth": 1,
                                                    "width": 1,
                                                    "text": "{",
                                                    "value": "{",
                                                    "valueText": "{"
                                                },
                                                "propertyAssignments": [],
                                                "closeBraceToken": {
                                                    "kind": "CloseBraceToken",
                                                    "fullStart": 628,
                                                    "fullEnd": 629,
                                                    "start": 628,
                                                    "end": 629,
                                                    "fullWidth": 1,
                                                    "width": 1,
                                                    "text": "}",
                                                    "value": "}",
                                                    "valueText": "}"
                                                }
                                            }
                                        }
                                    }
                                ]
                            },
                            "semicolonToken": {
                                "kind": "SemicolonToken",
                                "fullStart": 629,
                                "fullEnd": 632,
                                "start": 629,
                                "end": 630,
                                "fullWidth": 3,
                                "width": 1,
                                "text": ";",
                                "value": ";",
                                "valueText": ";",
                                "hasTrailingTrivia": true,
                                "hasTrailingNewLine": true,
                                "trailingTrivia": [
                                    {
                                        "kind": "NewLineTrivia",
                                        "text": "\r\n"
                                    }
                                ]
                            }
                        },
                        {
                            "kind": "ReturnStatement",
                            "fullStart": 632,
                            "fullEnd": 762,
                            "start": 640,
                            "end": 760,
                            "fullWidth": 130,
                            "width": 120,
                            "returnKeyword": {
                                "kind": "ReturnKeyword",
                                "fullStart": 632,
                                "fullEnd": 647,
                                "start": 640,
                                "end": 646,
                                "fullWidth": 15,
                                "width": 6,
                                "text": "return",
                                "value": "return",
                                "valueText": "return",
                                "hasLeadingTrivia": true,
                                "hasTrailingTrivia": true,
                                "leadingTrivia": [
                                    {
                                        "kind": "WhitespaceTrivia",
                                        "text": "        "
                                    }
                                ],
                                "trailingTrivia": [
                                    {
                                        "kind": "WhitespaceTrivia",
                                        "text": " "
                                    }
                                ]
                            },
                            "expression": {
                                "kind": "LogicalAndExpression",
                                "fullStart": 647,
                                "fullEnd": 759,
                                "start": 647,
                                "end": 759,
                                "fullWidth": 112,
                                "width": 112,
                                "left": {
                                    "kind": "EqualsExpression",
                                    "fullStart": 647,
                                    "fullEnd": 696,
                                    "start": 647,
                                    "end": 695,
                                    "fullWidth": 49,
                                    "width": 48,
                                    "left": {
                                        "kind": "InvocationExpression",
                                        "fullStart": 647,
                                        "fullEnd": 689,
                                        "start": 647,
                                        "end": 688,
                                        "fullWidth": 42,
                                        "width": 41,
                                        "expression": {
                                            "kind": "MemberAccessExpression",
                                            "fullStart": 647,
                                            "fullEnd": 672,
                                            "start": 647,
                                            "end": 672,
                                            "fullWidth": 25,
                                            "width": 25,
                                            "expression": {
                                                "kind": "ArrayLiteralExpression",
                                                "fullStart": 647,
                                                "fullEnd": 664,
                                                "start": 647,
                                                "end": 664,
                                                "fullWidth": 17,
                                                "width": 17,
                                                "openBracketToken": {
                                                    "kind": "OpenBracketToken",
                                                    "fullStart": 647,
                                                    "fullEnd": 648,
                                                    "start": 647,
                                                    "end": 648,
                                                    "fullWidth": 1,
                                                    "width": 1,
                                                    "text": "[",
                                                    "value": "[",
                                                    "valueText": "["
                                                },
                                                "expressions": [
                                                    {
                                                        "kind": "NumericLiteral",
                                                        "fullStart": 648,
                                                        "fullEnd": 649,
                                                        "start": 648,
                                                        "end": 649,
                                                        "fullWidth": 1,
                                                        "width": 1,
                                                        "text": "0",
                                                        "value": 0,
                                                        "valueText": "0"
                                                    },
                                                    {
                                                        "kind": "CommaToken",
                                                        "fullStart": 649,
                                                        "fullEnd": 651,
                                                        "start": 649,
                                                        "end": 650,
                                                        "fullWidth": 2,
                                                        "width": 1,
                                                        "text": ",",
                                                        "value": ",",
                                                        "valueText": ",",
                                                        "hasTrailingTrivia": true,
                                                        "trailingTrivia": [
                                                            {
                                                                "kind": "WhitespaceTrivia",
                                                                "text": " "
                                                            }
                                                        ]
                                                    },
                                                    {
                                                        "kind": "IdentifierName",
                                                        "fullStart": 651,
                                                        "fullEnd": 660,
                                                        "start": 651,
                                                        "end": 660,
                                                        "fullWidth": 9,
                                                        "width": 9,
                                                        "text": "targetObj",
                                                        "value": "targetObj",
                                                        "valueText": "targetObj"
                                                    },
                                                    {
                                                        "kind": "CommaToken",
                                                        "fullStart": 660,
                                                        "fullEnd": 662,
                                                        "start": 660,
                                                        "end": 661,
                                                        "fullWidth": 2,
                                                        "width": 1,
                                                        "text": ",",
                                                        "value": ",",
                                                        "valueText": ",",
                                                        "hasTrailingTrivia": true,
                                                        "trailingTrivia": [
                                                            {
                                                                "kind": "WhitespaceTrivia",
                                                                "text": " "
                                                            }
                                                        ]
                                                    },
                                                    {
                                                        "kind": "NumericLiteral",
                                                        "fullStart": 662,
                                                        "fullEnd": 663,
                                                        "start": 662,
                                                        "end": 663,
                                                        "fullWidth": 1,
                                                        "width": 1,
                                                        "text": "2",
                                                        "value": 2,
                                                        "valueText": "2"
                                                    }
                                                ],
                                                "closeBracketToken": {
                                                    "kind": "CloseBracketToken",
                                                    "fullStart": 663,
                                                    "fullEnd": 664,
                                                    "start": 663,
                                                    "end": 664,
                                                    "fullWidth": 1,
                                                    "width": 1,
                                                    "text": "]",
                                                    "value": "]",
                                                    "valueText": "]"
                                                }
                                            },
                                            "dotToken": {
                                                "kind": "DotToken",
                                                "fullStart": 664,
                                                "fullEnd": 665,
                                                "start": 664,
                                                "end": 665,
                                                "fullWidth": 1,
                                                "width": 1,
                                                "text": ".",
                                                "value": ".",
                                                "valueText": "."
                                            },
                                            "name": {
                                                "kind": "IdentifierName",
                                                "fullStart": 665,
                                                "fullEnd": 672,
                                                "start": 665,
                                                "end": 672,
                                                "fullWidth": 7,
                                                "width": 7,
                                                "text": "indexOf",
                                                "value": "indexOf",
                                                "valueText": "indexOf"
                                            }
                                        },
                                        "argumentList": {
                                            "kind": "ArgumentList",
                                            "fullStart": 672,
                                            "fullEnd": 689,
                                            "start": 672,
                                            "end": 688,
                                            "fullWidth": 17,
                                            "width": 16,
                                            "openParenToken": {
                                                "kind": "OpenParenToken",
                                                "fullStart": 672,
                                                "fullEnd": 673,
                                                "start": 672,
                                                "end": 673,
                                                "fullWidth": 1,
                                                "width": 1,
                                                "text": "(",
                                                "value": "(",
                                                "valueText": "("
                                            },
                                            "arguments": [
                                                {
                                                    "kind": "IdentifierName",
                                                    "fullStart": 673,
                                                    "fullEnd": 682,
                                                    "start": 673,
                                                    "end": 682,
                                                    "fullWidth": 9,
                                                    "width": 9,
                                                    "text": "targetObj",
                                                    "value": "targetObj",
                                                    "valueText": "targetObj"
                                                },
                                                {
                                                    "kind": "CommaToken",
                                                    "fullStart": 682,
                                                    "fullEnd": 684,
                                                    "start": 682,
                                                    "end": 683,
                                                    "fullWidth": 2,
                                                    "width": 1,
                                                    "text": ",",
                                                    "value": ",",
                                                    "valueText": ",",
                                                    "hasTrailingTrivia": true,
                                                    "trailingTrivia": [
                                                        {
                                                            "kind": "WhitespaceTrivia",
                                                            "text": " "
                                                        }
                                                    ]
                                                },
                                                {
                                                    "kind": "NumericLiteral",
                                                    "fullStart": 684,
                                                    "fullEnd": 687,
                                                    "start": 684,
                                                    "end": 687,
                                                    "fullWidth": 3,
                                                    "width": 3,
                                                    "text": "2.5",
                                                    "value": 2.5,
                                                    "valueText": "2.5"
                                                }
                                            ],
                                            "closeParenToken": {
                                                "kind": "CloseParenToken",
                                                "fullStart": 687,
                                                "fullEnd": 689,
                                                "start": 687,
                                                "end": 688,
                                                "fullWidth": 2,
                                                "width": 1,
                                                "text": ")",
                                                "value": ")",
                                                "valueText": ")",
                                                "hasTrailingTrivia": true,
                                                "trailingTrivia": [
                                                    {
                                                        "kind": "WhitespaceTrivia",
                                                        "text": " "
                                                    }
                                                ]
                                            }
                                        }
                                    },
                                    "operatorToken": {
                                        "kind": "EqualsEqualsEqualsToken",
                                        "fullStart": 689,
                                        "fullEnd": 693,
                                        "start": 689,
                                        "end": 692,
                                        "fullWidth": 4,
                                        "width": 3,
                                        "text": "===",
                                        "value": "===",
                                        "valueText": "===",
                                        "hasTrailingTrivia": true,
                                        "trailingTrivia": [
                                            {
                                                "kind": "WhitespaceTrivia",
                                                "text": " "
                                            }
                                        ]
                                    },
                                    "right": {
                                        "kind": "NegateExpression",
                                        "fullStart": 693,
                                        "fullEnd": 696,
                                        "start": 693,
                                        "end": 695,
                                        "fullWidth": 3,
                                        "width": 2,
                                        "operatorToken": {
                                            "kind": "MinusToken",
                                            "fullStart": 693,
                                            "fullEnd": 694,
                                            "start": 693,
                                            "end": 694,
                                            "fullWidth": 1,
                                            "width": 1,
                                            "text": "-",
                                            "value": "-",
                                            "valueText": "-"
                                        },
                                        "operand": {
                                            "kind": "NumericLiteral",
                                            "fullStart": 694,
                                            "fullEnd": 696,
                                            "start": 694,
                                            "end": 695,
                                            "fullWidth": 2,
                                            "width": 1,
                                            "text": "1",
                                            "value": 1,
                                            "valueText": "1",
                                            "hasTrailingTrivia": true,
                                            "trailingTrivia": [
                                                {
                                                    "kind": "WhitespaceTrivia",
                                                    "text": " "
                                                }
                                            ]
                                        }
                                    }
                                },
                                "operatorToken": {
                                    "kind": "AmpersandAmpersandToken",
                                    "fullStart": 696,
                                    "fullEnd": 700,
                                    "start": 696,
                                    "end": 698,
                                    "fullWidth": 4,
                                    "width": 2,
                                    "text": "&&",
                                    "value": "&&",
                                    "valueText": "&&",
                                    "hasTrailingTrivia": true,
                                    "hasTrailingNewLine": true,
                                    "trailingTrivia": [
                                        {
                                            "kind": "NewLineTrivia",
                                            "text": "\r\n"
                                        }
                                    ]
                                },
                                "right": {
                                    "kind": "EqualsExpression",
                                    "fullStart": 700,
                                    "fullEnd": 759,
                                    "start": 712,
                                    "end": 759,
                                    "fullWidth": 59,
                                    "width": 47,
                                    "left": {
                                        "kind": "InvocationExpression",
                                        "fullStart": 700,
                                        "fullEnd": 754,
                                        "start": 712,
                                        "end": 753,
                                        "fullWidth": 54,
                                        "width": 41,
                                        "expression": {
                                            "kind": "MemberAccessExpression",
                                            "fullStart": 700,
                                            "fullEnd": 737,
                                            "start": 712,
                                            "end": 737,
                                            "fullWidth": 37,
                                            "width": 25,
                                            "expression": {
                                                "kind": "ArrayLiteralExpression",
                                                "fullStart": 700,
                                                "fullEnd": 729,
                                                "start": 712,
                                                "end": 729,
                                                "fullWidth": 29,
                                                "width": 17,
                                                "openBracketToken": {
                                                    "kind": "OpenBracketToken",
                                                    "fullStart": 700,
                                                    "fullEnd": 713,
                                                    "start": 712,
                                                    "end": 713,
                                                    "fullWidth": 13,
                                                    "width": 1,
                                                    "text": "[",
                                                    "value": "[",
                                                    "valueText": "[",
                                                    "hasLeadingTrivia": true,
                                                    "leadingTrivia": [
                                                        {
                                                            "kind": "WhitespaceTrivia",
                                                            "text": "            "
                                                        }
                                                    ]
                                                },
                                                "expressions": [
                                                    {
                                                        "kind": "NumericLiteral",
                                                        "fullStart": 713,
                                                        "fullEnd": 714,
                                                        "start": 713,
                                                        "end": 714,
                                                        "fullWidth": 1,
                                                        "width": 1,
                                                        "text": "0",
                                                        "value": 0,
                                                        "valueText": "0"
                                                    },
                                                    {
                                                        "kind": "CommaToken",
                                                        "fullStart": 714,
                                                        "fullEnd": 716,
                                                        "start": 714,
                                                        "end": 715,
                                                        "fullWidth": 2,
                                                        "width": 1,
                                                        "text": ",",
                                                        "value": ",",
                                                        "valueText": ",",
                                                        "hasTrailingTrivia": true,
                                                        "trailingTrivia": [
                                                            {
                                                                "kind": "WhitespaceTrivia",
                                                                "text": " "
                                                            }
                                                        ]
                                                    },
                                                    {
                                                        "kind": "NumericLiteral",
                                                        "fullStart": 716,
                                                        "fullEnd": 717,
                                                        "start": 716,
                                                        "end": 717,
                                                        "fullWidth": 1,
                                                        "width": 1,
                                                        "text": "1",
                                                        "value": 1,
                                                        "valueText": "1"
                                                    },
                                                    {
                                                        "kind": "CommaToken",
                                                        "fullStart": 717,
                                                        "fullEnd": 719,
                                                        "start": 717,
                                                        "end": 718,
                                                        "fullWidth": 2,
                                                        "width": 1,
                                                        "text": ",",
                                                        "value": ",",
                                                        "valueText": ",",
                                                        "hasTrailingTrivia": true,
                                                        "trailingTrivia": [
                                                            {
                                                                "kind": "WhitespaceTrivia",
                                                                "text": " "
                                                            }
                                                        ]
                                                    },
                                                    {
                                                        "kind": "IdentifierName",
                                                        "fullStart": 719,
                                                        "fullEnd": 728,
                                                        "start": 719,
                                                        "end": 728,
                                                        "fullWidth": 9,
                                                        "width": 9,
                                                        "text": "targetObj",
                                                        "value": "targetObj",
                                                        "valueText": "targetObj"
                                                    }
                                                ],
                                                "closeBracketToken": {
                                                    "kind": "CloseBracketToken",
                                                    "fullStart": 728,
                                                    "fullEnd": 729,
                                                    "start": 728,
                                                    "end": 729,
                                                    "fullWidth": 1,
                                                    "width": 1,
                                                    "text": "]",
                                                    "value": "]",
                                                    "valueText": "]"
                                                }
                                            },
                                            "dotToken": {
                                                "kind": "DotToken",
                                                "fullStart": 729,
                                                "fullEnd": 730,
                                                "start": 729,
                                                "end": 730,
                                                "fullWidth": 1,
                                                "width": 1,
                                                "text": ".",
                                                "value": ".",
                                                "valueText": "."
                                            },
                                            "name": {
                                                "kind": "IdentifierName",
                                                "fullStart": 730,
                                                "fullEnd": 737,
                                                "start": 730,
                                                "end": 737,
                                                "fullWidth": 7,
                                                "width": 7,
                                                "text": "indexOf",
                                                "value": "indexOf",
                                                "valueText": "indexOf"
                                            }
                                        },
                                        "argumentList": {
                                            "kind": "ArgumentList",
                                            "fullStart": 737,
                                            "fullEnd": 754,
                                            "start": 737,
                                            "end": 753,
                                            "fullWidth": 17,
                                            "width": 16,
                                            "openParenToken": {
                                                "kind": "OpenParenToken",
                                                "fullStart": 737,
                                                "fullEnd": 738,
                                                "start": 737,
                                                "end": 738,
                                                "fullWidth": 1,
                                                "width": 1,
                                                "text": "(",
                                                "value": "(",
                                                "valueText": "("
                                            },
                                            "arguments": [
                                                {
                                                    "kind": "IdentifierName",
                                                    "fullStart": 738,
                                                    "fullEnd": 747,
                                                    "start": 738,
                                                    "end": 747,
                                                    "fullWidth": 9,
                                                    "width": 9,
                                                    "text": "targetObj",
                                                    "value": "targetObj",
                                                    "valueText": "targetObj"
                                                },
                                                {
                                                    "kind": "CommaToken",
                                                    "fullStart": 747,
                                                    "fullEnd": 749,
                                                    "start": 747,
                                                    "end": 748,
                                                    "fullWidth": 2,
                                                    "width": 1,
                                                    "text": ",",
                                                    "value": ",",
                                                    "valueText": ",",
                                                    "hasTrailingTrivia": true,
                                                    "trailingTrivia": [
                                                        {
                                                            "kind": "WhitespaceTrivia",
                                                            "text": " "
                                                        }
                                                    ]
                                                },
                                                {
                                                    "kind": "NumericLiteral",
                                                    "fullStart": 749,
                                                    "fullEnd": 752,
                                                    "start": 749,
                                                    "end": 752,
                                                    "fullWidth": 3,
                                                    "width": 3,
                                                    "text": "2.5",
                                                    "value": 2.5,
                                                    "valueText": "2.5"
                                                }
                                            ],
                                            "closeParenToken": {
                                                "kind": "CloseParenToken",
                                                "fullStart": 752,
                                                "fullEnd": 754,
                                                "start": 752,
                                                "end": 753,
                                                "fullWidth": 2,
                                                "width": 1,
                                                "text": ")",
                                                "value": ")",
                                                "valueText": ")",
                                                "hasTrailingTrivia": true,
                                                "trailingTrivia": [
                                                    {
                                                        "kind": "WhitespaceTrivia",
                                                        "text": " "
                                                    }
                                                ]
                                            }
                                        }
                                    },
                                    "operatorToken": {
                                        "kind": "EqualsEqualsEqualsToken",
                                        "fullStart": 754,
                                        "fullEnd": 758,
                                        "start": 754,
                                        "end": 757,
                                        "fullWidth": 4,
                                        "width": 3,
                                        "text": "===",
                                        "value": "===",
                                        "valueText": "===",
                                        "hasTrailingTrivia": true,
                                        "trailingTrivia": [
                                            {
                                                "kind": "WhitespaceTrivia",
                                                "text": " "
                                            }
                                        ]
                                    },
                                    "right": {
                                        "kind": "NumericLiteral",
                                        "fullStart": 758,
                                        "fullEnd": 759,
                                        "start": 758,
                                        "end": 759,
                                        "fullWidth": 1,
                                        "width": 1,
                                        "text": "2",
                                        "value": 2,
                                        "valueText": "2"
                                    }
                                }
                            },
                            "semicolonToken": {
                                "kind": "SemicolonToken",
                                "fullStart": 759,
                                "fullEnd": 762,
                                "start": 759,
                                "end": 760,
                                "fullWidth": 3,
                                "width": 1,
                                "text": ";",
                                "value": ";",
                                "valueText": ";",
                                "hasTrailingTrivia": true,
                                "hasTrailingNewLine": true,
                                "trailingTrivia": [
                                    {
                                        "kind": "NewLineTrivia",
                                        "text": "\r\n"
                                    }
                                ]
                            }
                        }
                    ],
                    "closeBraceToken": {
                        "kind": "CloseBraceToken",
                        "fullStart": 762,
                        "fullEnd": 769,
                        "start": 766,
                        "end": 767,
                        "fullWidth": 7,
                        "width": 1,
                        "text": "}",
                        "value": "}",
                        "valueText": "}",
                        "hasLeadingTrivia": true,
                        "hasTrailingTrivia": true,
                        "hasTrailingNewLine": true,
                        "leadingTrivia": [
                            {
                                "kind": "WhitespaceTrivia",
                                "text": "    "
                            }
                        ],
                        "trailingTrivia": [
                            {
                                "kind": "NewLineTrivia",
                                "text": "\r\n"
                            }
                        ]
                    }
                }
            },
            {
                "kind": "ExpressionStatement",
                "fullStart": 769,
                "fullEnd": 793,
                "start": 769,
                "end": 791,
                "fullWidth": 24,
                "width": 22,
                "expression": {
                    "kind": "InvocationExpression",
                    "fullStart": 769,
                    "fullEnd": 790,
                    "start": 769,
                    "end": 790,
                    "fullWidth": 21,
                    "width": 21,
                    "expression": {
                        "kind": "IdentifierName",
                        "fullStart": 769,
                        "fullEnd": 780,
                        "start": 769,
                        "end": 780,
                        "fullWidth": 11,
                        "width": 11,
                        "text": "runTestCase",
                        "value": "runTestCase",
                        "valueText": "runTestCase"
                    },
                    "argumentList": {
                        "kind": "ArgumentList",
                        "fullStart": 780,
                        "fullEnd": 790,
                        "start": 780,
                        "end": 790,
                        "fullWidth": 10,
                        "width": 10,
                        "openParenToken": {
                            "kind": "OpenParenToken",
                            "fullStart": 780,
                            "fullEnd": 781,
                            "start": 780,
                            "end": 781,
                            "fullWidth": 1,
                            "width": 1,
                            "text": "(",
                            "value": "(",
                            "valueText": "("
                        },
                        "arguments": [
                            {
                                "kind": "IdentifierName",
                                "fullStart": 781,
                                "fullEnd": 789,
                                "start": 781,
                                "end": 789,
                                "fullWidth": 8,
                                "width": 8,
                                "text": "testcase",
                                "value": "testcase",
                                "valueText": "testcase"
                            }
                        ],
                        "closeParenToken": {
                            "kind": "CloseParenToken",
                            "fullStart": 789,
                            "fullEnd": 790,
                            "start": 789,
                            "end": 790,
                            "fullWidth": 1,
                            "width": 1,
                            "text": ")",
                            "value": ")",
                            "valueText": ")"
                        }
                    }
                },
                "semicolonToken": {
                    "kind": "SemicolonToken",
                    "fullStart": 790,
                    "fullEnd": 793,
                    "start": 790,
                    "end": 791,
                    "fullWidth": 3,
                    "width": 1,
                    "text": ";",
                    "value": ";",
                    "valueText": ";",
                    "hasTrailingTrivia": true,
                    "hasTrailingNewLine": true,
                    "trailingTrivia": [
                        {
                            "kind": "NewLineTrivia",
                            "text": "\r\n"
                        }
                    ]
                }
            }
        ],
        "endOfFileToken": {
            "kind": "EndOfFileToken",
            "fullStart": 793,
            "fullEnd": 793,
            "start": 793,
            "end": 793,
            "fullWidth": 0,
            "width": 0,
            "text": ""
        }
    },
    "lineMap": {
        "lineStarts": [
            0,
            67,
            152,
            232,
            308,
            380,
            385,
            440,
            571,
            576,
            578,
            580,
            603,
            632,
            700,
            762,
            769,
            793
        ],
        "length": 793
    }
}<|MERGE_RESOLUTION|>--- conflicted
+++ resolved
@@ -245,12 +245,8 @@
                                         "start": 615,
                                         "end": 629,
                                         "fullWidth": 14,
-<<<<<<< HEAD
                                         "width": 14,
-                                        "identifier": {
-=======
                                         "propertyName": {
->>>>>>> 85e84683
                                             "kind": "IdentifierName",
                                             "fullStart": 615,
                                             "fullEnd": 625,
