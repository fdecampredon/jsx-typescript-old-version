--- conflicted
+++ resolved
@@ -360,11 +360,8 @@
                                                                 "start": 615,
                                                                 "end": 616,
                                                                 "fullWidth": 1,
-<<<<<<< HEAD
                                                                 "width": 1,
-=======
                                                                 "modifiers": [],
->>>>>>> e3c38734
                                                                 "identifier": {
                                                                     "kind": "IdentifierName",
                                                                     "fullStart": 615,
@@ -404,11 +401,8 @@
                                                                 "start": 618,
                                                                 "end": 619,
                                                                 "fullWidth": 1,
-<<<<<<< HEAD
                                                                 "width": 1,
-=======
                                                                 "modifiers": [],
->>>>>>> e3c38734
                                                                 "identifier": {
                                                                     "kind": "IdentifierName",
                                                                     "fullStart": 618,
