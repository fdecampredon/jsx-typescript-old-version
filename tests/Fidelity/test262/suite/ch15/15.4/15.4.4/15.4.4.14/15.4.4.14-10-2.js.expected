{
    "isDeclaration": false,
    "languageVersion": "EcmaScript5",
    "parseOptions": {
        "allowAutomaticSemicolonInsertion": true
    },
    "sourceUnit": {
        "kind": "SourceUnit",
        "fullStart": 0,
        "fullEnd": 857,
        "start": 559,
        "end": 857,
        "fullWidth": 857,
        "width": 298,
        "isIncrementallyUnusable": true,
        "moduleElements": [
            {
                "kind": "FunctionDeclaration",
                "fullStart": 0,
                "fullEnd": 833,
                "start": 559,
                "end": 831,
                "fullWidth": 833,
                "width": 272,
                "isIncrementallyUnusable": true,
                "modifiers": [],
                "functionKeyword": {
                    "kind": "FunctionKeyword",
                    "fullStart": 0,
                    "fullEnd": 568,
                    "start": 559,
                    "end": 567,
                    "fullWidth": 568,
                    "width": 8,
                    "text": "function",
                    "value": "function",
                    "valueText": "function",
                    "hasLeadingTrivia": true,
                    "hasLeadingComment": true,
                    "hasLeadingNewLine": true,
                    "hasTrailingTrivia": true,
                    "leadingTrivia": [
                        {
                            "kind": "SingleLineCommentTrivia",
                            "text": "/// Copyright (c) 2012 Ecma International.  All rights reserved. "
                        },
                        {
                            "kind": "NewLineTrivia",
                            "text": "\r\n"
                        },
                        {
                            "kind": "SingleLineCommentTrivia",
                            "text": "/// Ecma International makes this code available under the terms and conditions set"
                        },
                        {
                            "kind": "NewLineTrivia",
                            "text": "\r\n"
                        },
                        {
                            "kind": "SingleLineCommentTrivia",
                            "text": "/// forth on http://hg.ecmascript.org/tests/test262/raw-file/tip/LICENSE (the "
                        },
                        {
                            "kind": "NewLineTrivia",
                            "text": "\r\n"
                        },
                        {
                            "kind": "SingleLineCommentTrivia",
                            "text": "/// \"Use Terms\").   Any redistribution of this code must retain the above "
                        },
                        {
                            "kind": "NewLineTrivia",
                            "text": "\r\n"
                        },
                        {
                            "kind": "SingleLineCommentTrivia",
                            "text": "/// copyright and this notice and otherwise comply with the Use Terms."
                        },
                        {
                            "kind": "NewLineTrivia",
                            "text": "\r\n"
                        },
                        {
                            "kind": "MultiLineCommentTrivia",
                            "text": "/**\r\n * @path ch15/15.4/15.4.4/15.4.4.14/15.4.4.14-10-2.js\r\n * @description Array.prototype.indexOf returns -1 if 'length' is 0 and does not access any other properties\r\n */"
                        },
                        {
                            "kind": "NewLineTrivia",
                            "text": "\r\n"
                        },
                        {
                            "kind": "NewLineTrivia",
                            "text": "\r\n"
                        },
                        {
                            "kind": "NewLineTrivia",
                            "text": "\r\n"
                        }
                    ],
                    "trailingTrivia": [
                        {
                            "kind": "WhitespaceTrivia",
                            "text": " "
                        }
                    ]
                },
                "identifier": {
                    "kind": "IdentifierName",
                    "fullStart": 568,
                    "fullEnd": 576,
                    "start": 568,
                    "end": 576,
                    "fullWidth": 8,
                    "width": 8,
                    "text": "testcase",
                    "value": "testcase",
                    "valueText": "testcase"
                },
                "callSignature": {
                    "kind": "CallSignature",
                    "fullStart": 576,
                    "fullEnd": 579,
                    "start": 576,
                    "end": 578,
                    "fullWidth": 3,
                    "width": 2,
                    "parameterList": {
                        "kind": "ParameterList",
                        "fullStart": 576,
                        "fullEnd": 579,
                        "start": 576,
                        "end": 578,
                        "fullWidth": 3,
                        "width": 2,
                        "openParenToken": {
                            "kind": "OpenParenToken",
                            "fullStart": 576,
                            "fullEnd": 577,
                            "start": 576,
                            "end": 577,
                            "fullWidth": 1,
                            "width": 1,
                            "text": "(",
                            "value": "(",
                            "valueText": "("
                        },
                        "parameters": [],
                        "closeParenToken": {
                            "kind": "CloseParenToken",
                            "fullStart": 577,
                            "fullEnd": 579,
                            "start": 577,
                            "end": 578,
                            "fullWidth": 2,
                            "width": 1,
                            "text": ")",
                            "value": ")",
                            "valueText": ")",
                            "hasTrailingTrivia": true,
                            "trailingTrivia": [
                                {
                                    "kind": "WhitespaceTrivia",
                                    "text": " "
                                }
                            ]
                        }
                    }
                },
                "block": {
                    "kind": "Block",
                    "fullStart": 579,
                    "fullEnd": 833,
                    "start": 579,
                    "end": 831,
                    "fullWidth": 254,
                    "width": 252,
                    "isIncrementallyUnusable": true,
                    "openBraceToken": {
                        "kind": "OpenBraceToken",
                        "fullStart": 579,
                        "fullEnd": 582,
                        "start": 579,
                        "end": 580,
                        "fullWidth": 3,
                        "width": 1,
                        "text": "{",
                        "value": "{",
                        "valueText": "{",
                        "hasTrailingTrivia": true,
                        "hasTrailingNewLine": true,
                        "trailingTrivia": [
                            {
                                "kind": "NewLineTrivia",
                                "text": "\r\n"
                            }
                        ]
                    },
                    "statements": [
                        {
                            "kind": "VariableStatement",
                            "fullStart": 582,
                            "fullEnd": 607,
                            "start": 584,
                            "end": 605,
                            "fullWidth": 25,
                            "width": 21,
                            "modifiers": [],
                            "variableDeclaration": {
                                "kind": "VariableDeclaration",
                                "fullStart": 582,
                                "fullEnd": 604,
                                "start": 584,
                                "end": 604,
                                "fullWidth": 22,
                                "width": 20,
                                "varKeyword": {
                                    "kind": "VarKeyword",
                                    "fullStart": 582,
                                    "fullEnd": 588,
                                    "start": 584,
                                    "end": 587,
                                    "fullWidth": 6,
                                    "width": 3,
                                    "text": "var",
                                    "value": "var",
                                    "valueText": "var",
                                    "hasLeadingTrivia": true,
                                    "hasTrailingTrivia": true,
                                    "leadingTrivia": [
                                        {
                                            "kind": "WhitespaceTrivia",
                                            "text": "  "
                                        }
                                    ],
                                    "trailingTrivia": [
                                        {
                                            "kind": "WhitespaceTrivia",
                                            "text": " "
                                        }
                                    ]
                                },
                                "variableDeclarators": [
                                    {
                                        "kind": "VariableDeclarator",
                                        "fullStart": 588,
                                        "fullEnd": 604,
                                        "start": 588,
                                        "end": 604,
                                        "fullWidth": 16,
<<<<<<< HEAD
                                        "width": 16,
                                        "identifier": {
=======
                                        "propertyName": {
>>>>>>> 85e84683
                                            "kind": "IdentifierName",
                                            "fullStart": 588,
                                            "fullEnd": 597,
                                            "start": 588,
                                            "end": 596,
                                            "fullWidth": 9,
                                            "width": 8,
                                            "text": "accessed",
                                            "value": "accessed",
                                            "valueText": "accessed",
                                            "hasTrailingTrivia": true,
                                            "trailingTrivia": [
                                                {
                                                    "kind": "WhitespaceTrivia",
                                                    "text": " "
                                                }
                                            ]
                                        },
                                        "equalsValueClause": {
                                            "kind": "EqualsValueClause",
                                            "fullStart": 597,
                                            "fullEnd": 604,
                                            "start": 597,
                                            "end": 604,
                                            "fullWidth": 7,
                                            "width": 7,
                                            "equalsToken": {
                                                "kind": "EqualsToken",
                                                "fullStart": 597,
                                                "fullEnd": 599,
                                                "start": 597,
                                                "end": 598,
                                                "fullWidth": 2,
                                                "width": 1,
                                                "text": "=",
                                                "value": "=",
                                                "valueText": "=",
                                                "hasTrailingTrivia": true,
                                                "trailingTrivia": [
                                                    {
                                                        "kind": "WhitespaceTrivia",
                                                        "text": " "
                                                    }
                                                ]
                                            },
                                            "value": {
                                                "kind": "FalseKeyword",
                                                "fullStart": 599,
                                                "fullEnd": 604,
                                                "start": 599,
                                                "end": 604,
                                                "fullWidth": 5,
                                                "width": 5,
                                                "text": "false",
                                                "value": false,
                                                "valueText": "false"
                                            }
                                        }
                                    }
                                ]
                            },
                            "semicolonToken": {
                                "kind": "SemicolonToken",
                                "fullStart": 604,
                                "fullEnd": 607,
                                "start": 604,
                                "end": 605,
                                "fullWidth": 3,
                                "width": 1,
                                "text": ";",
                                "value": ";",
                                "valueText": ";",
                                "hasTrailingTrivia": true,
                                "hasTrailingNewLine": true,
                                "trailingTrivia": [
                                    {
                                        "kind": "NewLineTrivia",
                                        "text": "\r\n"
                                    }
                                ]
                            }
                        },
                        {
                            "kind": "VariableStatement",
                            "fullStart": 607,
                            "fullEnd": 631,
                            "start": 609,
                            "end": 629,
                            "fullWidth": 24,
                            "width": 20,
                            "modifiers": [],
                            "variableDeclaration": {
                                "kind": "VariableDeclaration",
                                "fullStart": 607,
                                "fullEnd": 628,
                                "start": 609,
                                "end": 628,
                                "fullWidth": 21,
                                "width": 19,
                                "varKeyword": {
                                    "kind": "VarKeyword",
                                    "fullStart": 607,
                                    "fullEnd": 613,
                                    "start": 609,
                                    "end": 612,
                                    "fullWidth": 6,
                                    "width": 3,
                                    "text": "var",
                                    "value": "var",
                                    "valueText": "var",
                                    "hasLeadingTrivia": true,
                                    "hasTrailingTrivia": true,
                                    "leadingTrivia": [
                                        {
                                            "kind": "WhitespaceTrivia",
                                            "text": "  "
                                        }
                                    ],
                                    "trailingTrivia": [
                                        {
                                            "kind": "WhitespaceTrivia",
                                            "text": " "
                                        }
                                    ]
                                },
                                "variableDeclarators": [
                                    {
                                        "kind": "VariableDeclarator",
                                        "fullStart": 613,
                                        "fullEnd": 628,
                                        "start": 613,
                                        "end": 628,
                                        "fullWidth": 15,
<<<<<<< HEAD
                                        "width": 15,
                                        "identifier": {
=======
                                        "propertyName": {
>>>>>>> 85e84683
                                            "kind": "IdentifierName",
                                            "fullStart": 613,
                                            "fullEnd": 615,
                                            "start": 613,
                                            "end": 614,
                                            "fullWidth": 2,
                                            "width": 1,
                                            "text": "f",
                                            "value": "f",
                                            "valueText": "f",
                                            "hasTrailingTrivia": true,
                                            "trailingTrivia": [
                                                {
                                                    "kind": "WhitespaceTrivia",
                                                    "text": " "
                                                }
                                            ]
                                        },
                                        "equalsValueClause": {
                                            "kind": "EqualsValueClause",
                                            "fullStart": 615,
                                            "fullEnd": 628,
                                            "start": 615,
                                            "end": 628,
                                            "fullWidth": 13,
                                            "width": 13,
                                            "equalsToken": {
                                                "kind": "EqualsToken",
                                                "fullStart": 615,
                                                "fullEnd": 617,
                                                "start": 615,
                                                "end": 616,
                                                "fullWidth": 2,
                                                "width": 1,
                                                "text": "=",
                                                "value": "=",
                                                "valueText": "=",
                                                "hasTrailingTrivia": true,
                                                "trailingTrivia": [
                                                    {
                                                        "kind": "WhitespaceTrivia",
                                                        "text": " "
                                                    }
                                                ]
                                            },
                                            "value": {
                                                "kind": "ObjectLiteralExpression",
                                                "fullStart": 617,
                                                "fullEnd": 628,
                                                "start": 617,
                                                "end": 628,
                                                "fullWidth": 11,
                                                "width": 11,
                                                "openBraceToken": {
                                                    "kind": "OpenBraceToken",
                                                    "fullStart": 617,
                                                    "fullEnd": 618,
                                                    "start": 617,
                                                    "end": 618,
                                                    "fullWidth": 1,
                                                    "width": 1,
                                                    "text": "{",
                                                    "value": "{",
                                                    "valueText": "{"
                                                },
                                                "propertyAssignments": [
                                                    {
                                                        "kind": "SimplePropertyAssignment",
                                                        "fullStart": 618,
                                                        "fullEnd": 627,
                                                        "start": 618,
                                                        "end": 627,
                                                        "fullWidth": 9,
                                                        "width": 9,
                                                        "propertyName": {
                                                            "kind": "IdentifierName",
                                                            "fullStart": 618,
                                                            "fullEnd": 624,
                                                            "start": 618,
                                                            "end": 624,
                                                            "fullWidth": 6,
                                                            "width": 6,
                                                            "text": "length",
                                                            "value": "length",
                                                            "valueText": "length"
                                                        },
                                                        "colonToken": {
                                                            "kind": "ColonToken",
                                                            "fullStart": 624,
                                                            "fullEnd": 626,
                                                            "start": 624,
                                                            "end": 625,
                                                            "fullWidth": 2,
                                                            "width": 1,
                                                            "text": ":",
                                                            "value": ":",
                                                            "valueText": ":",
                                                            "hasTrailingTrivia": true,
                                                            "trailingTrivia": [
                                                                {
                                                                    "kind": "WhitespaceTrivia",
                                                                    "text": " "
                                                                }
                                                            ]
                                                        },
                                                        "expression": {
                                                            "kind": "NumericLiteral",
                                                            "fullStart": 626,
                                                            "fullEnd": 627,
                                                            "start": 626,
                                                            "end": 627,
                                                            "fullWidth": 1,
                                                            "width": 1,
                                                            "text": "0",
                                                            "value": 0,
                                                            "valueText": "0"
                                                        }
                                                    }
                                                ],
                                                "closeBraceToken": {
                                                    "kind": "CloseBraceToken",
                                                    "fullStart": 627,
                                                    "fullEnd": 628,
                                                    "start": 627,
                                                    "end": 628,
                                                    "fullWidth": 1,
                                                    "width": 1,
                                                    "text": "}",
                                                    "value": "}",
                                                    "valueText": "}"
                                                }
                                            }
                                        }
                                    }
                                ]
                            },
                            "semicolonToken": {
                                "kind": "SemicolonToken",
                                "fullStart": 628,
                                "fullEnd": 631,
                                "start": 628,
                                "end": 629,
                                "fullWidth": 3,
                                "width": 1,
                                "text": ";",
                                "value": ";",
                                "valueText": ";",
                                "hasTrailingTrivia": true,
                                "hasTrailingNewLine": true,
                                "trailingTrivia": [
                                    {
                                        "kind": "NewLineTrivia",
                                        "text": "\r\n"
                                    }
                                ]
                            }
                        },
                        {
                            "kind": "ExpressionStatement",
                            "fullStart": 631,
                            "fullEnd": 712,
                            "start": 633,
                            "end": 710,
                            "fullWidth": 81,
                            "width": 77,
                            "isIncrementallyUnusable": true,
                            "expression": {
                                "kind": "InvocationExpression",
                                "fullStart": 631,
                                "fullEnd": 709,
                                "start": 633,
                                "end": 709,
                                "fullWidth": 78,
                                "width": 76,
                                "isIncrementallyUnusable": true,
                                "expression": {
                                    "kind": "MemberAccessExpression",
                                    "fullStart": 631,
                                    "fullEnd": 654,
                                    "start": 633,
                                    "end": 654,
                                    "fullWidth": 23,
                                    "width": 21,
                                    "expression": {
                                        "kind": "IdentifierName",
                                        "fullStart": 631,
                                        "fullEnd": 639,
                                        "start": 633,
                                        "end": 639,
                                        "fullWidth": 8,
                                        "width": 6,
                                        "text": "Object",
                                        "value": "Object",
                                        "valueText": "Object",
                                        "hasLeadingTrivia": true,
                                        "leadingTrivia": [
                                            {
                                                "kind": "WhitespaceTrivia",
                                                "text": "  "
                                            }
                                        ]
                                    },
                                    "dotToken": {
                                        "kind": "DotToken",
                                        "fullStart": 639,
                                        "fullEnd": 640,
                                        "start": 639,
                                        "end": 640,
                                        "fullWidth": 1,
                                        "width": 1,
                                        "text": ".",
                                        "value": ".",
                                        "valueText": "."
                                    },
                                    "name": {
                                        "kind": "IdentifierName",
                                        "fullStart": 640,
                                        "fullEnd": 654,
                                        "start": 640,
                                        "end": 654,
                                        "fullWidth": 14,
                                        "width": 14,
                                        "text": "defineProperty",
                                        "value": "defineProperty",
                                        "valueText": "defineProperty"
                                    }
                                },
                                "argumentList": {
                                    "kind": "ArgumentList",
                                    "fullStart": 654,
                                    "fullEnd": 709,
                                    "start": 654,
                                    "end": 709,
                                    "fullWidth": 55,
                                    "width": 55,
                                    "isIncrementallyUnusable": true,
                                    "openParenToken": {
                                        "kind": "OpenParenToken",
                                        "fullStart": 654,
                                        "fullEnd": 655,
                                        "start": 654,
                                        "end": 655,
                                        "fullWidth": 1,
                                        "width": 1,
                                        "text": "(",
                                        "value": "(",
                                        "valueText": "("
                                    },
                                    "arguments": [
                                        {
                                            "kind": "IdentifierName",
                                            "fullStart": 655,
                                            "fullEnd": 656,
                                            "start": 655,
                                            "end": 656,
                                            "fullWidth": 1,
                                            "width": 1,
                                            "text": "f",
                                            "value": "f",
                                            "valueText": "f"
                                        },
                                        {
                                            "kind": "CommaToken",
                                            "fullStart": 656,
                                            "fullEnd": 657,
                                            "start": 656,
                                            "end": 657,
                                            "fullWidth": 1,
                                            "width": 1,
                                            "text": ",",
                                            "value": ",",
                                            "valueText": ","
                                        },
                                        {
                                            "kind": "StringLiteral",
                                            "fullStart": 657,
                                            "fullEnd": 660,
                                            "start": 657,
                                            "end": 660,
                                            "fullWidth": 3,
                                            "width": 3,
                                            "text": "\"0\"",
                                            "value": "0",
                                            "valueText": "0"
                                        },
                                        {
                                            "kind": "CommaToken",
                                            "fullStart": 660,
                                            "fullEnd": 661,
                                            "start": 660,
                                            "end": 661,
                                            "fullWidth": 1,
                                            "width": 1,
                                            "text": ",",
                                            "value": ",",
                                            "valueText": ","
                                        },
                                        {
                                            "kind": "ObjectLiteralExpression",
                                            "fullStart": 661,
                                            "fullEnd": 708,
                                            "start": 661,
                                            "end": 708,
                                            "fullWidth": 47,
                                            "width": 47,
                                            "isIncrementallyUnusable": true,
                                            "openBraceToken": {
                                                "kind": "OpenBraceToken",
                                                "fullStart": 661,
                                                "fullEnd": 662,
                                                "start": 661,
                                                "end": 662,
                                                "fullWidth": 1,
                                                "width": 1,
                                                "text": "{",
                                                "value": "{",
                                                "valueText": "{"
                                            },
                                            "propertyAssignments": [
                                                {
                                                    "kind": "SimplePropertyAssignment",
                                                    "fullStart": 662,
                                                    "fullEnd": 707,
                                                    "start": 662,
                                                    "end": 707,
                                                    "fullWidth": 45,
                                                    "width": 45,
                                                    "isIncrementallyUnusable": true,
                                                    "propertyName": {
                                                        "kind": "IdentifierName",
                                                        "fullStart": 662,
                                                        "fullEnd": 665,
                                                        "start": 662,
                                                        "end": 665,
                                                        "fullWidth": 3,
                                                        "width": 3,
                                                        "text": "get",
                                                        "value": "get",
                                                        "valueText": "get"
                                                    },
                                                    "colonToken": {
                                                        "kind": "ColonToken",
                                                        "fullStart": 665,
                                                        "fullEnd": 667,
                                                        "start": 665,
                                                        "end": 666,
                                                        "fullWidth": 2,
                                                        "width": 1,
                                                        "text": ":",
                                                        "value": ":",
                                                        "valueText": ":",
                                                        "hasTrailingTrivia": true,
                                                        "trailingTrivia": [
                                                            {
                                                                "kind": "WhitespaceTrivia",
                                                                "text": " "
                                                            }
                                                        ]
                                                    },
                                                    "expression": {
                                                        "kind": "FunctionExpression",
                                                        "fullStart": 667,
                                                        "fullEnd": 707,
                                                        "start": 667,
                                                        "end": 707,
                                                        "fullWidth": 40,
                                                        "width": 40,
                                                        "functionKeyword": {
                                                            "kind": "FunctionKeyword",
                                                            "fullStart": 667,
                                                            "fullEnd": 676,
                                                            "start": 667,
                                                            "end": 675,
                                                            "fullWidth": 9,
                                                            "width": 8,
                                                            "text": "function",
                                                            "value": "function",
                                                            "valueText": "function",
                                                            "hasTrailingTrivia": true,
                                                            "trailingTrivia": [
                                                                {
                                                                    "kind": "WhitespaceTrivia",
                                                                    "text": " "
                                                                }
                                                            ]
                                                        },
                                                        "callSignature": {
                                                            "kind": "CallSignature",
                                                            "fullStart": 676,
                                                            "fullEnd": 679,
                                                            "start": 676,
                                                            "end": 678,
                                                            "fullWidth": 3,
                                                            "width": 2,
                                                            "parameterList": {
                                                                "kind": "ParameterList",
                                                                "fullStart": 676,
                                                                "fullEnd": 679,
                                                                "start": 676,
                                                                "end": 678,
                                                                "fullWidth": 3,
                                                                "width": 2,
                                                                "openParenToken": {
                                                                    "kind": "OpenParenToken",
                                                                    "fullStart": 676,
                                                                    "fullEnd": 677,
                                                                    "start": 676,
                                                                    "end": 677,
                                                                    "fullWidth": 1,
                                                                    "width": 1,
                                                                    "text": "(",
                                                                    "value": "(",
                                                                    "valueText": "("
                                                                },
                                                                "parameters": [],
                                                                "closeParenToken": {
                                                                    "kind": "CloseParenToken",
                                                                    "fullStart": 677,
                                                                    "fullEnd": 679,
                                                                    "start": 677,
                                                                    "end": 678,
                                                                    "fullWidth": 2,
                                                                    "width": 1,
                                                                    "text": ")",
                                                                    "value": ")",
                                                                    "valueText": ")",
                                                                    "hasTrailingTrivia": true,
                                                                    "trailingTrivia": [
                                                                        {
                                                                            "kind": "WhitespaceTrivia",
                                                                            "text": " "
                                                                        }
                                                                    ]
                                                                }
                                                            }
                                                        },
                                                        "block": {
                                                            "kind": "Block",
                                                            "fullStart": 679,
                                                            "fullEnd": 707,
                                                            "start": 679,
                                                            "end": 707,
                                                            "fullWidth": 28,
                                                            "width": 28,
                                                            "openBraceToken": {
                                                                "kind": "OpenBraceToken",
                                                                "fullStart": 679,
                                                                "fullEnd": 680,
                                                                "start": 679,
                                                                "end": 680,
                                                                "fullWidth": 1,
                                                                "width": 1,
                                                                "text": "{",
                                                                "value": "{",
                                                                "valueText": "{"
                                                            },
                                                            "statements": [
                                                                {
                                                                    "kind": "ExpressionStatement",
                                                                    "fullStart": 680,
                                                                    "fullEnd": 697,
                                                                    "start": 680,
                                                                    "end": 696,
                                                                    "fullWidth": 17,
                                                                    "width": 16,
                                                                    "expression": {
                                                                        "kind": "AssignmentExpression",
                                                                        "fullStart": 680,
                                                                        "fullEnd": 695,
                                                                        "start": 680,
                                                                        "end": 695,
                                                                        "fullWidth": 15,
                                                                        "width": 15,
                                                                        "left": {
                                                                            "kind": "IdentifierName",
                                                                            "fullStart": 680,
                                                                            "fullEnd": 689,
                                                                            "start": 680,
                                                                            "end": 688,
                                                                            "fullWidth": 9,
                                                                            "width": 8,
                                                                            "text": "accessed",
                                                                            "value": "accessed",
                                                                            "valueText": "accessed",
                                                                            "hasTrailingTrivia": true,
                                                                            "trailingTrivia": [
                                                                                {
                                                                                    "kind": "WhitespaceTrivia",
                                                                                    "text": " "
                                                                                }
                                                                            ]
                                                                        },
                                                                        "operatorToken": {
                                                                            "kind": "EqualsToken",
                                                                            "fullStart": 689,
                                                                            "fullEnd": 691,
                                                                            "start": 689,
                                                                            "end": 690,
                                                                            "fullWidth": 2,
                                                                            "width": 1,
                                                                            "text": "=",
                                                                            "value": "=",
                                                                            "valueText": "=",
                                                                            "hasTrailingTrivia": true,
                                                                            "trailingTrivia": [
                                                                                {
                                                                                    "kind": "WhitespaceTrivia",
                                                                                    "text": " "
                                                                                }
                                                                            ]
                                                                        },
                                                                        "right": {
                                                                            "kind": "TrueKeyword",
                                                                            "fullStart": 691,
                                                                            "fullEnd": 695,
                                                                            "start": 691,
                                                                            "end": 695,
                                                                            "fullWidth": 4,
                                                                            "width": 4,
                                                                            "text": "true",
                                                                            "value": true,
                                                                            "valueText": "true"
                                                                        }
                                                                    },
                                                                    "semicolonToken": {
                                                                        "kind": "SemicolonToken",
                                                                        "fullStart": 695,
                                                                        "fullEnd": 697,
                                                                        "start": 695,
                                                                        "end": 696,
                                                                        "fullWidth": 2,
                                                                        "width": 1,
                                                                        "text": ";",
                                                                        "value": ";",
                                                                        "valueText": ";",
                                                                        "hasTrailingTrivia": true,
                                                                        "trailingTrivia": [
                                                                            {
                                                                                "kind": "WhitespaceTrivia",
                                                                                "text": " "
                                                                            }
                                                                        ]
                                                                    }
                                                                },
                                                                {
                                                                    "kind": "ReturnStatement",
                                                                    "fullStart": 697,
                                                                    "fullEnd": 706,
                                                                    "start": 697,
                                                                    "end": 706,
                                                                    "fullWidth": 9,
                                                                    "width": 9,
                                                                    "returnKeyword": {
                                                                        "kind": "ReturnKeyword",
                                                                        "fullStart": 697,
                                                                        "fullEnd": 704,
                                                                        "start": 697,
                                                                        "end": 703,
                                                                        "fullWidth": 7,
                                                                        "width": 6,
                                                                        "text": "return",
                                                                        "value": "return",
                                                                        "valueText": "return",
                                                                        "hasTrailingTrivia": true,
                                                                        "trailingTrivia": [
                                                                            {
                                                                                "kind": "WhitespaceTrivia",
                                                                                "text": " "
                                                                            }
                                                                        ]
                                                                    },
                                                                    "expression": {
                                                                        "kind": "NumericLiteral",
                                                                        "fullStart": 704,
                                                                        "fullEnd": 705,
                                                                        "start": 704,
                                                                        "end": 705,
                                                                        "fullWidth": 1,
                                                                        "width": 1,
                                                                        "text": "1",
                                                                        "value": 1,
                                                                        "valueText": "1"
                                                                    },
                                                                    "semicolonToken": {
                                                                        "kind": "SemicolonToken",
                                                                        "fullStart": 705,
                                                                        "fullEnd": 706,
                                                                        "start": 705,
                                                                        "end": 706,
                                                                        "fullWidth": 1,
                                                                        "width": 1,
                                                                        "text": ";",
                                                                        "value": ";",
                                                                        "valueText": ";"
                                                                    }
                                                                }
                                                            ],
                                                            "closeBraceToken": {
                                                                "kind": "CloseBraceToken",
                                                                "fullStart": 706,
                                                                "fullEnd": 707,
                                                                "start": 706,
                                                                "end": 707,
                                                                "fullWidth": 1,
                                                                "width": 1,
                                                                "text": "}",
                                                                "value": "}",
                                                                "valueText": "}"
                                                            }
                                                        }
                                                    }
                                                }
                                            ],
                                            "closeBraceToken": {
                                                "kind": "CloseBraceToken",
                                                "fullStart": 707,
                                                "fullEnd": 708,
                                                "start": 707,
                                                "end": 708,
                                                "fullWidth": 1,
                                                "width": 1,
                                                "text": "}",
                                                "value": "}",
                                                "valueText": "}"
                                            }
                                        }
                                    ],
                                    "closeParenToken": {
                                        "kind": "CloseParenToken",
                                        "fullStart": 708,
                                        "fullEnd": 709,
                                        "start": 708,
                                        "end": 709,
                                        "fullWidth": 1,
                                        "width": 1,
                                        "text": ")",
                                        "value": ")",
                                        "valueText": ")"
                                    }
                                }
                            },
                            "semicolonToken": {
                                "kind": "SemicolonToken",
                                "fullStart": 709,
                                "fullEnd": 712,
                                "start": 709,
                                "end": 710,
                                "fullWidth": 3,
                                "width": 1,
                                "text": ";",
                                "value": ";",
                                "valueText": ";",
                                "hasTrailingTrivia": true,
                                "hasTrailingNewLine": true,
                                "trailingTrivia": [
                                    {
                                        "kind": "NewLineTrivia",
                                        "text": "\r\n"
                                    }
                                ]
                            }
                        },
                        {
                            "kind": "VariableStatement",
                            "fullStart": 712,
                            "fullEnd": 764,
                            "start": 720,
                            "end": 762,
                            "fullWidth": 52,
                            "width": 42,
                            "modifiers": [],
                            "variableDeclaration": {
                                "kind": "VariableDeclaration",
                                "fullStart": 712,
                                "fullEnd": 761,
                                "start": 720,
                                "end": 761,
                                "fullWidth": 49,
                                "width": 41,
                                "varKeyword": {
                                    "kind": "VarKeyword",
                                    "fullStart": 712,
                                    "fullEnd": 724,
                                    "start": 720,
                                    "end": 723,
                                    "fullWidth": 12,
                                    "width": 3,
                                    "text": "var",
                                    "value": "var",
                                    "valueText": "var",
                                    "hasLeadingTrivia": true,
                                    "hasLeadingNewLine": true,
                                    "hasTrailingTrivia": true,
                                    "leadingTrivia": [
                                        {
                                            "kind": "NewLineTrivia",
                                            "text": "\r\n"
                                        },
                                        {
                                            "kind": "WhitespaceTrivia",
                                            "text": "  "
                                        },
                                        {
                                            "kind": "NewLineTrivia",
                                            "text": "\r\n"
                                        },
                                        {
                                            "kind": "WhitespaceTrivia",
                                            "text": "  "
                                        }
                                    ],
                                    "trailingTrivia": [
                                        {
                                            "kind": "WhitespaceTrivia",
                                            "text": " "
                                        }
                                    ]
                                },
                                "variableDeclarators": [
                                    {
                                        "kind": "VariableDeclarator",
                                        "fullStart": 724,
                                        "fullEnd": 761,
                                        "start": 724,
                                        "end": 761,
                                        "fullWidth": 37,
<<<<<<< HEAD
                                        "width": 37,
                                        "identifier": {
=======
                                        "propertyName": {
>>>>>>> 85e84683
                                            "kind": "IdentifierName",
                                            "fullStart": 724,
                                            "fullEnd": 726,
                                            "start": 724,
                                            "end": 725,
                                            "fullWidth": 2,
                                            "width": 1,
                                            "text": "i",
                                            "value": "i",
                                            "valueText": "i",
                                            "hasTrailingTrivia": true,
                                            "trailingTrivia": [
                                                {
                                                    "kind": "WhitespaceTrivia",
                                                    "text": " "
                                                }
                                            ]
                                        },
                                        "equalsValueClause": {
                                            "kind": "EqualsValueClause",
                                            "fullStart": 726,
                                            "fullEnd": 761,
                                            "start": 726,
                                            "end": 761,
                                            "fullWidth": 35,
                                            "width": 35,
                                            "equalsToken": {
                                                "kind": "EqualsToken",
                                                "fullStart": 726,
                                                "fullEnd": 728,
                                                "start": 726,
                                                "end": 727,
                                                "fullWidth": 2,
                                                "width": 1,
                                                "text": "=",
                                                "value": "=",
                                                "valueText": "=",
                                                "hasTrailingTrivia": true,
                                                "trailingTrivia": [
                                                    {
                                                        "kind": "WhitespaceTrivia",
                                                        "text": " "
                                                    }
                                                ]
                                            },
                                            "value": {
                                                "kind": "InvocationExpression",
                                                "fullStart": 728,
                                                "fullEnd": 761,
                                                "start": 728,
                                                "end": 761,
                                                "fullWidth": 33,
                                                "width": 33,
                                                "expression": {
                                                    "kind": "MemberAccessExpression",
                                                    "fullStart": 728,
                                                    "fullEnd": 756,
                                                    "start": 728,
                                                    "end": 756,
                                                    "fullWidth": 28,
                                                    "width": 28,
                                                    "expression": {
                                                        "kind": "MemberAccessExpression",
                                                        "fullStart": 728,
                                                        "fullEnd": 751,
                                                        "start": 728,
                                                        "end": 751,
                                                        "fullWidth": 23,
                                                        "width": 23,
                                                        "expression": {
                                                            "kind": "MemberAccessExpression",
                                                            "fullStart": 728,
                                                            "fullEnd": 743,
                                                            "start": 728,
                                                            "end": 743,
                                                            "fullWidth": 15,
                                                            "width": 15,
                                                            "expression": {
                                                                "kind": "IdentifierName",
                                                                "fullStart": 728,
                                                                "fullEnd": 733,
                                                                "start": 728,
                                                                "end": 733,
                                                                "fullWidth": 5,
                                                                "width": 5,
                                                                "text": "Array",
                                                                "value": "Array",
                                                                "valueText": "Array"
                                                            },
                                                            "dotToken": {
                                                                "kind": "DotToken",
                                                                "fullStart": 733,
                                                                "fullEnd": 734,
                                                                "start": 733,
                                                                "end": 734,
                                                                "fullWidth": 1,
                                                                "width": 1,
                                                                "text": ".",
                                                                "value": ".",
                                                                "valueText": "."
                                                            },
                                                            "name": {
                                                                "kind": "IdentifierName",
                                                                "fullStart": 734,
                                                                "fullEnd": 743,
                                                                "start": 734,
                                                                "end": 743,
                                                                "fullWidth": 9,
                                                                "width": 9,
                                                                "text": "prototype",
                                                                "value": "prototype",
                                                                "valueText": "prototype"
                                                            }
                                                        },
                                                        "dotToken": {
                                                            "kind": "DotToken",
                                                            "fullStart": 743,
                                                            "fullEnd": 744,
                                                            "start": 743,
                                                            "end": 744,
                                                            "fullWidth": 1,
                                                            "width": 1,
                                                            "text": ".",
                                                            "value": ".",
                                                            "valueText": "."
                                                        },
                                                        "name": {
                                                            "kind": "IdentifierName",
                                                            "fullStart": 744,
                                                            "fullEnd": 751,
                                                            "start": 744,
                                                            "end": 751,
                                                            "fullWidth": 7,
                                                            "width": 7,
                                                            "text": "indexOf",
                                                            "value": "indexOf",
                                                            "valueText": "indexOf"
                                                        }
                                                    },
                                                    "dotToken": {
                                                        "kind": "DotToken",
                                                        "fullStart": 751,
                                                        "fullEnd": 752,
                                                        "start": 751,
                                                        "end": 752,
                                                        "fullWidth": 1,
                                                        "width": 1,
                                                        "text": ".",
                                                        "value": ".",
                                                        "valueText": "."
                                                    },
                                                    "name": {
                                                        "kind": "IdentifierName",
                                                        "fullStart": 752,
                                                        "fullEnd": 756,
                                                        "start": 752,
                                                        "end": 756,
                                                        "fullWidth": 4,
                                                        "width": 4,
                                                        "text": "call",
                                                        "value": "call",
                                                        "valueText": "call"
                                                    }
                                                },
                                                "argumentList": {
                                                    "kind": "ArgumentList",
                                                    "fullStart": 756,
                                                    "fullEnd": 761,
                                                    "start": 756,
                                                    "end": 761,
                                                    "fullWidth": 5,
                                                    "width": 5,
                                                    "openParenToken": {
                                                        "kind": "OpenParenToken",
                                                        "fullStart": 756,
                                                        "fullEnd": 757,
                                                        "start": 756,
                                                        "end": 757,
                                                        "fullWidth": 1,
                                                        "width": 1,
                                                        "text": "(",
                                                        "value": "(",
                                                        "valueText": "("
                                                    },
                                                    "arguments": [
                                                        {
                                                            "kind": "IdentifierName",
                                                            "fullStart": 757,
                                                            "fullEnd": 758,
                                                            "start": 757,
                                                            "end": 758,
                                                            "fullWidth": 1,
                                                            "width": 1,
                                                            "text": "f",
                                                            "value": "f",
                                                            "valueText": "f"
                                                        },
                                                        {
                                                            "kind": "CommaToken",
                                                            "fullStart": 758,
                                                            "fullEnd": 759,
                                                            "start": 758,
                                                            "end": 759,
                                                            "fullWidth": 1,
                                                            "width": 1,
                                                            "text": ",",
                                                            "value": ",",
                                                            "valueText": ","
                                                        },
                                                        {
                                                            "kind": "NumericLiteral",
                                                            "fullStart": 759,
                                                            "fullEnd": 760,
                                                            "start": 759,
                                                            "end": 760,
                                                            "fullWidth": 1,
                                                            "width": 1,
                                                            "text": "1",
                                                            "value": 1,
                                                            "valueText": "1"
                                                        }
                                                    ],
                                                    "closeParenToken": {
                                                        "kind": "CloseParenToken",
                                                        "fullStart": 760,
                                                        "fullEnd": 761,
                                                        "start": 760,
                                                        "end": 761,
                                                        "fullWidth": 1,
                                                        "width": 1,
                                                        "text": ")",
                                                        "value": ")",
                                                        "valueText": ")"
                                                    }
                                                }
                                            }
                                        }
                                    }
                                ]
                            },
                            "semicolonToken": {
                                "kind": "SemicolonToken",
                                "fullStart": 761,
                                "fullEnd": 764,
                                "start": 761,
                                "end": 762,
                                "fullWidth": 3,
                                "width": 1,
                                "text": ";",
                                "value": ";",
                                "valueText": ";",
                                "hasTrailingTrivia": true,
                                "hasTrailingNewLine": true,
                                "trailingTrivia": [
                                    {
                                        "kind": "NewLineTrivia",
                                        "text": "\r\n"
                                    }
                                ]
                            }
                        },
                        {
                            "kind": "IfStatement",
                            "fullStart": 764,
                            "fullEnd": 829,
                            "start": 770,
                            "end": 827,
                            "fullWidth": 65,
                            "width": 57,
                            "ifKeyword": {
                                "kind": "IfKeyword",
                                "fullStart": 764,
                                "fullEnd": 773,
                                "start": 770,
                                "end": 772,
                                "fullWidth": 9,
                                "width": 2,
                                "text": "if",
                                "value": "if",
                                "valueText": "if",
                                "hasLeadingTrivia": true,
                                "hasLeadingNewLine": true,
                                "hasTrailingTrivia": true,
                                "leadingTrivia": [
                                    {
                                        "kind": "WhitespaceTrivia",
                                        "text": "  "
                                    },
                                    {
                                        "kind": "NewLineTrivia",
                                        "text": "\r\n"
                                    },
                                    {
                                        "kind": "WhitespaceTrivia",
                                        "text": "  "
                                    }
                                ],
                                "trailingTrivia": [
                                    {
                                        "kind": "WhitespaceTrivia",
                                        "text": " "
                                    }
                                ]
                            },
                            "openParenToken": {
                                "kind": "OpenParenToken",
                                "fullStart": 773,
                                "fullEnd": 774,
                                "start": 773,
                                "end": 774,
                                "fullWidth": 1,
                                "width": 1,
                                "text": "(",
                                "value": "(",
                                "valueText": "("
                            },
                            "condition": {
                                "kind": "LogicalAndExpression",
                                "fullStart": 774,
                                "fullEnd": 801,
                                "start": 774,
                                "end": 801,
                                "fullWidth": 27,
                                "width": 27,
                                "left": {
                                    "kind": "EqualsExpression",
                                    "fullStart": 774,
                                    "fullEnd": 783,
                                    "start": 774,
                                    "end": 782,
                                    "fullWidth": 9,
                                    "width": 8,
                                    "left": {
                                        "kind": "IdentifierName",
                                        "fullStart": 774,
                                        "fullEnd": 776,
                                        "start": 774,
                                        "end": 775,
                                        "fullWidth": 2,
                                        "width": 1,
                                        "text": "i",
                                        "value": "i",
                                        "valueText": "i",
                                        "hasTrailingTrivia": true,
                                        "trailingTrivia": [
                                            {
                                                "kind": "WhitespaceTrivia",
                                                "text": " "
                                            }
                                        ]
                                    },
                                    "operatorToken": {
                                        "kind": "EqualsEqualsEqualsToken",
                                        "fullStart": 776,
                                        "fullEnd": 780,
                                        "start": 776,
                                        "end": 779,
                                        "fullWidth": 4,
                                        "width": 3,
                                        "text": "===",
                                        "value": "===",
                                        "valueText": "===",
                                        "hasTrailingTrivia": true,
                                        "trailingTrivia": [
                                            {
                                                "kind": "WhitespaceTrivia",
                                                "text": " "
                                            }
                                        ]
                                    },
                                    "right": {
                                        "kind": "NegateExpression",
                                        "fullStart": 780,
                                        "fullEnd": 783,
                                        "start": 780,
                                        "end": 782,
                                        "fullWidth": 3,
                                        "width": 2,
                                        "operatorToken": {
                                            "kind": "MinusToken",
                                            "fullStart": 780,
                                            "fullEnd": 781,
                                            "start": 780,
                                            "end": 781,
                                            "fullWidth": 1,
                                            "width": 1,
                                            "text": "-",
                                            "value": "-",
                                            "valueText": "-"
                                        },
                                        "operand": {
                                            "kind": "NumericLiteral",
                                            "fullStart": 781,
                                            "fullEnd": 783,
                                            "start": 781,
                                            "end": 782,
                                            "fullWidth": 2,
                                            "width": 1,
                                            "text": "1",
                                            "value": 1,
                                            "valueText": "1",
                                            "hasTrailingTrivia": true,
                                            "trailingTrivia": [
                                                {
                                                    "kind": "WhitespaceTrivia",
                                                    "text": " "
                                                }
                                            ]
                                        }
                                    }
                                },
                                "operatorToken": {
                                    "kind": "AmpersandAmpersandToken",
                                    "fullStart": 783,
                                    "fullEnd": 786,
                                    "start": 783,
                                    "end": 785,
                                    "fullWidth": 3,
                                    "width": 2,
                                    "text": "&&",
                                    "value": "&&",
                                    "valueText": "&&",
                                    "hasTrailingTrivia": true,
                                    "trailingTrivia": [
                                        {
                                            "kind": "WhitespaceTrivia",
                                            "text": " "
                                        }
                                    ]
                                },
                                "right": {
                                    "kind": "EqualsWithTypeConversionExpression",
                                    "fullStart": 786,
                                    "fullEnd": 801,
                                    "start": 786,
                                    "end": 801,
                                    "fullWidth": 15,
                                    "width": 15,
                                    "left": {
                                        "kind": "IdentifierName",
                                        "fullStart": 786,
                                        "fullEnd": 794,
                                        "start": 786,
                                        "end": 794,
                                        "fullWidth": 8,
                                        "width": 8,
                                        "text": "accessed",
                                        "value": "accessed",
                                        "valueText": "accessed"
                                    },
                                    "operatorToken": {
                                        "kind": "EqualsEqualsToken",
                                        "fullStart": 794,
                                        "fullEnd": 796,
                                        "start": 794,
                                        "end": 796,
                                        "fullWidth": 2,
                                        "width": 2,
                                        "text": "==",
                                        "value": "==",
                                        "valueText": "=="
                                    },
                                    "right": {
                                        "kind": "FalseKeyword",
                                        "fullStart": 796,
                                        "fullEnd": 801,
                                        "start": 796,
                                        "end": 801,
                                        "fullWidth": 5,
                                        "width": 5,
                                        "text": "false",
                                        "value": false,
                                        "valueText": "false"
                                    }
                                }
                            },
                            "closeParenToken": {
                                "kind": "CloseParenToken",
                                "fullStart": 801,
                                "fullEnd": 803,
                                "start": 801,
                                "end": 802,
                                "fullWidth": 2,
                                "width": 1,
                                "text": ")",
                                "value": ")",
                                "valueText": ")",
                                "hasTrailingTrivia": true,
                                "trailingTrivia": [
                                    {
                                        "kind": "WhitespaceTrivia",
                                        "text": " "
                                    }
                                ]
                            },
                            "statement": {
                                "kind": "Block",
                                "fullStart": 803,
                                "fullEnd": 829,
                                "start": 803,
                                "end": 827,
                                "fullWidth": 26,
                                "width": 24,
                                "openBraceToken": {
                                    "kind": "OpenBraceToken",
                                    "fullStart": 803,
                                    "fullEnd": 806,
                                    "start": 803,
                                    "end": 804,
                                    "fullWidth": 3,
                                    "width": 1,
                                    "text": "{",
                                    "value": "{",
                                    "valueText": "{",
                                    "hasTrailingTrivia": true,
                                    "hasTrailingNewLine": true,
                                    "trailingTrivia": [
                                        {
                                            "kind": "NewLineTrivia",
                                            "text": "\r\n"
                                        }
                                    ]
                                },
                                "statements": [
                                    {
                                        "kind": "ReturnStatement",
                                        "fullStart": 806,
                                        "fullEnd": 824,
                                        "start": 810,
                                        "end": 822,
                                        "fullWidth": 18,
                                        "width": 12,
                                        "returnKeyword": {
                                            "kind": "ReturnKeyword",
                                            "fullStart": 806,
                                            "fullEnd": 817,
                                            "start": 810,
                                            "end": 816,
                                            "fullWidth": 11,
                                            "width": 6,
                                            "text": "return",
                                            "value": "return",
                                            "valueText": "return",
                                            "hasLeadingTrivia": true,
                                            "hasTrailingTrivia": true,
                                            "leadingTrivia": [
                                                {
                                                    "kind": "WhitespaceTrivia",
                                                    "text": "    "
                                                }
                                            ],
                                            "trailingTrivia": [
                                                {
                                                    "kind": "WhitespaceTrivia",
                                                    "text": " "
                                                }
                                            ]
                                        },
                                        "expression": {
                                            "kind": "TrueKeyword",
                                            "fullStart": 817,
                                            "fullEnd": 821,
                                            "start": 817,
                                            "end": 821,
                                            "fullWidth": 4,
                                            "width": 4,
                                            "text": "true",
                                            "value": true,
                                            "valueText": "true"
                                        },
                                        "semicolonToken": {
                                            "kind": "SemicolonToken",
                                            "fullStart": 821,
                                            "fullEnd": 824,
                                            "start": 821,
                                            "end": 822,
                                            "fullWidth": 3,
                                            "width": 1,
                                            "text": ";",
                                            "value": ";",
                                            "valueText": ";",
                                            "hasTrailingTrivia": true,
                                            "hasTrailingNewLine": true,
                                            "trailingTrivia": [
                                                {
                                                    "kind": "NewLineTrivia",
                                                    "text": "\r\n"
                                                }
                                            ]
                                        }
                                    }
                                ],
                                "closeBraceToken": {
                                    "kind": "CloseBraceToken",
                                    "fullStart": 824,
                                    "fullEnd": 829,
                                    "start": 826,
                                    "end": 827,
                                    "fullWidth": 5,
                                    "width": 1,
                                    "text": "}",
                                    "value": "}",
                                    "valueText": "}",
                                    "hasLeadingTrivia": true,
                                    "hasTrailingTrivia": true,
                                    "hasTrailingNewLine": true,
                                    "leadingTrivia": [
                                        {
                                            "kind": "WhitespaceTrivia",
                                            "text": "  "
                                        }
                                    ],
                                    "trailingTrivia": [
                                        {
                                            "kind": "NewLineTrivia",
                                            "text": "\r\n"
                                        }
                                    ]
                                }
                            }
                        }
                    ],
                    "closeBraceToken": {
                        "kind": "CloseBraceToken",
                        "fullStart": 829,
                        "fullEnd": 833,
                        "start": 830,
                        "end": 831,
                        "fullWidth": 4,
                        "width": 1,
                        "text": "}",
                        "value": "}",
                        "valueText": "}",
                        "hasLeadingTrivia": true,
                        "hasTrailingTrivia": true,
                        "hasTrailingNewLine": true,
                        "leadingTrivia": [
                            {
                                "kind": "WhitespaceTrivia",
                                "text": " "
                            }
                        ],
                        "trailingTrivia": [
                            {
                                "kind": "NewLineTrivia",
                                "text": "\r\n"
                            }
                        ]
                    }
                }
            },
            {
                "kind": "ExpressionStatement",
                "fullStart": 833,
                "fullEnd": 857,
                "start": 833,
                "end": 855,
                "fullWidth": 24,
                "width": 22,
                "expression": {
                    "kind": "InvocationExpression",
                    "fullStart": 833,
                    "fullEnd": 854,
                    "start": 833,
                    "end": 854,
                    "fullWidth": 21,
                    "width": 21,
                    "expression": {
                        "kind": "IdentifierName",
                        "fullStart": 833,
                        "fullEnd": 844,
                        "start": 833,
                        "end": 844,
                        "fullWidth": 11,
                        "width": 11,
                        "text": "runTestCase",
                        "value": "runTestCase",
                        "valueText": "runTestCase"
                    },
                    "argumentList": {
                        "kind": "ArgumentList",
                        "fullStart": 844,
                        "fullEnd": 854,
                        "start": 844,
                        "end": 854,
                        "fullWidth": 10,
                        "width": 10,
                        "openParenToken": {
                            "kind": "OpenParenToken",
                            "fullStart": 844,
                            "fullEnd": 845,
                            "start": 844,
                            "end": 845,
                            "fullWidth": 1,
                            "width": 1,
                            "text": "(",
                            "value": "(",
                            "valueText": "("
                        },
                        "arguments": [
                            {
                                "kind": "IdentifierName",
                                "fullStart": 845,
                                "fullEnd": 853,
                                "start": 845,
                                "end": 853,
                                "fullWidth": 8,
                                "width": 8,
                                "text": "testcase",
                                "value": "testcase",
                                "valueText": "testcase"
                            }
                        ],
                        "closeParenToken": {
                            "kind": "CloseParenToken",
                            "fullStart": 853,
                            "fullEnd": 854,
                            "start": 853,
                            "end": 854,
                            "fullWidth": 1,
                            "width": 1,
                            "text": ")",
                            "value": ")",
                            "valueText": ")"
                        }
                    }
                },
                "semicolonToken": {
                    "kind": "SemicolonToken",
                    "fullStart": 854,
                    "fullEnd": 857,
                    "start": 854,
                    "end": 855,
                    "fullWidth": 3,
                    "width": 1,
                    "text": ";",
                    "value": ";",
                    "valueText": ";",
                    "hasTrailingTrivia": true,
                    "hasTrailingNewLine": true,
                    "trailingTrivia": [
                        {
                            "kind": "NewLineTrivia",
                            "text": "\r\n"
                        }
                    ]
                }
            }
        ],
        "endOfFileToken": {
            "kind": "EndOfFileToken",
            "fullStart": 857,
            "fullEnd": 857,
            "start": 857,
            "end": 857,
            "fullWidth": 0,
            "width": 0,
            "text": ""
        }
    },
    "lineMap": {
        "lineStarts": [
            0,
            67,
            152,
            232,
            308,
            380,
            385,
            440,
            550,
            555,
            557,
            559,
            582,
            607,
            631,
            712,
            714,
            718,
            764,
            768,
            806,
            824,
            829,
            833,
            857
        ],
        "length": 857
    }
}<|MERGE_RESOLUTION|>--- conflicted
+++ resolved
@@ -247,12 +247,8 @@
                                         "start": 588,
                                         "end": 604,
                                         "fullWidth": 16,
-<<<<<<< HEAD
                                         "width": 16,
-                                        "identifier": {
-=======
                                         "propertyName": {
->>>>>>> 85e84683
                                             "kind": "IdentifierName",
                                             "fullStart": 588,
                                             "fullEnd": 597,
@@ -386,12 +382,8 @@
                                         "start": 613,
                                         "end": 628,
                                         "fullWidth": 15,
-<<<<<<< HEAD
                                         "width": 15,
-                                        "identifier": {
-=======
                                         "propertyName": {
->>>>>>> 85e84683
                                             "kind": "IdentifierName",
                                             "fullStart": 613,
                                             "fullEnd": 615,
@@ -1118,12 +1110,8 @@
                                         "start": 724,
                                         "end": 761,
                                         "fullWidth": 37,
-<<<<<<< HEAD
                                         "width": 37,
-                                        "identifier": {
-=======
                                         "propertyName": {
->>>>>>> 85e84683
                                             "kind": "IdentifierName",
                                             "fullStart": 724,
                                             "fullEnd": 726,
