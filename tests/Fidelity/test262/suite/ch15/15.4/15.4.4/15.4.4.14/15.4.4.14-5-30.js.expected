--- conflicted
+++ resolved
@@ -252,12 +252,8 @@
                                         "start": 598,
                                         "end": 620,
                                         "fullWidth": 22,
-<<<<<<< HEAD
                                         "width": 22,
-                                        "identifier": {
-=======
                                         "propertyName": {
->>>>>>> 85e84683
                                             "kind": "IdentifierName",
                                             "fullStart": 598,
                                             "fullEnd": 613,
@@ -396,12 +392,8 @@
                                         "start": 637,
                                         "end": 645,
                                         "fullWidth": 8,
-<<<<<<< HEAD
                                         "width": 8,
-                                        "identifier": {
-=======
                                         "propertyName": {
->>>>>>> 85e84683
                                             "kind": "IdentifierName",
                                             "fullStart": 637,
                                             "fullEnd": 641,
@@ -1483,12 +1475,8 @@
                                         "start": 964,
                                         "end": 1106,
                                         "fullWidth": 142,
-<<<<<<< HEAD
                                         "width": 142,
-                                        "identifier": {
-=======
                                         "propertyName": {
->>>>>>> 85e84683
                                             "kind": "IdentifierName",
                                             "fullStart": 964,
                                             "fullEnd": 974,
