{
    "isDeclaration": false,
    "languageVersion": "EcmaScript5",
    "parseOptions": {
        "allowAutomaticSemicolonInsertion": true
    },
    "sourceUnit": {
        "kind": "SourceUnit",
        "fullStart": 0,
        "fullEnd": 922,
        "start": 519,
        "end": 922,
        "fullWidth": 922,
        "width": 403,
        "isIncrementallyUnusable": true,
        "moduleElements": [
            {
                "kind": "FunctionDeclaration",
                "fullStart": 0,
                "fullEnd": 898,
                "start": 519,
                "end": 896,
                "fullWidth": 898,
                "width": 377,
                "modifiers": [],
                "functionKeyword": {
                    "kind": "FunctionKeyword",
                    "fullStart": 0,
                    "fullEnd": 528,
                    "start": 519,
                    "end": 527,
                    "fullWidth": 528,
                    "width": 8,
                    "text": "function",
                    "value": "function",
                    "valueText": "function",
                    "hasLeadingTrivia": true,
                    "hasLeadingComment": true,
                    "hasLeadingNewLine": true,
                    "hasTrailingTrivia": true,
                    "leadingTrivia": [
                        {
                            "kind": "SingleLineCommentTrivia",
                            "text": "/// Copyright (c) 2012 Ecma International.  All rights reserved. "
                        },
                        {
                            "kind": "NewLineTrivia",
                            "text": "\r\n"
                        },
                        {
                            "kind": "SingleLineCommentTrivia",
                            "text": "/// Ecma International makes this code available under the terms and conditions set"
                        },
                        {
                            "kind": "NewLineTrivia",
                            "text": "\r\n"
                        },
                        {
                            "kind": "SingleLineCommentTrivia",
                            "text": "/// forth on http://hg.ecmascript.org/tests/test262/raw-file/tip/LICENSE (the "
                        },
                        {
                            "kind": "NewLineTrivia",
                            "text": "\r\n"
                        },
                        {
                            "kind": "SingleLineCommentTrivia",
                            "text": "/// \"Use Terms\").   Any redistribution of this code must retain the above "
                        },
                        {
                            "kind": "NewLineTrivia",
                            "text": "\r\n"
                        },
                        {
                            "kind": "SingleLineCommentTrivia",
                            "text": "/// copyright and this notice and otherwise comply with the Use Terms."
                        },
                        {
                            "kind": "NewLineTrivia",
                            "text": "\r\n"
                        },
                        {
                            "kind": "MultiLineCommentTrivia",
                            "text": "/**\r\n * @path ch15/15.4/15.4.4/15.4.4.14/15.4.4.14-1-17.js\r\n * @description Array.prototype.indexOf applied to the global object\r\n */"
                        },
                        {
                            "kind": "NewLineTrivia",
                            "text": "\r\n"
                        },
                        {
                            "kind": "NewLineTrivia",
                            "text": "\r\n"
                        },
                        {
                            "kind": "NewLineTrivia",
                            "text": "\r\n"
                        }
                    ],
                    "trailingTrivia": [
                        {
                            "kind": "WhitespaceTrivia",
                            "text": " "
                        }
                    ]
                },
                "identifier": {
                    "kind": "IdentifierName",
                    "fullStart": 528,
                    "fullEnd": 536,
                    "start": 528,
                    "end": 536,
                    "fullWidth": 8,
                    "width": 8,
                    "text": "testcase",
                    "value": "testcase",
                    "valueText": "testcase"
                },
                "callSignature": {
                    "kind": "CallSignature",
                    "fullStart": 536,
                    "fullEnd": 539,
                    "start": 536,
                    "end": 538,
                    "fullWidth": 3,
                    "width": 2,
                    "parameterList": {
                        "kind": "ParameterList",
                        "fullStart": 536,
                        "fullEnd": 539,
                        "start": 536,
                        "end": 538,
                        "fullWidth": 3,
                        "width": 2,
                        "openParenToken": {
                            "kind": "OpenParenToken",
                            "fullStart": 536,
                            "fullEnd": 537,
                            "start": 536,
                            "end": 537,
                            "fullWidth": 1,
                            "width": 1,
                            "text": "(",
                            "value": "(",
                            "valueText": "("
                        },
                        "parameters": [],
                        "closeParenToken": {
                            "kind": "CloseParenToken",
                            "fullStart": 537,
                            "fullEnd": 539,
                            "start": 537,
                            "end": 538,
                            "fullWidth": 2,
                            "width": 1,
                            "text": ")",
                            "value": ")",
                            "valueText": ")",
                            "hasTrailingTrivia": true,
                            "trailingTrivia": [
                                {
                                    "kind": "WhitespaceTrivia",
                                    "text": " "
                                }
                            ]
                        }
                    }
                },
                "block": {
                    "kind": "Block",
                    "fullStart": 539,
                    "fullEnd": 898,
                    "start": 539,
                    "end": 896,
                    "fullWidth": 359,
                    "width": 357,
                    "openBraceToken": {
                        "kind": "OpenBraceToken",
                        "fullStart": 539,
                        "fullEnd": 542,
                        "start": 539,
                        "end": 540,
                        "fullWidth": 3,
                        "width": 1,
                        "text": "{",
                        "value": "{",
                        "valueText": "{",
                        "hasTrailingTrivia": true,
                        "hasTrailingNewLine": true,
                        "trailingTrivia": [
                            {
                                "kind": "NewLineTrivia",
                                "text": "\r\n"
                            }
                        ]
                    },
                    "statements": [
                        {
                            "kind": "TryStatement",
                            "fullStart": 542,
                            "fullEnd": 891,
                            "start": 550,
                            "end": 889,
                            "fullWidth": 349,
                            "width": 339,
                            "tryKeyword": {
                                "kind": "TryKeyword",
                                "fullStart": 542,
                                "fullEnd": 554,
                                "start": 550,
                                "end": 553,
                                "fullWidth": 12,
                                "width": 3,
                                "text": "try",
                                "value": "try",
                                "valueText": "try",
                                "hasLeadingTrivia": true,
                                "hasTrailingTrivia": true,
                                "leadingTrivia": [
                                    {
                                        "kind": "WhitespaceTrivia",
                                        "text": "        "
                                    }
                                ],
                                "trailingTrivia": [
                                    {
                                        "kind": "WhitespaceTrivia",
                                        "text": " "
                                    }
                                ]
                            },
                            "block": {
                                "kind": "Block",
                                "fullStart": 554,
                                "fullEnd": 781,
                                "start": 554,
                                "end": 780,
                                "fullWidth": 227,
                                "width": 226,
                                "openBraceToken": {
                                    "kind": "OpenBraceToken",
                                    "fullStart": 554,
                                    "fullEnd": 557,
                                    "start": 554,
                                    "end": 555,
                                    "fullWidth": 3,
                                    "width": 1,
                                    "text": "{",
                                    "value": "{",
                                    "valueText": "{",
                                    "hasTrailingTrivia": true,
                                    "hasTrailingNewLine": true,
                                    "trailingTrivia": [
                                        {
                                            "kind": "NewLineTrivia",
                                            "text": "\r\n"
                                        }
                                    ]
                                },
                                "statements": [
                                    {
                                        "kind": "VariableStatement",
                                        "fullStart": 557,
                                        "fullEnd": 608,
                                        "start": 569,
                                        "end": 606,
                                        "fullWidth": 51,
                                        "width": 37,
                                        "modifiers": [],
                                        "variableDeclaration": {
                                            "kind": "VariableDeclaration",
                                            "fullStart": 557,
                                            "fullEnd": 605,
                                            "start": 569,
                                            "end": 605,
                                            "fullWidth": 48,
                                            "width": 36,
                                            "varKeyword": {
                                                "kind": "VarKeyword",
                                                "fullStart": 557,
                                                "fullEnd": 573,
                                                "start": 569,
                                                "end": 572,
                                                "fullWidth": 16,
                                                "width": 3,
                                                "text": "var",
                                                "value": "var",
                                                "valueText": "var",
                                                "hasLeadingTrivia": true,
                                                "hasTrailingTrivia": true,
                                                "leadingTrivia": [
                                                    {
                                                        "kind": "WhitespaceTrivia",
                                                        "text": "            "
                                                    }
                                                ],
                                                "trailingTrivia": [
                                                    {
                                                        "kind": "WhitespaceTrivia",
                                                        "text": " "
                                                    }
                                                ]
                                            },
                                            "variableDeclarators": [
                                                {
                                                    "kind": "VariableDeclarator",
                                                    "fullStart": 573,
                                                    "fullEnd": 605,
                                                    "start": 573,
                                                    "end": 605,
                                                    "fullWidth": 32,
<<<<<<< HEAD
                                                    "width": 32,
                                                    "identifier": {
=======
                                                    "propertyName": {
>>>>>>> 85e84683
                                                        "kind": "IdentifierName",
                                                        "fullStart": 573,
                                                        "fullEnd": 580,
                                                        "start": 573,
                                                        "end": 579,
                                                        "fullWidth": 7,
                                                        "width": 6,
                                                        "text": "oldLen",
                                                        "value": "oldLen",
                                                        "valueText": "oldLen",
                                                        "hasTrailingTrivia": true,
                                                        "trailingTrivia": [
                                                            {
                                                                "kind": "WhitespaceTrivia",
                                                                "text": " "
                                                            }
                                                        ]
                                                    },
                                                    "equalsValueClause": {
                                                        "kind": "EqualsValueClause",
                                                        "fullStart": 580,
                                                        "fullEnd": 605,
                                                        "start": 580,
                                                        "end": 605,
                                                        "fullWidth": 25,
                                                        "width": 25,
                                                        "equalsToken": {
                                                            "kind": "EqualsToken",
                                                            "fullStart": 580,
                                                            "fullEnd": 582,
                                                            "start": 580,
                                                            "end": 581,
                                                            "fullWidth": 2,
                                                            "width": 1,
                                                            "text": "=",
                                                            "value": "=",
                                                            "valueText": "=",
                                                            "hasTrailingTrivia": true,
                                                            "trailingTrivia": [
                                                                {
                                                                    "kind": "WhitespaceTrivia",
                                                                    "text": " "
                                                                }
                                                            ]
                                                        },
                                                        "value": {
                                                            "kind": "MemberAccessExpression",
                                                            "fullStart": 582,
                                                            "fullEnd": 605,
                                                            "start": 582,
                                                            "end": 605,
                                                            "fullWidth": 23,
                                                            "width": 23,
                                                            "expression": {
                                                                "kind": "InvocationExpression",
                                                                "fullStart": 582,
                                                                "fullEnd": 598,
                                                                "start": 582,
                                                                "end": 598,
                                                                "fullWidth": 16,
                                                                "width": 16,
                                                                "expression": {
                                                                    "kind": "IdentifierName",
                                                                    "fullStart": 582,
                                                                    "fullEnd": 596,
                                                                    "start": 582,
                                                                    "end": 596,
                                                                    "fullWidth": 14,
                                                                    "width": 14,
                                                                    "text": "fnGlobalObject",
                                                                    "value": "fnGlobalObject",
                                                                    "valueText": "fnGlobalObject"
                                                                },
                                                                "argumentList": {
                                                                    "kind": "ArgumentList",
                                                                    "fullStart": 596,
                                                                    "fullEnd": 598,
                                                                    "start": 596,
                                                                    "end": 598,
                                                                    "fullWidth": 2,
                                                                    "width": 2,
                                                                    "openParenToken": {
                                                                        "kind": "OpenParenToken",
                                                                        "fullStart": 596,
                                                                        "fullEnd": 597,
                                                                        "start": 596,
                                                                        "end": 597,
                                                                        "fullWidth": 1,
                                                                        "width": 1,
                                                                        "text": "(",
                                                                        "value": "(",
                                                                        "valueText": "("
                                                                    },
                                                                    "arguments": [],
                                                                    "closeParenToken": {
                                                                        "kind": "CloseParenToken",
                                                                        "fullStart": 597,
                                                                        "fullEnd": 598,
                                                                        "start": 597,
                                                                        "end": 598,
                                                                        "fullWidth": 1,
                                                                        "width": 1,
                                                                        "text": ")",
                                                                        "value": ")",
                                                                        "valueText": ")"
                                                                    }
                                                                }
                                                            },
                                                            "dotToken": {
                                                                "kind": "DotToken",
                                                                "fullStart": 598,
                                                                "fullEnd": 599,
                                                                "start": 598,
                                                                "end": 599,
                                                                "fullWidth": 1,
                                                                "width": 1,
                                                                "text": ".",
                                                                "value": ".",
                                                                "valueText": "."
                                                            },
                                                            "name": {
                                                                "kind": "IdentifierName",
                                                                "fullStart": 599,
                                                                "fullEnd": 605,
                                                                "start": 599,
                                                                "end": 605,
                                                                "fullWidth": 6,
                                                                "width": 6,
                                                                "text": "length",
                                                                "value": "length",
                                                                "valueText": "length"
                                                            }
                                                        }
                                                    }
                                                }
                                            ]
                                        },
                                        "semicolonToken": {
                                            "kind": "SemicolonToken",
                                            "fullStart": 605,
                                            "fullEnd": 608,
                                            "start": 605,
                                            "end": 606,
                                            "fullWidth": 3,
                                            "width": 1,
                                            "text": ";",
                                            "value": ";",
                                            "valueText": ";",
                                            "hasTrailingTrivia": true,
                                            "hasTrailingNewLine": true,
                                            "trailingTrivia": [
                                                {
                                                    "kind": "NewLineTrivia",
                                                    "text": "\r\n"
                                                }
                                            ]
                                        }
                                    },
                                    {
                                        "kind": "ExpressionStatement",
                                        "fullStart": 608,
                                        "fullEnd": 649,
                                        "start": 620,
                                        "end": 647,
                                        "fullWidth": 41,
                                        "width": 27,
                                        "expression": {
                                            "kind": "AssignmentExpression",
                                            "fullStart": 608,
                                            "fullEnd": 646,
                                            "start": 620,
                                            "end": 646,
                                            "fullWidth": 38,
                                            "width": 26,
                                            "left": {
                                                "kind": "ElementAccessExpression",
                                                "fullStart": 608,
                                                "fullEnd": 640,
                                                "start": 620,
                                                "end": 639,
                                                "fullWidth": 32,
                                                "width": 19,
                                                "expression": {
                                                    "kind": "InvocationExpression",
                                                    "fullStart": 608,
                                                    "fullEnd": 636,
                                                    "start": 620,
                                                    "end": 636,
                                                    "fullWidth": 28,
                                                    "width": 16,
                                                    "expression": {
                                                        "kind": "IdentifierName",
                                                        "fullStart": 608,
                                                        "fullEnd": 634,
                                                        "start": 620,
                                                        "end": 634,
                                                        "fullWidth": 26,
                                                        "width": 14,
                                                        "text": "fnGlobalObject",
                                                        "value": "fnGlobalObject",
                                                        "valueText": "fnGlobalObject",
                                                        "hasLeadingTrivia": true,
                                                        "leadingTrivia": [
                                                            {
                                                                "kind": "WhitespaceTrivia",
                                                                "text": "            "
                                                            }
                                                        ]
                                                    },
                                                    "argumentList": {
                                                        "kind": "ArgumentList",
                                                        "fullStart": 634,
                                                        "fullEnd": 636,
                                                        "start": 634,
                                                        "end": 636,
                                                        "fullWidth": 2,
                                                        "width": 2,
                                                        "openParenToken": {
                                                            "kind": "OpenParenToken",
                                                            "fullStart": 634,
                                                            "fullEnd": 635,
                                                            "start": 634,
                                                            "end": 635,
                                                            "fullWidth": 1,
                                                            "width": 1,
                                                            "text": "(",
                                                            "value": "(",
                                                            "valueText": "("
                                                        },
                                                        "arguments": [],
                                                        "closeParenToken": {
                                                            "kind": "CloseParenToken",
                                                            "fullStart": 635,
                                                            "fullEnd": 636,
                                                            "start": 635,
                                                            "end": 636,
                                                            "fullWidth": 1,
                                                            "width": 1,
                                                            "text": ")",
                                                            "value": ")",
                                                            "valueText": ")"
                                                        }
                                                    }
                                                },
                                                "openBracketToken": {
                                                    "kind": "OpenBracketToken",
                                                    "fullStart": 636,
                                                    "fullEnd": 637,
                                                    "start": 636,
                                                    "end": 637,
                                                    "fullWidth": 1,
                                                    "width": 1,
                                                    "text": "[",
                                                    "value": "[",
                                                    "valueText": "["
                                                },
                                                "argumentExpression": {
                                                    "kind": "NumericLiteral",
                                                    "fullStart": 637,
                                                    "fullEnd": 638,
                                                    "start": 637,
                                                    "end": 638,
                                                    "fullWidth": 1,
                                                    "width": 1,
                                                    "text": "1",
                                                    "value": 1,
                                                    "valueText": "1"
                                                },
                                                "closeBracketToken": {
                                                    "kind": "CloseBracketToken",
                                                    "fullStart": 638,
                                                    "fullEnd": 640,
                                                    "start": 638,
                                                    "end": 639,
                                                    "fullWidth": 2,
                                                    "width": 1,
                                                    "text": "]",
                                                    "value": "]",
                                                    "valueText": "]",
                                                    "hasTrailingTrivia": true,
                                                    "trailingTrivia": [
                                                        {
                                                            "kind": "WhitespaceTrivia",
                                                            "text": " "
                                                        }
                                                    ]
                                                }
                                            },
                                            "operatorToken": {
                                                "kind": "EqualsToken",
                                                "fullStart": 640,
                                                "fullEnd": 642,
                                                "start": 640,
                                                "end": 641,
                                                "fullWidth": 2,
                                                "width": 1,
                                                "text": "=",
                                                "value": "=",
                                                "valueText": "=",
                                                "hasTrailingTrivia": true,
                                                "trailingTrivia": [
                                                    {
                                                        "kind": "WhitespaceTrivia",
                                                        "text": " "
                                                    }
                                                ]
                                            },
                                            "right": {
                                                "kind": "TrueKeyword",
                                                "fullStart": 642,
                                                "fullEnd": 646,
                                                "start": 642,
                                                "end": 646,
                                                "fullWidth": 4,
                                                "width": 4,
                                                "text": "true",
                                                "value": true,
                                                "valueText": "true"
                                            }
                                        },
                                        "semicolonToken": {
                                            "kind": "SemicolonToken",
                                            "fullStart": 646,
                                            "fullEnd": 649,
                                            "start": 646,
                                            "end": 647,
                                            "fullWidth": 3,
                                            "width": 1,
                                            "text": ";",
                                            "value": ";",
                                            "valueText": ";",
                                            "hasTrailingTrivia": true,
                                            "hasTrailingNewLine": true,
                                            "trailingTrivia": [
                                                {
                                                    "kind": "NewLineTrivia",
                                                    "text": "\r\n"
                                                }
                                            ]
                                        }
                                    },
                                    {
                                        "kind": "ExpressionStatement",
                                        "fullStart": 649,
                                        "fullEnd": 691,
                                        "start": 661,
                                        "end": 689,
                                        "fullWidth": 42,
                                        "width": 28,
                                        "expression": {
                                            "kind": "AssignmentExpression",
                                            "fullStart": 649,
                                            "fullEnd": 688,
                                            "start": 661,
                                            "end": 688,
                                            "fullWidth": 39,
                                            "width": 27,
                                            "left": {
                                                "kind": "MemberAccessExpression",
                                                "fullStart": 649,
                                                "fullEnd": 685,
                                                "start": 661,
                                                "end": 684,
                                                "fullWidth": 36,
                                                "width": 23,
                                                "expression": {
                                                    "kind": "InvocationExpression",
                                                    "fullStart": 649,
                                                    "fullEnd": 677,
                                                    "start": 661,
                                                    "end": 677,
                                                    "fullWidth": 28,
                                                    "width": 16,
                                                    "expression": {
                                                        "kind": "IdentifierName",
                                                        "fullStart": 649,
                                                        "fullEnd": 675,
                                                        "start": 661,
                                                        "end": 675,
                                                        "fullWidth": 26,
                                                        "width": 14,
                                                        "text": "fnGlobalObject",
                                                        "value": "fnGlobalObject",
                                                        "valueText": "fnGlobalObject",
                                                        "hasLeadingTrivia": true,
                                                        "leadingTrivia": [
                                                            {
                                                                "kind": "WhitespaceTrivia",
                                                                "text": "            "
                                                            }
                                                        ]
                                                    },
                                                    "argumentList": {
                                                        "kind": "ArgumentList",
                                                        "fullStart": 675,
                                                        "fullEnd": 677,
                                                        "start": 675,
                                                        "end": 677,
                                                        "fullWidth": 2,
                                                        "width": 2,
                                                        "openParenToken": {
                                                            "kind": "OpenParenToken",
                                                            "fullStart": 675,
                                                            "fullEnd": 676,
                                                            "start": 675,
                                                            "end": 676,
                                                            "fullWidth": 1,
                                                            "width": 1,
                                                            "text": "(",
                                                            "value": "(",
                                                            "valueText": "("
                                                        },
                                                        "arguments": [],
                                                        "closeParenToken": {
                                                            "kind": "CloseParenToken",
                                                            "fullStart": 676,
                                                            "fullEnd": 677,
                                                            "start": 676,
                                                            "end": 677,
                                                            "fullWidth": 1,
                                                            "width": 1,
                                                            "text": ")",
                                                            "value": ")",
                                                            "valueText": ")"
                                                        }
                                                    }
                                                },
                                                "dotToken": {
                                                    "kind": "DotToken",
                                                    "fullStart": 677,
                                                    "fullEnd": 678,
                                                    "start": 677,
                                                    "end": 678,
                                                    "fullWidth": 1,
                                                    "width": 1,
                                                    "text": ".",
                                                    "value": ".",
                                                    "valueText": "."
                                                },
                                                "name": {
                                                    "kind": "IdentifierName",
                                                    "fullStart": 678,
                                                    "fullEnd": 685,
                                                    "start": 678,
                                                    "end": 684,
                                                    "fullWidth": 7,
                                                    "width": 6,
                                                    "text": "length",
                                                    "value": "length",
                                                    "valueText": "length",
                                                    "hasTrailingTrivia": true,
                                                    "trailingTrivia": [
                                                        {
                                                            "kind": "WhitespaceTrivia",
                                                            "text": " "
                                                        }
                                                    ]
                                                }
                                            },
                                            "operatorToken": {
                                                "kind": "EqualsToken",
                                                "fullStart": 685,
                                                "fullEnd": 687,
                                                "start": 685,
                                                "end": 686,
                                                "fullWidth": 2,
                                                "width": 1,
                                                "text": "=",
                                                "value": "=",
                                                "valueText": "=",
                                                "hasTrailingTrivia": true,
                                                "trailingTrivia": [
                                                    {
                                                        "kind": "WhitespaceTrivia",
                                                        "text": " "
                                                    }
                                                ]
                                            },
                                            "right": {
                                                "kind": "NumericLiteral",
                                                "fullStart": 687,
                                                "fullEnd": 688,
                                                "start": 687,
                                                "end": 688,
                                                "fullWidth": 1,
                                                "width": 1,
                                                "text": "2",
                                                "value": 2,
                                                "valueText": "2"
                                            }
                                        },
                                        "semicolonToken": {
                                            "kind": "SemicolonToken",
                                            "fullStart": 688,
                                            "fullEnd": 691,
                                            "start": 688,
                                            "end": 689,
                                            "fullWidth": 3,
                                            "width": 1,
                                            "text": ";",
                                            "value": ";",
                                            "valueText": ";",
                                            "hasTrailingTrivia": true,
                                            "hasTrailingNewLine": true,
                                            "trailingTrivia": [
                                                {
                                                    "kind": "NewLineTrivia",
                                                    "text": "\r\n"
                                                }
                                            ]
                                        }
                                    },
                                    {
                                        "kind": "ReturnStatement",
                                        "fullStart": 691,
                                        "fullEnd": 771,
                                        "start": 703,
                                        "end": 769,
                                        "fullWidth": 80,
                                        "width": 66,
                                        "returnKeyword": {
                                            "kind": "ReturnKeyword",
                                            "fullStart": 691,
                                            "fullEnd": 710,
                                            "start": 703,
                                            "end": 709,
                                            "fullWidth": 19,
                                            "width": 6,
                                            "text": "return",
                                            "value": "return",
                                            "valueText": "return",
                                            "hasLeadingTrivia": true,
                                            "hasTrailingTrivia": true,
                                            "leadingTrivia": [
                                                {
                                                    "kind": "WhitespaceTrivia",
                                                    "text": "            "
                                                }
                                            ],
                                            "trailingTrivia": [
                                                {
                                                    "kind": "WhitespaceTrivia",
                                                    "text": " "
                                                }
                                            ]
                                        },
                                        "expression": {
                                            "kind": "EqualsExpression",
                                            "fullStart": 710,
                                            "fullEnd": 768,
                                            "start": 710,
                                            "end": 768,
                                            "fullWidth": 58,
                                            "width": 58,
                                            "left": {
                                                "kind": "InvocationExpression",
                                                "fullStart": 710,
                                                "fullEnd": 763,
                                                "start": 710,
                                                "end": 762,
                                                "fullWidth": 53,
                                                "width": 52,
                                                "expression": {
                                                    "kind": "MemberAccessExpression",
                                                    "fullStart": 710,
                                                    "fullEnd": 738,
                                                    "start": 710,
                                                    "end": 738,
                                                    "fullWidth": 28,
                                                    "width": 28,
                                                    "expression": {
                                                        "kind": "MemberAccessExpression",
                                                        "fullStart": 710,
                                                        "fullEnd": 733,
                                                        "start": 710,
                                                        "end": 733,
                                                        "fullWidth": 23,
                                                        "width": 23,
                                                        "expression": {
                                                            "kind": "MemberAccessExpression",
                                                            "fullStart": 710,
                                                            "fullEnd": 725,
                                                            "start": 710,
                                                            "end": 725,
                                                            "fullWidth": 15,
                                                            "width": 15,
                                                            "expression": {
                                                                "kind": "IdentifierName",
                                                                "fullStart": 710,
                                                                "fullEnd": 715,
                                                                "start": 710,
                                                                "end": 715,
                                                                "fullWidth": 5,
                                                                "width": 5,
                                                                "text": "Array",
                                                                "value": "Array",
                                                                "valueText": "Array"
                                                            },
                                                            "dotToken": {
                                                                "kind": "DotToken",
                                                                "fullStart": 715,
                                                                "fullEnd": 716,
                                                                "start": 715,
                                                                "end": 716,
                                                                "fullWidth": 1,
                                                                "width": 1,
                                                                "text": ".",
                                                                "value": ".",
                                                                "valueText": "."
                                                            },
                                                            "name": {
                                                                "kind": "IdentifierName",
                                                                "fullStart": 716,
                                                                "fullEnd": 725,
                                                                "start": 716,
                                                                "end": 725,
                                                                "fullWidth": 9,
                                                                "width": 9,
                                                                "text": "prototype",
                                                                "value": "prototype",
                                                                "valueText": "prototype"
                                                            }
                                                        },
                                                        "dotToken": {
                                                            "kind": "DotToken",
                                                            "fullStart": 725,
                                                            "fullEnd": 726,
                                                            "start": 725,
                                                            "end": 726,
                                                            "fullWidth": 1,
                                                            "width": 1,
                                                            "text": ".",
                                                            "value": ".",
                                                            "valueText": "."
                                                        },
                                                        "name": {
                                                            "kind": "IdentifierName",
                                                            "fullStart": 726,
                                                            "fullEnd": 733,
                                                            "start": 726,
                                                            "end": 733,
                                                            "fullWidth": 7,
                                                            "width": 7,
                                                            "text": "indexOf",
                                                            "value": "indexOf",
                                                            "valueText": "indexOf"
                                                        }
                                                    },
                                                    "dotToken": {
                                                        "kind": "DotToken",
                                                        "fullStart": 733,
                                                        "fullEnd": 734,
                                                        "start": 733,
                                                        "end": 734,
                                                        "fullWidth": 1,
                                                        "width": 1,
                                                        "text": ".",
                                                        "value": ".",
                                                        "valueText": "."
                                                    },
                                                    "name": {
                                                        "kind": "IdentifierName",
                                                        "fullStart": 734,
                                                        "fullEnd": 738,
                                                        "start": 734,
                                                        "end": 738,
                                                        "fullWidth": 4,
                                                        "width": 4,
                                                        "text": "call",
                                                        "value": "call",
                                                        "valueText": "call"
                                                    }
                                                },
                                                "argumentList": {
                                                    "kind": "ArgumentList",
                                                    "fullStart": 738,
                                                    "fullEnd": 763,
                                                    "start": 738,
                                                    "end": 762,
                                                    "fullWidth": 25,
                                                    "width": 24,
                                                    "openParenToken": {
                                                        "kind": "OpenParenToken",
                                                        "fullStart": 738,
                                                        "fullEnd": 739,
                                                        "start": 738,
                                                        "end": 739,
                                                        "fullWidth": 1,
                                                        "width": 1,
                                                        "text": "(",
                                                        "value": "(",
                                                        "valueText": "("
                                                    },
                                                    "arguments": [
                                                        {
                                                            "kind": "InvocationExpression",
                                                            "fullStart": 739,
                                                            "fullEnd": 755,
                                                            "start": 739,
                                                            "end": 755,
                                                            "fullWidth": 16,
                                                            "width": 16,
                                                            "expression": {
                                                                "kind": "IdentifierName",
                                                                "fullStart": 739,
                                                                "fullEnd": 753,
                                                                "start": 739,
                                                                "end": 753,
                                                                "fullWidth": 14,
                                                                "width": 14,
                                                                "text": "fnGlobalObject",
                                                                "value": "fnGlobalObject",
                                                                "valueText": "fnGlobalObject"
                                                            },
                                                            "argumentList": {
                                                                "kind": "ArgumentList",
                                                                "fullStart": 753,
                                                                "fullEnd": 755,
                                                                "start": 753,
                                                                "end": 755,
                                                                "fullWidth": 2,
                                                                "width": 2,
                                                                "openParenToken": {
                                                                    "kind": "OpenParenToken",
                                                                    "fullStart": 753,
                                                                    "fullEnd": 754,
                                                                    "start": 753,
                                                                    "end": 754,
                                                                    "fullWidth": 1,
                                                                    "width": 1,
                                                                    "text": "(",
                                                                    "value": "(",
                                                                    "valueText": "("
                                                                },
                                                                "arguments": [],
                                                                "closeParenToken": {
                                                                    "kind": "CloseParenToken",
                                                                    "fullStart": 754,
                                                                    "fullEnd": 755,
                                                                    "start": 754,
                                                                    "end": 755,
                                                                    "fullWidth": 1,
                                                                    "width": 1,
                                                                    "text": ")",
                                                                    "value": ")",
                                                                    "valueText": ")"
                                                                }
                                                            }
                                                        },
                                                        {
                                                            "kind": "CommaToken",
                                                            "fullStart": 755,
                                                            "fullEnd": 757,
                                                            "start": 755,
                                                            "end": 756,
                                                            "fullWidth": 2,
                                                            "width": 1,
                                                            "text": ",",
                                                            "value": ",",
                                                            "valueText": ",",
                                                            "hasTrailingTrivia": true,
                                                            "trailingTrivia": [
                                                                {
                                                                    "kind": "WhitespaceTrivia",
                                                                    "text": " "
                                                                }
                                                            ]
                                                        },
                                                        {
                                                            "kind": "TrueKeyword",
                                                            "fullStart": 757,
                                                            "fullEnd": 761,
                                                            "start": 757,
                                                            "end": 761,
                                                            "fullWidth": 4,
                                                            "width": 4,
                                                            "text": "true",
                                                            "value": true,
                                                            "valueText": "true"
                                                        }
                                                    ],
                                                    "closeParenToken": {
                                                        "kind": "CloseParenToken",
                                                        "fullStart": 761,
                                                        "fullEnd": 763,
                                                        "start": 761,
                                                        "end": 762,
                                                        "fullWidth": 2,
                                                        "width": 1,
                                                        "text": ")",
                                                        "value": ")",
                                                        "valueText": ")",
                                                        "hasTrailingTrivia": true,
                                                        "trailingTrivia": [
                                                            {
                                                                "kind": "WhitespaceTrivia",
                                                                "text": " "
                                                            }
                                                        ]
                                                    }
                                                }
                                            },
                                            "operatorToken": {
                                                "kind": "EqualsEqualsEqualsToken",
                                                "fullStart": 763,
                                                "fullEnd": 767,
                                                "start": 763,
                                                "end": 766,
                                                "fullWidth": 4,
                                                "width": 3,
                                                "text": "===",
                                                "value": "===",
                                                "valueText": "===",
                                                "hasTrailingTrivia": true,
                                                "trailingTrivia": [
                                                    {
                                                        "kind": "WhitespaceTrivia",
                                                        "text": " "
                                                    }
                                                ]
                                            },
                                            "right": {
                                                "kind": "NumericLiteral",
                                                "fullStart": 767,
                                                "fullEnd": 768,
                                                "start": 767,
                                                "end": 768,
                                                "fullWidth": 1,
                                                "width": 1,
                                                "text": "1",
                                                "value": 1,
                                                "valueText": "1"
                                            }
                                        },
                                        "semicolonToken": {
                                            "kind": "SemicolonToken",
                                            "fullStart": 768,
                                            "fullEnd": 771,
                                            "start": 768,
                                            "end": 769,
                                            "fullWidth": 3,
                                            "width": 1,
                                            "text": ";",
                                            "value": ";",
                                            "valueText": ";",
                                            "hasTrailingTrivia": true,
                                            "hasTrailingNewLine": true,
                                            "trailingTrivia": [
                                                {
                                                    "kind": "NewLineTrivia",
                                                    "text": "\r\n"
                                                }
                                            ]
                                        }
                                    }
                                ],
                                "closeBraceToken": {
                                    "kind": "CloseBraceToken",
                                    "fullStart": 771,
                                    "fullEnd": 781,
                                    "start": 779,
                                    "end": 780,
                                    "fullWidth": 10,
                                    "width": 1,
                                    "text": "}",
                                    "value": "}",
                                    "valueText": "}",
                                    "hasLeadingTrivia": true,
                                    "hasTrailingTrivia": true,
                                    "leadingTrivia": [
                                        {
                                            "kind": "WhitespaceTrivia",
                                            "text": "        "
                                        }
                                    ],
                                    "trailingTrivia": [
                                        {
                                            "kind": "WhitespaceTrivia",
                                            "text": " "
                                        }
                                    ]
                                }
                            },
                            "finallyClause": {
                                "kind": "FinallyClause",
                                "fullStart": 781,
                                "fullEnd": 891,
                                "start": 781,
                                "end": 889,
                                "fullWidth": 110,
                                "width": 108,
                                "finallyKeyword": {
                                    "kind": "FinallyKeyword",
                                    "fullStart": 781,
                                    "fullEnd": 789,
                                    "start": 781,
                                    "end": 788,
                                    "fullWidth": 8,
                                    "width": 7,
                                    "text": "finally",
                                    "value": "finally",
                                    "valueText": "finally",
                                    "hasTrailingTrivia": true,
                                    "trailingTrivia": [
                                        {
                                            "kind": "WhitespaceTrivia",
                                            "text": " "
                                        }
                                    ]
                                },
                                "block": {
                                    "kind": "Block",
                                    "fullStart": 789,
                                    "fullEnd": 891,
                                    "start": 789,
                                    "end": 889,
                                    "fullWidth": 102,
                                    "width": 100,
                                    "openBraceToken": {
                                        "kind": "OpenBraceToken",
                                        "fullStart": 789,
                                        "fullEnd": 792,
                                        "start": 789,
                                        "end": 790,
                                        "fullWidth": 3,
                                        "width": 1,
                                        "text": "{",
                                        "value": "{",
                                        "valueText": "{",
                                        "hasTrailingTrivia": true,
                                        "hasTrailingNewLine": true,
                                        "trailingTrivia": [
                                            {
                                                "kind": "NewLineTrivia",
                                                "text": "\r\n"
                                            }
                                        ]
                                    },
                                    "statements": [
                                        {
                                            "kind": "ExpressionStatement",
                                            "fullStart": 792,
                                            "fullEnd": 833,
                                            "start": 804,
                                            "end": 831,
                                            "fullWidth": 41,
                                            "width": 27,
                                            "expression": {
                                                "kind": "DeleteExpression",
                                                "fullStart": 792,
                                                "fullEnd": 830,
                                                "start": 804,
                                                "end": 830,
                                                "fullWidth": 38,
                                                "width": 26,
                                                "deleteKeyword": {
                                                    "kind": "DeleteKeyword",
                                                    "fullStart": 792,
                                                    "fullEnd": 811,
                                                    "start": 804,
                                                    "end": 810,
                                                    "fullWidth": 19,
                                                    "width": 6,
                                                    "text": "delete",
                                                    "value": "delete",
                                                    "valueText": "delete",
                                                    "hasLeadingTrivia": true,
                                                    "hasTrailingTrivia": true,
                                                    "leadingTrivia": [
                                                        {
                                                            "kind": "WhitespaceTrivia",
                                                            "text": "            "
                                                        }
                                                    ],
                                                    "trailingTrivia": [
                                                        {
                                                            "kind": "WhitespaceTrivia",
                                                            "text": " "
                                                        }
                                                    ]
                                                },
                                                "expression": {
                                                    "kind": "ElementAccessExpression",
                                                    "fullStart": 811,
                                                    "fullEnd": 830,
                                                    "start": 811,
                                                    "end": 830,
                                                    "fullWidth": 19,
                                                    "width": 19,
                                                    "expression": {
                                                        "kind": "InvocationExpression",
                                                        "fullStart": 811,
                                                        "fullEnd": 827,
                                                        "start": 811,
                                                        "end": 827,
                                                        "fullWidth": 16,
                                                        "width": 16,
                                                        "expression": {
                                                            "kind": "IdentifierName",
                                                            "fullStart": 811,
                                                            "fullEnd": 825,
                                                            "start": 811,
                                                            "end": 825,
                                                            "fullWidth": 14,
                                                            "width": 14,
                                                            "text": "fnGlobalObject",
                                                            "value": "fnGlobalObject",
                                                            "valueText": "fnGlobalObject"
                                                        },
                                                        "argumentList": {
                                                            "kind": "ArgumentList",
                                                            "fullStart": 825,
                                                            "fullEnd": 827,
                                                            "start": 825,
                                                            "end": 827,
                                                            "fullWidth": 2,
                                                            "width": 2,
                                                            "openParenToken": {
                                                                "kind": "OpenParenToken",
                                                                "fullStart": 825,
                                                                "fullEnd": 826,
                                                                "start": 825,
                                                                "end": 826,
                                                                "fullWidth": 1,
                                                                "width": 1,
                                                                "text": "(",
                                                                "value": "(",
                                                                "valueText": "("
                                                            },
                                                            "arguments": [],
                                                            "closeParenToken": {
                                                                "kind": "CloseParenToken",
                                                                "fullStart": 826,
                                                                "fullEnd": 827,
                                                                "start": 826,
                                                                "end": 827,
                                                                "fullWidth": 1,
                                                                "width": 1,
                                                                "text": ")",
                                                                "value": ")",
                                                                "valueText": ")"
                                                            }
                                                        }
                                                    },
                                                    "openBracketToken": {
                                                        "kind": "OpenBracketToken",
                                                        "fullStart": 827,
                                                        "fullEnd": 828,
                                                        "start": 827,
                                                        "end": 828,
                                                        "fullWidth": 1,
                                                        "width": 1,
                                                        "text": "[",
                                                        "value": "[",
                                                        "valueText": "["
                                                    },
                                                    "argumentExpression": {
                                                        "kind": "NumericLiteral",
                                                        "fullStart": 828,
                                                        "fullEnd": 829,
                                                        "start": 828,
                                                        "end": 829,
                                                        "fullWidth": 1,
                                                        "width": 1,
                                                        "text": "1",
                                                        "value": 1,
                                                        "valueText": "1"
                                                    },
                                                    "closeBracketToken": {
                                                        "kind": "CloseBracketToken",
                                                        "fullStart": 829,
                                                        "fullEnd": 830,
                                                        "start": 829,
                                                        "end": 830,
                                                        "fullWidth": 1,
                                                        "width": 1,
                                                        "text": "]",
                                                        "value": "]",
                                                        "valueText": "]"
                                                    }
                                                }
                                            },
                                            "semicolonToken": {
                                                "kind": "SemicolonToken",
                                                "fullStart": 830,
                                                "fullEnd": 833,
                                                "start": 830,
                                                "end": 831,
                                                "fullWidth": 3,
                                                "width": 1,
                                                "text": ";",
                                                "value": ";",
                                                "valueText": ";",
                                                "hasTrailingTrivia": true,
                                                "hasTrailingNewLine": true,
                                                "trailingTrivia": [
                                                    {
                                                        "kind": "NewLineTrivia",
                                                        "text": "\r\n"
                                                    }
                                                ]
                                            }
                                        },
                                        {
                                            "kind": "ExpressionStatement",
                                            "fullStart": 833,
                                            "fullEnd": 880,
                                            "start": 845,
                                            "end": 878,
                                            "fullWidth": 47,
                                            "width": 33,
                                            "expression": {
                                                "kind": "AssignmentExpression",
                                                "fullStart": 833,
                                                "fullEnd": 877,
                                                "start": 845,
                                                "end": 877,
                                                "fullWidth": 44,
                                                "width": 32,
                                                "left": {
                                                    "kind": "MemberAccessExpression",
                                                    "fullStart": 833,
                                                    "fullEnd": 869,
                                                    "start": 845,
                                                    "end": 868,
                                                    "fullWidth": 36,
                                                    "width": 23,
                                                    "expression": {
                                                        "kind": "InvocationExpression",
                                                        "fullStart": 833,
                                                        "fullEnd": 861,
                                                        "start": 845,
                                                        "end": 861,
                                                        "fullWidth": 28,
                                                        "width": 16,
                                                        "expression": {
                                                            "kind": "IdentifierName",
                                                            "fullStart": 833,
                                                            "fullEnd": 859,
                                                            "start": 845,
                                                            "end": 859,
                                                            "fullWidth": 26,
                                                            "width": 14,
                                                            "text": "fnGlobalObject",
                                                            "value": "fnGlobalObject",
                                                            "valueText": "fnGlobalObject",
                                                            "hasLeadingTrivia": true,
                                                            "leadingTrivia": [
                                                                {
                                                                    "kind": "WhitespaceTrivia",
                                                                    "text": "            "
                                                                }
                                                            ]
                                                        },
                                                        "argumentList": {
                                                            "kind": "ArgumentList",
                                                            "fullStart": 859,
                                                            "fullEnd": 861,
                                                            "start": 859,
                                                            "end": 861,
                                                            "fullWidth": 2,
                                                            "width": 2,
                                                            "openParenToken": {
                                                                "kind": "OpenParenToken",
                                                                "fullStart": 859,
                                                                "fullEnd": 860,
                                                                "start": 859,
                                                                "end": 860,
                                                                "fullWidth": 1,
                                                                "width": 1,
                                                                "text": "(",
                                                                "value": "(",
                                                                "valueText": "("
                                                            },
                                                            "arguments": [],
                                                            "closeParenToken": {
                                                                "kind": "CloseParenToken",
                                                                "fullStart": 860,
                                                                "fullEnd": 861,
                                                                "start": 860,
                                                                "end": 861,
                                                                "fullWidth": 1,
                                                                "width": 1,
                                                                "text": ")",
                                                                "value": ")",
                                                                "valueText": ")"
                                                            }
                                                        }
                                                    },
                                                    "dotToken": {
                                                        "kind": "DotToken",
                                                        "fullStart": 861,
                                                        "fullEnd": 862,
                                                        "start": 861,
                                                        "end": 862,
                                                        "fullWidth": 1,
                                                        "width": 1,
                                                        "text": ".",
                                                        "value": ".",
                                                        "valueText": "."
                                                    },
                                                    "name": {
                                                        "kind": "IdentifierName",
                                                        "fullStart": 862,
                                                        "fullEnd": 869,
                                                        "start": 862,
                                                        "end": 868,
                                                        "fullWidth": 7,
                                                        "width": 6,
                                                        "text": "length",
                                                        "value": "length",
                                                        "valueText": "length",
                                                        "hasTrailingTrivia": true,
                                                        "trailingTrivia": [
                                                            {
                                                                "kind": "WhitespaceTrivia",
                                                                "text": " "
                                                            }
                                                        ]
                                                    }
                                                },
                                                "operatorToken": {
                                                    "kind": "EqualsToken",
                                                    "fullStart": 869,
                                                    "fullEnd": 871,
                                                    "start": 869,
                                                    "end": 870,
                                                    "fullWidth": 2,
                                                    "width": 1,
                                                    "text": "=",
                                                    "value": "=",
                                                    "valueText": "=",
                                                    "hasTrailingTrivia": true,
                                                    "trailingTrivia": [
                                                        {
                                                            "kind": "WhitespaceTrivia",
                                                            "text": " "
                                                        }
                                                    ]
                                                },
                                                "right": {
                                                    "kind": "IdentifierName",
                                                    "fullStart": 871,
                                                    "fullEnd": 877,
                                                    "start": 871,
                                                    "end": 877,
                                                    "fullWidth": 6,
                                                    "width": 6,
                                                    "text": "oldLen",
                                                    "value": "oldLen",
                                                    "valueText": "oldLen"
                                                }
                                            },
                                            "semicolonToken": {
                                                "kind": "SemicolonToken",
                                                "fullStart": 877,
                                                "fullEnd": 880,
                                                "start": 877,
                                                "end": 878,
                                                "fullWidth": 3,
                                                "width": 1,
                                                "text": ";",
                                                "value": ";",
                                                "valueText": ";",
                                                "hasTrailingTrivia": true,
                                                "hasTrailingNewLine": true,
                                                "trailingTrivia": [
                                                    {
                                                        "kind": "NewLineTrivia",
                                                        "text": "\r\n"
                                                    }
                                                ]
                                            }
                                        }
                                    ],
                                    "closeBraceToken": {
                                        "kind": "CloseBraceToken",
                                        "fullStart": 880,
                                        "fullEnd": 891,
                                        "start": 888,
                                        "end": 889,
                                        "fullWidth": 11,
                                        "width": 1,
                                        "text": "}",
                                        "value": "}",
                                        "valueText": "}",
                                        "hasLeadingTrivia": true,
                                        "hasTrailingTrivia": true,
                                        "hasTrailingNewLine": true,
                                        "leadingTrivia": [
                                            {
                                                "kind": "WhitespaceTrivia",
                                                "text": "        "
                                            }
                                        ],
                                        "trailingTrivia": [
                                            {
                                                "kind": "NewLineTrivia",
                                                "text": "\r\n"
                                            }
                                        ]
                                    }
                                }
                            }
                        }
                    ],
                    "closeBraceToken": {
                        "kind": "CloseBraceToken",
                        "fullStart": 891,
                        "fullEnd": 898,
                        "start": 895,
                        "end": 896,
                        "fullWidth": 7,
                        "width": 1,
                        "text": "}",
                        "value": "}",
                        "valueText": "}",
                        "hasLeadingTrivia": true,
                        "hasTrailingTrivia": true,
                        "hasTrailingNewLine": true,
                        "leadingTrivia": [
                            {
                                "kind": "WhitespaceTrivia",
                                "text": "    "
                            }
                        ],
                        "trailingTrivia": [
                            {
                                "kind": "NewLineTrivia",
                                "text": "\r\n"
                            }
                        ]
                    }
                }
            },
            {
                "kind": "ExpressionStatement",
                "fullStart": 898,
                "fullEnd": 922,
                "start": 898,
                "end": 920,
                "fullWidth": 24,
                "width": 22,
                "expression": {
                    "kind": "InvocationExpression",
                    "fullStart": 898,
                    "fullEnd": 919,
                    "start": 898,
                    "end": 919,
                    "fullWidth": 21,
                    "width": 21,
                    "expression": {
                        "kind": "IdentifierName",
                        "fullStart": 898,
                        "fullEnd": 909,
                        "start": 898,
                        "end": 909,
                        "fullWidth": 11,
                        "width": 11,
                        "text": "runTestCase",
                        "value": "runTestCase",
                        "valueText": "runTestCase"
                    },
                    "argumentList": {
                        "kind": "ArgumentList",
                        "fullStart": 909,
                        "fullEnd": 919,
                        "start": 909,
                        "end": 919,
                        "fullWidth": 10,
                        "width": 10,
                        "openParenToken": {
                            "kind": "OpenParenToken",
                            "fullStart": 909,
                            "fullEnd": 910,
                            "start": 909,
                            "end": 910,
                            "fullWidth": 1,
                            "width": 1,
                            "text": "(",
                            "value": "(",
                            "valueText": "("
                        },
                        "arguments": [
                            {
                                "kind": "IdentifierName",
                                "fullStart": 910,
                                "fullEnd": 918,
                                "start": 910,
                                "end": 918,
                                "fullWidth": 8,
                                "width": 8,
                                "text": "testcase",
                                "value": "testcase",
                                "valueText": "testcase"
                            }
                        ],
                        "closeParenToken": {
                            "kind": "CloseParenToken",
                            "fullStart": 918,
                            "fullEnd": 919,
                            "start": 918,
                            "end": 919,
                            "fullWidth": 1,
                            "width": 1,
                            "text": ")",
                            "value": ")",
                            "valueText": ")"
                        }
                    }
                },
                "semicolonToken": {
                    "kind": "SemicolonToken",
                    "fullStart": 919,
                    "fullEnd": 922,
                    "start": 919,
                    "end": 920,
                    "fullWidth": 3,
                    "width": 1,
                    "text": ";",
                    "value": ";",
                    "valueText": ";",
                    "hasTrailingTrivia": true,
                    "hasTrailingNewLine": true,
                    "trailingTrivia": [
                        {
                            "kind": "NewLineTrivia",
                            "text": "\r\n"
                        }
                    ]
                }
            }
        ],
        "endOfFileToken": {
            "kind": "EndOfFileToken",
            "fullStart": 922,
            "fullEnd": 922,
            "start": 922,
            "end": 922,
            "fullWidth": 0,
            "width": 0,
            "text": ""
        }
    },
    "lineMap": {
        "lineStarts": [
            0,
            67,
            152,
            232,
            308,
            380,
            385,
            440,
            510,
            515,
            517,
            519,
            542,
            557,
            608,
            649,
            691,
            771,
            792,
            833,
            880,
            891,
            898,
            922
        ],
        "length": 922
    }
}<|MERGE_RESOLUTION|>--- conflicted
+++ resolved
@@ -308,12 +308,8 @@
                                                     "start": 573,
                                                     "end": 605,
                                                     "fullWidth": 32,
-<<<<<<< HEAD
                                                     "width": 32,
-                                                    "identifier": {
-=======
                                                     "propertyName": {
->>>>>>> 85e84683
                                                         "kind": "IdentifierName",
                                                         "fullStart": 573,
                                                         "fullEnd": 580,
