--- conflicted
+++ resolved
@@ -245,12 +245,8 @@
                                         "start": 555,
                                         "end": 569,
                                         "fullWidth": 14,
-<<<<<<< HEAD
                                         "width": 14,
-                                        "identifier": {
-=======
                                         "propertyName": {
->>>>>>> 85e84683
                                             "kind": "IdentifierName",
                                             "fullStart": 555,
                                             "fullEnd": 565,
@@ -406,12 +402,8 @@
                                         "start": 584,
                                         "end": 634,
                                         "fullWidth": 50,
-<<<<<<< HEAD
                                         "width": 50,
-                                        "identifier": {
-=======
                                         "propertyName": {
->>>>>>> 85e84683
                                             "kind": "IdentifierName",
                                             "fullStart": 584,
                                             "fullEnd": 588,
