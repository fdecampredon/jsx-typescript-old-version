{
    "isDeclaration": false,
    "languageVersion": "EcmaScript5",
    "parseOptions": {
        "allowAutomaticSemicolonInsertion": true
    },
    "sourceUnit": {
        "kind": "SourceUnit",
        "fullStart": 0,
        "fullEnd": 1214,
        "start": 638,
        "end": 1214,
        "fullWidth": 1214,
        "width": 576,
        "isIncrementallyUnusable": true,
        "moduleElements": [
            {
                "kind": "FunctionDeclaration",
                "fullStart": 0,
                "fullEnd": 1190,
                "start": 638,
                "end": 1188,
                "fullWidth": 1190,
                "width": 550,
                "isIncrementallyUnusable": true,
                "modifiers": [],
                "functionKeyword": {
                    "kind": "FunctionKeyword",
                    "fullStart": 0,
                    "fullEnd": 647,
                    "start": 638,
                    "end": 646,
                    "fullWidth": 647,
                    "width": 8,
                    "text": "function",
                    "value": "function",
                    "valueText": "function",
                    "hasLeadingTrivia": true,
                    "hasLeadingComment": true,
                    "hasLeadingNewLine": true,
                    "hasTrailingTrivia": true,
                    "leadingTrivia": [
                        {
                            "kind": "SingleLineCommentTrivia",
                            "text": "/// Copyright (c) 2012 Ecma International.  All rights reserved. "
                        },
                        {
                            "kind": "NewLineTrivia",
                            "text": "\r\n"
                        },
                        {
                            "kind": "SingleLineCommentTrivia",
                            "text": "/// Ecma International makes this code available under the terms and conditions set"
                        },
                        {
                            "kind": "NewLineTrivia",
                            "text": "\r\n"
                        },
                        {
                            "kind": "SingleLineCommentTrivia",
                            "text": "/// forth on http://hg.ecmascript.org/tests/test262/raw-file/tip/LICENSE (the "
                        },
                        {
                            "kind": "NewLineTrivia",
                            "text": "\r\n"
                        },
                        {
                            "kind": "SingleLineCommentTrivia",
                            "text": "/// \"Use Terms\").   Any redistribution of this code must retain the above "
                        },
                        {
                            "kind": "NewLineTrivia",
                            "text": "\r\n"
                        },
                        {
                            "kind": "SingleLineCommentTrivia",
                            "text": "/// copyright and this notice and otherwise comply with the Use Terms."
                        },
                        {
                            "kind": "NewLineTrivia",
                            "text": "\r\n"
                        },
                        {
                            "kind": "MultiLineCommentTrivia",
                            "text": "/**\r\n * @path ch15/15.4/15.4.4/15.4.4.14/15.4.4.14-9-b-i-20.js\r\n * @description Array.prototype.indexOf - element to be retrieved is own accessor property without a get function that overrides an inherited accessor property on an Array-like object\r\n */"
                        },
                        {
                            "kind": "NewLineTrivia",
                            "text": "\r\n"
                        },
                        {
                            "kind": "NewLineTrivia",
                            "text": "\r\n"
                        },
                        {
                            "kind": "NewLineTrivia",
                            "text": "\r\n"
                        }
                    ],
                    "trailingTrivia": [
                        {
                            "kind": "WhitespaceTrivia",
                            "text": " "
                        }
                    ]
                },
                "identifier": {
                    "kind": "IdentifierName",
                    "fullStart": 647,
                    "fullEnd": 655,
                    "start": 647,
                    "end": 655,
                    "fullWidth": 8,
                    "width": 8,
                    "text": "testcase",
                    "value": "testcase",
                    "valueText": "testcase"
                },
                "callSignature": {
                    "kind": "CallSignature",
                    "fullStart": 655,
                    "fullEnd": 658,
                    "start": 655,
                    "end": 657,
                    "fullWidth": 3,
                    "width": 2,
                    "parameterList": {
                        "kind": "ParameterList",
                        "fullStart": 655,
                        "fullEnd": 658,
                        "start": 655,
                        "end": 657,
                        "fullWidth": 3,
                        "width": 2,
                        "openParenToken": {
                            "kind": "OpenParenToken",
                            "fullStart": 655,
                            "fullEnd": 656,
                            "start": 655,
                            "end": 656,
                            "fullWidth": 1,
                            "width": 1,
                            "text": "(",
                            "value": "(",
                            "valueText": "("
                        },
                        "parameters": [],
                        "closeParenToken": {
                            "kind": "CloseParenToken",
                            "fullStart": 656,
                            "fullEnd": 658,
                            "start": 656,
                            "end": 657,
                            "fullWidth": 2,
                            "width": 1,
                            "text": ")",
                            "value": ")",
                            "valueText": ")",
                            "hasTrailingTrivia": true,
                            "trailingTrivia": [
                                {
                                    "kind": "WhitespaceTrivia",
                                    "text": " "
                                }
                            ]
                        }
                    }
                },
                "block": {
                    "kind": "Block",
                    "fullStart": 658,
                    "fullEnd": 1190,
                    "start": 658,
                    "end": 1188,
                    "fullWidth": 532,
                    "width": 530,
                    "isIncrementallyUnusable": true,
                    "openBraceToken": {
                        "kind": "OpenBraceToken",
                        "fullStart": 658,
                        "fullEnd": 661,
                        "start": 658,
                        "end": 659,
                        "fullWidth": 3,
                        "width": 1,
                        "text": "{",
                        "value": "{",
                        "valueText": "{",
                        "hasTrailingTrivia": true,
                        "hasTrailingNewLine": true,
                        "trailingTrivia": [
                            {
                                "kind": "NewLineTrivia",
                                "text": "\r\n"
                            }
                        ]
                    },
                    "statements": [
                        {
                            "kind": "VariableStatement",
                            "fullStart": 661,
                            "fullEnd": 688,
                            "start": 671,
                            "end": 686,
                            "fullWidth": 27,
                            "width": 15,
                            "modifiers": [],
                            "variableDeclaration": {
                                "kind": "VariableDeclaration",
                                "fullStart": 661,
                                "fullEnd": 685,
                                "start": 671,
                                "end": 685,
                                "fullWidth": 24,
                                "width": 14,
                                "varKeyword": {
                                    "kind": "VarKeyword",
                                    "fullStart": 661,
                                    "fullEnd": 675,
                                    "start": 671,
                                    "end": 674,
                                    "fullWidth": 14,
                                    "width": 3,
                                    "text": "var",
                                    "value": "var",
                                    "valueText": "var",
                                    "hasLeadingTrivia": true,
                                    "hasLeadingNewLine": true,
                                    "hasTrailingTrivia": true,
                                    "leadingTrivia": [
                                        {
                                            "kind": "NewLineTrivia",
                                            "text": "\r\n"
                                        },
                                        {
                                            "kind": "WhitespaceTrivia",
                                            "text": "        "
                                        }
                                    ],
                                    "trailingTrivia": [
                                        {
                                            "kind": "WhitespaceTrivia",
                                            "text": " "
                                        }
                                    ]
                                },
                                "variableDeclarators": [
                                    {
                                        "kind": "VariableDeclarator",
                                        "fullStart": 675,
                                        "fullEnd": 685,
                                        "start": 675,
                                        "end": 685,
                                        "fullWidth": 10,
<<<<<<< HEAD
                                        "width": 10,
                                        "identifier": {
=======
                                        "propertyName": {
>>>>>>> 85e84683
                                            "kind": "IdentifierName",
                                            "fullStart": 675,
                                            "fullEnd": 681,
                                            "start": 675,
                                            "end": 680,
                                            "fullWidth": 6,
                                            "width": 5,
                                            "text": "proto",
                                            "value": "proto",
                                            "valueText": "proto",
                                            "hasTrailingTrivia": true,
                                            "trailingTrivia": [
                                                {
                                                    "kind": "WhitespaceTrivia",
                                                    "text": " "
                                                }
                                            ]
                                        },
                                        "equalsValueClause": {
                                            "kind": "EqualsValueClause",
                                            "fullStart": 681,
                                            "fullEnd": 685,
                                            "start": 681,
                                            "end": 685,
                                            "fullWidth": 4,
                                            "width": 4,
                                            "equalsToken": {
                                                "kind": "EqualsToken",
                                                "fullStart": 681,
                                                "fullEnd": 683,
                                                "start": 681,
                                                "end": 682,
                                                "fullWidth": 2,
                                                "width": 1,
                                                "text": "=",
                                                "value": "=",
                                                "valueText": "=",
                                                "hasTrailingTrivia": true,
                                                "trailingTrivia": [
                                                    {
                                                        "kind": "WhitespaceTrivia",
                                                        "text": " "
                                                    }
                                                ]
                                            },
                                            "value": {
                                                "kind": "ObjectLiteralExpression",
                                                "fullStart": 683,
                                                "fullEnd": 685,
                                                "start": 683,
                                                "end": 685,
                                                "fullWidth": 2,
                                                "width": 2,
                                                "openBraceToken": {
                                                    "kind": "OpenBraceToken",
                                                    "fullStart": 683,
                                                    "fullEnd": 684,
                                                    "start": 683,
                                                    "end": 684,
                                                    "fullWidth": 1,
                                                    "width": 1,
                                                    "text": "{",
                                                    "value": "{",
                                                    "valueText": "{"
                                                },
                                                "propertyAssignments": [],
                                                "closeBraceToken": {
                                                    "kind": "CloseBraceToken",
                                                    "fullStart": 684,
                                                    "fullEnd": 685,
                                                    "start": 684,
                                                    "end": 685,
                                                    "fullWidth": 1,
                                                    "width": 1,
                                                    "text": "}",
                                                    "value": "}",
                                                    "valueText": "}"
                                                }
                                            }
                                        }
                                    }
                                ]
                            },
                            "semicolonToken": {
                                "kind": "SemicolonToken",
                                "fullStart": 685,
                                "fullEnd": 688,
                                "start": 685,
                                "end": 686,
                                "fullWidth": 3,
                                "width": 1,
                                "text": ";",
                                "value": ";",
                                "valueText": ";",
                                "hasTrailingTrivia": true,
                                "hasTrailingNewLine": true,
                                "trailingTrivia": [
                                    {
                                        "kind": "NewLineTrivia",
                                        "text": "\r\n"
                                    }
                                ]
                            }
                        },
                        {
                            "kind": "ExpressionStatement",
                            "fullStart": 688,
                            "fullEnd": 853,
                            "start": 696,
                            "end": 851,
                            "fullWidth": 165,
                            "width": 155,
                            "isIncrementallyUnusable": true,
                            "expression": {
                                "kind": "InvocationExpression",
                                "fullStart": 688,
                                "fullEnd": 850,
                                "start": 696,
                                "end": 850,
                                "fullWidth": 162,
                                "width": 154,
                                "isIncrementallyUnusable": true,
                                "expression": {
                                    "kind": "MemberAccessExpression",
                                    "fullStart": 688,
                                    "fullEnd": 717,
                                    "start": 696,
                                    "end": 717,
                                    "fullWidth": 29,
                                    "width": 21,
                                    "expression": {
                                        "kind": "IdentifierName",
                                        "fullStart": 688,
                                        "fullEnd": 702,
                                        "start": 696,
                                        "end": 702,
                                        "fullWidth": 14,
                                        "width": 6,
                                        "text": "Object",
                                        "value": "Object",
                                        "valueText": "Object",
                                        "hasLeadingTrivia": true,
                                        "leadingTrivia": [
                                            {
                                                "kind": "WhitespaceTrivia",
                                                "text": "        "
                                            }
                                        ]
                                    },
                                    "dotToken": {
                                        "kind": "DotToken",
                                        "fullStart": 702,
                                        "fullEnd": 703,
                                        "start": 702,
                                        "end": 703,
                                        "fullWidth": 1,
                                        "width": 1,
                                        "text": ".",
                                        "value": ".",
                                        "valueText": "."
                                    },
                                    "name": {
                                        "kind": "IdentifierName",
                                        "fullStart": 703,
                                        "fullEnd": 717,
                                        "start": 703,
                                        "end": 717,
                                        "fullWidth": 14,
                                        "width": 14,
                                        "text": "defineProperty",
                                        "value": "defineProperty",
                                        "valueText": "defineProperty"
                                    }
                                },
                                "argumentList": {
                                    "kind": "ArgumentList",
                                    "fullStart": 717,
                                    "fullEnd": 850,
                                    "start": 717,
                                    "end": 850,
                                    "fullWidth": 133,
                                    "width": 133,
                                    "isIncrementallyUnusable": true,
                                    "openParenToken": {
                                        "kind": "OpenParenToken",
                                        "fullStart": 717,
                                        "fullEnd": 718,
                                        "start": 717,
                                        "end": 718,
                                        "fullWidth": 1,
                                        "width": 1,
                                        "text": "(",
                                        "value": "(",
                                        "valueText": "("
                                    },
                                    "arguments": [
                                        {
                                            "kind": "IdentifierName",
                                            "fullStart": 718,
                                            "fullEnd": 723,
                                            "start": 718,
                                            "end": 723,
                                            "fullWidth": 5,
                                            "width": 5,
                                            "text": "proto",
                                            "value": "proto",
                                            "valueText": "proto"
                                        },
                                        {
                                            "kind": "CommaToken",
                                            "fullStart": 723,
                                            "fullEnd": 725,
                                            "start": 723,
                                            "end": 724,
                                            "fullWidth": 2,
                                            "width": 1,
                                            "text": ",",
                                            "value": ",",
                                            "valueText": ",",
                                            "hasTrailingTrivia": true,
                                            "trailingTrivia": [
                                                {
                                                    "kind": "WhitespaceTrivia",
                                                    "text": " "
                                                }
                                            ]
                                        },
                                        {
                                            "kind": "StringLiteral",
                                            "fullStart": 725,
                                            "fullEnd": 728,
                                            "start": 725,
                                            "end": 728,
                                            "fullWidth": 3,
                                            "width": 3,
                                            "text": "\"0\"",
                                            "value": "0",
                                            "valueText": "0"
                                        },
                                        {
                                            "kind": "CommaToken",
                                            "fullStart": 728,
                                            "fullEnd": 730,
                                            "start": 728,
                                            "end": 729,
                                            "fullWidth": 2,
                                            "width": 1,
                                            "text": ",",
                                            "value": ",",
                                            "valueText": ",",
                                            "hasTrailingTrivia": true,
                                            "trailingTrivia": [
                                                {
                                                    "kind": "WhitespaceTrivia",
                                                    "text": " "
                                                }
                                            ]
                                        },
                                        {
                                            "kind": "ObjectLiteralExpression",
                                            "fullStart": 730,
                                            "fullEnd": 849,
                                            "start": 730,
                                            "end": 849,
                                            "fullWidth": 119,
                                            "width": 119,
                                            "isIncrementallyUnusable": true,
                                            "openBraceToken": {
                                                "kind": "OpenBraceToken",
                                                "fullStart": 730,
                                                "fullEnd": 733,
                                                "start": 730,
                                                "end": 731,
                                                "fullWidth": 3,
                                                "width": 1,
                                                "text": "{",
                                                "value": "{",
                                                "valueText": "{",
                                                "hasTrailingTrivia": true,
                                                "hasTrailingNewLine": true,
                                                "trailingTrivia": [
                                                    {
                                                        "kind": "NewLineTrivia",
                                                        "text": "\r\n"
                                                    }
                                                ]
                                            },
                                            "propertyAssignments": [
                                                {
                                                    "kind": "SimplePropertyAssignment",
                                                    "fullStart": 733,
                                                    "fullEnd": 805,
                                                    "start": 745,
                                                    "end": 805,
                                                    "fullWidth": 72,
                                                    "width": 60,
                                                    "isIncrementallyUnusable": true,
                                                    "propertyName": {
                                                        "kind": "IdentifierName",
                                                        "fullStart": 733,
                                                        "fullEnd": 748,
                                                        "start": 745,
                                                        "end": 748,
                                                        "fullWidth": 15,
                                                        "width": 3,
                                                        "text": "get",
                                                        "value": "get",
                                                        "valueText": "get",
                                                        "hasLeadingTrivia": true,
                                                        "leadingTrivia": [
                                                            {
                                                                "kind": "WhitespaceTrivia",
                                                                "text": "            "
                                                            }
                                                        ]
                                                    },
                                                    "colonToken": {
                                                        "kind": "ColonToken",
                                                        "fullStart": 748,
                                                        "fullEnd": 750,
                                                        "start": 748,
                                                        "end": 749,
                                                        "fullWidth": 2,
                                                        "width": 1,
                                                        "text": ":",
                                                        "value": ":",
                                                        "valueText": ":",
                                                        "hasTrailingTrivia": true,
                                                        "trailingTrivia": [
                                                            {
                                                                "kind": "WhitespaceTrivia",
                                                                "text": " "
                                                            }
                                                        ]
                                                    },
                                                    "expression": {
                                                        "kind": "FunctionExpression",
                                                        "fullStart": 750,
                                                        "fullEnd": 805,
                                                        "start": 750,
                                                        "end": 805,
                                                        "fullWidth": 55,
                                                        "width": 55,
                                                        "functionKeyword": {
                                                            "kind": "FunctionKeyword",
                                                            "fullStart": 750,
                                                            "fullEnd": 759,
                                                            "start": 750,
                                                            "end": 758,
                                                            "fullWidth": 9,
                                                            "width": 8,
                                                            "text": "function",
                                                            "value": "function",
                                                            "valueText": "function",
                                                            "hasTrailingTrivia": true,
                                                            "trailingTrivia": [
                                                                {
                                                                    "kind": "WhitespaceTrivia",
                                                                    "text": " "
                                                                }
                                                            ]
                                                        },
                                                        "callSignature": {
                                                            "kind": "CallSignature",
                                                            "fullStart": 759,
                                                            "fullEnd": 762,
                                                            "start": 759,
                                                            "end": 761,
                                                            "fullWidth": 3,
                                                            "width": 2,
                                                            "parameterList": {
                                                                "kind": "ParameterList",
                                                                "fullStart": 759,
                                                                "fullEnd": 762,
                                                                "start": 759,
                                                                "end": 761,
                                                                "fullWidth": 3,
                                                                "width": 2,
                                                                "openParenToken": {
                                                                    "kind": "OpenParenToken",
                                                                    "fullStart": 759,
                                                                    "fullEnd": 760,
                                                                    "start": 759,
                                                                    "end": 760,
                                                                    "fullWidth": 1,
                                                                    "width": 1,
                                                                    "text": "(",
                                                                    "value": "(",
                                                                    "valueText": "("
                                                                },
                                                                "parameters": [],
                                                                "closeParenToken": {
                                                                    "kind": "CloseParenToken",
                                                                    "fullStart": 760,
                                                                    "fullEnd": 762,
                                                                    "start": 760,
                                                                    "end": 761,
                                                                    "fullWidth": 2,
                                                                    "width": 1,
                                                                    "text": ")",
                                                                    "value": ")",
                                                                    "valueText": ")",
                                                                    "hasTrailingTrivia": true,
                                                                    "trailingTrivia": [
                                                                        {
                                                                            "kind": "WhitespaceTrivia",
                                                                            "text": " "
                                                                        }
                                                                    ]
                                                                }
                                                            }
                                                        },
                                                        "block": {
                                                            "kind": "Block",
                                                            "fullStart": 762,
                                                            "fullEnd": 805,
                                                            "start": 762,
                                                            "end": 805,
                                                            "fullWidth": 43,
                                                            "width": 43,
                                                            "openBraceToken": {
                                                                "kind": "OpenBraceToken",
                                                                "fullStart": 762,
                                                                "fullEnd": 765,
                                                                "start": 762,
                                                                "end": 763,
                                                                "fullWidth": 3,
                                                                "width": 1,
                                                                "text": "{",
                                                                "value": "{",
                                                                "valueText": "{",
                                                                "hasTrailingTrivia": true,
                                                                "hasTrailingNewLine": true,
                                                                "trailingTrivia": [
                                                                    {
                                                                        "kind": "NewLineTrivia",
                                                                        "text": "\r\n"
                                                                    }
                                                                ]
                                                            },
                                                            "statements": [
                                                                {
                                                                    "kind": "ReturnStatement",
                                                                    "fullStart": 765,
                                                                    "fullEnd": 792,
                                                                    "start": 781,
                                                                    "end": 790,
                                                                    "fullWidth": 27,
                                                                    "width": 9,
                                                                    "returnKeyword": {
                                                                        "kind": "ReturnKeyword",
                                                                        "fullStart": 765,
                                                                        "fullEnd": 788,
                                                                        "start": 781,
                                                                        "end": 787,
                                                                        "fullWidth": 23,
                                                                        "width": 6,
                                                                        "text": "return",
                                                                        "value": "return",
                                                                        "valueText": "return",
                                                                        "hasLeadingTrivia": true,
                                                                        "hasTrailingTrivia": true,
                                                                        "leadingTrivia": [
                                                                            {
                                                                                "kind": "WhitespaceTrivia",
                                                                                "text": "                "
                                                                            }
                                                                        ],
                                                                        "trailingTrivia": [
                                                                            {
                                                                                "kind": "WhitespaceTrivia",
                                                                                "text": " "
                                                                            }
                                                                        ]
                                                                    },
                                                                    "expression": {
                                                                        "kind": "NumericLiteral",
                                                                        "fullStart": 788,
                                                                        "fullEnd": 789,
                                                                        "start": 788,
                                                                        "end": 789,
                                                                        "fullWidth": 1,
                                                                        "width": 1,
                                                                        "text": "2",
                                                                        "value": 2,
                                                                        "valueText": "2"
                                                                    },
                                                                    "semicolonToken": {
                                                                        "kind": "SemicolonToken",
                                                                        "fullStart": 789,
                                                                        "fullEnd": 792,
                                                                        "start": 789,
                                                                        "end": 790,
                                                                        "fullWidth": 3,
                                                                        "width": 1,
                                                                        "text": ";",
                                                                        "value": ";",
                                                                        "valueText": ";",
                                                                        "hasTrailingTrivia": true,
                                                                        "hasTrailingNewLine": true,
                                                                        "trailingTrivia": [
                                                                            {
                                                                                "kind": "NewLineTrivia",
                                                                                "text": "\r\n"
                                                                            }
                                                                        ]
                                                                    }
                                                                }
                                                            ],
                                                            "closeBraceToken": {
                                                                "kind": "CloseBraceToken",
                                                                "fullStart": 792,
                                                                "fullEnd": 805,
                                                                "start": 804,
                                                                "end": 805,
                                                                "fullWidth": 13,
                                                                "width": 1,
                                                                "text": "}",
                                                                "value": "}",
                                                                "valueText": "}",
                                                                "hasLeadingTrivia": true,
                                                                "leadingTrivia": [
                                                                    {
                                                                        "kind": "WhitespaceTrivia",
                                                                        "text": "            "
                                                                    }
                                                                ]
                                                            }
                                                        }
                                                    }
                                                },
                                                {
                                                    "kind": "CommaToken",
                                                    "fullStart": 805,
                                                    "fullEnd": 808,
                                                    "start": 805,
                                                    "end": 806,
                                                    "fullWidth": 3,
                                                    "width": 1,
                                                    "text": ",",
                                                    "value": ",",
                                                    "valueText": ",",
                                                    "hasTrailingTrivia": true,
                                                    "hasTrailingNewLine": true,
                                                    "trailingTrivia": [
                                                        {
                                                            "kind": "NewLineTrivia",
                                                            "text": "\r\n"
                                                        }
                                                    ]
                                                },
                                                {
                                                    "kind": "SimplePropertyAssignment",
                                                    "fullStart": 808,
                                                    "fullEnd": 840,
                                                    "start": 820,
                                                    "end": 838,
                                                    "fullWidth": 32,
                                                    "width": 18,
                                                    "propertyName": {
                                                        "kind": "IdentifierName",
                                                        "fullStart": 808,
                                                        "fullEnd": 832,
                                                        "start": 820,
                                                        "end": 832,
                                                        "fullWidth": 24,
                                                        "width": 12,
                                                        "text": "configurable",
                                                        "value": "configurable",
                                                        "valueText": "configurable",
                                                        "hasLeadingTrivia": true,
                                                        "leadingTrivia": [
                                                            {
                                                                "kind": "WhitespaceTrivia",
                                                                "text": "            "
                                                            }
                                                        ]
                                                    },
                                                    "colonToken": {
                                                        "kind": "ColonToken",
                                                        "fullStart": 832,
                                                        "fullEnd": 834,
                                                        "start": 832,
                                                        "end": 833,
                                                        "fullWidth": 2,
                                                        "width": 1,
                                                        "text": ":",
                                                        "value": ":",
                                                        "valueText": ":",
                                                        "hasTrailingTrivia": true,
                                                        "trailingTrivia": [
                                                            {
                                                                "kind": "WhitespaceTrivia",
                                                                "text": " "
                                                            }
                                                        ]
                                                    },
                                                    "expression": {
                                                        "kind": "TrueKeyword",
                                                        "fullStart": 834,
                                                        "fullEnd": 840,
                                                        "start": 834,
                                                        "end": 838,
                                                        "fullWidth": 6,
                                                        "width": 4,
                                                        "text": "true",
                                                        "value": true,
                                                        "valueText": "true",
                                                        "hasTrailingTrivia": true,
                                                        "hasTrailingNewLine": true,
                                                        "trailingTrivia": [
                                                            {
                                                                "kind": "NewLineTrivia",
                                                                "text": "\r\n"
                                                            }
                                                        ]
                                                    }
                                                }
                                            ],
                                            "closeBraceToken": {
                                                "kind": "CloseBraceToken",
                                                "fullStart": 840,
                                                "fullEnd": 849,
                                                "start": 848,
                                                "end": 849,
                                                "fullWidth": 9,
                                                "width": 1,
                                                "text": "}",
                                                "value": "}",
                                                "valueText": "}",
                                                "hasLeadingTrivia": true,
                                                "leadingTrivia": [
                                                    {
                                                        "kind": "WhitespaceTrivia",
                                                        "text": "        "
                                                    }
                                                ]
                                            }
                                        }
                                    ],
                                    "closeParenToken": {
                                        "kind": "CloseParenToken",
                                        "fullStart": 849,
                                        "fullEnd": 850,
                                        "start": 849,
                                        "end": 850,
                                        "fullWidth": 1,
                                        "width": 1,
                                        "text": ")",
                                        "value": ")",
                                        "valueText": ")"
                                    }
                                }
                            },
                            "semicolonToken": {
                                "kind": "SemicolonToken",
                                "fullStart": 850,
                                "fullEnd": 853,
                                "start": 850,
                                "end": 851,
                                "fullWidth": 3,
                                "width": 1,
                                "text": ";",
                                "value": ";",
                                "valueText": ";",
                                "hasTrailingTrivia": true,
                                "hasTrailingNewLine": true,
                                "trailingTrivia": [
                                    {
                                        "kind": "NewLineTrivia",
                                        "text": "\r\n"
                                    }
                                ]
                            }
                        },
                        {
                            "kind": "VariableStatement",
                            "fullStart": 853,
                            "fullEnd": 891,
                            "start": 863,
                            "end": 889,
                            "fullWidth": 38,
                            "width": 26,
                            "modifiers": [],
                            "variableDeclaration": {
                                "kind": "VariableDeclaration",
                                "fullStart": 853,
                                "fullEnd": 888,
                                "start": 863,
                                "end": 888,
                                "fullWidth": 35,
                                "width": 25,
                                "varKeyword": {
                                    "kind": "VarKeyword",
                                    "fullStart": 853,
                                    "fullEnd": 867,
                                    "start": 863,
                                    "end": 866,
                                    "fullWidth": 14,
                                    "width": 3,
                                    "text": "var",
                                    "value": "var",
                                    "valueText": "var",
                                    "hasLeadingTrivia": true,
                                    "hasLeadingNewLine": true,
                                    "hasTrailingTrivia": true,
                                    "leadingTrivia": [
                                        {
                                            "kind": "NewLineTrivia",
                                            "text": "\r\n"
                                        },
                                        {
                                            "kind": "WhitespaceTrivia",
                                            "text": "        "
                                        }
                                    ],
                                    "trailingTrivia": [
                                        {
                                            "kind": "WhitespaceTrivia",
                                            "text": " "
                                        }
                                    ]
                                },
                                "variableDeclarators": [
                                    {
                                        "kind": "VariableDeclarator",
                                        "fullStart": 867,
                                        "fullEnd": 888,
                                        "start": 867,
                                        "end": 888,
                                        "fullWidth": 21,
<<<<<<< HEAD
                                        "width": 21,
                                        "identifier": {
=======
                                        "propertyName": {
>>>>>>> 85e84683
                                            "kind": "IdentifierName",
                                            "fullStart": 867,
                                            "fullEnd": 871,
                                            "start": 867,
                                            "end": 870,
                                            "fullWidth": 4,
                                            "width": 3,
                                            "text": "Con",
                                            "value": "Con",
                                            "valueText": "Con",
                                            "hasTrailingTrivia": true,
                                            "trailingTrivia": [
                                                {
                                                    "kind": "WhitespaceTrivia",
                                                    "text": " "
                                                }
                                            ]
                                        },
                                        "equalsValueClause": {
                                            "kind": "EqualsValueClause",
                                            "fullStart": 871,
                                            "fullEnd": 888,
                                            "start": 871,
                                            "end": 888,
                                            "fullWidth": 17,
                                            "width": 17,
                                            "equalsToken": {
                                                "kind": "EqualsToken",
                                                "fullStart": 871,
                                                "fullEnd": 873,
                                                "start": 871,
                                                "end": 872,
                                                "fullWidth": 2,
                                                "width": 1,
                                                "text": "=",
                                                "value": "=",
                                                "valueText": "=",
                                                "hasTrailingTrivia": true,
                                                "trailingTrivia": [
                                                    {
                                                        "kind": "WhitespaceTrivia",
                                                        "text": " "
                                                    }
                                                ]
                                            },
                                            "value": {
                                                "kind": "FunctionExpression",
                                                "fullStart": 873,
                                                "fullEnd": 888,
                                                "start": 873,
                                                "end": 888,
                                                "fullWidth": 15,
                                                "width": 15,
                                                "functionKeyword": {
                                                    "kind": "FunctionKeyword",
                                                    "fullStart": 873,
                                                    "fullEnd": 882,
                                                    "start": 873,
                                                    "end": 881,
                                                    "fullWidth": 9,
                                                    "width": 8,
                                                    "text": "function",
                                                    "value": "function",
                                                    "valueText": "function",
                                                    "hasTrailingTrivia": true,
                                                    "trailingTrivia": [
                                                        {
                                                            "kind": "WhitespaceTrivia",
                                                            "text": " "
                                                        }
                                                    ]
                                                },
                                                "callSignature": {
                                                    "kind": "CallSignature",
                                                    "fullStart": 882,
                                                    "fullEnd": 885,
                                                    "start": 882,
                                                    "end": 884,
                                                    "fullWidth": 3,
                                                    "width": 2,
                                                    "parameterList": {
                                                        "kind": "ParameterList",
                                                        "fullStart": 882,
                                                        "fullEnd": 885,
                                                        "start": 882,
                                                        "end": 884,
                                                        "fullWidth": 3,
                                                        "width": 2,
                                                        "openParenToken": {
                                                            "kind": "OpenParenToken",
                                                            "fullStart": 882,
                                                            "fullEnd": 883,
                                                            "start": 882,
                                                            "end": 883,
                                                            "fullWidth": 1,
                                                            "width": 1,
                                                            "text": "(",
                                                            "value": "(",
                                                            "valueText": "("
                                                        },
                                                        "parameters": [],
                                                        "closeParenToken": {
                                                            "kind": "CloseParenToken",
                                                            "fullStart": 883,
                                                            "fullEnd": 885,
                                                            "start": 883,
                                                            "end": 884,
                                                            "fullWidth": 2,
                                                            "width": 1,
                                                            "text": ")",
                                                            "value": ")",
                                                            "valueText": ")",
                                                            "hasTrailingTrivia": true,
                                                            "trailingTrivia": [
                                                                {
                                                                    "kind": "WhitespaceTrivia",
                                                                    "text": " "
                                                                }
                                                            ]
                                                        }
                                                    }
                                                },
                                                "block": {
                                                    "kind": "Block",
                                                    "fullStart": 885,
                                                    "fullEnd": 888,
                                                    "start": 885,
                                                    "end": 888,
                                                    "fullWidth": 3,
                                                    "width": 3,
                                                    "openBraceToken": {
                                                        "kind": "OpenBraceToken",
                                                        "fullStart": 885,
                                                        "fullEnd": 887,
                                                        "start": 885,
                                                        "end": 886,
                                                        "fullWidth": 2,
                                                        "width": 1,
                                                        "text": "{",
                                                        "value": "{",
                                                        "valueText": "{",
                                                        "hasTrailingTrivia": true,
                                                        "trailingTrivia": [
                                                            {
                                                                "kind": "WhitespaceTrivia",
                                                                "text": " "
                                                            }
                                                        ]
                                                    },
                                                    "statements": [],
                                                    "closeBraceToken": {
                                                        "kind": "CloseBraceToken",
                                                        "fullStart": 887,
                                                        "fullEnd": 888,
                                                        "start": 887,
                                                        "end": 888,
                                                        "fullWidth": 1,
                                                        "width": 1,
                                                        "text": "}",
                                                        "value": "}",
                                                        "valueText": "}"
                                                    }
                                                }
                                            }
                                        }
                                    }
                                ]
                            },
                            "semicolonToken": {
                                "kind": "SemicolonToken",
                                "fullStart": 888,
                                "fullEnd": 891,
                                "start": 888,
                                "end": 889,
                                "fullWidth": 3,
                                "width": 1,
                                "text": ";",
                                "value": ";",
                                "valueText": ";",
                                "hasTrailingTrivia": true,
                                "hasTrailingNewLine": true,
                                "trailingTrivia": [
                                    {
                                        "kind": "NewLineTrivia",
                                        "text": "\r\n"
                                    }
                                ]
                            }
                        },
                        {
                            "kind": "ExpressionStatement",
                            "fullStart": 891,
                            "fullEnd": 923,
                            "start": 899,
                            "end": 921,
                            "fullWidth": 32,
                            "width": 22,
                            "expression": {
                                "kind": "AssignmentExpression",
                                "fullStart": 891,
                                "fullEnd": 920,
                                "start": 899,
                                "end": 920,
                                "fullWidth": 29,
                                "width": 21,
                                "left": {
                                    "kind": "MemberAccessExpression",
                                    "fullStart": 891,
                                    "fullEnd": 913,
                                    "start": 899,
                                    "end": 912,
                                    "fullWidth": 22,
                                    "width": 13,
                                    "expression": {
                                        "kind": "IdentifierName",
                                        "fullStart": 891,
                                        "fullEnd": 902,
                                        "start": 899,
                                        "end": 902,
                                        "fullWidth": 11,
                                        "width": 3,
                                        "text": "Con",
                                        "value": "Con",
                                        "valueText": "Con",
                                        "hasLeadingTrivia": true,
                                        "leadingTrivia": [
                                            {
                                                "kind": "WhitespaceTrivia",
                                                "text": "        "
                                            }
                                        ]
                                    },
                                    "dotToken": {
                                        "kind": "DotToken",
                                        "fullStart": 902,
                                        "fullEnd": 903,
                                        "start": 902,
                                        "end": 903,
                                        "fullWidth": 1,
                                        "width": 1,
                                        "text": ".",
                                        "value": ".",
                                        "valueText": "."
                                    },
                                    "name": {
                                        "kind": "IdentifierName",
                                        "fullStart": 903,
                                        "fullEnd": 913,
                                        "start": 903,
                                        "end": 912,
                                        "fullWidth": 10,
                                        "width": 9,
                                        "text": "prototype",
                                        "value": "prototype",
                                        "valueText": "prototype",
                                        "hasTrailingTrivia": true,
                                        "trailingTrivia": [
                                            {
                                                "kind": "WhitespaceTrivia",
                                                "text": " "
                                            }
                                        ]
                                    }
                                },
                                "operatorToken": {
                                    "kind": "EqualsToken",
                                    "fullStart": 913,
                                    "fullEnd": 915,
                                    "start": 913,
                                    "end": 914,
                                    "fullWidth": 2,
                                    "width": 1,
                                    "text": "=",
                                    "value": "=",
                                    "valueText": "=",
                                    "hasTrailingTrivia": true,
                                    "trailingTrivia": [
                                        {
                                            "kind": "WhitespaceTrivia",
                                            "text": " "
                                        }
                                    ]
                                },
                                "right": {
                                    "kind": "IdentifierName",
                                    "fullStart": 915,
                                    "fullEnd": 920,
                                    "start": 915,
                                    "end": 920,
                                    "fullWidth": 5,
                                    "width": 5,
                                    "text": "proto",
                                    "value": "proto",
                                    "valueText": "proto"
                                }
                            },
                            "semicolonToken": {
                                "kind": "SemicolonToken",
                                "fullStart": 920,
                                "fullEnd": 923,
                                "start": 920,
                                "end": 921,
                                "fullWidth": 3,
                                "width": 1,
                                "text": ";",
                                "value": ";",
                                "valueText": ";",
                                "hasTrailingTrivia": true,
                                "hasTrailingNewLine": true,
                                "trailingTrivia": [
                                    {
                                        "kind": "NewLineTrivia",
                                        "text": "\r\n"
                                    }
                                ]
                            }
                        },
                        {
                            "kind": "VariableStatement",
                            "fullStart": 923,
                            "fullEnd": 957,
                            "start": 933,
                            "end": 955,
                            "fullWidth": 34,
                            "width": 22,
                            "modifiers": [],
                            "variableDeclaration": {
                                "kind": "VariableDeclaration",
                                "fullStart": 923,
                                "fullEnd": 954,
                                "start": 933,
                                "end": 954,
                                "fullWidth": 31,
                                "width": 21,
                                "varKeyword": {
                                    "kind": "VarKeyword",
                                    "fullStart": 923,
                                    "fullEnd": 937,
                                    "start": 933,
                                    "end": 936,
                                    "fullWidth": 14,
                                    "width": 3,
                                    "text": "var",
                                    "value": "var",
                                    "valueText": "var",
                                    "hasLeadingTrivia": true,
                                    "hasLeadingNewLine": true,
                                    "hasTrailingTrivia": true,
                                    "leadingTrivia": [
                                        {
                                            "kind": "NewLineTrivia",
                                            "text": "\r\n"
                                        },
                                        {
                                            "kind": "WhitespaceTrivia",
                                            "text": "        "
                                        }
                                    ],
                                    "trailingTrivia": [
                                        {
                                            "kind": "WhitespaceTrivia",
                                            "text": " "
                                        }
                                    ]
                                },
                                "variableDeclarators": [
                                    {
                                        "kind": "VariableDeclarator",
                                        "fullStart": 937,
                                        "fullEnd": 954,
                                        "start": 937,
                                        "end": 954,
                                        "fullWidth": 17,
<<<<<<< HEAD
                                        "width": 17,
                                        "identifier": {
=======
                                        "propertyName": {
>>>>>>> 85e84683
                                            "kind": "IdentifierName",
                                            "fullStart": 937,
                                            "fullEnd": 943,
                                            "start": 937,
                                            "end": 942,
                                            "fullWidth": 6,
                                            "width": 5,
                                            "text": "child",
                                            "value": "child",
                                            "valueText": "child",
                                            "hasTrailingTrivia": true,
                                            "trailingTrivia": [
                                                {
                                                    "kind": "WhitespaceTrivia",
                                                    "text": " "
                                                }
                                            ]
                                        },
                                        "equalsValueClause": {
                                            "kind": "EqualsValueClause",
                                            "fullStart": 943,
                                            "fullEnd": 954,
                                            "start": 943,
                                            "end": 954,
                                            "fullWidth": 11,
                                            "width": 11,
                                            "equalsToken": {
                                                "kind": "EqualsToken",
                                                "fullStart": 943,
                                                "fullEnd": 945,
                                                "start": 943,
                                                "end": 944,
                                                "fullWidth": 2,
                                                "width": 1,
                                                "text": "=",
                                                "value": "=",
                                                "valueText": "=",
                                                "hasTrailingTrivia": true,
                                                "trailingTrivia": [
                                                    {
                                                        "kind": "WhitespaceTrivia",
                                                        "text": " "
                                                    }
                                                ]
                                            },
                                            "value": {
                                                "kind": "ObjectCreationExpression",
                                                "fullStart": 945,
                                                "fullEnd": 954,
                                                "start": 945,
                                                "end": 954,
                                                "fullWidth": 9,
                                                "width": 9,
                                                "newKeyword": {
                                                    "kind": "NewKeyword",
                                                    "fullStart": 945,
                                                    "fullEnd": 949,
                                                    "start": 945,
                                                    "end": 948,
                                                    "fullWidth": 4,
                                                    "width": 3,
                                                    "text": "new",
                                                    "value": "new",
                                                    "valueText": "new",
                                                    "hasTrailingTrivia": true,
                                                    "trailingTrivia": [
                                                        {
                                                            "kind": "WhitespaceTrivia",
                                                            "text": " "
                                                        }
                                                    ]
                                                },
                                                "expression": {
                                                    "kind": "IdentifierName",
                                                    "fullStart": 949,
                                                    "fullEnd": 952,
                                                    "start": 949,
                                                    "end": 952,
                                                    "fullWidth": 3,
                                                    "width": 3,
                                                    "text": "Con",
                                                    "value": "Con",
                                                    "valueText": "Con"
                                                },
                                                "argumentList": {
                                                    "kind": "ArgumentList",
                                                    "fullStart": 952,
                                                    "fullEnd": 954,
                                                    "start": 952,
                                                    "end": 954,
                                                    "fullWidth": 2,
                                                    "width": 2,
                                                    "openParenToken": {
                                                        "kind": "OpenParenToken",
                                                        "fullStart": 952,
                                                        "fullEnd": 953,
                                                        "start": 952,
                                                        "end": 953,
                                                        "fullWidth": 1,
                                                        "width": 1,
                                                        "text": "(",
                                                        "value": "(",
                                                        "valueText": "("
                                                    },
                                                    "arguments": [],
                                                    "closeParenToken": {
                                                        "kind": "CloseParenToken",
                                                        "fullStart": 953,
                                                        "fullEnd": 954,
                                                        "start": 953,
                                                        "end": 954,
                                                        "fullWidth": 1,
                                                        "width": 1,
                                                        "text": ")",
                                                        "value": ")",
                                                        "valueText": ")"
                                                    }
                                                }
                                            }
                                        }
                                    }
                                ]
                            },
                            "semicolonToken": {
                                "kind": "SemicolonToken",
                                "fullStart": 954,
                                "fullEnd": 957,
                                "start": 954,
                                "end": 955,
                                "fullWidth": 3,
                                "width": 1,
                                "text": ";",
                                "value": ";",
                                "valueText": ";",
                                "hasTrailingTrivia": true,
                                "hasTrailingNewLine": true,
                                "trailingTrivia": [
                                    {
                                        "kind": "NewLineTrivia",
                                        "text": "\r\n"
                                    }
                                ]
                            }
                        },
                        {
                            "kind": "ExpressionStatement",
                            "fullStart": 957,
                            "fullEnd": 984,
                            "start": 965,
                            "end": 982,
                            "fullWidth": 27,
                            "width": 17,
                            "expression": {
                                "kind": "AssignmentExpression",
                                "fullStart": 957,
                                "fullEnd": 981,
                                "start": 965,
                                "end": 981,
                                "fullWidth": 24,
                                "width": 16,
                                "left": {
                                    "kind": "MemberAccessExpression",
                                    "fullStart": 957,
                                    "fullEnd": 978,
                                    "start": 965,
                                    "end": 977,
                                    "fullWidth": 21,
                                    "width": 12,
                                    "expression": {
                                        "kind": "IdentifierName",
                                        "fullStart": 957,
                                        "fullEnd": 970,
                                        "start": 965,
                                        "end": 970,
                                        "fullWidth": 13,
                                        "width": 5,
                                        "text": "child",
                                        "value": "child",
                                        "valueText": "child",
                                        "hasLeadingTrivia": true,
                                        "leadingTrivia": [
                                            {
                                                "kind": "WhitespaceTrivia",
                                                "text": "        "
                                            }
                                        ]
                                    },
                                    "dotToken": {
                                        "kind": "DotToken",
                                        "fullStart": 970,
                                        "fullEnd": 971,
                                        "start": 970,
                                        "end": 971,
                                        "fullWidth": 1,
                                        "width": 1,
                                        "text": ".",
                                        "value": ".",
                                        "valueText": "."
                                    },
                                    "name": {
                                        "kind": "IdentifierName",
                                        "fullStart": 971,
                                        "fullEnd": 978,
                                        "start": 971,
                                        "end": 977,
                                        "fullWidth": 7,
                                        "width": 6,
                                        "text": "length",
                                        "value": "length",
                                        "valueText": "length",
                                        "hasTrailingTrivia": true,
                                        "trailingTrivia": [
                                            {
                                                "kind": "WhitespaceTrivia",
                                                "text": " "
                                            }
                                        ]
                                    }
                                },
                                "operatorToken": {
                                    "kind": "EqualsToken",
                                    "fullStart": 978,
                                    "fullEnd": 980,
                                    "start": 978,
                                    "end": 979,
                                    "fullWidth": 2,
                                    "width": 1,
                                    "text": "=",
                                    "value": "=",
                                    "valueText": "=",
                                    "hasTrailingTrivia": true,
                                    "trailingTrivia": [
                                        {
                                            "kind": "WhitespaceTrivia",
                                            "text": " "
                                        }
                                    ]
                                },
                                "right": {
                                    "kind": "NumericLiteral",
                                    "fullStart": 980,
                                    "fullEnd": 981,
                                    "start": 980,
                                    "end": 981,
                                    "fullWidth": 1,
                                    "width": 1,
                                    "text": "1",
                                    "value": 1,
                                    "valueText": "1"
                                }
                            },
                            "semicolonToken": {
                                "kind": "SemicolonToken",
                                "fullStart": 981,
                                "fullEnd": 984,
                                "start": 981,
                                "end": 982,
                                "fullWidth": 3,
                                "width": 1,
                                "text": ";",
                                "value": ";",
                                "valueText": ";",
                                "hasTrailingTrivia": true,
                                "hasTrailingNewLine": true,
                                "trailingTrivia": [
                                    {
                                        "kind": "NewLineTrivia",
                                        "text": "\r\n"
                                    }
                                ]
                            }
                        },
                        {
                            "kind": "ExpressionStatement",
                            "fullStart": 984,
                            "fullEnd": 1111,
                            "start": 994,
                            "end": 1109,
                            "fullWidth": 127,
                            "width": 115,
                            "isIncrementallyUnusable": true,
                            "expression": {
                                "kind": "InvocationExpression",
                                "fullStart": 984,
                                "fullEnd": 1108,
                                "start": 994,
                                "end": 1108,
                                "fullWidth": 124,
                                "width": 114,
                                "isIncrementallyUnusable": true,
                                "expression": {
                                    "kind": "MemberAccessExpression",
                                    "fullStart": 984,
                                    "fullEnd": 1015,
                                    "start": 994,
                                    "end": 1015,
                                    "fullWidth": 31,
                                    "width": 21,
                                    "expression": {
                                        "kind": "IdentifierName",
                                        "fullStart": 984,
                                        "fullEnd": 1000,
                                        "start": 994,
                                        "end": 1000,
                                        "fullWidth": 16,
                                        "width": 6,
                                        "text": "Object",
                                        "value": "Object",
                                        "valueText": "Object",
                                        "hasLeadingTrivia": true,
                                        "hasLeadingNewLine": true,
                                        "leadingTrivia": [
                                            {
                                                "kind": "NewLineTrivia",
                                                "text": "\r\n"
                                            },
                                            {
                                                "kind": "WhitespaceTrivia",
                                                "text": "        "
                                            }
                                        ]
                                    },
                                    "dotToken": {
                                        "kind": "DotToken",
                                        "fullStart": 1000,
                                        "fullEnd": 1001,
                                        "start": 1000,
                                        "end": 1001,
                                        "fullWidth": 1,
                                        "width": 1,
                                        "text": ".",
                                        "value": ".",
                                        "valueText": "."
                                    },
                                    "name": {
                                        "kind": "IdentifierName",
                                        "fullStart": 1001,
                                        "fullEnd": 1015,
                                        "start": 1001,
                                        "end": 1015,
                                        "fullWidth": 14,
                                        "width": 14,
                                        "text": "defineProperty",
                                        "value": "defineProperty",
                                        "valueText": "defineProperty"
                                    }
                                },
                                "argumentList": {
                                    "kind": "ArgumentList",
                                    "fullStart": 1015,
                                    "fullEnd": 1108,
                                    "start": 1015,
                                    "end": 1108,
                                    "fullWidth": 93,
                                    "width": 93,
                                    "isIncrementallyUnusable": true,
                                    "openParenToken": {
                                        "kind": "OpenParenToken",
                                        "fullStart": 1015,
                                        "fullEnd": 1016,
                                        "start": 1015,
                                        "end": 1016,
                                        "fullWidth": 1,
                                        "width": 1,
                                        "text": "(",
                                        "value": "(",
                                        "valueText": "("
                                    },
                                    "arguments": [
                                        {
                                            "kind": "IdentifierName",
                                            "fullStart": 1016,
                                            "fullEnd": 1021,
                                            "start": 1016,
                                            "end": 1021,
                                            "fullWidth": 5,
                                            "width": 5,
                                            "text": "child",
                                            "value": "child",
                                            "valueText": "child"
                                        },
                                        {
                                            "kind": "CommaToken",
                                            "fullStart": 1021,
                                            "fullEnd": 1023,
                                            "start": 1021,
                                            "end": 1022,
                                            "fullWidth": 2,
                                            "width": 1,
                                            "text": ",",
                                            "value": ",",
                                            "valueText": ",",
                                            "hasTrailingTrivia": true,
                                            "trailingTrivia": [
                                                {
                                                    "kind": "WhitespaceTrivia",
                                                    "text": " "
                                                }
                                            ]
                                        },
                                        {
                                            "kind": "StringLiteral",
                                            "fullStart": 1023,
                                            "fullEnd": 1026,
                                            "start": 1023,
                                            "end": 1026,
                                            "fullWidth": 3,
                                            "width": 3,
                                            "text": "\"0\"",
                                            "value": "0",
                                            "valueText": "0"
                                        },
                                        {
                                            "kind": "CommaToken",
                                            "fullStart": 1026,
                                            "fullEnd": 1028,
                                            "start": 1026,
                                            "end": 1027,
                                            "fullWidth": 2,
                                            "width": 1,
                                            "text": ",",
                                            "value": ",",
                                            "valueText": ",",
                                            "hasTrailingTrivia": true,
                                            "trailingTrivia": [
                                                {
                                                    "kind": "WhitespaceTrivia",
                                                    "text": " "
                                                }
                                            ]
                                        },
                                        {
                                            "kind": "ObjectLiteralExpression",
                                            "fullStart": 1028,
                                            "fullEnd": 1107,
                                            "start": 1028,
                                            "end": 1107,
                                            "fullWidth": 79,
                                            "width": 79,
                                            "isIncrementallyUnusable": true,
                                            "openBraceToken": {
                                                "kind": "OpenBraceToken",
                                                "fullStart": 1028,
                                                "fullEnd": 1031,
                                                "start": 1028,
                                                "end": 1029,
                                                "fullWidth": 3,
                                                "width": 1,
                                                "text": "{",
                                                "value": "{",
                                                "valueText": "{",
                                                "hasTrailingTrivia": true,
                                                "hasTrailingNewLine": true,
                                                "trailingTrivia": [
                                                    {
                                                        "kind": "NewLineTrivia",
                                                        "text": "\r\n"
                                                    }
                                                ]
                                            },
                                            "propertyAssignments": [
                                                {
                                                    "kind": "SimplePropertyAssignment",
                                                    "fullStart": 1031,
                                                    "fullEnd": 1063,
                                                    "start": 1043,
                                                    "end": 1063,
                                                    "fullWidth": 32,
                                                    "width": 20,
                                                    "isIncrementallyUnusable": true,
                                                    "propertyName": {
                                                        "kind": "IdentifierName",
                                                        "fullStart": 1031,
                                                        "fullEnd": 1046,
                                                        "start": 1043,
                                                        "end": 1046,
                                                        "fullWidth": 15,
                                                        "width": 3,
                                                        "text": "set",
                                                        "value": "set",
                                                        "valueText": "set",
                                                        "hasLeadingTrivia": true,
                                                        "leadingTrivia": [
                                                            {
                                                                "kind": "WhitespaceTrivia",
                                                                "text": "            "
                                                            }
                                                        ]
                                                    },
                                                    "colonToken": {
                                                        "kind": "ColonToken",
                                                        "fullStart": 1046,
                                                        "fullEnd": 1048,
                                                        "start": 1046,
                                                        "end": 1047,
                                                        "fullWidth": 2,
                                                        "width": 1,
                                                        "text": ":",
                                                        "value": ":",
                                                        "valueText": ":",
                                                        "hasTrailingTrivia": true,
                                                        "trailingTrivia": [
                                                            {
                                                                "kind": "WhitespaceTrivia",
                                                                "text": " "
                                                            }
                                                        ]
                                                    },
                                                    "expression": {
                                                        "kind": "FunctionExpression",
                                                        "fullStart": 1048,
                                                        "fullEnd": 1063,
                                                        "start": 1048,
                                                        "end": 1063,
                                                        "fullWidth": 15,
                                                        "width": 15,
                                                        "functionKeyword": {
                                                            "kind": "FunctionKeyword",
                                                            "fullStart": 1048,
                                                            "fullEnd": 1057,
                                                            "start": 1048,
                                                            "end": 1056,
                                                            "fullWidth": 9,
                                                            "width": 8,
                                                            "text": "function",
                                                            "value": "function",
                                                            "valueText": "function",
                                                            "hasTrailingTrivia": true,
                                                            "trailingTrivia": [
                                                                {
                                                                    "kind": "WhitespaceTrivia",
                                                                    "text": " "
                                                                }
                                                            ]
                                                        },
                                                        "callSignature": {
                                                            "kind": "CallSignature",
                                                            "fullStart": 1057,
                                                            "fullEnd": 1060,
                                                            "start": 1057,
                                                            "end": 1059,
                                                            "fullWidth": 3,
                                                            "width": 2,
                                                            "parameterList": {
                                                                "kind": "ParameterList",
                                                                "fullStart": 1057,
                                                                "fullEnd": 1060,
                                                                "start": 1057,
                                                                "end": 1059,
                                                                "fullWidth": 3,
                                                                "width": 2,
                                                                "openParenToken": {
                                                                    "kind": "OpenParenToken",
                                                                    "fullStart": 1057,
                                                                    "fullEnd": 1058,
                                                                    "start": 1057,
                                                                    "end": 1058,
                                                                    "fullWidth": 1,
                                                                    "width": 1,
                                                                    "text": "(",
                                                                    "value": "(",
                                                                    "valueText": "("
                                                                },
                                                                "parameters": [],
                                                                "closeParenToken": {
                                                                    "kind": "CloseParenToken",
                                                                    "fullStart": 1058,
                                                                    "fullEnd": 1060,
                                                                    "start": 1058,
                                                                    "end": 1059,
                                                                    "fullWidth": 2,
                                                                    "width": 1,
                                                                    "text": ")",
                                                                    "value": ")",
                                                                    "valueText": ")",
                                                                    "hasTrailingTrivia": true,
                                                                    "trailingTrivia": [
                                                                        {
                                                                            "kind": "WhitespaceTrivia",
                                                                            "text": " "
                                                                        }
                                                                    ]
                                                                }
                                                            }
                                                        },
                                                        "block": {
                                                            "kind": "Block",
                                                            "fullStart": 1060,
                                                            "fullEnd": 1063,
                                                            "start": 1060,
                                                            "end": 1063,
                                                            "fullWidth": 3,
                                                            "width": 3,
                                                            "openBraceToken": {
                                                                "kind": "OpenBraceToken",
                                                                "fullStart": 1060,
                                                                "fullEnd": 1062,
                                                                "start": 1060,
                                                                "end": 1061,
                                                                "fullWidth": 2,
                                                                "width": 1,
                                                                "text": "{",
                                                                "value": "{",
                                                                "valueText": "{",
                                                                "hasTrailingTrivia": true,
                                                                "trailingTrivia": [
                                                                    {
                                                                        "kind": "WhitespaceTrivia",
                                                                        "text": " "
                                                                    }
                                                                ]
                                                            },
                                                            "statements": [],
                                                            "closeBraceToken": {
                                                                "kind": "CloseBraceToken",
                                                                "fullStart": 1062,
                                                                "fullEnd": 1063,
                                                                "start": 1062,
                                                                "end": 1063,
                                                                "fullWidth": 1,
                                                                "width": 1,
                                                                "text": "}",
                                                                "value": "}",
                                                                "valueText": "}"
                                                            }
                                                        }
                                                    }
                                                },
                                                {
                                                    "kind": "CommaToken",
                                                    "fullStart": 1063,
                                                    "fullEnd": 1066,
                                                    "start": 1063,
                                                    "end": 1064,
                                                    "fullWidth": 3,
                                                    "width": 1,
                                                    "text": ",",
                                                    "value": ",",
                                                    "valueText": ",",
                                                    "hasTrailingTrivia": true,
                                                    "hasTrailingNewLine": true,
                                                    "trailingTrivia": [
                                                        {
                                                            "kind": "NewLineTrivia",
                                                            "text": "\r\n"
                                                        }
                                                    ]
                                                },
                                                {
                                                    "kind": "SimplePropertyAssignment",
                                                    "fullStart": 1066,
                                                    "fullEnd": 1098,
                                                    "start": 1078,
                                                    "end": 1096,
                                                    "fullWidth": 32,
                                                    "width": 18,
                                                    "propertyName": {
                                                        "kind": "IdentifierName",
                                                        "fullStart": 1066,
                                                        "fullEnd": 1090,
                                                        "start": 1078,
                                                        "end": 1090,
                                                        "fullWidth": 24,
                                                        "width": 12,
                                                        "text": "configurable",
                                                        "value": "configurable",
                                                        "valueText": "configurable",
                                                        "hasLeadingTrivia": true,
                                                        "leadingTrivia": [
                                                            {
                                                                "kind": "WhitespaceTrivia",
                                                                "text": "            "
                                                            }
                                                        ]
                                                    },
                                                    "colonToken": {
                                                        "kind": "ColonToken",
                                                        "fullStart": 1090,
                                                        "fullEnd": 1092,
                                                        "start": 1090,
                                                        "end": 1091,
                                                        "fullWidth": 2,
                                                        "width": 1,
                                                        "text": ":",
                                                        "value": ":",
                                                        "valueText": ":",
                                                        "hasTrailingTrivia": true,
                                                        "trailingTrivia": [
                                                            {
                                                                "kind": "WhitespaceTrivia",
                                                                "text": " "
                                                            }
                                                        ]
                                                    },
                                                    "expression": {
                                                        "kind": "TrueKeyword",
                                                        "fullStart": 1092,
                                                        "fullEnd": 1098,
                                                        "start": 1092,
                                                        "end": 1096,
                                                        "fullWidth": 6,
                                                        "width": 4,
                                                        "text": "true",
                                                        "value": true,
                                                        "valueText": "true",
                                                        "hasTrailingTrivia": true,
                                                        "hasTrailingNewLine": true,
                                                        "trailingTrivia": [
                                                            {
                                                                "kind": "NewLineTrivia",
                                                                "text": "\r\n"
                                                            }
                                                        ]
                                                    }
                                                }
                                            ],
                                            "closeBraceToken": {
                                                "kind": "CloseBraceToken",
                                                "fullStart": 1098,
                                                "fullEnd": 1107,
                                                "start": 1106,
                                                "end": 1107,
                                                "fullWidth": 9,
                                                "width": 1,
                                                "text": "}",
                                                "value": "}",
                                                "valueText": "}",
                                                "hasLeadingTrivia": true,
                                                "leadingTrivia": [
                                                    {
                                                        "kind": "WhitespaceTrivia",
                                                        "text": "        "
                                                    }
                                                ]
                                            }
                                        }
                                    ],
                                    "closeParenToken": {
                                        "kind": "CloseParenToken",
                                        "fullStart": 1107,
                                        "fullEnd": 1108,
                                        "start": 1107,
                                        "end": 1108,
                                        "fullWidth": 1,
                                        "width": 1,
                                        "text": ")",
                                        "value": ")",
                                        "valueText": ")"
                                    }
                                }
                            },
                            "semicolonToken": {
                                "kind": "SemicolonToken",
                                "fullStart": 1108,
                                "fullEnd": 1111,
                                "start": 1108,
                                "end": 1109,
                                "fullWidth": 3,
                                "width": 1,
                                "text": ";",
                                "value": ";",
                                "valueText": ";",
                                "hasTrailingTrivia": true,
                                "hasTrailingNewLine": true,
                                "trailingTrivia": [
                                    {
                                        "kind": "NewLineTrivia",
                                        "text": "\r\n"
                                    }
                                ]
                            }
                        },
                        {
                            "kind": "ReturnStatement",
                            "fullStart": 1111,
                            "fullEnd": 1183,
                            "start": 1121,
                            "end": 1181,
                            "fullWidth": 72,
                            "width": 60,
                            "returnKeyword": {
                                "kind": "ReturnKeyword",
                                "fullStart": 1111,
                                "fullEnd": 1128,
                                "start": 1121,
                                "end": 1127,
                                "fullWidth": 17,
                                "width": 6,
                                "text": "return",
                                "value": "return",
                                "valueText": "return",
                                "hasLeadingTrivia": true,
                                "hasLeadingNewLine": true,
                                "hasTrailingTrivia": true,
                                "leadingTrivia": [
                                    {
                                        "kind": "NewLineTrivia",
                                        "text": "\r\n"
                                    },
                                    {
                                        "kind": "WhitespaceTrivia",
                                        "text": "        "
                                    }
                                ],
                                "trailingTrivia": [
                                    {
                                        "kind": "WhitespaceTrivia",
                                        "text": " "
                                    }
                                ]
                            },
                            "expression": {
                                "kind": "EqualsExpression",
                                "fullStart": 1128,
                                "fullEnd": 1180,
                                "start": 1128,
                                "end": 1180,
                                "fullWidth": 52,
                                "width": 52,
                                "left": {
                                    "kind": "InvocationExpression",
                                    "fullStart": 1128,
                                    "fullEnd": 1175,
                                    "start": 1128,
                                    "end": 1174,
                                    "fullWidth": 47,
                                    "width": 46,
                                    "expression": {
                                        "kind": "MemberAccessExpression",
                                        "fullStart": 1128,
                                        "fullEnd": 1156,
                                        "start": 1128,
                                        "end": 1156,
                                        "fullWidth": 28,
                                        "width": 28,
                                        "expression": {
                                            "kind": "MemberAccessExpression",
                                            "fullStart": 1128,
                                            "fullEnd": 1151,
                                            "start": 1128,
                                            "end": 1151,
                                            "fullWidth": 23,
                                            "width": 23,
                                            "expression": {
                                                "kind": "MemberAccessExpression",
                                                "fullStart": 1128,
                                                "fullEnd": 1143,
                                                "start": 1128,
                                                "end": 1143,
                                                "fullWidth": 15,
                                                "width": 15,
                                                "expression": {
                                                    "kind": "IdentifierName",
                                                    "fullStart": 1128,
                                                    "fullEnd": 1133,
                                                    "start": 1128,
                                                    "end": 1133,
                                                    "fullWidth": 5,
                                                    "width": 5,
                                                    "text": "Array",
                                                    "value": "Array",
                                                    "valueText": "Array"
                                                },
                                                "dotToken": {
                                                    "kind": "DotToken",
                                                    "fullStart": 1133,
                                                    "fullEnd": 1134,
                                                    "start": 1133,
                                                    "end": 1134,
                                                    "fullWidth": 1,
                                                    "width": 1,
                                                    "text": ".",
                                                    "value": ".",
                                                    "valueText": "."
                                                },
                                                "name": {
                                                    "kind": "IdentifierName",
                                                    "fullStart": 1134,
                                                    "fullEnd": 1143,
                                                    "start": 1134,
                                                    "end": 1143,
                                                    "fullWidth": 9,
                                                    "width": 9,
                                                    "text": "prototype",
                                                    "value": "prototype",
                                                    "valueText": "prototype"
                                                }
                                            },
                                            "dotToken": {
                                                "kind": "DotToken",
                                                "fullStart": 1143,
                                                "fullEnd": 1144,
                                                "start": 1143,
                                                "end": 1144,
                                                "fullWidth": 1,
                                                "width": 1,
                                                "text": ".",
                                                "value": ".",
                                                "valueText": "."
                                            },
                                            "name": {
                                                "kind": "IdentifierName",
                                                "fullStart": 1144,
                                                "fullEnd": 1151,
                                                "start": 1144,
                                                "end": 1151,
                                                "fullWidth": 7,
                                                "width": 7,
                                                "text": "indexOf",
                                                "value": "indexOf",
                                                "valueText": "indexOf"
                                            }
                                        },
                                        "dotToken": {
                                            "kind": "DotToken",
                                            "fullStart": 1151,
                                            "fullEnd": 1152,
                                            "start": 1151,
                                            "end": 1152,
                                            "fullWidth": 1,
                                            "width": 1,
                                            "text": ".",
                                            "value": ".",
                                            "valueText": "."
                                        },
                                        "name": {
                                            "kind": "IdentifierName",
                                            "fullStart": 1152,
                                            "fullEnd": 1156,
                                            "start": 1152,
                                            "end": 1156,
                                            "fullWidth": 4,
                                            "width": 4,
                                            "text": "call",
                                            "value": "call",
                                            "valueText": "call"
                                        }
                                    },
                                    "argumentList": {
                                        "kind": "ArgumentList",
                                        "fullStart": 1156,
                                        "fullEnd": 1175,
                                        "start": 1156,
                                        "end": 1174,
                                        "fullWidth": 19,
                                        "width": 18,
                                        "openParenToken": {
                                            "kind": "OpenParenToken",
                                            "fullStart": 1156,
                                            "fullEnd": 1157,
                                            "start": 1156,
                                            "end": 1157,
                                            "fullWidth": 1,
                                            "width": 1,
                                            "text": "(",
                                            "value": "(",
                                            "valueText": "("
                                        },
                                        "arguments": [
                                            {
                                                "kind": "IdentifierName",
                                                "fullStart": 1157,
                                                "fullEnd": 1162,
                                                "start": 1157,
                                                "end": 1162,
                                                "fullWidth": 5,
                                                "width": 5,
                                                "text": "child",
                                                "value": "child",
                                                "valueText": "child"
                                            },
                                            {
                                                "kind": "CommaToken",
                                                "fullStart": 1162,
                                                "fullEnd": 1164,
                                                "start": 1162,
                                                "end": 1163,
                                                "fullWidth": 2,
                                                "width": 1,
                                                "text": ",",
                                                "value": ",",
                                                "valueText": ",",
                                                "hasTrailingTrivia": true,
                                                "trailingTrivia": [
                                                    {
                                                        "kind": "WhitespaceTrivia",
                                                        "text": " "
                                                    }
                                                ]
                                            },
                                            {
                                                "kind": "IdentifierName",
                                                "fullStart": 1164,
                                                "fullEnd": 1173,
                                                "start": 1164,
                                                "end": 1173,
                                                "fullWidth": 9,
                                                "width": 9,
                                                "text": "undefined",
                                                "value": "undefined",
                                                "valueText": "undefined"
                                            }
                                        ],
                                        "closeParenToken": {
                                            "kind": "CloseParenToken",
                                            "fullStart": 1173,
                                            "fullEnd": 1175,
                                            "start": 1173,
                                            "end": 1174,
                                            "fullWidth": 2,
                                            "width": 1,
                                            "text": ")",
                                            "value": ")",
                                            "valueText": ")",
                                            "hasTrailingTrivia": true,
                                            "trailingTrivia": [
                                                {
                                                    "kind": "WhitespaceTrivia",
                                                    "text": " "
                                                }
                                            ]
                                        }
                                    }
                                },
                                "operatorToken": {
                                    "kind": "EqualsEqualsEqualsToken",
                                    "fullStart": 1175,
                                    "fullEnd": 1179,
                                    "start": 1175,
                                    "end": 1178,
                                    "fullWidth": 4,
                                    "width": 3,
                                    "text": "===",
                                    "value": "===",
                                    "valueText": "===",
                                    "hasTrailingTrivia": true,
                                    "trailingTrivia": [
                                        {
                                            "kind": "WhitespaceTrivia",
                                            "text": " "
                                        }
                                    ]
                                },
                                "right": {
                                    "kind": "NumericLiteral",
                                    "fullStart": 1179,
                                    "fullEnd": 1180,
                                    "start": 1179,
                                    "end": 1180,
                                    "fullWidth": 1,
                                    "width": 1,
                                    "text": "0",
                                    "value": 0,
                                    "valueText": "0"
                                }
                            },
                            "semicolonToken": {
                                "kind": "SemicolonToken",
                                "fullStart": 1180,
                                "fullEnd": 1183,
                                "start": 1180,
                                "end": 1181,
                                "fullWidth": 3,
                                "width": 1,
                                "text": ";",
                                "value": ";",
                                "valueText": ";",
                                "hasTrailingTrivia": true,
                                "hasTrailingNewLine": true,
                                "trailingTrivia": [
                                    {
                                        "kind": "NewLineTrivia",
                                        "text": "\r\n"
                                    }
                                ]
                            }
                        }
                    ],
                    "closeBraceToken": {
                        "kind": "CloseBraceToken",
                        "fullStart": 1183,
                        "fullEnd": 1190,
                        "start": 1187,
                        "end": 1188,
                        "fullWidth": 7,
                        "width": 1,
                        "text": "}",
                        "value": "}",
                        "valueText": "}",
                        "hasLeadingTrivia": true,
                        "hasTrailingTrivia": true,
                        "hasTrailingNewLine": true,
                        "leadingTrivia": [
                            {
                                "kind": "WhitespaceTrivia",
                                "text": "    "
                            }
                        ],
                        "trailingTrivia": [
                            {
                                "kind": "NewLineTrivia",
                                "text": "\r\n"
                            }
                        ]
                    }
                }
            },
            {
                "kind": "ExpressionStatement",
                "fullStart": 1190,
                "fullEnd": 1214,
                "start": 1190,
                "end": 1212,
                "fullWidth": 24,
                "width": 22,
                "expression": {
                    "kind": "InvocationExpression",
                    "fullStart": 1190,
                    "fullEnd": 1211,
                    "start": 1190,
                    "end": 1211,
                    "fullWidth": 21,
                    "width": 21,
                    "expression": {
                        "kind": "IdentifierName",
                        "fullStart": 1190,
                        "fullEnd": 1201,
                        "start": 1190,
                        "end": 1201,
                        "fullWidth": 11,
                        "width": 11,
                        "text": "runTestCase",
                        "value": "runTestCase",
                        "valueText": "runTestCase"
                    },
                    "argumentList": {
                        "kind": "ArgumentList",
                        "fullStart": 1201,
                        "fullEnd": 1211,
                        "start": 1201,
                        "end": 1211,
                        "fullWidth": 10,
                        "width": 10,
                        "openParenToken": {
                            "kind": "OpenParenToken",
                            "fullStart": 1201,
                            "fullEnd": 1202,
                            "start": 1201,
                            "end": 1202,
                            "fullWidth": 1,
                            "width": 1,
                            "text": "(",
                            "value": "(",
                            "valueText": "("
                        },
                        "arguments": [
                            {
                                "kind": "IdentifierName",
                                "fullStart": 1202,
                                "fullEnd": 1210,
                                "start": 1202,
                                "end": 1210,
                                "fullWidth": 8,
                                "width": 8,
                                "text": "testcase",
                                "value": "testcase",
                                "valueText": "testcase"
                            }
                        ],
                        "closeParenToken": {
                            "kind": "CloseParenToken",
                            "fullStart": 1210,
                            "fullEnd": 1211,
                            "start": 1210,
                            "end": 1211,
                            "fullWidth": 1,
                            "width": 1,
                            "text": ")",
                            "value": ")",
                            "valueText": ")"
                        }
                    }
                },
                "semicolonToken": {
                    "kind": "SemicolonToken",
                    "fullStart": 1211,
                    "fullEnd": 1214,
                    "start": 1211,
                    "end": 1212,
                    "fullWidth": 3,
                    "width": 1,
                    "text": ";",
                    "value": ";",
                    "valueText": ";",
                    "hasTrailingTrivia": true,
                    "hasTrailingNewLine": true,
                    "trailingTrivia": [
                        {
                            "kind": "NewLineTrivia",
                            "text": "\r\n"
                        }
                    ]
                }
            }
        ],
        "endOfFileToken": {
            "kind": "EndOfFileToken",
            "fullStart": 1214,
            "fullEnd": 1214,
            "start": 1214,
            "end": 1214,
            "fullWidth": 0,
            "width": 0,
            "text": ""
        }
    },
    "lineMap": {
        "lineStarts": [
            0,
            67,
            152,
            232,
            308,
            380,
            385,
            444,
            629,
            634,
            636,
            638,
            661,
            663,
            688,
            733,
            765,
            792,
            808,
            840,
            853,
            855,
            891,
            923,
            925,
            957,
            984,
            986,
            1031,
            1066,
            1098,
            1111,
            1113,
            1183,
            1190,
            1214
        ],
        "length": 1214
    }
}<|MERGE_RESOLUTION|>--- conflicted
+++ resolved
@@ -252,12 +252,8 @@
                                         "start": 675,
                                         "end": 685,
                                         "fullWidth": 10,
-<<<<<<< HEAD
                                         "width": 10,
-                                        "identifier": {
-=======
                                         "propertyName": {
->>>>>>> 85e84683
                                             "kind": "IdentifierName",
                                             "fullStart": 675,
                                             "fullEnd": 681,
@@ -989,12 +985,8 @@
                                         "start": 867,
                                         "end": 888,
                                         "fullWidth": 21,
-<<<<<<< HEAD
                                         "width": 21,
-                                        "identifier": {
-=======
                                         "propertyName": {
->>>>>>> 85e84683
                                             "kind": "IdentifierName",
                                             "fullStart": 867,
                                             "fullEnd": 871,
@@ -1368,12 +1360,8 @@
                                         "start": 937,
                                         "end": 954,
                                         "fullWidth": 17,
-<<<<<<< HEAD
                                         "width": 17,
-                                        "identifier": {
-=======
                                         "propertyName": {
->>>>>>> 85e84683
                                             "kind": "IdentifierName",
                                             "fullStart": 937,
                                             "fullEnd": 943,
