--- conflicted
+++ resolved
@@ -252,12 +252,8 @@
                                         "start": 601,
                                         "end": 617,
                                         "fullWidth": 16,
-<<<<<<< HEAD
                                         "width": 16,
-                                        "identifier": {
-=======
                                         "propertyName": {
->>>>>>> 85e84683
                                             "kind": "IdentifierName",
                                             "fullStart": 601,
                                             "fullEnd": 610,
@@ -391,12 +387,8 @@
                                         "start": 632,
                                         "end": 651,
                                         "fullWidth": 19,
-<<<<<<< HEAD
                                         "width": 19,
-                                        "identifier": {
-=======
                                         "propertyName": {
->>>>>>> 85e84683
                                             "kind": "IdentifierName",
                                             "fullStart": 632,
                                             "fullEnd": 636,
