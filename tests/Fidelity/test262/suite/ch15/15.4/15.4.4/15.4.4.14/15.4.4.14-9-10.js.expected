--- conflicted
+++ resolved
@@ -247,12 +247,8 @@
                                         "start": 686,
                                         "end": 696,
                                         "fullWidth": 10,
-<<<<<<< HEAD
                                         "width": 10,
-                                        "identifier": {
-=======
                                         "propertyName": {
->>>>>>> 85e84683
                                             "kind": "IdentifierName",
                                             "fullStart": 686,
                                             "fullEnd": 691,
