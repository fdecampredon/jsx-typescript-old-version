--- conflicted
+++ resolved
@@ -252,12 +252,8 @@
                                         "start": 604,
                                         "end": 625,
                                         "fullWidth": 21,
-<<<<<<< HEAD
                                         "width": 21,
-                                        "identifier": {
-=======
                                         "propertyName": {
->>>>>>> 85e84683
                                             "kind": "IdentifierName",
                                             "fullStart": 604,
                                             "fullEnd": 610,
@@ -485,12 +481,8 @@
                                         "start": 642,
                                         "end": 662,
                                         "fullWidth": 20,
-<<<<<<< HEAD
                                         "width": 20,
-                                        "identifier": {
-=======
                                         "propertyName": {
->>>>>>> 85e84683
                                             "kind": "IdentifierName",
                                             "fullStart": 642,
                                             "fullEnd": 646,
@@ -857,12 +849,8 @@
                                         "start": 711,
                                         "end": 728,
                                         "fullWidth": 17,
-<<<<<<< HEAD
                                         "width": 17,
-                                        "identifier": {
-=======
                                         "propertyName": {
->>>>>>> 85e84683
                                             "kind": "IdentifierName",
                                             "fullStart": 711,
                                             "fullEnd": 717,
