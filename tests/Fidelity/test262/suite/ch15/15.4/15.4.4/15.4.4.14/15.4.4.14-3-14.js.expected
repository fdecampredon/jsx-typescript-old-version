--- conflicted
+++ resolved
@@ -250,12 +250,8 @@
                                         "start": 573,
                                         "end": 622,
                                         "fullWidth": 49,
-<<<<<<< HEAD
                                         "width": 49,
-                                        "identifier": {
-=======
                                         "propertyName": {
->>>>>>> 85e84683
                                             "kind": "IdentifierName",
                                             "fullStart": 573,
                                             "fullEnd": 580,
@@ -620,12 +616,8 @@
                                         "start": 637,
                                         "end": 687,
                                         "fullWidth": 50,
-<<<<<<< HEAD
                                         "width": 50,
-                                        "identifier": {
-=======
                                         "propertyName": {
->>>>>>> 85e84683
                                             "kind": "IdentifierName",
                                             "fullStart": 637,
                                             "fullEnd": 644,
@@ -990,12 +982,8 @@
                                         "start": 702,
                                         "end": 754,
                                         "fullWidth": 52,
-<<<<<<< HEAD
                                         "width": 52,
-                                        "identifier": {
-=======
                                         "propertyName": {
->>>>>>> 85e84683
                                             "kind": "IdentifierName",
                                             "fullStart": 702,
                                             "fullEnd": 711,
