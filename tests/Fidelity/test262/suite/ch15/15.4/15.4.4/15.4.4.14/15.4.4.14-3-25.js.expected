{
    "isDeclaration": false,
    "languageVersion": "EcmaScript5",
    "parseOptions": {
        "allowAutomaticSemicolonInsertion": true
    },
    "sourceUnit": {
        "kind": "SourceUnit",
        "fullStart": 0,
        "fullEnd": 859,
        "start": 586,
        "end": 859,
        "fullWidth": 859,
        "width": 273,
        "isIncrementallyUnusable": true,
        "moduleElements": [
            {
                "kind": "FunctionDeclaration",
                "fullStart": 0,
                "fullEnd": 835,
                "start": 586,
                "end": 833,
                "fullWidth": 835,
                "width": 247,
                "modifiers": [],
                "functionKeyword": {
                    "kind": "FunctionKeyword",
                    "fullStart": 0,
                    "fullEnd": 595,
                    "start": 586,
                    "end": 594,
                    "fullWidth": 595,
                    "width": 8,
                    "text": "function",
                    "value": "function",
                    "valueText": "function",
                    "hasLeadingTrivia": true,
                    "hasLeadingComment": true,
                    "hasLeadingNewLine": true,
                    "hasTrailingTrivia": true,
                    "leadingTrivia": [
                        {
                            "kind": "SingleLineCommentTrivia",
                            "text": "/// Copyright (c) 2012 Ecma International.  All rights reserved. "
                        },
                        {
                            "kind": "NewLineTrivia",
                            "text": "\r\n"
                        },
                        {
                            "kind": "SingleLineCommentTrivia",
                            "text": "/// Ecma International makes this code available under the terms and conditions set"
                        },
                        {
                            "kind": "NewLineTrivia",
                            "text": "\r\n"
                        },
                        {
                            "kind": "SingleLineCommentTrivia",
                            "text": "/// forth on http://hg.ecmascript.org/tests/test262/raw-file/tip/LICENSE (the "
                        },
                        {
                            "kind": "NewLineTrivia",
                            "text": "\r\n"
                        },
                        {
                            "kind": "SingleLineCommentTrivia",
                            "text": "/// \"Use Terms\").   Any redistribution of this code must retain the above "
                        },
                        {
                            "kind": "NewLineTrivia",
                            "text": "\r\n"
                        },
                        {
                            "kind": "SingleLineCommentTrivia",
                            "text": "/// copyright and this notice and otherwise comply with the Use Terms."
                        },
                        {
                            "kind": "NewLineTrivia",
                            "text": "\r\n"
                        },
                        {
                            "kind": "MultiLineCommentTrivia",
                            "text": "/**\r\n * @path ch15/15.4/15.4.4/15.4.4.14/15.4.4.14-3-25.js\r\n * @description Array.prototype.indexOf - value of 'length' is a negative non-integer, ensure truncation occurs in the proper direction\r\n */"
                        },
                        {
                            "kind": "NewLineTrivia",
                            "text": "\r\n"
                        },
                        {
                            "kind": "NewLineTrivia",
                            "text": "\r\n"
                        },
                        {
                            "kind": "NewLineTrivia",
                            "text": "\r\n"
                        }
                    ],
                    "trailingTrivia": [
                        {
                            "kind": "WhitespaceTrivia",
                            "text": " "
                        }
                    ]
                },
                "identifier": {
                    "kind": "IdentifierName",
                    "fullStart": 595,
                    "fullEnd": 603,
                    "start": 595,
                    "end": 603,
                    "fullWidth": 8,
                    "width": 8,
                    "text": "testcase",
                    "value": "testcase",
                    "valueText": "testcase"
                },
                "callSignature": {
                    "kind": "CallSignature",
                    "fullStart": 603,
                    "fullEnd": 606,
                    "start": 603,
                    "end": 605,
                    "fullWidth": 3,
                    "width": 2,
                    "parameterList": {
                        "kind": "ParameterList",
                        "fullStart": 603,
                        "fullEnd": 606,
                        "start": 603,
                        "end": 605,
                        "fullWidth": 3,
                        "width": 2,
                        "openParenToken": {
                            "kind": "OpenParenToken",
                            "fullStart": 603,
                            "fullEnd": 604,
                            "start": 603,
                            "end": 604,
                            "fullWidth": 1,
                            "width": 1,
                            "text": "(",
                            "value": "(",
                            "valueText": "("
                        },
                        "parameters": [],
                        "closeParenToken": {
                            "kind": "CloseParenToken",
                            "fullStart": 604,
                            "fullEnd": 606,
                            "start": 604,
                            "end": 605,
                            "fullWidth": 2,
                            "width": 1,
                            "text": ")",
                            "value": ")",
                            "valueText": ")",
                            "hasTrailingTrivia": true,
                            "trailingTrivia": [
                                {
                                    "kind": "WhitespaceTrivia",
                                    "text": " "
                                }
                            ]
                        }
                    }
                },
                "block": {
                    "kind": "Block",
                    "fullStart": 606,
                    "fullEnd": 835,
                    "start": 606,
                    "end": 833,
                    "fullWidth": 229,
                    "width": 227,
                    "openBraceToken": {
                        "kind": "OpenBraceToken",
                        "fullStart": 606,
                        "fullEnd": 609,
                        "start": 606,
                        "end": 607,
                        "fullWidth": 3,
                        "width": 1,
                        "text": "{",
                        "value": "{",
                        "valueText": "{",
                        "hasTrailingTrivia": true,
                        "hasTrailingNewLine": true,
                        "trailingTrivia": [
                            {
                                "kind": "NewLineTrivia",
                                "text": "\r\n"
                            }
                        ]
                    },
                    "statements": [
                        {
                            "kind": "VariableStatement",
                            "fullStart": 609,
                            "fullEnd": 703,
                            "start": 619,
                            "end": 674,
                            "fullWidth": 94,
                            "width": 55,
                            "modifiers": [],
                            "variableDeclaration": {
                                "kind": "VariableDeclaration",
                                "fullStart": 609,
                                "fullEnd": 673,
                                "start": 619,
                                "end": 673,
                                "fullWidth": 64,
                                "width": 54,
                                "varKeyword": {
                                    "kind": "VarKeyword",
                                    "fullStart": 609,
                                    "fullEnd": 623,
                                    "start": 619,
                                    "end": 622,
                                    "fullWidth": 14,
                                    "width": 3,
                                    "text": "var",
                                    "value": "var",
                                    "valueText": "var",
                                    "hasLeadingTrivia": true,
                                    "hasLeadingNewLine": true,
                                    "hasTrailingTrivia": true,
                                    "leadingTrivia": [
                                        {
                                            "kind": "NewLineTrivia",
                                            "text": "\r\n"
                                        },
                                        {
                                            "kind": "WhitespaceTrivia",
                                            "text": "        "
                                        }
                                    ],
                                    "trailingTrivia": [
                                        {
                                            "kind": "WhitespaceTrivia",
                                            "text": " "
                                        }
                                    ]
                                },
                                "variableDeclarators": [
                                    {
                                        "kind": "VariableDeclarator",
                                        "fullStart": 623,
                                        "fullEnd": 673,
                                        "start": 623,
                                        "end": 673,
                                        "fullWidth": 50,
<<<<<<< HEAD
                                        "width": 50,
                                        "identifier": {
=======
                                        "propertyName": {
>>>>>>> 85e84683
                                            "kind": "IdentifierName",
                                            "fullStart": 623,
                                            "fullEnd": 627,
                                            "start": 623,
                                            "end": 626,
                                            "fullWidth": 4,
                                            "width": 3,
                                            "text": "obj",
                                            "value": "obj",
                                            "valueText": "obj",
                                            "hasTrailingTrivia": true,
                                            "trailingTrivia": [
                                                {
                                                    "kind": "WhitespaceTrivia",
                                                    "text": " "
                                                }
                                            ]
                                        },
                                        "equalsValueClause": {
                                            "kind": "EqualsValueClause",
                                            "fullStart": 627,
                                            "fullEnd": 673,
                                            "start": 627,
                                            "end": 673,
                                            "fullWidth": 46,
                                            "width": 46,
                                            "equalsToken": {
                                                "kind": "EqualsToken",
                                                "fullStart": 627,
                                                "fullEnd": 629,
                                                "start": 627,
                                                "end": 628,
                                                "fullWidth": 2,
                                                "width": 1,
                                                "text": "=",
                                                "value": "=",
                                                "valueText": "=",
                                                "hasTrailingTrivia": true,
                                                "trailingTrivia": [
                                                    {
                                                        "kind": "WhitespaceTrivia",
                                                        "text": " "
                                                    }
                                                ]
                                            },
                                            "value": {
                                                "kind": "ObjectLiteralExpression",
                                                "fullStart": 629,
                                                "fullEnd": 673,
                                                "start": 629,
                                                "end": 673,
                                                "fullWidth": 44,
                                                "width": 44,
                                                "openBraceToken": {
                                                    "kind": "OpenBraceToken",
                                                    "fullStart": 629,
                                                    "fullEnd": 631,
                                                    "start": 629,
                                                    "end": 630,
                                                    "fullWidth": 2,
                                                    "width": 1,
                                                    "text": "{",
                                                    "value": "{",
                                                    "valueText": "{",
                                                    "hasTrailingTrivia": true,
                                                    "trailingTrivia": [
                                                        {
                                                            "kind": "WhitespaceTrivia",
                                                            "text": " "
                                                        }
                                                    ]
                                                },
                                                "propertyAssignments": [
                                                    {
                                                        "kind": "SimplePropertyAssignment",
                                                        "fullStart": 631,
                                                        "fullEnd": 638,
                                                        "start": 631,
                                                        "end": 638,
                                                        "fullWidth": 7,
                                                        "width": 7,
                                                        "propertyName": {
                                                            "kind": "NumericLiteral",
                                                            "fullStart": 631,
                                                            "fullEnd": 632,
                                                            "start": 631,
                                                            "end": 632,
                                                            "fullWidth": 1,
                                                            "width": 1,
                                                            "text": "1",
                                                            "value": 1,
                                                            "valueText": "1"
                                                        },
                                                        "colonToken": {
                                                            "kind": "ColonToken",
                                                            "fullStart": 632,
                                                            "fullEnd": 634,
                                                            "start": 632,
                                                            "end": 633,
                                                            "fullWidth": 2,
                                                            "width": 1,
                                                            "text": ":",
                                                            "value": ":",
                                                            "valueText": ":",
                                                            "hasTrailingTrivia": true,
                                                            "trailingTrivia": [
                                                                {
                                                                    "kind": "WhitespaceTrivia",
                                                                    "text": " "
                                                                }
                                                            ]
                                                        },
                                                        "expression": {
                                                            "kind": "TrueKeyword",
                                                            "fullStart": 634,
                                                            "fullEnd": 638,
                                                            "start": 634,
                                                            "end": 638,
                                                            "fullWidth": 4,
                                                            "width": 4,
                                                            "text": "true",
                                                            "value": true,
                                                            "valueText": "true"
                                                        }
                                                    },
                                                    {
                                                        "kind": "CommaToken",
                                                        "fullStart": 638,
                                                        "fullEnd": 640,
                                                        "start": 638,
                                                        "end": 639,
                                                        "fullWidth": 2,
                                                        "width": 1,
                                                        "text": ",",
                                                        "value": ",",
                                                        "valueText": ",",
                                                        "hasTrailingTrivia": true,
                                                        "trailingTrivia": [
                                                            {
                                                                "kind": "WhitespaceTrivia",
                                                                "text": " "
                                                            }
                                                        ]
                                                    },
                                                    {
                                                        "kind": "SimplePropertyAssignment",
                                                        "fullStart": 640,
                                                        "fullEnd": 648,
                                                        "start": 640,
                                                        "end": 648,
                                                        "fullWidth": 8,
                                                        "width": 8,
                                                        "propertyName": {
                                                            "kind": "NumericLiteral",
                                                            "fullStart": 640,
                                                            "fullEnd": 641,
                                                            "start": 640,
                                                            "end": 641,
                                                            "fullWidth": 1,
                                                            "width": 1,
                                                            "text": "2",
                                                            "value": 2,
                                                            "valueText": "2"
                                                        },
                                                        "colonToken": {
                                                            "kind": "ColonToken",
                                                            "fullStart": 641,
                                                            "fullEnd": 643,
                                                            "start": 641,
                                                            "end": 642,
                                                            "fullWidth": 2,
                                                            "width": 1,
                                                            "text": ":",
                                                            "value": ":",
                                                            "valueText": ":",
                                                            "hasTrailingTrivia": true,
                                                            "trailingTrivia": [
                                                                {
                                                                    "kind": "WhitespaceTrivia",
                                                                    "text": " "
                                                                }
                                                            ]
                                                        },
                                                        "expression": {
                                                            "kind": "FalseKeyword",
                                                            "fullStart": 643,
                                                            "fullEnd": 648,
                                                            "start": 643,
                                                            "end": 648,
                                                            "fullWidth": 5,
                                                            "width": 5,
                                                            "text": "false",
                                                            "value": false,
                                                            "valueText": "false"
                                                        }
                                                    },
                                                    {
                                                        "kind": "CommaToken",
                                                        "fullStart": 648,
                                                        "fullEnd": 650,
                                                        "start": 648,
                                                        "end": 649,
                                                        "fullWidth": 2,
                                                        "width": 1,
                                                        "text": ",",
                                                        "value": ",",
                                                        "valueText": ",",
                                                        "hasTrailingTrivia": true,
                                                        "trailingTrivia": [
                                                            {
                                                                "kind": "WhitespaceTrivia",
                                                                "text": " "
                                                            }
                                                        ]
                                                    },
                                                    {
                                                        "kind": "SimplePropertyAssignment",
                                                        "fullStart": 650,
                                                        "fullEnd": 672,
                                                        "start": 650,
                                                        "end": 671,
                                                        "fullWidth": 22,
                                                        "width": 21,
                                                        "propertyName": {
                                                            "kind": "IdentifierName",
                                                            "fullStart": 650,
                                                            "fullEnd": 656,
                                                            "start": 650,
                                                            "end": 656,
                                                            "fullWidth": 6,
                                                            "width": 6,
                                                            "text": "length",
                                                            "value": "length",
                                                            "valueText": "length"
                                                        },
                                                        "colonToken": {
                                                            "kind": "ColonToken",
                                                            "fullStart": 656,
                                                            "fullEnd": 658,
                                                            "start": 656,
                                                            "end": 657,
                                                            "fullWidth": 2,
                                                            "width": 1,
                                                            "text": ":",
                                                            "value": ":",
                                                            "valueText": ":",
                                                            "hasTrailingTrivia": true,
                                                            "trailingTrivia": [
                                                                {
                                                                    "kind": "WhitespaceTrivia",
                                                                    "text": " "
                                                                }
                                                            ]
                                                        },
                                                        "expression": {
                                                            "kind": "NegateExpression",
                                                            "fullStart": 658,
                                                            "fullEnd": 672,
                                                            "start": 658,
                                                            "end": 671,
                                                            "fullWidth": 14,
                                                            "width": 13,
                                                            "operatorToken": {
                                                                "kind": "MinusToken",
                                                                "fullStart": 658,
                                                                "fullEnd": 659,
                                                                "start": 658,
                                                                "end": 659,
                                                                "fullWidth": 1,
                                                                "width": 1,
                                                                "text": "-",
                                                                "value": "-",
                                                                "valueText": "-"
                                                            },
                                                            "operand": {
                                                                "kind": "NumericLiteral",
                                                                "fullStart": 659,
                                                                "fullEnd": 672,
                                                                "start": 659,
                                                                "end": 671,
                                                                "fullWidth": 13,
                                                                "width": 12,
                                                                "text": "4294967294.5",
                                                                "value": 4294967294.5,
                                                                "valueText": "4294967294.5",
                                                                "hasTrailingTrivia": true,
                                                                "trailingTrivia": [
                                                                    {
                                                                        "kind": "WhitespaceTrivia",
                                                                        "text": " "
                                                                    }
                                                                ]
                                                            }
                                                        }
                                                    }
                                                ],
                                                "closeBraceToken": {
                                                    "kind": "CloseBraceToken",
                                                    "fullStart": 672,
                                                    "fullEnd": 673,
                                                    "start": 672,
                                                    "end": 673,
                                                    "fullWidth": 1,
                                                    "width": 1,
                                                    "text": "}",
                                                    "value": "}",
                                                    "valueText": "}"
                                                }
                                            }
                                        }
                                    }
                                ]
                            },
                            "semicolonToken": {
                                "kind": "SemicolonToken",
                                "fullStart": 673,
                                "fullEnd": 703,
                                "start": 673,
                                "end": 674,
                                "fullWidth": 30,
                                "width": 1,
                                "text": ";",
                                "value": ";",
                                "valueText": ";",
                                "hasTrailingTrivia": true,
                                "hasTrailingComment": true,
                                "hasTrailingNewLine": true,
                                "trailingTrivia": [
                                    {
                                        "kind": "WhitespaceTrivia",
                                        "text": " "
                                    },
                                    {
                                        "kind": "SingleLineCommentTrivia",
                                        "text": "//length will be 2 finally"
                                    },
                                    {
                                        "kind": "NewLineTrivia",
                                        "text": "\r\n"
                                    }
                                ]
                            }
                        },
                        {
                            "kind": "ReturnStatement",
                            "fullStart": 703,
                            "fullEnd": 828,
                            "start": 713,
                            "end": 826,
                            "fullWidth": 125,
                            "width": 113,
                            "returnKeyword": {
                                "kind": "ReturnKeyword",
                                "fullStart": 703,
                                "fullEnd": 720,
                                "start": 713,
                                "end": 719,
                                "fullWidth": 17,
                                "width": 6,
                                "text": "return",
                                "value": "return",
                                "valueText": "return",
                                "hasLeadingTrivia": true,
                                "hasLeadingNewLine": true,
                                "hasTrailingTrivia": true,
                                "leadingTrivia": [
                                    {
                                        "kind": "NewLineTrivia",
                                        "text": "\r\n"
                                    },
                                    {
                                        "kind": "WhitespaceTrivia",
                                        "text": "        "
                                    }
                                ],
                                "trailingTrivia": [
                                    {
                                        "kind": "WhitespaceTrivia",
                                        "text": " "
                                    }
                                ]
                            },
                            "expression": {
                                "kind": "LogicalAndExpression",
                                "fullStart": 720,
                                "fullEnd": 825,
                                "start": 720,
                                "end": 825,
                                "fullWidth": 105,
                                "width": 105,
                                "left": {
                                    "kind": "EqualsExpression",
                                    "fullStart": 720,
                                    "fullEnd": 766,
                                    "start": 720,
                                    "end": 765,
                                    "fullWidth": 46,
                                    "width": 45,
                                    "left": {
                                        "kind": "InvocationExpression",
                                        "fullStart": 720,
                                        "fullEnd": 760,
                                        "start": 720,
                                        "end": 759,
                                        "fullWidth": 40,
                                        "width": 39,
                                        "expression": {
                                            "kind": "MemberAccessExpression",
                                            "fullStart": 720,
                                            "fullEnd": 748,
                                            "start": 720,
                                            "end": 748,
                                            "fullWidth": 28,
                                            "width": 28,
                                            "expression": {
                                                "kind": "MemberAccessExpression",
                                                "fullStart": 720,
                                                "fullEnd": 743,
                                                "start": 720,
                                                "end": 743,
                                                "fullWidth": 23,
                                                "width": 23,
                                                "expression": {
                                                    "kind": "MemberAccessExpression",
                                                    "fullStart": 720,
                                                    "fullEnd": 735,
                                                    "start": 720,
                                                    "end": 735,
                                                    "fullWidth": 15,
                                                    "width": 15,
                                                    "expression": {
                                                        "kind": "IdentifierName",
                                                        "fullStart": 720,
                                                        "fullEnd": 725,
                                                        "start": 720,
                                                        "end": 725,
                                                        "fullWidth": 5,
                                                        "width": 5,
                                                        "text": "Array",
                                                        "value": "Array",
                                                        "valueText": "Array"
                                                    },
                                                    "dotToken": {
                                                        "kind": "DotToken",
                                                        "fullStart": 725,
                                                        "fullEnd": 726,
                                                        "start": 725,
                                                        "end": 726,
                                                        "fullWidth": 1,
                                                        "width": 1,
                                                        "text": ".",
                                                        "value": ".",
                                                        "valueText": "."
                                                    },
                                                    "name": {
                                                        "kind": "IdentifierName",
                                                        "fullStart": 726,
                                                        "fullEnd": 735,
                                                        "start": 726,
                                                        "end": 735,
                                                        "fullWidth": 9,
                                                        "width": 9,
                                                        "text": "prototype",
                                                        "value": "prototype",
                                                        "valueText": "prototype"
                                                    }
                                                },
                                                "dotToken": {
                                                    "kind": "DotToken",
                                                    "fullStart": 735,
                                                    "fullEnd": 736,
                                                    "start": 735,
                                                    "end": 736,
                                                    "fullWidth": 1,
                                                    "width": 1,
                                                    "text": ".",
                                                    "value": ".",
                                                    "valueText": "."
                                                },
                                                "name": {
                                                    "kind": "IdentifierName",
                                                    "fullStart": 736,
                                                    "fullEnd": 743,
                                                    "start": 736,
                                                    "end": 743,
                                                    "fullWidth": 7,
                                                    "width": 7,
                                                    "text": "indexOf",
                                                    "value": "indexOf",
                                                    "valueText": "indexOf"
                                                }
                                            },
                                            "dotToken": {
                                                "kind": "DotToken",
                                                "fullStart": 743,
                                                "fullEnd": 744,
                                                "start": 743,
                                                "end": 744,
                                                "fullWidth": 1,
                                                "width": 1,
                                                "text": ".",
                                                "value": ".",
                                                "valueText": "."
                                            },
                                            "name": {
                                                "kind": "IdentifierName",
                                                "fullStart": 744,
                                                "fullEnd": 748,
                                                "start": 744,
                                                "end": 748,
                                                "fullWidth": 4,
                                                "width": 4,
                                                "text": "call",
                                                "value": "call",
                                                "valueText": "call"
                                            }
                                        },
                                        "argumentList": {
                                            "kind": "ArgumentList",
                                            "fullStart": 748,
                                            "fullEnd": 760,
                                            "start": 748,
                                            "end": 759,
                                            "fullWidth": 12,
                                            "width": 11,
                                            "openParenToken": {
                                                "kind": "OpenParenToken",
                                                "fullStart": 748,
                                                "fullEnd": 749,
                                                "start": 748,
                                                "end": 749,
                                                "fullWidth": 1,
                                                "width": 1,
                                                "text": "(",
                                                "value": "(",
                                                "valueText": "("
                                            },
                                            "arguments": [
                                                {
                                                    "kind": "IdentifierName",
                                                    "fullStart": 749,
                                                    "fullEnd": 752,
                                                    "start": 749,
                                                    "end": 752,
                                                    "fullWidth": 3,
                                                    "width": 3,
                                                    "text": "obj",
                                                    "value": "obj",
                                                    "valueText": "obj"
                                                },
                                                {
                                                    "kind": "CommaToken",
                                                    "fullStart": 752,
                                                    "fullEnd": 754,
                                                    "start": 752,
                                                    "end": 753,
                                                    "fullWidth": 2,
                                                    "width": 1,
                                                    "text": ",",
                                                    "value": ",",
                                                    "valueText": ",",
                                                    "hasTrailingTrivia": true,
                                                    "trailingTrivia": [
                                                        {
                                                            "kind": "WhitespaceTrivia",
                                                            "text": " "
                                                        }
                                                    ]
                                                },
                                                {
                                                    "kind": "TrueKeyword",
                                                    "fullStart": 754,
                                                    "fullEnd": 758,
                                                    "start": 754,
                                                    "end": 758,
                                                    "fullWidth": 4,
                                                    "width": 4,
                                                    "text": "true",
                                                    "value": true,
                                                    "valueText": "true"
                                                }
                                            ],
                                            "closeParenToken": {
                                                "kind": "CloseParenToken",
                                                "fullStart": 758,
                                                "fullEnd": 760,
                                                "start": 758,
                                                "end": 759,
                                                "fullWidth": 2,
                                                "width": 1,
                                                "text": ")",
                                                "value": ")",
                                                "valueText": ")",
                                                "hasTrailingTrivia": true,
                                                "trailingTrivia": [
                                                    {
                                                        "kind": "WhitespaceTrivia",
                                                        "text": " "
                                                    }
                                                ]
                                            }
                                        }
                                    },
                                    "operatorToken": {
                                        "kind": "EqualsEqualsEqualsToken",
                                        "fullStart": 760,
                                        "fullEnd": 764,
                                        "start": 760,
                                        "end": 763,
                                        "fullWidth": 4,
                                        "width": 3,
                                        "text": "===",
                                        "value": "===",
                                        "valueText": "===",
                                        "hasTrailingTrivia": true,
                                        "trailingTrivia": [
                                            {
                                                "kind": "WhitespaceTrivia",
                                                "text": " "
                                            }
                                        ]
                                    },
                                    "right": {
                                        "kind": "NumericLiteral",
                                        "fullStart": 764,
                                        "fullEnd": 766,
                                        "start": 764,
                                        "end": 765,
                                        "fullWidth": 2,
                                        "width": 1,
                                        "text": "1",
                                        "value": 1,
                                        "valueText": "1",
                                        "hasTrailingTrivia": true,
                                        "trailingTrivia": [
                                            {
                                                "kind": "WhitespaceTrivia",
                                                "text": " "
                                            }
                                        ]
                                    }
                                },
                                "operatorToken": {
                                    "kind": "AmpersandAmpersandToken",
                                    "fullStart": 766,
                                    "fullEnd": 770,
                                    "start": 766,
                                    "end": 768,
                                    "fullWidth": 4,
                                    "width": 2,
                                    "text": "&&",
                                    "value": "&&",
                                    "valueText": "&&",
                                    "hasTrailingTrivia": true,
                                    "hasTrailingNewLine": true,
                                    "trailingTrivia": [
                                        {
                                            "kind": "NewLineTrivia",
                                            "text": "\r\n"
                                        }
                                    ]
                                },
                                "right": {
                                    "kind": "EqualsExpression",
                                    "fullStart": 770,
                                    "fullEnd": 825,
                                    "start": 778,
                                    "end": 825,
                                    "fullWidth": 55,
                                    "width": 47,
                                    "left": {
                                        "kind": "InvocationExpression",
                                        "fullStart": 770,
                                        "fullEnd": 819,
                                        "start": 778,
                                        "end": 818,
                                        "fullWidth": 49,
                                        "width": 40,
                                        "expression": {
                                            "kind": "MemberAccessExpression",
                                            "fullStart": 770,
                                            "fullEnd": 806,
                                            "start": 778,
                                            "end": 806,
                                            "fullWidth": 36,
                                            "width": 28,
                                            "expression": {
                                                "kind": "MemberAccessExpression",
                                                "fullStart": 770,
                                                "fullEnd": 801,
                                                "start": 778,
                                                "end": 801,
                                                "fullWidth": 31,
                                                "width": 23,
                                                "expression": {
                                                    "kind": "MemberAccessExpression",
                                                    "fullStart": 770,
                                                    "fullEnd": 793,
                                                    "start": 778,
                                                    "end": 793,
                                                    "fullWidth": 23,
                                                    "width": 15,
                                                    "expression": {
                                                        "kind": "IdentifierName",
                                                        "fullStart": 770,
                                                        "fullEnd": 783,
                                                        "start": 778,
                                                        "end": 783,
                                                        "fullWidth": 13,
                                                        "width": 5,
                                                        "text": "Array",
                                                        "value": "Array",
                                                        "valueText": "Array",
                                                        "hasLeadingTrivia": true,
                                                        "leadingTrivia": [
                                                            {
                                                                "kind": "WhitespaceTrivia",
                                                                "text": "        "
                                                            }
                                                        ]
                                                    },
                                                    "dotToken": {
                                                        "kind": "DotToken",
                                                        "fullStart": 783,
                                                        "fullEnd": 784,
                                                        "start": 783,
                                                        "end": 784,
                                                        "fullWidth": 1,
                                                        "width": 1,
                                                        "text": ".",
                                                        "value": ".",
                                                        "valueText": "."
                                                    },
                                                    "name": {
                                                        "kind": "IdentifierName",
                                                        "fullStart": 784,
                                                        "fullEnd": 793,
                                                        "start": 784,
                                                        "end": 793,
                                                        "fullWidth": 9,
                                                        "width": 9,
                                                        "text": "prototype",
                                                        "value": "prototype",
                                                        "valueText": "prototype"
                                                    }
                                                },
                                                "dotToken": {
                                                    "kind": "DotToken",
                                                    "fullStart": 793,
                                                    "fullEnd": 794,
                                                    "start": 793,
                                                    "end": 794,
                                                    "fullWidth": 1,
                                                    "width": 1,
                                                    "text": ".",
                                                    "value": ".",
                                                    "valueText": "."
                                                },
                                                "name": {
                                                    "kind": "IdentifierName",
                                                    "fullStart": 794,
                                                    "fullEnd": 801,
                                                    "start": 794,
                                                    "end": 801,
                                                    "fullWidth": 7,
                                                    "width": 7,
                                                    "text": "indexOf",
                                                    "value": "indexOf",
                                                    "valueText": "indexOf"
                                                }
                                            },
                                            "dotToken": {
                                                "kind": "DotToken",
                                                "fullStart": 801,
                                                "fullEnd": 802,
                                                "start": 801,
                                                "end": 802,
                                                "fullWidth": 1,
                                                "width": 1,
                                                "text": ".",
                                                "value": ".",
                                                "valueText": "."
                                            },
                                            "name": {
                                                "kind": "IdentifierName",
                                                "fullStart": 802,
                                                "fullEnd": 806,
                                                "start": 802,
                                                "end": 806,
                                                "fullWidth": 4,
                                                "width": 4,
                                                "text": "call",
                                                "value": "call",
                                                "valueText": "call"
                                            }
                                        },
                                        "argumentList": {
                                            "kind": "ArgumentList",
                                            "fullStart": 806,
                                            "fullEnd": 819,
                                            "start": 806,
                                            "end": 818,
                                            "fullWidth": 13,
                                            "width": 12,
                                            "openParenToken": {
                                                "kind": "OpenParenToken",
                                                "fullStart": 806,
                                                "fullEnd": 807,
                                                "start": 806,
                                                "end": 807,
                                                "fullWidth": 1,
                                                "width": 1,
                                                "text": "(",
                                                "value": "(",
                                                "valueText": "("
                                            },
                                            "arguments": [
                                                {
                                                    "kind": "IdentifierName",
                                                    "fullStart": 807,
                                                    "fullEnd": 810,
                                                    "start": 807,
                                                    "end": 810,
                                                    "fullWidth": 3,
                                                    "width": 3,
                                                    "text": "obj",
                                                    "value": "obj",
                                                    "valueText": "obj"
                                                },
                                                {
                                                    "kind": "CommaToken",
                                                    "fullStart": 810,
                                                    "fullEnd": 812,
                                                    "start": 810,
                                                    "end": 811,
                                                    "fullWidth": 2,
                                                    "width": 1,
                                                    "text": ",",
                                                    "value": ",",
                                                    "valueText": ",",
                                                    "hasTrailingTrivia": true,
                                                    "trailingTrivia": [
                                                        {
                                                            "kind": "WhitespaceTrivia",
                                                            "text": " "
                                                        }
                                                    ]
                                                },
                                                {
                                                    "kind": "FalseKeyword",
                                                    "fullStart": 812,
                                                    "fullEnd": 817,
                                                    "start": 812,
                                                    "end": 817,
                                                    "fullWidth": 5,
                                                    "width": 5,
                                                    "text": "false",
                                                    "value": false,
                                                    "valueText": "false"
                                                }
                                            ],
                                            "closeParenToken": {
                                                "kind": "CloseParenToken",
                                                "fullStart": 817,
                                                "fullEnd": 819,
                                                "start": 817,
                                                "end": 818,
                                                "fullWidth": 2,
                                                "width": 1,
                                                "text": ")",
                                                "value": ")",
                                                "valueText": ")",
                                                "hasTrailingTrivia": true,
                                                "trailingTrivia": [
                                                    {
                                                        "kind": "WhitespaceTrivia",
                                                        "text": " "
                                                    }
                                                ]
                                            }
                                        }
                                    },
                                    "operatorToken": {
                                        "kind": "EqualsEqualsEqualsToken",
                                        "fullStart": 819,
                                        "fullEnd": 823,
                                        "start": 819,
                                        "end": 822,
                                        "fullWidth": 4,
                                        "width": 3,
                                        "text": "===",
                                        "value": "===",
                                        "valueText": "===",
                                        "hasTrailingTrivia": true,
                                        "trailingTrivia": [
                                            {
                                                "kind": "WhitespaceTrivia",
                                                "text": " "
                                            }
                                        ]
                                    },
                                    "right": {
                                        "kind": "NegateExpression",
                                        "fullStart": 823,
                                        "fullEnd": 825,
                                        "start": 823,
                                        "end": 825,
                                        "fullWidth": 2,
                                        "width": 2,
                                        "operatorToken": {
                                            "kind": "MinusToken",
                                            "fullStart": 823,
                                            "fullEnd": 824,
                                            "start": 823,
                                            "end": 824,
                                            "fullWidth": 1,
                                            "width": 1,
                                            "text": "-",
                                            "value": "-",
                                            "valueText": "-"
                                        },
                                        "operand": {
                                            "kind": "NumericLiteral",
                                            "fullStart": 824,
                                            "fullEnd": 825,
                                            "start": 824,
                                            "end": 825,
                                            "fullWidth": 1,
                                            "width": 1,
                                            "text": "1",
                                            "value": 1,
                                            "valueText": "1"
                                        }
                                    }
                                }
                            },
                            "semicolonToken": {
                                "kind": "SemicolonToken",
                                "fullStart": 825,
                                "fullEnd": 828,
                                "start": 825,
                                "end": 826,
                                "fullWidth": 3,
                                "width": 1,
                                "text": ";",
                                "value": ";",
                                "valueText": ";",
                                "hasTrailingTrivia": true,
                                "hasTrailingNewLine": true,
                                "trailingTrivia": [
                                    {
                                        "kind": "NewLineTrivia",
                                        "text": "\r\n"
                                    }
                                ]
                            }
                        }
                    ],
                    "closeBraceToken": {
                        "kind": "CloseBraceToken",
                        "fullStart": 828,
                        "fullEnd": 835,
                        "start": 832,
                        "end": 833,
                        "fullWidth": 7,
                        "width": 1,
                        "text": "}",
                        "value": "}",
                        "valueText": "}",
                        "hasLeadingTrivia": true,
                        "hasTrailingTrivia": true,
                        "hasTrailingNewLine": true,
                        "leadingTrivia": [
                            {
                                "kind": "WhitespaceTrivia",
                                "text": "    "
                            }
                        ],
                        "trailingTrivia": [
                            {
                                "kind": "NewLineTrivia",
                                "text": "\r\n"
                            }
                        ]
                    }
                }
            },
            {
                "kind": "ExpressionStatement",
                "fullStart": 835,
                "fullEnd": 859,
                "start": 835,
                "end": 857,
                "fullWidth": 24,
                "width": 22,
                "expression": {
                    "kind": "InvocationExpression",
                    "fullStart": 835,
                    "fullEnd": 856,
                    "start": 835,
                    "end": 856,
                    "fullWidth": 21,
                    "width": 21,
                    "expression": {
                        "kind": "IdentifierName",
                        "fullStart": 835,
                        "fullEnd": 846,
                        "start": 835,
                        "end": 846,
                        "fullWidth": 11,
                        "width": 11,
                        "text": "runTestCase",
                        "value": "runTestCase",
                        "valueText": "runTestCase"
                    },
                    "argumentList": {
                        "kind": "ArgumentList",
                        "fullStart": 846,
                        "fullEnd": 856,
                        "start": 846,
                        "end": 856,
                        "fullWidth": 10,
                        "width": 10,
                        "openParenToken": {
                            "kind": "OpenParenToken",
                            "fullStart": 846,
                            "fullEnd": 847,
                            "start": 846,
                            "end": 847,
                            "fullWidth": 1,
                            "width": 1,
                            "text": "(",
                            "value": "(",
                            "valueText": "("
                        },
                        "arguments": [
                            {
                                "kind": "IdentifierName",
                                "fullStart": 847,
                                "fullEnd": 855,
                                "start": 847,
                                "end": 855,
                                "fullWidth": 8,
                                "width": 8,
                                "text": "testcase",
                                "value": "testcase",
                                "valueText": "testcase"
                            }
                        ],
                        "closeParenToken": {
                            "kind": "CloseParenToken",
                            "fullStart": 855,
                            "fullEnd": 856,
                            "start": 855,
                            "end": 856,
                            "fullWidth": 1,
                            "width": 1,
                            "text": ")",
                            "value": ")",
                            "valueText": ")"
                        }
                    }
                },
                "semicolonToken": {
                    "kind": "SemicolonToken",
                    "fullStart": 856,
                    "fullEnd": 859,
                    "start": 856,
                    "end": 857,
                    "fullWidth": 3,
                    "width": 1,
                    "text": ";",
                    "value": ";",
                    "valueText": ";",
                    "hasTrailingTrivia": true,
                    "hasTrailingNewLine": true,
                    "trailingTrivia": [
                        {
                            "kind": "NewLineTrivia",
                            "text": "\r\n"
                        }
                    ]
                }
            }
        ],
        "endOfFileToken": {
            "kind": "EndOfFileToken",
            "fullStart": 859,
            "fullEnd": 859,
            "start": 859,
            "end": 859,
            "fullWidth": 0,
            "width": 0,
            "text": ""
        }
    },
    "lineMap": {
        "lineStarts": [
            0,
            67,
            152,
            232,
            308,
            380,
            385,
            440,
            577,
            582,
            584,
            586,
            609,
            611,
            703,
            705,
            770,
            828,
            835,
            859
        ],
        "length": 859
    }
}<|MERGE_RESOLUTION|>--- conflicted
+++ resolved
@@ -250,12 +250,8 @@
                                         "start": 623,
                                         "end": 673,
                                         "fullWidth": 50,
-<<<<<<< HEAD
                                         "width": 50,
-                                        "identifier": {
-=======
                                         "propertyName": {
->>>>>>> 85e84683
                                             "kind": "IdentifierName",
                                             "fullStart": 623,
                                             "fullEnd": 627,
