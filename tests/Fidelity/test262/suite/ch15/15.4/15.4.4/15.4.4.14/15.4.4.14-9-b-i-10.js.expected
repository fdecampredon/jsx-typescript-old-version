{
    "isDeclaration": false,
    "languageVersion": "EcmaScript5",
    "parseOptions": {
        "allowAutomaticSemicolonInsertion": true
    },
    "sourceUnit": {
        "kind": "SourceUnit",
        "fullStart": 0,
        "fullEnd": 1332,
        "start": 569,
        "end": 1332,
        "fullWidth": 1332,
        "width": 763,
        "isIncrementallyUnusable": true,
        "moduleElements": [
            {
                "kind": "FunctionDeclaration",
                "fullStart": 0,
                "fullEnd": 1308,
                "start": 569,
                "end": 1306,
                "fullWidth": 1308,
                "width": 737,
                "isIncrementallyUnusable": true,
                "modifiers": [],
                "functionKeyword": {
                    "kind": "FunctionKeyword",
                    "fullStart": 0,
                    "fullEnd": 578,
                    "start": 569,
                    "end": 577,
                    "fullWidth": 578,
                    "width": 8,
                    "text": "function",
                    "value": "function",
                    "valueText": "function",
                    "hasLeadingTrivia": true,
                    "hasLeadingComment": true,
                    "hasLeadingNewLine": true,
                    "hasTrailingTrivia": true,
                    "leadingTrivia": [
                        {
                            "kind": "SingleLineCommentTrivia",
                            "text": "/// Copyright (c) 2012 Ecma International.  All rights reserved. "
                        },
                        {
                            "kind": "NewLineTrivia",
                            "text": "\r\n"
                        },
                        {
                            "kind": "SingleLineCommentTrivia",
                            "text": "/// Ecma International makes this code available under the terms and conditions set"
                        },
                        {
                            "kind": "NewLineTrivia",
                            "text": "\r\n"
                        },
                        {
                            "kind": "SingleLineCommentTrivia",
                            "text": "/// forth on http://hg.ecmascript.org/tests/test262/raw-file/tip/LICENSE (the "
                        },
                        {
                            "kind": "NewLineTrivia",
                            "text": "\r\n"
                        },
                        {
                            "kind": "SingleLineCommentTrivia",
                            "text": "/// \"Use Terms\").   Any redistribution of this code must retain the above "
                        },
                        {
                            "kind": "NewLineTrivia",
                            "text": "\r\n"
                        },
                        {
                            "kind": "SingleLineCommentTrivia",
                            "text": "/// copyright and this notice and otherwise comply with the Use Terms."
                        },
                        {
                            "kind": "NewLineTrivia",
                            "text": "\r\n"
                        },
                        {
                            "kind": "MultiLineCommentTrivia",
                            "text": "/**\r\n * @path ch15/15.4/15.4.4/15.4.4.14/15.4.4.14-9-b-i-10.js\r\n * @description Array.prototype.indexOf - element to be retrieved is own accessor property on an Array-like object\r\n */"
                        },
                        {
                            "kind": "NewLineTrivia",
                            "text": "\r\n"
                        },
                        {
                            "kind": "NewLineTrivia",
                            "text": "\r\n"
                        },
                        {
                            "kind": "NewLineTrivia",
                            "text": "\r\n"
                        }
                    ],
                    "trailingTrivia": [
                        {
                            "kind": "WhitespaceTrivia",
                            "text": " "
                        }
                    ]
                },
                "identifier": {
                    "kind": "IdentifierName",
                    "fullStart": 578,
                    "fullEnd": 586,
                    "start": 578,
                    "end": 586,
                    "fullWidth": 8,
                    "width": 8,
                    "text": "testcase",
                    "value": "testcase",
                    "valueText": "testcase"
                },
                "callSignature": {
                    "kind": "CallSignature",
                    "fullStart": 586,
                    "fullEnd": 589,
                    "start": 586,
                    "end": 588,
                    "fullWidth": 3,
                    "width": 2,
                    "parameterList": {
                        "kind": "ParameterList",
                        "fullStart": 586,
                        "fullEnd": 589,
                        "start": 586,
                        "end": 588,
                        "fullWidth": 3,
                        "width": 2,
                        "openParenToken": {
                            "kind": "OpenParenToken",
                            "fullStart": 586,
                            "fullEnd": 587,
                            "start": 586,
                            "end": 587,
                            "fullWidth": 1,
                            "width": 1,
                            "text": "(",
                            "value": "(",
                            "valueText": "("
                        },
                        "parameters": [],
                        "closeParenToken": {
                            "kind": "CloseParenToken",
                            "fullStart": 587,
                            "fullEnd": 589,
                            "start": 587,
                            "end": 588,
                            "fullWidth": 2,
                            "width": 1,
                            "text": ")",
                            "value": ")",
                            "valueText": ")",
                            "hasTrailingTrivia": true,
                            "trailingTrivia": [
                                {
                                    "kind": "WhitespaceTrivia",
                                    "text": " "
                                }
                            ]
                        }
                    }
                },
                "block": {
                    "kind": "Block",
                    "fullStart": 589,
                    "fullEnd": 1308,
                    "start": 589,
                    "end": 1306,
                    "fullWidth": 719,
                    "width": 717,
                    "isIncrementallyUnusable": true,
                    "openBraceToken": {
                        "kind": "OpenBraceToken",
                        "fullStart": 589,
                        "fullEnd": 592,
                        "start": 589,
                        "end": 590,
                        "fullWidth": 3,
                        "width": 1,
                        "text": "{",
                        "value": "{",
                        "valueText": "{",
                        "hasTrailingTrivia": true,
                        "hasTrailingNewLine": true,
                        "trailingTrivia": [
                            {
                                "kind": "NewLineTrivia",
                                "text": "\r\n"
                            }
                        ]
                    },
                    "statements": [
                        {
                            "kind": "VariableStatement",
                            "fullStart": 592,
                            "fullEnd": 628,
                            "start": 602,
                            "end": 626,
                            "fullWidth": 36,
                            "width": 24,
                            "modifiers": [],
                            "variableDeclaration": {
                                "kind": "VariableDeclaration",
                                "fullStart": 592,
                                "fullEnd": 625,
                                "start": 602,
                                "end": 625,
                                "fullWidth": 33,
                                "width": 23,
                                "varKeyword": {
                                    "kind": "VarKeyword",
                                    "fullStart": 592,
                                    "fullEnd": 606,
                                    "start": 602,
                                    "end": 605,
                                    "fullWidth": 14,
                                    "width": 3,
                                    "text": "var",
                                    "value": "var",
                                    "valueText": "var",
                                    "hasLeadingTrivia": true,
                                    "hasLeadingNewLine": true,
                                    "hasTrailingTrivia": true,
                                    "leadingTrivia": [
                                        {
                                            "kind": "NewLineTrivia",
                                            "text": "\r\n"
                                        },
                                        {
                                            "kind": "WhitespaceTrivia",
                                            "text": "        "
                                        }
                                    ],
                                    "trailingTrivia": [
                                        {
                                            "kind": "WhitespaceTrivia",
                                            "text": " "
                                        }
                                    ]
                                },
                                "variableDeclarators": [
                                    {
                                        "kind": "VariableDeclarator",
                                        "fullStart": 606,
                                        "fullEnd": 625,
                                        "start": 606,
                                        "end": 625,
                                        "fullWidth": 19,
<<<<<<< HEAD
                                        "width": 19,
                                        "identifier": {
=======
                                        "propertyName": {
>>>>>>> 85e84683
                                            "kind": "IdentifierName",
                                            "fullStart": 606,
                                            "fullEnd": 610,
                                            "start": 606,
                                            "end": 609,
                                            "fullWidth": 4,
                                            "width": 3,
                                            "text": "obj",
                                            "value": "obj",
                                            "valueText": "obj",
                                            "hasTrailingTrivia": true,
                                            "trailingTrivia": [
                                                {
                                                    "kind": "WhitespaceTrivia",
                                                    "text": " "
                                                }
                                            ]
                                        },
                                        "equalsValueClause": {
                                            "kind": "EqualsValueClause",
                                            "fullStart": 610,
                                            "fullEnd": 625,
                                            "start": 610,
                                            "end": 625,
                                            "fullWidth": 15,
                                            "width": 15,
                                            "equalsToken": {
                                                "kind": "EqualsToken",
                                                "fullStart": 610,
                                                "fullEnd": 612,
                                                "start": 610,
                                                "end": 611,
                                                "fullWidth": 2,
                                                "width": 1,
                                                "text": "=",
                                                "value": "=",
                                                "valueText": "=",
                                                "hasTrailingTrivia": true,
                                                "trailingTrivia": [
                                                    {
                                                        "kind": "WhitespaceTrivia",
                                                        "text": " "
                                                    }
                                                ]
                                            },
                                            "value": {
                                                "kind": "ObjectLiteralExpression",
                                                "fullStart": 612,
                                                "fullEnd": 625,
                                                "start": 612,
                                                "end": 625,
                                                "fullWidth": 13,
                                                "width": 13,
                                                "openBraceToken": {
                                                    "kind": "OpenBraceToken",
                                                    "fullStart": 612,
                                                    "fullEnd": 614,
                                                    "start": 612,
                                                    "end": 613,
                                                    "fullWidth": 2,
                                                    "width": 1,
                                                    "text": "{",
                                                    "value": "{",
                                                    "valueText": "{",
                                                    "hasTrailingTrivia": true,
                                                    "trailingTrivia": [
                                                        {
                                                            "kind": "WhitespaceTrivia",
                                                            "text": " "
                                                        }
                                                    ]
                                                },
                                                "propertyAssignments": [
                                                    {
                                                        "kind": "SimplePropertyAssignment",
                                                        "fullStart": 614,
                                                        "fullEnd": 624,
                                                        "start": 614,
                                                        "end": 623,
                                                        "fullWidth": 10,
                                                        "width": 9,
                                                        "propertyName": {
                                                            "kind": "IdentifierName",
                                                            "fullStart": 614,
                                                            "fullEnd": 620,
                                                            "start": 614,
                                                            "end": 620,
                                                            "fullWidth": 6,
                                                            "width": 6,
                                                            "text": "length",
                                                            "value": "length",
                                                            "valueText": "length"
                                                        },
                                                        "colonToken": {
                                                            "kind": "ColonToken",
                                                            "fullStart": 620,
                                                            "fullEnd": 622,
                                                            "start": 620,
                                                            "end": 621,
                                                            "fullWidth": 2,
                                                            "width": 1,
                                                            "text": ":",
                                                            "value": ":",
                                                            "valueText": ":",
                                                            "hasTrailingTrivia": true,
                                                            "trailingTrivia": [
                                                                {
                                                                    "kind": "WhitespaceTrivia",
                                                                    "text": " "
                                                                }
                                                            ]
                                                        },
                                                        "expression": {
                                                            "kind": "NumericLiteral",
                                                            "fullStart": 622,
                                                            "fullEnd": 624,
                                                            "start": 622,
                                                            "end": 623,
                                                            "fullWidth": 2,
                                                            "width": 1,
                                                            "text": "3",
                                                            "value": 3,
                                                            "valueText": "3",
                                                            "hasTrailingTrivia": true,
                                                            "trailingTrivia": [
                                                                {
                                                                    "kind": "WhitespaceTrivia",
                                                                    "text": " "
                                                                }
                                                            ]
                                                        }
                                                    }
                                                ],
                                                "closeBraceToken": {
                                                    "kind": "CloseBraceToken",
                                                    "fullStart": 624,
                                                    "fullEnd": 625,
                                                    "start": 624,
                                                    "end": 625,
                                                    "fullWidth": 1,
                                                    "width": 1,
                                                    "text": "}",
                                                    "value": "}",
                                                    "valueText": "}"
                                                }
                                            }
                                        }
                                    }
                                ]
                            },
                            "semicolonToken": {
                                "kind": "SemicolonToken",
                                "fullStart": 625,
                                "fullEnd": 628,
                                "start": 625,
                                "end": 626,
                                "fullWidth": 3,
                                "width": 1,
                                "text": ";",
                                "value": ";",
                                "valueText": ";",
                                "hasTrailingTrivia": true,
                                "hasTrailingNewLine": true,
                                "trailingTrivia": [
                                    {
                                        "kind": "NewLineTrivia",
                                        "text": "\r\n"
                                    }
                                ]
                            }
                        },
                        {
                            "kind": "ExpressionStatement",
                            "fullStart": 628,
                            "fullEnd": 791,
                            "start": 636,
                            "end": 789,
                            "fullWidth": 163,
                            "width": 153,
                            "isIncrementallyUnusable": true,
                            "expression": {
                                "kind": "InvocationExpression",
                                "fullStart": 628,
                                "fullEnd": 788,
                                "start": 636,
                                "end": 788,
                                "fullWidth": 160,
                                "width": 152,
                                "isIncrementallyUnusable": true,
                                "expression": {
                                    "kind": "MemberAccessExpression",
                                    "fullStart": 628,
                                    "fullEnd": 657,
                                    "start": 636,
                                    "end": 657,
                                    "fullWidth": 29,
                                    "width": 21,
                                    "expression": {
                                        "kind": "IdentifierName",
                                        "fullStart": 628,
                                        "fullEnd": 642,
                                        "start": 636,
                                        "end": 642,
                                        "fullWidth": 14,
                                        "width": 6,
                                        "text": "Object",
                                        "value": "Object",
                                        "valueText": "Object",
                                        "hasLeadingTrivia": true,
                                        "leadingTrivia": [
                                            {
                                                "kind": "WhitespaceTrivia",
                                                "text": "        "
                                            }
                                        ]
                                    },
                                    "dotToken": {
                                        "kind": "DotToken",
                                        "fullStart": 642,
                                        "fullEnd": 643,
                                        "start": 642,
                                        "end": 643,
                                        "fullWidth": 1,
                                        "width": 1,
                                        "text": ".",
                                        "value": ".",
                                        "valueText": "."
                                    },
                                    "name": {
                                        "kind": "IdentifierName",
                                        "fullStart": 643,
                                        "fullEnd": 657,
                                        "start": 643,
                                        "end": 657,
                                        "fullWidth": 14,
                                        "width": 14,
                                        "text": "defineProperty",
                                        "value": "defineProperty",
                                        "valueText": "defineProperty"
                                    }
                                },
                                "argumentList": {
                                    "kind": "ArgumentList",
                                    "fullStart": 657,
                                    "fullEnd": 788,
                                    "start": 657,
                                    "end": 788,
                                    "fullWidth": 131,
                                    "width": 131,
                                    "isIncrementallyUnusable": true,
                                    "openParenToken": {
                                        "kind": "OpenParenToken",
                                        "fullStart": 657,
                                        "fullEnd": 658,
                                        "start": 657,
                                        "end": 658,
                                        "fullWidth": 1,
                                        "width": 1,
                                        "text": "(",
                                        "value": "(",
                                        "valueText": "("
                                    },
                                    "arguments": [
                                        {
                                            "kind": "IdentifierName",
                                            "fullStart": 658,
                                            "fullEnd": 661,
                                            "start": 658,
                                            "end": 661,
                                            "fullWidth": 3,
                                            "width": 3,
                                            "text": "obj",
                                            "value": "obj",
                                            "valueText": "obj"
                                        },
                                        {
                                            "kind": "CommaToken",
                                            "fullStart": 661,
                                            "fullEnd": 663,
                                            "start": 661,
                                            "end": 662,
                                            "fullWidth": 2,
                                            "width": 1,
                                            "text": ",",
                                            "value": ",",
                                            "valueText": ",",
                                            "hasTrailingTrivia": true,
                                            "trailingTrivia": [
                                                {
                                                    "kind": "WhitespaceTrivia",
                                                    "text": " "
                                                }
                                            ]
                                        },
                                        {
                                            "kind": "StringLiteral",
                                            "fullStart": 663,
                                            "fullEnd": 666,
                                            "start": 663,
                                            "end": 666,
                                            "fullWidth": 3,
                                            "width": 3,
                                            "text": "\"0\"",
                                            "value": "0",
                                            "valueText": "0"
                                        },
                                        {
                                            "kind": "CommaToken",
                                            "fullStart": 666,
                                            "fullEnd": 668,
                                            "start": 666,
                                            "end": 667,
                                            "fullWidth": 2,
                                            "width": 1,
                                            "text": ",",
                                            "value": ",",
                                            "valueText": ",",
                                            "hasTrailingTrivia": true,
                                            "trailingTrivia": [
                                                {
                                                    "kind": "WhitespaceTrivia",
                                                    "text": " "
                                                }
                                            ]
                                        },
                                        {
                                            "kind": "ObjectLiteralExpression",
                                            "fullStart": 668,
                                            "fullEnd": 787,
                                            "start": 668,
                                            "end": 787,
                                            "fullWidth": 119,
                                            "width": 119,
                                            "isIncrementallyUnusable": true,
                                            "openBraceToken": {
                                                "kind": "OpenBraceToken",
                                                "fullStart": 668,
                                                "fullEnd": 671,
                                                "start": 668,
                                                "end": 669,
                                                "fullWidth": 3,
                                                "width": 1,
                                                "text": "{",
                                                "value": "{",
                                                "valueText": "{",
                                                "hasTrailingTrivia": true,
                                                "hasTrailingNewLine": true,
                                                "trailingTrivia": [
                                                    {
                                                        "kind": "NewLineTrivia",
                                                        "text": "\r\n"
                                                    }
                                                ]
                                            },
                                            "propertyAssignments": [
                                                {
                                                    "kind": "SimplePropertyAssignment",
                                                    "fullStart": 671,
                                                    "fullEnd": 743,
                                                    "start": 683,
                                                    "end": 743,
                                                    "fullWidth": 72,
                                                    "width": 60,
                                                    "isIncrementallyUnusable": true,
                                                    "propertyName": {
                                                        "kind": "IdentifierName",
                                                        "fullStart": 671,
                                                        "fullEnd": 686,
                                                        "start": 683,
                                                        "end": 686,
                                                        "fullWidth": 15,
                                                        "width": 3,
                                                        "text": "get",
                                                        "value": "get",
                                                        "valueText": "get",
                                                        "hasLeadingTrivia": true,
                                                        "leadingTrivia": [
                                                            {
                                                                "kind": "WhitespaceTrivia",
                                                                "text": "            "
                                                            }
                                                        ]
                                                    },
                                                    "colonToken": {
                                                        "kind": "ColonToken",
                                                        "fullStart": 686,
                                                        "fullEnd": 688,
                                                        "start": 686,
                                                        "end": 687,
                                                        "fullWidth": 2,
                                                        "width": 1,
                                                        "text": ":",
                                                        "value": ":",
                                                        "valueText": ":",
                                                        "hasTrailingTrivia": true,
                                                        "trailingTrivia": [
                                                            {
                                                                "kind": "WhitespaceTrivia",
                                                                "text": " "
                                                            }
                                                        ]
                                                    },
                                                    "expression": {
                                                        "kind": "FunctionExpression",
                                                        "fullStart": 688,
                                                        "fullEnd": 743,
                                                        "start": 688,
                                                        "end": 743,
                                                        "fullWidth": 55,
                                                        "width": 55,
                                                        "functionKeyword": {
                                                            "kind": "FunctionKeyword",
                                                            "fullStart": 688,
                                                            "fullEnd": 697,
                                                            "start": 688,
                                                            "end": 696,
                                                            "fullWidth": 9,
                                                            "width": 8,
                                                            "text": "function",
                                                            "value": "function",
                                                            "valueText": "function",
                                                            "hasTrailingTrivia": true,
                                                            "trailingTrivia": [
                                                                {
                                                                    "kind": "WhitespaceTrivia",
                                                                    "text": " "
                                                                }
                                                            ]
                                                        },
                                                        "callSignature": {
                                                            "kind": "CallSignature",
                                                            "fullStart": 697,
                                                            "fullEnd": 700,
                                                            "start": 697,
                                                            "end": 699,
                                                            "fullWidth": 3,
                                                            "width": 2,
                                                            "parameterList": {
                                                                "kind": "ParameterList",
                                                                "fullStart": 697,
                                                                "fullEnd": 700,
                                                                "start": 697,
                                                                "end": 699,
                                                                "fullWidth": 3,
                                                                "width": 2,
                                                                "openParenToken": {
                                                                    "kind": "OpenParenToken",
                                                                    "fullStart": 697,
                                                                    "fullEnd": 698,
                                                                    "start": 697,
                                                                    "end": 698,
                                                                    "fullWidth": 1,
                                                                    "width": 1,
                                                                    "text": "(",
                                                                    "value": "(",
                                                                    "valueText": "("
                                                                },
                                                                "parameters": [],
                                                                "closeParenToken": {
                                                                    "kind": "CloseParenToken",
                                                                    "fullStart": 698,
                                                                    "fullEnd": 700,
                                                                    "start": 698,
                                                                    "end": 699,
                                                                    "fullWidth": 2,
                                                                    "width": 1,
                                                                    "text": ")",
                                                                    "value": ")",
                                                                    "valueText": ")",
                                                                    "hasTrailingTrivia": true,
                                                                    "trailingTrivia": [
                                                                        {
                                                                            "kind": "WhitespaceTrivia",
                                                                            "text": " "
                                                                        }
                                                                    ]
                                                                }
                                                            }
                                                        },
                                                        "block": {
                                                            "kind": "Block",
                                                            "fullStart": 700,
                                                            "fullEnd": 743,
                                                            "start": 700,
                                                            "end": 743,
                                                            "fullWidth": 43,
                                                            "width": 43,
                                                            "openBraceToken": {
                                                                "kind": "OpenBraceToken",
                                                                "fullStart": 700,
                                                                "fullEnd": 703,
                                                                "start": 700,
                                                                "end": 701,
                                                                "fullWidth": 3,
                                                                "width": 1,
                                                                "text": "{",
                                                                "value": "{",
                                                                "valueText": "{",
                                                                "hasTrailingTrivia": true,
                                                                "hasTrailingNewLine": true,
                                                                "trailingTrivia": [
                                                                    {
                                                                        "kind": "NewLineTrivia",
                                                                        "text": "\r\n"
                                                                    }
                                                                ]
                                                            },
                                                            "statements": [
                                                                {
                                                                    "kind": "ReturnStatement",
                                                                    "fullStart": 703,
                                                                    "fullEnd": 730,
                                                                    "start": 719,
                                                                    "end": 728,
                                                                    "fullWidth": 27,
                                                                    "width": 9,
                                                                    "returnKeyword": {
                                                                        "kind": "ReturnKeyword",
                                                                        "fullStart": 703,
                                                                        "fullEnd": 726,
                                                                        "start": 719,
                                                                        "end": 725,
                                                                        "fullWidth": 23,
                                                                        "width": 6,
                                                                        "text": "return",
                                                                        "value": "return",
                                                                        "valueText": "return",
                                                                        "hasLeadingTrivia": true,
                                                                        "hasTrailingTrivia": true,
                                                                        "leadingTrivia": [
                                                                            {
                                                                                "kind": "WhitespaceTrivia",
                                                                                "text": "                "
                                                                            }
                                                                        ],
                                                                        "trailingTrivia": [
                                                                            {
                                                                                "kind": "WhitespaceTrivia",
                                                                                "text": " "
                                                                            }
                                                                        ]
                                                                    },
                                                                    "expression": {
                                                                        "kind": "NumericLiteral",
                                                                        "fullStart": 726,
                                                                        "fullEnd": 727,
                                                                        "start": 726,
                                                                        "end": 727,
                                                                        "fullWidth": 1,
                                                                        "width": 1,
                                                                        "text": "0",
                                                                        "value": 0,
                                                                        "valueText": "0"
                                                                    },
                                                                    "semicolonToken": {
                                                                        "kind": "SemicolonToken",
                                                                        "fullStart": 727,
                                                                        "fullEnd": 730,
                                                                        "start": 727,
                                                                        "end": 728,
                                                                        "fullWidth": 3,
                                                                        "width": 1,
                                                                        "text": ";",
                                                                        "value": ";",
                                                                        "valueText": ";",
                                                                        "hasTrailingTrivia": true,
                                                                        "hasTrailingNewLine": true,
                                                                        "trailingTrivia": [
                                                                            {
                                                                                "kind": "NewLineTrivia",
                                                                                "text": "\r\n"
                                                                            }
                                                                        ]
                                                                    }
                                                                }
                                                            ],
                                                            "closeBraceToken": {
                                                                "kind": "CloseBraceToken",
                                                                "fullStart": 730,
                                                                "fullEnd": 743,
                                                                "start": 742,
                                                                "end": 743,
                                                                "fullWidth": 13,
                                                                "width": 1,
                                                                "text": "}",
                                                                "value": "}",
                                                                "valueText": "}",
                                                                "hasLeadingTrivia": true,
                                                                "leadingTrivia": [
                                                                    {
                                                                        "kind": "WhitespaceTrivia",
                                                                        "text": "            "
                                                                    }
                                                                ]
                                                            }
                                                        }
                                                    }
                                                },
                                                {
                                                    "kind": "CommaToken",
                                                    "fullStart": 743,
                                                    "fullEnd": 746,
                                                    "start": 743,
                                                    "end": 744,
                                                    "fullWidth": 3,
                                                    "width": 1,
                                                    "text": ",",
                                                    "value": ",",
                                                    "valueText": ",",
                                                    "hasTrailingTrivia": true,
                                                    "hasTrailingNewLine": true,
                                                    "trailingTrivia": [
                                                        {
                                                            "kind": "NewLineTrivia",
                                                            "text": "\r\n"
                                                        }
                                                    ]
                                                },
                                                {
                                                    "kind": "SimplePropertyAssignment",
                                                    "fullStart": 746,
                                                    "fullEnd": 778,
                                                    "start": 758,
                                                    "end": 776,
                                                    "fullWidth": 32,
                                                    "width": 18,
                                                    "propertyName": {
                                                        "kind": "IdentifierName",
                                                        "fullStart": 746,
                                                        "fullEnd": 770,
                                                        "start": 758,
                                                        "end": 770,
                                                        "fullWidth": 24,
                                                        "width": 12,
                                                        "text": "configurable",
                                                        "value": "configurable",
                                                        "valueText": "configurable",
                                                        "hasLeadingTrivia": true,
                                                        "leadingTrivia": [
                                                            {
                                                                "kind": "WhitespaceTrivia",
                                                                "text": "            "
                                                            }
                                                        ]
                                                    },
                                                    "colonToken": {
                                                        "kind": "ColonToken",
                                                        "fullStart": 770,
                                                        "fullEnd": 772,
                                                        "start": 770,
                                                        "end": 771,
                                                        "fullWidth": 2,
                                                        "width": 1,
                                                        "text": ":",
                                                        "value": ":",
                                                        "valueText": ":",
                                                        "hasTrailingTrivia": true,
                                                        "trailingTrivia": [
                                                            {
                                                                "kind": "WhitespaceTrivia",
                                                                "text": " "
                                                            }
                                                        ]
                                                    },
                                                    "expression": {
                                                        "kind": "TrueKeyword",
                                                        "fullStart": 772,
                                                        "fullEnd": 778,
                                                        "start": 772,
                                                        "end": 776,
                                                        "fullWidth": 6,
                                                        "width": 4,
                                                        "text": "true",
                                                        "value": true,
                                                        "valueText": "true",
                                                        "hasTrailingTrivia": true,
                                                        "hasTrailingNewLine": true,
                                                        "trailingTrivia": [
                                                            {
                                                                "kind": "NewLineTrivia",
                                                                "text": "\r\n"
                                                            }
                                                        ]
                                                    }
                                                }
                                            ],
                                            "closeBraceToken": {
                                                "kind": "CloseBraceToken",
                                                "fullStart": 778,
                                                "fullEnd": 787,
                                                "start": 786,
                                                "end": 787,
                                                "fullWidth": 9,
                                                "width": 1,
                                                "text": "}",
                                                "value": "}",
                                                "valueText": "}",
                                                "hasLeadingTrivia": true,
                                                "leadingTrivia": [
                                                    {
                                                        "kind": "WhitespaceTrivia",
                                                        "text": "        "
                                                    }
                                                ]
                                            }
                                        }
                                    ],
                                    "closeParenToken": {
                                        "kind": "CloseParenToken",
                                        "fullStart": 787,
                                        "fullEnd": 788,
                                        "start": 787,
                                        "end": 788,
                                        "fullWidth": 1,
                                        "width": 1,
                                        "text": ")",
                                        "value": ")",
                                        "valueText": ")"
                                    }
                                }
                            },
                            "semicolonToken": {
                                "kind": "SemicolonToken",
                                "fullStart": 788,
                                "fullEnd": 791,
                                "start": 788,
                                "end": 789,
                                "fullWidth": 3,
                                "width": 1,
                                "text": ";",
                                "value": ";",
                                "valueText": ";",
                                "hasTrailingTrivia": true,
                                "hasTrailingNewLine": true,
                                "trailingTrivia": [
                                    {
                                        "kind": "NewLineTrivia",
                                        "text": "\r\n"
                                    }
                                ]
                            }
                        },
                        {
                            "kind": "ExpressionStatement",
                            "fullStart": 791,
                            "fullEnd": 956,
                            "start": 801,
                            "end": 954,
                            "fullWidth": 165,
                            "width": 153,
                            "isIncrementallyUnusable": true,
                            "expression": {
                                "kind": "InvocationExpression",
                                "fullStart": 791,
                                "fullEnd": 953,
                                "start": 801,
                                "end": 953,
                                "fullWidth": 162,
                                "width": 152,
                                "isIncrementallyUnusable": true,
                                "expression": {
                                    "kind": "MemberAccessExpression",
                                    "fullStart": 791,
                                    "fullEnd": 822,
                                    "start": 801,
                                    "end": 822,
                                    "fullWidth": 31,
                                    "width": 21,
                                    "expression": {
                                        "kind": "IdentifierName",
                                        "fullStart": 791,
                                        "fullEnd": 807,
                                        "start": 801,
                                        "end": 807,
                                        "fullWidth": 16,
                                        "width": 6,
                                        "text": "Object",
                                        "value": "Object",
                                        "valueText": "Object",
                                        "hasLeadingTrivia": true,
                                        "hasLeadingNewLine": true,
                                        "leadingTrivia": [
                                            {
                                                "kind": "NewLineTrivia",
                                                "text": "\r\n"
                                            },
                                            {
                                                "kind": "WhitespaceTrivia",
                                                "text": "        "
                                            }
                                        ]
                                    },
                                    "dotToken": {
                                        "kind": "DotToken",
                                        "fullStart": 807,
                                        "fullEnd": 808,
                                        "start": 807,
                                        "end": 808,
                                        "fullWidth": 1,
                                        "width": 1,
                                        "text": ".",
                                        "value": ".",
                                        "valueText": "."
                                    },
                                    "name": {
                                        "kind": "IdentifierName",
                                        "fullStart": 808,
                                        "fullEnd": 822,
                                        "start": 808,
                                        "end": 822,
                                        "fullWidth": 14,
                                        "width": 14,
                                        "text": "defineProperty",
                                        "value": "defineProperty",
                                        "valueText": "defineProperty"
                                    }
                                },
                                "argumentList": {
                                    "kind": "ArgumentList",
                                    "fullStart": 822,
                                    "fullEnd": 953,
                                    "start": 822,
                                    "end": 953,
                                    "fullWidth": 131,
                                    "width": 131,
                                    "isIncrementallyUnusable": true,
                                    "openParenToken": {
                                        "kind": "OpenParenToken",
                                        "fullStart": 822,
                                        "fullEnd": 823,
                                        "start": 822,
                                        "end": 823,
                                        "fullWidth": 1,
                                        "width": 1,
                                        "text": "(",
                                        "value": "(",
                                        "valueText": "("
                                    },
                                    "arguments": [
                                        {
                                            "kind": "IdentifierName",
                                            "fullStart": 823,
                                            "fullEnd": 826,
                                            "start": 823,
                                            "end": 826,
                                            "fullWidth": 3,
                                            "width": 3,
                                            "text": "obj",
                                            "value": "obj",
                                            "valueText": "obj"
                                        },
                                        {
                                            "kind": "CommaToken",
                                            "fullStart": 826,
                                            "fullEnd": 828,
                                            "start": 826,
                                            "end": 827,
                                            "fullWidth": 2,
                                            "width": 1,
                                            "text": ",",
                                            "value": ",",
                                            "valueText": ",",
                                            "hasTrailingTrivia": true,
                                            "trailingTrivia": [
                                                {
                                                    "kind": "WhitespaceTrivia",
                                                    "text": " "
                                                }
                                            ]
                                        },
                                        {
                                            "kind": "StringLiteral",
                                            "fullStart": 828,
                                            "fullEnd": 831,
                                            "start": 828,
                                            "end": 831,
                                            "fullWidth": 3,
                                            "width": 3,
                                            "text": "\"1\"",
                                            "value": "1",
                                            "valueText": "1"
                                        },
                                        {
                                            "kind": "CommaToken",
                                            "fullStart": 831,
                                            "fullEnd": 833,
                                            "start": 831,
                                            "end": 832,
                                            "fullWidth": 2,
                                            "width": 1,
                                            "text": ",",
                                            "value": ",",
                                            "valueText": ",",
                                            "hasTrailingTrivia": true,
                                            "trailingTrivia": [
                                                {
                                                    "kind": "WhitespaceTrivia",
                                                    "text": " "
                                                }
                                            ]
                                        },
                                        {
                                            "kind": "ObjectLiteralExpression",
                                            "fullStart": 833,
                                            "fullEnd": 952,
                                            "start": 833,
                                            "end": 952,
                                            "fullWidth": 119,
                                            "width": 119,
                                            "isIncrementallyUnusable": true,
                                            "openBraceToken": {
                                                "kind": "OpenBraceToken",
                                                "fullStart": 833,
                                                "fullEnd": 836,
                                                "start": 833,
                                                "end": 834,
                                                "fullWidth": 3,
                                                "width": 1,
                                                "text": "{",
                                                "value": "{",
                                                "valueText": "{",
                                                "hasTrailingTrivia": true,
                                                "hasTrailingNewLine": true,
                                                "trailingTrivia": [
                                                    {
                                                        "kind": "NewLineTrivia",
                                                        "text": "\r\n"
                                                    }
                                                ]
                                            },
                                            "propertyAssignments": [
                                                {
                                                    "kind": "SimplePropertyAssignment",
                                                    "fullStart": 836,
                                                    "fullEnd": 908,
                                                    "start": 848,
                                                    "end": 908,
                                                    "fullWidth": 72,
                                                    "width": 60,
                                                    "isIncrementallyUnusable": true,
                                                    "propertyName": {
                                                        "kind": "IdentifierName",
                                                        "fullStart": 836,
                                                        "fullEnd": 851,
                                                        "start": 848,
                                                        "end": 851,
                                                        "fullWidth": 15,
                                                        "width": 3,
                                                        "text": "get",
                                                        "value": "get",
                                                        "valueText": "get",
                                                        "hasLeadingTrivia": true,
                                                        "leadingTrivia": [
                                                            {
                                                                "kind": "WhitespaceTrivia",
                                                                "text": "            "
                                                            }
                                                        ]
                                                    },
                                                    "colonToken": {
                                                        "kind": "ColonToken",
                                                        "fullStart": 851,
                                                        "fullEnd": 853,
                                                        "start": 851,
                                                        "end": 852,
                                                        "fullWidth": 2,
                                                        "width": 1,
                                                        "text": ":",
                                                        "value": ":",
                                                        "valueText": ":",
                                                        "hasTrailingTrivia": true,
                                                        "trailingTrivia": [
                                                            {
                                                                "kind": "WhitespaceTrivia",
                                                                "text": " "
                                                            }
                                                        ]
                                                    },
                                                    "expression": {
                                                        "kind": "FunctionExpression",
                                                        "fullStart": 853,
                                                        "fullEnd": 908,
                                                        "start": 853,
                                                        "end": 908,
                                                        "fullWidth": 55,
                                                        "width": 55,
                                                        "functionKeyword": {
                                                            "kind": "FunctionKeyword",
                                                            "fullStart": 853,
                                                            "fullEnd": 862,
                                                            "start": 853,
                                                            "end": 861,
                                                            "fullWidth": 9,
                                                            "width": 8,
                                                            "text": "function",
                                                            "value": "function",
                                                            "valueText": "function",
                                                            "hasTrailingTrivia": true,
                                                            "trailingTrivia": [
                                                                {
                                                                    "kind": "WhitespaceTrivia",
                                                                    "text": " "
                                                                }
                                                            ]
                                                        },
                                                        "callSignature": {
                                                            "kind": "CallSignature",
                                                            "fullStart": 862,
                                                            "fullEnd": 865,
                                                            "start": 862,
                                                            "end": 864,
                                                            "fullWidth": 3,
                                                            "width": 2,
                                                            "parameterList": {
                                                                "kind": "ParameterList",
                                                                "fullStart": 862,
                                                                "fullEnd": 865,
                                                                "start": 862,
                                                                "end": 864,
                                                                "fullWidth": 3,
                                                                "width": 2,
                                                                "openParenToken": {
                                                                    "kind": "OpenParenToken",
                                                                    "fullStart": 862,
                                                                    "fullEnd": 863,
                                                                    "start": 862,
                                                                    "end": 863,
                                                                    "fullWidth": 1,
                                                                    "width": 1,
                                                                    "text": "(",
                                                                    "value": "(",
                                                                    "valueText": "("
                                                                },
                                                                "parameters": [],
                                                                "closeParenToken": {
                                                                    "kind": "CloseParenToken",
                                                                    "fullStart": 863,
                                                                    "fullEnd": 865,
                                                                    "start": 863,
                                                                    "end": 864,
                                                                    "fullWidth": 2,
                                                                    "width": 1,
                                                                    "text": ")",
                                                                    "value": ")",
                                                                    "valueText": ")",
                                                                    "hasTrailingTrivia": true,
                                                                    "trailingTrivia": [
                                                                        {
                                                                            "kind": "WhitespaceTrivia",
                                                                            "text": " "
                                                                        }
                                                                    ]
                                                                }
                                                            }
                                                        },
                                                        "block": {
                                                            "kind": "Block",
                                                            "fullStart": 865,
                                                            "fullEnd": 908,
                                                            "start": 865,
                                                            "end": 908,
                                                            "fullWidth": 43,
                                                            "width": 43,
                                                            "openBraceToken": {
                                                                "kind": "OpenBraceToken",
                                                                "fullStart": 865,
                                                                "fullEnd": 868,
                                                                "start": 865,
                                                                "end": 866,
                                                                "fullWidth": 3,
                                                                "width": 1,
                                                                "text": "{",
                                                                "value": "{",
                                                                "valueText": "{",
                                                                "hasTrailingTrivia": true,
                                                                "hasTrailingNewLine": true,
                                                                "trailingTrivia": [
                                                                    {
                                                                        "kind": "NewLineTrivia",
                                                                        "text": "\r\n"
                                                                    }
                                                                ]
                                                            },
                                                            "statements": [
                                                                {
                                                                    "kind": "ReturnStatement",
                                                                    "fullStart": 868,
                                                                    "fullEnd": 895,
                                                                    "start": 884,
                                                                    "end": 893,
                                                                    "fullWidth": 27,
                                                                    "width": 9,
                                                                    "returnKeyword": {
                                                                        "kind": "ReturnKeyword",
                                                                        "fullStart": 868,
                                                                        "fullEnd": 891,
                                                                        "start": 884,
                                                                        "end": 890,
                                                                        "fullWidth": 23,
                                                                        "width": 6,
                                                                        "text": "return",
                                                                        "value": "return",
                                                                        "valueText": "return",
                                                                        "hasLeadingTrivia": true,
                                                                        "hasTrailingTrivia": true,
                                                                        "leadingTrivia": [
                                                                            {
                                                                                "kind": "WhitespaceTrivia",
                                                                                "text": "                "
                                                                            }
                                                                        ],
                                                                        "trailingTrivia": [
                                                                            {
                                                                                "kind": "WhitespaceTrivia",
                                                                                "text": " "
                                                                            }
                                                                        ]
                                                                    },
                                                                    "expression": {
                                                                        "kind": "NumericLiteral",
                                                                        "fullStart": 891,
                                                                        "fullEnd": 892,
                                                                        "start": 891,
                                                                        "end": 892,
                                                                        "fullWidth": 1,
                                                                        "width": 1,
                                                                        "text": "1",
                                                                        "value": 1,
                                                                        "valueText": "1"
                                                                    },
                                                                    "semicolonToken": {
                                                                        "kind": "SemicolonToken",
                                                                        "fullStart": 892,
                                                                        "fullEnd": 895,
                                                                        "start": 892,
                                                                        "end": 893,
                                                                        "fullWidth": 3,
                                                                        "width": 1,
                                                                        "text": ";",
                                                                        "value": ";",
                                                                        "valueText": ";",
                                                                        "hasTrailingTrivia": true,
                                                                        "hasTrailingNewLine": true,
                                                                        "trailingTrivia": [
                                                                            {
                                                                                "kind": "NewLineTrivia",
                                                                                "text": "\r\n"
                                                                            }
                                                                        ]
                                                                    }
                                                                }
                                                            ],
                                                            "closeBraceToken": {
                                                                "kind": "CloseBraceToken",
                                                                "fullStart": 895,
                                                                "fullEnd": 908,
                                                                "start": 907,
                                                                "end": 908,
                                                                "fullWidth": 13,
                                                                "width": 1,
                                                                "text": "}",
                                                                "value": "}",
                                                                "valueText": "}",
                                                                "hasLeadingTrivia": true,
                                                                "leadingTrivia": [
                                                                    {
                                                                        "kind": "WhitespaceTrivia",
                                                                        "text": "            "
                                                                    }
                                                                ]
                                                            }
                                                        }
                                                    }
                                                },
                                                {
                                                    "kind": "CommaToken",
                                                    "fullStart": 908,
                                                    "fullEnd": 911,
                                                    "start": 908,
                                                    "end": 909,
                                                    "fullWidth": 3,
                                                    "width": 1,
                                                    "text": ",",
                                                    "value": ",",
                                                    "valueText": ",",
                                                    "hasTrailingTrivia": true,
                                                    "hasTrailingNewLine": true,
                                                    "trailingTrivia": [
                                                        {
                                                            "kind": "NewLineTrivia",
                                                            "text": "\r\n"
                                                        }
                                                    ]
                                                },
                                                {
                                                    "kind": "SimplePropertyAssignment",
                                                    "fullStart": 911,
                                                    "fullEnd": 943,
                                                    "start": 923,
                                                    "end": 941,
                                                    "fullWidth": 32,
                                                    "width": 18,
                                                    "propertyName": {
                                                        "kind": "IdentifierName",
                                                        "fullStart": 911,
                                                        "fullEnd": 935,
                                                        "start": 923,
                                                        "end": 935,
                                                        "fullWidth": 24,
                                                        "width": 12,
                                                        "text": "configurable",
                                                        "value": "configurable",
                                                        "valueText": "configurable",
                                                        "hasLeadingTrivia": true,
                                                        "leadingTrivia": [
                                                            {
                                                                "kind": "WhitespaceTrivia",
                                                                "text": "            "
                                                            }
                                                        ]
                                                    },
                                                    "colonToken": {
                                                        "kind": "ColonToken",
                                                        "fullStart": 935,
                                                        "fullEnd": 937,
                                                        "start": 935,
                                                        "end": 936,
                                                        "fullWidth": 2,
                                                        "width": 1,
                                                        "text": ":",
                                                        "value": ":",
                                                        "valueText": ":",
                                                        "hasTrailingTrivia": true,
                                                        "trailingTrivia": [
                                                            {
                                                                "kind": "WhitespaceTrivia",
                                                                "text": " "
                                                            }
                                                        ]
                                                    },
                                                    "expression": {
                                                        "kind": "TrueKeyword",
                                                        "fullStart": 937,
                                                        "fullEnd": 943,
                                                        "start": 937,
                                                        "end": 941,
                                                        "fullWidth": 6,
                                                        "width": 4,
                                                        "text": "true",
                                                        "value": true,
                                                        "valueText": "true",
                                                        "hasTrailingTrivia": true,
                                                        "hasTrailingNewLine": true,
                                                        "trailingTrivia": [
                                                            {
                                                                "kind": "NewLineTrivia",
                                                                "text": "\r\n"
                                                            }
                                                        ]
                                                    }
                                                }
                                            ],
                                            "closeBraceToken": {
                                                "kind": "CloseBraceToken",
                                                "fullStart": 943,
                                                "fullEnd": 952,
                                                "start": 951,
                                                "end": 952,
                                                "fullWidth": 9,
                                                "width": 1,
                                                "text": "}",
                                                "value": "}",
                                                "valueText": "}",
                                                "hasLeadingTrivia": true,
                                                "leadingTrivia": [
                                                    {
                                                        "kind": "WhitespaceTrivia",
                                                        "text": "        "
                                                    }
                                                ]
                                            }
                                        }
                                    ],
                                    "closeParenToken": {
                                        "kind": "CloseParenToken",
                                        "fullStart": 952,
                                        "fullEnd": 953,
                                        "start": 952,
                                        "end": 953,
                                        "fullWidth": 1,
                                        "width": 1,
                                        "text": ")",
                                        "value": ")",
                                        "valueText": ")"
                                    }
                                }
                            },
                            "semicolonToken": {
                                "kind": "SemicolonToken",
                                "fullStart": 953,
                                "fullEnd": 956,
                                "start": 953,
                                "end": 954,
                                "fullWidth": 3,
                                "width": 1,
                                "text": ";",
                                "value": ";",
                                "valueText": ";",
                                "hasTrailingTrivia": true,
                                "hasTrailingNewLine": true,
                                "trailingTrivia": [
                                    {
                                        "kind": "NewLineTrivia",
                                        "text": "\r\n"
                                    }
                                ]
                            }
                        },
                        {
                            "kind": "ExpressionStatement",
                            "fullStart": 956,
                            "fullEnd": 1121,
                            "start": 966,
                            "end": 1119,
                            "fullWidth": 165,
                            "width": 153,
                            "isIncrementallyUnusable": true,
                            "expression": {
                                "kind": "InvocationExpression",
                                "fullStart": 956,
                                "fullEnd": 1118,
                                "start": 966,
                                "end": 1118,
                                "fullWidth": 162,
                                "width": 152,
                                "isIncrementallyUnusable": true,
                                "expression": {
                                    "kind": "MemberAccessExpression",
                                    "fullStart": 956,
                                    "fullEnd": 987,
                                    "start": 966,
                                    "end": 987,
                                    "fullWidth": 31,
                                    "width": 21,
                                    "expression": {
                                        "kind": "IdentifierName",
                                        "fullStart": 956,
                                        "fullEnd": 972,
                                        "start": 966,
                                        "end": 972,
                                        "fullWidth": 16,
                                        "width": 6,
                                        "text": "Object",
                                        "value": "Object",
                                        "valueText": "Object",
                                        "hasLeadingTrivia": true,
                                        "hasLeadingNewLine": true,
                                        "leadingTrivia": [
                                            {
                                                "kind": "NewLineTrivia",
                                                "text": "\r\n"
                                            },
                                            {
                                                "kind": "WhitespaceTrivia",
                                                "text": "        "
                                            }
                                        ]
                                    },
                                    "dotToken": {
                                        "kind": "DotToken",
                                        "fullStart": 972,
                                        "fullEnd": 973,
                                        "start": 972,
                                        "end": 973,
                                        "fullWidth": 1,
                                        "width": 1,
                                        "text": ".",
                                        "value": ".",
                                        "valueText": "."
                                    },
                                    "name": {
                                        "kind": "IdentifierName",
                                        "fullStart": 973,
                                        "fullEnd": 987,
                                        "start": 973,
                                        "end": 987,
                                        "fullWidth": 14,
                                        "width": 14,
                                        "text": "defineProperty",
                                        "value": "defineProperty",
                                        "valueText": "defineProperty"
                                    }
                                },
                                "argumentList": {
                                    "kind": "ArgumentList",
                                    "fullStart": 987,
                                    "fullEnd": 1118,
                                    "start": 987,
                                    "end": 1118,
                                    "fullWidth": 131,
                                    "width": 131,
                                    "isIncrementallyUnusable": true,
                                    "openParenToken": {
                                        "kind": "OpenParenToken",
                                        "fullStart": 987,
                                        "fullEnd": 988,
                                        "start": 987,
                                        "end": 988,
                                        "fullWidth": 1,
                                        "width": 1,
                                        "text": "(",
                                        "value": "(",
                                        "valueText": "("
                                    },
                                    "arguments": [
                                        {
                                            "kind": "IdentifierName",
                                            "fullStart": 988,
                                            "fullEnd": 991,
                                            "start": 988,
                                            "end": 991,
                                            "fullWidth": 3,
                                            "width": 3,
                                            "text": "obj",
                                            "value": "obj",
                                            "valueText": "obj"
                                        },
                                        {
                                            "kind": "CommaToken",
                                            "fullStart": 991,
                                            "fullEnd": 993,
                                            "start": 991,
                                            "end": 992,
                                            "fullWidth": 2,
                                            "width": 1,
                                            "text": ",",
                                            "value": ",",
                                            "valueText": ",",
                                            "hasTrailingTrivia": true,
                                            "trailingTrivia": [
                                                {
                                                    "kind": "WhitespaceTrivia",
                                                    "text": " "
                                                }
                                            ]
                                        },
                                        {
                                            "kind": "StringLiteral",
                                            "fullStart": 993,
                                            "fullEnd": 996,
                                            "start": 993,
                                            "end": 996,
                                            "fullWidth": 3,
                                            "width": 3,
                                            "text": "\"2\"",
                                            "value": "2",
                                            "valueText": "2"
                                        },
                                        {
                                            "kind": "CommaToken",
                                            "fullStart": 996,
                                            "fullEnd": 998,
                                            "start": 996,
                                            "end": 997,
                                            "fullWidth": 2,
                                            "width": 1,
                                            "text": ",",
                                            "value": ",",
                                            "valueText": ",",
                                            "hasTrailingTrivia": true,
                                            "trailingTrivia": [
                                                {
                                                    "kind": "WhitespaceTrivia",
                                                    "text": " "
                                                }
                                            ]
                                        },
                                        {
                                            "kind": "ObjectLiteralExpression",
                                            "fullStart": 998,
                                            "fullEnd": 1117,
                                            "start": 998,
                                            "end": 1117,
                                            "fullWidth": 119,
                                            "width": 119,
                                            "isIncrementallyUnusable": true,
                                            "openBraceToken": {
                                                "kind": "OpenBraceToken",
                                                "fullStart": 998,
                                                "fullEnd": 1001,
                                                "start": 998,
                                                "end": 999,
                                                "fullWidth": 3,
                                                "width": 1,
                                                "text": "{",
                                                "value": "{",
                                                "valueText": "{",
                                                "hasTrailingTrivia": true,
                                                "hasTrailingNewLine": true,
                                                "trailingTrivia": [
                                                    {
                                                        "kind": "NewLineTrivia",
                                                        "text": "\r\n"
                                                    }
                                                ]
                                            },
                                            "propertyAssignments": [
                                                {
                                                    "kind": "SimplePropertyAssignment",
                                                    "fullStart": 1001,
                                                    "fullEnd": 1073,
                                                    "start": 1013,
                                                    "end": 1073,
                                                    "fullWidth": 72,
                                                    "width": 60,
                                                    "isIncrementallyUnusable": true,
                                                    "propertyName": {
                                                        "kind": "IdentifierName",
                                                        "fullStart": 1001,
                                                        "fullEnd": 1016,
                                                        "start": 1013,
                                                        "end": 1016,
                                                        "fullWidth": 15,
                                                        "width": 3,
                                                        "text": "get",
                                                        "value": "get",
                                                        "valueText": "get",
                                                        "hasLeadingTrivia": true,
                                                        "leadingTrivia": [
                                                            {
                                                                "kind": "WhitespaceTrivia",
                                                                "text": "            "
                                                            }
                                                        ]
                                                    },
                                                    "colonToken": {
                                                        "kind": "ColonToken",
                                                        "fullStart": 1016,
                                                        "fullEnd": 1018,
                                                        "start": 1016,
                                                        "end": 1017,
                                                        "fullWidth": 2,
                                                        "width": 1,
                                                        "text": ":",
                                                        "value": ":",
                                                        "valueText": ":",
                                                        "hasTrailingTrivia": true,
                                                        "trailingTrivia": [
                                                            {
                                                                "kind": "WhitespaceTrivia",
                                                                "text": " "
                                                            }
                                                        ]
                                                    },
                                                    "expression": {
                                                        "kind": "FunctionExpression",
                                                        "fullStart": 1018,
                                                        "fullEnd": 1073,
                                                        "start": 1018,
                                                        "end": 1073,
                                                        "fullWidth": 55,
                                                        "width": 55,
                                                        "functionKeyword": {
                                                            "kind": "FunctionKeyword",
                                                            "fullStart": 1018,
                                                            "fullEnd": 1027,
                                                            "start": 1018,
                                                            "end": 1026,
                                                            "fullWidth": 9,
                                                            "width": 8,
                                                            "text": "function",
                                                            "value": "function",
                                                            "valueText": "function",
                                                            "hasTrailingTrivia": true,
                                                            "trailingTrivia": [
                                                                {
                                                                    "kind": "WhitespaceTrivia",
                                                                    "text": " "
                                                                }
                                                            ]
                                                        },
                                                        "callSignature": {
                                                            "kind": "CallSignature",
                                                            "fullStart": 1027,
                                                            "fullEnd": 1030,
                                                            "start": 1027,
                                                            "end": 1029,
                                                            "fullWidth": 3,
                                                            "width": 2,
                                                            "parameterList": {
                                                                "kind": "ParameterList",
                                                                "fullStart": 1027,
                                                                "fullEnd": 1030,
                                                                "start": 1027,
                                                                "end": 1029,
                                                                "fullWidth": 3,
                                                                "width": 2,
                                                                "openParenToken": {
                                                                    "kind": "OpenParenToken",
                                                                    "fullStart": 1027,
                                                                    "fullEnd": 1028,
                                                                    "start": 1027,
                                                                    "end": 1028,
                                                                    "fullWidth": 1,
                                                                    "width": 1,
                                                                    "text": "(",
                                                                    "value": "(",
                                                                    "valueText": "("
                                                                },
                                                                "parameters": [],
                                                                "closeParenToken": {
                                                                    "kind": "CloseParenToken",
                                                                    "fullStart": 1028,
                                                                    "fullEnd": 1030,
                                                                    "start": 1028,
                                                                    "end": 1029,
                                                                    "fullWidth": 2,
                                                                    "width": 1,
                                                                    "text": ")",
                                                                    "value": ")",
                                                                    "valueText": ")",
                                                                    "hasTrailingTrivia": true,
                                                                    "trailingTrivia": [
                                                                        {
                                                                            "kind": "WhitespaceTrivia",
                                                                            "text": " "
                                                                        }
                                                                    ]
                                                                }
                                                            }
                                                        },
                                                        "block": {
                                                            "kind": "Block",
                                                            "fullStart": 1030,
                                                            "fullEnd": 1073,
                                                            "start": 1030,
                                                            "end": 1073,
                                                            "fullWidth": 43,
                                                            "width": 43,
                                                            "openBraceToken": {
                                                                "kind": "OpenBraceToken",
                                                                "fullStart": 1030,
                                                                "fullEnd": 1033,
                                                                "start": 1030,
                                                                "end": 1031,
                                                                "fullWidth": 3,
                                                                "width": 1,
                                                                "text": "{",
                                                                "value": "{",
                                                                "valueText": "{",
                                                                "hasTrailingTrivia": true,
                                                                "hasTrailingNewLine": true,
                                                                "trailingTrivia": [
                                                                    {
                                                                        "kind": "NewLineTrivia",
                                                                        "text": "\r\n"
                                                                    }
                                                                ]
                                                            },
                                                            "statements": [
                                                                {
                                                                    "kind": "ReturnStatement",
                                                                    "fullStart": 1033,
                                                                    "fullEnd": 1060,
                                                                    "start": 1049,
                                                                    "end": 1058,
                                                                    "fullWidth": 27,
                                                                    "width": 9,
                                                                    "returnKeyword": {
                                                                        "kind": "ReturnKeyword",
                                                                        "fullStart": 1033,
                                                                        "fullEnd": 1056,
                                                                        "start": 1049,
                                                                        "end": 1055,
                                                                        "fullWidth": 23,
                                                                        "width": 6,
                                                                        "text": "return",
                                                                        "value": "return",
                                                                        "valueText": "return",
                                                                        "hasLeadingTrivia": true,
                                                                        "hasTrailingTrivia": true,
                                                                        "leadingTrivia": [
                                                                            {
                                                                                "kind": "WhitespaceTrivia",
                                                                                "text": "                "
                                                                            }
                                                                        ],
                                                                        "trailingTrivia": [
                                                                            {
                                                                                "kind": "WhitespaceTrivia",
                                                                                "text": " "
                                                                            }
                                                                        ]
                                                                    },
                                                                    "expression": {
                                                                        "kind": "NumericLiteral",
                                                                        "fullStart": 1056,
                                                                        "fullEnd": 1057,
                                                                        "start": 1056,
                                                                        "end": 1057,
                                                                        "fullWidth": 1,
                                                                        "width": 1,
                                                                        "text": "2",
                                                                        "value": 2,
                                                                        "valueText": "2"
                                                                    },
                                                                    "semicolonToken": {
                                                                        "kind": "SemicolonToken",
                                                                        "fullStart": 1057,
                                                                        "fullEnd": 1060,
                                                                        "start": 1057,
                                                                        "end": 1058,
                                                                        "fullWidth": 3,
                                                                        "width": 1,
                                                                        "text": ";",
                                                                        "value": ";",
                                                                        "valueText": ";",
                                                                        "hasTrailingTrivia": true,
                                                                        "hasTrailingNewLine": true,
                                                                        "trailingTrivia": [
                                                                            {
                                                                                "kind": "NewLineTrivia",
                                                                                "text": "\r\n"
                                                                            }
                                                                        ]
                                                                    }
                                                                }
                                                            ],
                                                            "closeBraceToken": {
                                                                "kind": "CloseBraceToken",
                                                                "fullStart": 1060,
                                                                "fullEnd": 1073,
                                                                "start": 1072,
                                                                "end": 1073,
                                                                "fullWidth": 13,
                                                                "width": 1,
                                                                "text": "}",
                                                                "value": "}",
                                                                "valueText": "}",
                                                                "hasLeadingTrivia": true,
                                                                "leadingTrivia": [
                                                                    {
                                                                        "kind": "WhitespaceTrivia",
                                                                        "text": "            "
                                                                    }
                                                                ]
                                                            }
                                                        }
                                                    }
                                                },
                                                {
                                                    "kind": "CommaToken",
                                                    "fullStart": 1073,
                                                    "fullEnd": 1076,
                                                    "start": 1073,
                                                    "end": 1074,
                                                    "fullWidth": 3,
                                                    "width": 1,
                                                    "text": ",",
                                                    "value": ",",
                                                    "valueText": ",",
                                                    "hasTrailingTrivia": true,
                                                    "hasTrailingNewLine": true,
                                                    "trailingTrivia": [
                                                        {
                                                            "kind": "NewLineTrivia",
                                                            "text": "\r\n"
                                                        }
                                                    ]
                                                },
                                                {
                                                    "kind": "SimplePropertyAssignment",
                                                    "fullStart": 1076,
                                                    "fullEnd": 1108,
                                                    "start": 1088,
                                                    "end": 1106,
                                                    "fullWidth": 32,
                                                    "width": 18,
                                                    "propertyName": {
                                                        "kind": "IdentifierName",
                                                        "fullStart": 1076,
                                                        "fullEnd": 1100,
                                                        "start": 1088,
                                                        "end": 1100,
                                                        "fullWidth": 24,
                                                        "width": 12,
                                                        "text": "configurable",
                                                        "value": "configurable",
                                                        "valueText": "configurable",
                                                        "hasLeadingTrivia": true,
                                                        "leadingTrivia": [
                                                            {
                                                                "kind": "WhitespaceTrivia",
                                                                "text": "            "
                                                            }
                                                        ]
                                                    },
                                                    "colonToken": {
                                                        "kind": "ColonToken",
                                                        "fullStart": 1100,
                                                        "fullEnd": 1102,
                                                        "start": 1100,
                                                        "end": 1101,
                                                        "fullWidth": 2,
                                                        "width": 1,
                                                        "text": ":",
                                                        "value": ":",
                                                        "valueText": ":",
                                                        "hasTrailingTrivia": true,
                                                        "trailingTrivia": [
                                                            {
                                                                "kind": "WhitespaceTrivia",
                                                                "text": " "
                                                            }
                                                        ]
                                                    },
                                                    "expression": {
                                                        "kind": "TrueKeyword",
                                                        "fullStart": 1102,
                                                        "fullEnd": 1108,
                                                        "start": 1102,
                                                        "end": 1106,
                                                        "fullWidth": 6,
                                                        "width": 4,
                                                        "text": "true",
                                                        "value": true,
                                                        "valueText": "true",
                                                        "hasTrailingTrivia": true,
                                                        "hasTrailingNewLine": true,
                                                        "trailingTrivia": [
                                                            {
                                                                "kind": "NewLineTrivia",
                                                                "text": "\r\n"
                                                            }
                                                        ]
                                                    }
                                                }
                                            ],
                                            "closeBraceToken": {
                                                "kind": "CloseBraceToken",
                                                "fullStart": 1108,
                                                "fullEnd": 1117,
                                                "start": 1116,
                                                "end": 1117,
                                                "fullWidth": 9,
                                                "width": 1,
                                                "text": "}",
                                                "value": "}",
                                                "valueText": "}",
                                                "hasLeadingTrivia": true,
                                                "leadingTrivia": [
                                                    {
                                                        "kind": "WhitespaceTrivia",
                                                        "text": "        "
                                                    }
                                                ]
                                            }
                                        }
                                    ],
                                    "closeParenToken": {
                                        "kind": "CloseParenToken",
                                        "fullStart": 1117,
                                        "fullEnd": 1118,
                                        "start": 1117,
                                        "end": 1118,
                                        "fullWidth": 1,
                                        "width": 1,
                                        "text": ")",
                                        "value": ")",
                                        "valueText": ")"
                                    }
                                }
                            },
                            "semicolonToken": {
                                "kind": "SemicolonToken",
                                "fullStart": 1118,
                                "fullEnd": 1121,
                                "start": 1118,
                                "end": 1119,
                                "fullWidth": 3,
                                "width": 1,
                                "text": ";",
                                "value": ";",
                                "valueText": ";",
                                "hasTrailingTrivia": true,
                                "hasTrailingNewLine": true,
                                "trailingTrivia": [
                                    {
                                        "kind": "NewLineTrivia",
                                        "text": "\r\n"
                                    }
                                ]
                            }
                        },
                        {
                            "kind": "ReturnStatement",
                            "fullStart": 1121,
                            "fullEnd": 1301,
                            "start": 1131,
                            "end": 1299,
                            "fullWidth": 180,
                            "width": 168,
                            "returnKeyword": {
                                "kind": "ReturnKeyword",
                                "fullStart": 1121,
                                "fullEnd": 1138,
                                "start": 1131,
                                "end": 1137,
                                "fullWidth": 17,
                                "width": 6,
                                "text": "return",
                                "value": "return",
                                "valueText": "return",
                                "hasLeadingTrivia": true,
                                "hasLeadingNewLine": true,
                                "hasTrailingTrivia": true,
                                "leadingTrivia": [
                                    {
                                        "kind": "NewLineTrivia",
                                        "text": "\r\n"
                                    },
                                    {
                                        "kind": "WhitespaceTrivia",
                                        "text": "        "
                                    }
                                ],
                                "trailingTrivia": [
                                    {
                                        "kind": "WhitespaceTrivia",
                                        "text": " "
                                    }
                                ]
                            },
                            "expression": {
                                "kind": "LogicalAndExpression",
                                "fullStart": 1138,
                                "fullEnd": 1298,
                                "start": 1138,
                                "end": 1298,
                                "fullWidth": 160,
                                "width": 160,
                                "left": {
                                    "kind": "LogicalAndExpression",
                                    "fullStart": 1138,
                                    "fullEnd": 1240,
                                    "start": 1138,
                                    "end": 1239,
                                    "fullWidth": 102,
                                    "width": 101,
                                    "left": {
                                        "kind": "EqualsExpression",
                                        "fullStart": 1138,
                                        "fullEnd": 1181,
                                        "start": 1138,
                                        "end": 1180,
                                        "fullWidth": 43,
                                        "width": 42,
                                        "left": {
                                            "kind": "NumericLiteral",
                                            "fullStart": 1138,
                                            "fullEnd": 1140,
                                            "start": 1138,
                                            "end": 1139,
                                            "fullWidth": 2,
                                            "width": 1,
                                            "text": "0",
                                            "value": 0,
                                            "valueText": "0",
                                            "hasTrailingTrivia": true,
                                            "trailingTrivia": [
                                                {
                                                    "kind": "WhitespaceTrivia",
                                                    "text": " "
                                                }
                                            ]
                                        },
                                        "operatorToken": {
                                            "kind": "EqualsEqualsEqualsToken",
                                            "fullStart": 1140,
                                            "fullEnd": 1144,
                                            "start": 1140,
                                            "end": 1143,
                                            "fullWidth": 4,
                                            "width": 3,
                                            "text": "===",
                                            "value": "===",
                                            "valueText": "===",
                                            "hasTrailingTrivia": true,
                                            "trailingTrivia": [
                                                {
                                                    "kind": "WhitespaceTrivia",
                                                    "text": " "
                                                }
                                            ]
                                        },
                                        "right": {
                                            "kind": "InvocationExpression",
                                            "fullStart": 1144,
                                            "fullEnd": 1181,
                                            "start": 1144,
                                            "end": 1180,
                                            "fullWidth": 37,
                                            "width": 36,
                                            "expression": {
                                                "kind": "MemberAccessExpression",
                                                "fullStart": 1144,
                                                "fullEnd": 1172,
                                                "start": 1144,
                                                "end": 1172,
                                                "fullWidth": 28,
                                                "width": 28,
                                                "expression": {
                                                    "kind": "MemberAccessExpression",
                                                    "fullStart": 1144,
                                                    "fullEnd": 1167,
                                                    "start": 1144,
                                                    "end": 1167,
                                                    "fullWidth": 23,
                                                    "width": 23,
                                                    "expression": {
                                                        "kind": "MemberAccessExpression",
                                                        "fullStart": 1144,
                                                        "fullEnd": 1159,
                                                        "start": 1144,
                                                        "end": 1159,
                                                        "fullWidth": 15,
                                                        "width": 15,
                                                        "expression": {
                                                            "kind": "IdentifierName",
                                                            "fullStart": 1144,
                                                            "fullEnd": 1149,
                                                            "start": 1144,
                                                            "end": 1149,
                                                            "fullWidth": 5,
                                                            "width": 5,
                                                            "text": "Array",
                                                            "value": "Array",
                                                            "valueText": "Array"
                                                        },
                                                        "dotToken": {
                                                            "kind": "DotToken",
                                                            "fullStart": 1149,
                                                            "fullEnd": 1150,
                                                            "start": 1149,
                                                            "end": 1150,
                                                            "fullWidth": 1,
                                                            "width": 1,
                                                            "text": ".",
                                                            "value": ".",
                                                            "valueText": "."
                                                        },
                                                        "name": {
                                                            "kind": "IdentifierName",
                                                            "fullStart": 1150,
                                                            "fullEnd": 1159,
                                                            "start": 1150,
                                                            "end": 1159,
                                                            "fullWidth": 9,
                                                            "width": 9,
                                                            "text": "prototype",
                                                            "value": "prototype",
                                                            "valueText": "prototype"
                                                        }
                                                    },
                                                    "dotToken": {
                                                        "kind": "DotToken",
                                                        "fullStart": 1159,
                                                        "fullEnd": 1160,
                                                        "start": 1159,
                                                        "end": 1160,
                                                        "fullWidth": 1,
                                                        "width": 1,
                                                        "text": ".",
                                                        "value": ".",
                                                        "valueText": "."
                                                    },
                                                    "name": {
                                                        "kind": "IdentifierName",
                                                        "fullStart": 1160,
                                                        "fullEnd": 1167,
                                                        "start": 1160,
                                                        "end": 1167,
                                                        "fullWidth": 7,
                                                        "width": 7,
                                                        "text": "indexOf",
                                                        "value": "indexOf",
                                                        "valueText": "indexOf"
                                                    }
                                                },
                                                "dotToken": {
                                                    "kind": "DotToken",
                                                    "fullStart": 1167,
                                                    "fullEnd": 1168,
                                                    "start": 1167,
                                                    "end": 1168,
                                                    "fullWidth": 1,
                                                    "width": 1,
                                                    "text": ".",
                                                    "value": ".",
                                                    "valueText": "."
                                                },
                                                "name": {
                                                    "kind": "IdentifierName",
                                                    "fullStart": 1168,
                                                    "fullEnd": 1172,
                                                    "start": 1168,
                                                    "end": 1172,
                                                    "fullWidth": 4,
                                                    "width": 4,
                                                    "text": "call",
                                                    "value": "call",
                                                    "valueText": "call"
                                                }
                                            },
                                            "argumentList": {
                                                "kind": "ArgumentList",
                                                "fullStart": 1172,
                                                "fullEnd": 1181,
                                                "start": 1172,
                                                "end": 1180,
                                                "fullWidth": 9,
                                                "width": 8,
                                                "openParenToken": {
                                                    "kind": "OpenParenToken",
                                                    "fullStart": 1172,
                                                    "fullEnd": 1173,
                                                    "start": 1172,
                                                    "end": 1173,
                                                    "fullWidth": 1,
                                                    "width": 1,
                                                    "text": "(",
                                                    "value": "(",
                                                    "valueText": "("
                                                },
                                                "arguments": [
                                                    {
                                                        "kind": "IdentifierName",
                                                        "fullStart": 1173,
                                                        "fullEnd": 1176,
                                                        "start": 1173,
                                                        "end": 1176,
                                                        "fullWidth": 3,
                                                        "width": 3,
                                                        "text": "obj",
                                                        "value": "obj",
                                                        "valueText": "obj"
                                                    },
                                                    {
                                                        "kind": "CommaToken",
                                                        "fullStart": 1176,
                                                        "fullEnd": 1178,
                                                        "start": 1176,
                                                        "end": 1177,
                                                        "fullWidth": 2,
                                                        "width": 1,
                                                        "text": ",",
                                                        "value": ",",
                                                        "valueText": ",",
                                                        "hasTrailingTrivia": true,
                                                        "trailingTrivia": [
                                                            {
                                                                "kind": "WhitespaceTrivia",
                                                                "text": " "
                                                            }
                                                        ]
                                                    },
                                                    {
                                                        "kind": "NumericLiteral",
                                                        "fullStart": 1178,
                                                        "fullEnd": 1179,
                                                        "start": 1178,
                                                        "end": 1179,
                                                        "fullWidth": 1,
                                                        "width": 1,
                                                        "text": "0",
                                                        "value": 0,
                                                        "valueText": "0"
                                                    }
                                                ],
                                                "closeParenToken": {
                                                    "kind": "CloseParenToken",
                                                    "fullStart": 1179,
                                                    "fullEnd": 1181,
                                                    "start": 1179,
                                                    "end": 1180,
                                                    "fullWidth": 2,
                                                    "width": 1,
                                                    "text": ")",
                                                    "value": ")",
                                                    "valueText": ")",
                                                    "hasTrailingTrivia": true,
                                                    "trailingTrivia": [
                                                        {
                                                            "kind": "WhitespaceTrivia",
                                                            "text": " "
                                                        }
                                                    ]
                                                }
                                            }
                                        }
                                    },
                                    "operatorToken": {
                                        "kind": "AmpersandAmpersandToken",
                                        "fullStart": 1181,
                                        "fullEnd": 1185,
                                        "start": 1181,
                                        "end": 1183,
                                        "fullWidth": 4,
                                        "width": 2,
                                        "text": "&&",
                                        "value": "&&",
                                        "valueText": "&&",
                                        "hasTrailingTrivia": true,
                                        "hasTrailingNewLine": true,
                                        "trailingTrivia": [
                                            {
                                                "kind": "NewLineTrivia",
                                                "text": "\r\n"
                                            }
                                        ]
                                    },
                                    "right": {
                                        "kind": "EqualsExpression",
                                        "fullStart": 1185,
                                        "fullEnd": 1240,
                                        "start": 1197,
                                        "end": 1239,
                                        "fullWidth": 55,
                                        "width": 42,
                                        "left": {
                                            "kind": "NumericLiteral",
                                            "fullStart": 1185,
                                            "fullEnd": 1199,
                                            "start": 1197,
                                            "end": 1198,
                                            "fullWidth": 14,
                                            "width": 1,
                                            "text": "1",
                                            "value": 1,
                                            "valueText": "1",
                                            "hasLeadingTrivia": true,
                                            "hasTrailingTrivia": true,
                                            "leadingTrivia": [
                                                {
                                                    "kind": "WhitespaceTrivia",
                                                    "text": "            "
                                                }
                                            ],
                                            "trailingTrivia": [
                                                {
                                                    "kind": "WhitespaceTrivia",
                                                    "text": " "
                                                }
                                            ]
                                        },
                                        "operatorToken": {
                                            "kind": "EqualsEqualsEqualsToken",
                                            "fullStart": 1199,
                                            "fullEnd": 1203,
                                            "start": 1199,
                                            "end": 1202,
                                            "fullWidth": 4,
                                            "width": 3,
                                            "text": "===",
                                            "value": "===",
                                            "valueText": "===",
                                            "hasTrailingTrivia": true,
                                            "trailingTrivia": [
                                                {
                                                    "kind": "WhitespaceTrivia",
                                                    "text": " "
                                                }
                                            ]
                                        },
                                        "right": {
                                            "kind": "InvocationExpression",
                                            "fullStart": 1203,
                                            "fullEnd": 1240,
                                            "start": 1203,
                                            "end": 1239,
                                            "fullWidth": 37,
                                            "width": 36,
                                            "expression": {
                                                "kind": "MemberAccessExpression",
                                                "fullStart": 1203,
                                                "fullEnd": 1231,
                                                "start": 1203,
                                                "end": 1231,
                                                "fullWidth": 28,
                                                "width": 28,
                                                "expression": {
                                                    "kind": "MemberAccessExpression",
                                                    "fullStart": 1203,
                                                    "fullEnd": 1226,
                                                    "start": 1203,
                                                    "end": 1226,
                                                    "fullWidth": 23,
                                                    "width": 23,
                                                    "expression": {
                                                        "kind": "MemberAccessExpression",
                                                        "fullStart": 1203,
                                                        "fullEnd": 1218,
                                                        "start": 1203,
                                                        "end": 1218,
                                                        "fullWidth": 15,
                                                        "width": 15,
                                                        "expression": {
                                                            "kind": "IdentifierName",
                                                            "fullStart": 1203,
                                                            "fullEnd": 1208,
                                                            "start": 1203,
                                                            "end": 1208,
                                                            "fullWidth": 5,
                                                            "width": 5,
                                                            "text": "Array",
                                                            "value": "Array",
                                                            "valueText": "Array"
                                                        },
                                                        "dotToken": {
                                                            "kind": "DotToken",
                                                            "fullStart": 1208,
                                                            "fullEnd": 1209,
                                                            "start": 1208,
                                                            "end": 1209,
                                                            "fullWidth": 1,
                                                            "width": 1,
                                                            "text": ".",
                                                            "value": ".",
                                                            "valueText": "."
                                                        },
                                                        "name": {
                                                            "kind": "IdentifierName",
                                                            "fullStart": 1209,
                                                            "fullEnd": 1218,
                                                            "start": 1209,
                                                            "end": 1218,
                                                            "fullWidth": 9,
                                                            "width": 9,
                                                            "text": "prototype",
                                                            "value": "prototype",
                                                            "valueText": "prototype"
                                                        }
                                                    },
                                                    "dotToken": {
                                                        "kind": "DotToken",
                                                        "fullStart": 1218,
                                                        "fullEnd": 1219,
                                                        "start": 1218,
                                                        "end": 1219,
                                                        "fullWidth": 1,
                                                        "width": 1,
                                                        "text": ".",
                                                        "value": ".",
                                                        "valueText": "."
                                                    },
                                                    "name": {
                                                        "kind": "IdentifierName",
                                                        "fullStart": 1219,
                                                        "fullEnd": 1226,
                                                        "start": 1219,
                                                        "end": 1226,
                                                        "fullWidth": 7,
                                                        "width": 7,
                                                        "text": "indexOf",
                                                        "value": "indexOf",
                                                        "valueText": "indexOf"
                                                    }
                                                },
                                                "dotToken": {
                                                    "kind": "DotToken",
                                                    "fullStart": 1226,
                                                    "fullEnd": 1227,
                                                    "start": 1226,
                                                    "end": 1227,
                                                    "fullWidth": 1,
                                                    "width": 1,
                                                    "text": ".",
                                                    "value": ".",
                                                    "valueText": "."
                                                },
                                                "name": {
                                                    "kind": "IdentifierName",
                                                    "fullStart": 1227,
                                                    "fullEnd": 1231,
                                                    "start": 1227,
                                                    "end": 1231,
                                                    "fullWidth": 4,
                                                    "width": 4,
                                                    "text": "call",
                                                    "value": "call",
                                                    "valueText": "call"
                                                }
                                            },
                                            "argumentList": {
                                                "kind": "ArgumentList",
                                                "fullStart": 1231,
                                                "fullEnd": 1240,
                                                "start": 1231,
                                                "end": 1239,
                                                "fullWidth": 9,
                                                "width": 8,
                                                "openParenToken": {
                                                    "kind": "OpenParenToken",
                                                    "fullStart": 1231,
                                                    "fullEnd": 1232,
                                                    "start": 1231,
                                                    "end": 1232,
                                                    "fullWidth": 1,
                                                    "width": 1,
                                                    "text": "(",
                                                    "value": "(",
                                                    "valueText": "("
                                                },
                                                "arguments": [
                                                    {
                                                        "kind": "IdentifierName",
                                                        "fullStart": 1232,
                                                        "fullEnd": 1235,
                                                        "start": 1232,
                                                        "end": 1235,
                                                        "fullWidth": 3,
                                                        "width": 3,
                                                        "text": "obj",
                                                        "value": "obj",
                                                        "valueText": "obj"
                                                    },
                                                    {
                                                        "kind": "CommaToken",
                                                        "fullStart": 1235,
                                                        "fullEnd": 1237,
                                                        "start": 1235,
                                                        "end": 1236,
                                                        "fullWidth": 2,
                                                        "width": 1,
                                                        "text": ",",
                                                        "value": ",",
                                                        "valueText": ",",
                                                        "hasTrailingTrivia": true,
                                                        "trailingTrivia": [
                                                            {
                                                                "kind": "WhitespaceTrivia",
                                                                "text": " "
                                                            }
                                                        ]
                                                    },
                                                    {
                                                        "kind": "NumericLiteral",
                                                        "fullStart": 1237,
                                                        "fullEnd": 1238,
                                                        "start": 1237,
                                                        "end": 1238,
                                                        "fullWidth": 1,
                                                        "width": 1,
                                                        "text": "1",
                                                        "value": 1,
                                                        "valueText": "1"
                                                    }
                                                ],
                                                "closeParenToken": {
                                                    "kind": "CloseParenToken",
                                                    "fullStart": 1238,
                                                    "fullEnd": 1240,
                                                    "start": 1238,
                                                    "end": 1239,
                                                    "fullWidth": 2,
                                                    "width": 1,
                                                    "text": ")",
                                                    "value": ")",
                                                    "valueText": ")",
                                                    "hasTrailingTrivia": true,
                                                    "trailingTrivia": [
                                                        {
                                                            "kind": "WhitespaceTrivia",
                                                            "text": " "
                                                        }
                                                    ]
                                                }
                                            }
                                        }
                                    }
                                },
                                "operatorToken": {
                                    "kind": "AmpersandAmpersandToken",
                                    "fullStart": 1240,
                                    "fullEnd": 1244,
                                    "start": 1240,
                                    "end": 1242,
                                    "fullWidth": 4,
                                    "width": 2,
                                    "text": "&&",
                                    "value": "&&",
                                    "valueText": "&&",
                                    "hasTrailingTrivia": true,
                                    "hasTrailingNewLine": true,
                                    "trailingTrivia": [
                                        {
                                            "kind": "NewLineTrivia",
                                            "text": "\r\n"
                                        }
                                    ]
                                },
                                "right": {
                                    "kind": "EqualsExpression",
                                    "fullStart": 1244,
                                    "fullEnd": 1298,
                                    "start": 1256,
                                    "end": 1298,
                                    "fullWidth": 54,
                                    "width": 42,
                                    "left": {
                                        "kind": "NumericLiteral",
                                        "fullStart": 1244,
                                        "fullEnd": 1258,
                                        "start": 1256,
                                        "end": 1257,
                                        "fullWidth": 14,
                                        "width": 1,
                                        "text": "2",
                                        "value": 2,
                                        "valueText": "2",
                                        "hasLeadingTrivia": true,
                                        "hasTrailingTrivia": true,
                                        "leadingTrivia": [
                                            {
                                                "kind": "WhitespaceTrivia",
                                                "text": "            "
                                            }
                                        ],
                                        "trailingTrivia": [
                                            {
                                                "kind": "WhitespaceTrivia",
                                                "text": " "
                                            }
                                        ]
                                    },
                                    "operatorToken": {
                                        "kind": "EqualsEqualsEqualsToken",
                                        "fullStart": 1258,
                                        "fullEnd": 1262,
                                        "start": 1258,
                                        "end": 1261,
                                        "fullWidth": 4,
                                        "width": 3,
                                        "text": "===",
                                        "value": "===",
                                        "valueText": "===",
                                        "hasTrailingTrivia": true,
                                        "trailingTrivia": [
                                            {
                                                "kind": "WhitespaceTrivia",
                                                "text": " "
                                            }
                                        ]
                                    },
                                    "right": {
                                        "kind": "InvocationExpression",
                                        "fullStart": 1262,
                                        "fullEnd": 1298,
                                        "start": 1262,
                                        "end": 1298,
                                        "fullWidth": 36,
                                        "width": 36,
                                        "expression": {
                                            "kind": "MemberAccessExpression",
                                            "fullStart": 1262,
                                            "fullEnd": 1290,
                                            "start": 1262,
                                            "end": 1290,
                                            "fullWidth": 28,
                                            "width": 28,
                                            "expression": {
                                                "kind": "MemberAccessExpression",
                                                "fullStart": 1262,
                                                "fullEnd": 1285,
                                                "start": 1262,
                                                "end": 1285,
                                                "fullWidth": 23,
                                                "width": 23,
                                                "expression": {
                                                    "kind": "MemberAccessExpression",
                                                    "fullStart": 1262,
                                                    "fullEnd": 1277,
                                                    "start": 1262,
                                                    "end": 1277,
                                                    "fullWidth": 15,
                                                    "width": 15,
                                                    "expression": {
                                                        "kind": "IdentifierName",
                                                        "fullStart": 1262,
                                                        "fullEnd": 1267,
                                                        "start": 1262,
                                                        "end": 1267,
                                                        "fullWidth": 5,
                                                        "width": 5,
                                                        "text": "Array",
                                                        "value": "Array",
                                                        "valueText": "Array"
                                                    },
                                                    "dotToken": {
                                                        "kind": "DotToken",
                                                        "fullStart": 1267,
                                                        "fullEnd": 1268,
                                                        "start": 1267,
                                                        "end": 1268,
                                                        "fullWidth": 1,
                                                        "width": 1,
                                                        "text": ".",
                                                        "value": ".",
                                                        "valueText": "."
                                                    },
                                                    "name": {
                                                        "kind": "IdentifierName",
                                                        "fullStart": 1268,
                                                        "fullEnd": 1277,
                                                        "start": 1268,
                                                        "end": 1277,
                                                        "fullWidth": 9,
                                                        "width": 9,
                                                        "text": "prototype",
                                                        "value": "prototype",
                                                        "valueText": "prototype"
                                                    }
                                                },
                                                "dotToken": {
                                                    "kind": "DotToken",
                                                    "fullStart": 1277,
                                                    "fullEnd": 1278,
                                                    "start": 1277,
                                                    "end": 1278,
                                                    "fullWidth": 1,
                                                    "width": 1,
                                                    "text": ".",
                                                    "value": ".",
                                                    "valueText": "."
                                                },
                                                "name": {
                                                    "kind": "IdentifierName",
                                                    "fullStart": 1278,
                                                    "fullEnd": 1285,
                                                    "start": 1278,
                                                    "end": 1285,
                                                    "fullWidth": 7,
                                                    "width": 7,
                                                    "text": "indexOf",
                                                    "value": "indexOf",
                                                    "valueText": "indexOf"
                                                }
                                            },
                                            "dotToken": {
                                                "kind": "DotToken",
                                                "fullStart": 1285,
                                                "fullEnd": 1286,
                                                "start": 1285,
                                                "end": 1286,
                                                "fullWidth": 1,
                                                "width": 1,
                                                "text": ".",
                                                "value": ".",
                                                "valueText": "."
                                            },
                                            "name": {
                                                "kind": "IdentifierName",
                                                "fullStart": 1286,
                                                "fullEnd": 1290,
                                                "start": 1286,
                                                "end": 1290,
                                                "fullWidth": 4,
                                                "width": 4,
                                                "text": "call",
                                                "value": "call",
                                                "valueText": "call"
                                            }
                                        },
                                        "argumentList": {
                                            "kind": "ArgumentList",
                                            "fullStart": 1290,
                                            "fullEnd": 1298,
                                            "start": 1290,
                                            "end": 1298,
                                            "fullWidth": 8,
                                            "width": 8,
                                            "openParenToken": {
                                                "kind": "OpenParenToken",
                                                "fullStart": 1290,
                                                "fullEnd": 1291,
                                                "start": 1290,
                                                "end": 1291,
                                                "fullWidth": 1,
                                                "width": 1,
                                                "text": "(",
                                                "value": "(",
                                                "valueText": "("
                                            },
                                            "arguments": [
                                                {
                                                    "kind": "IdentifierName",
                                                    "fullStart": 1291,
                                                    "fullEnd": 1294,
                                                    "start": 1291,
                                                    "end": 1294,
                                                    "fullWidth": 3,
                                                    "width": 3,
                                                    "text": "obj",
                                                    "value": "obj",
                                                    "valueText": "obj"
                                                },
                                                {
                                                    "kind": "CommaToken",
                                                    "fullStart": 1294,
                                                    "fullEnd": 1296,
                                                    "start": 1294,
                                                    "end": 1295,
                                                    "fullWidth": 2,
                                                    "width": 1,
                                                    "text": ",",
                                                    "value": ",",
                                                    "valueText": ",",
                                                    "hasTrailingTrivia": true,
                                                    "trailingTrivia": [
                                                        {
                                                            "kind": "WhitespaceTrivia",
                                                            "text": " "
                                                        }
                                                    ]
                                                },
                                                {
                                                    "kind": "NumericLiteral",
                                                    "fullStart": 1296,
                                                    "fullEnd": 1297,
                                                    "start": 1296,
                                                    "end": 1297,
                                                    "fullWidth": 1,
                                                    "width": 1,
                                                    "text": "2",
                                                    "value": 2,
                                                    "valueText": "2"
                                                }
                                            ],
                                            "closeParenToken": {
                                                "kind": "CloseParenToken",
                                                "fullStart": 1297,
                                                "fullEnd": 1298,
                                                "start": 1297,
                                                "end": 1298,
                                                "fullWidth": 1,
                                                "width": 1,
                                                "text": ")",
                                                "value": ")",
                                                "valueText": ")"
                                            }
                                        }
                                    }
                                }
                            },
                            "semicolonToken": {
                                "kind": "SemicolonToken",
                                "fullStart": 1298,
                                "fullEnd": 1301,
                                "start": 1298,
                                "end": 1299,
                                "fullWidth": 3,
                                "width": 1,
                                "text": ";",
                                "value": ";",
                                "valueText": ";",
                                "hasTrailingTrivia": true,
                                "hasTrailingNewLine": true,
                                "trailingTrivia": [
                                    {
                                        "kind": "NewLineTrivia",
                                        "text": "\r\n"
                                    }
                                ]
                            }
                        }
                    ],
                    "closeBraceToken": {
                        "kind": "CloseBraceToken",
                        "fullStart": 1301,
                        "fullEnd": 1308,
                        "start": 1305,
                        "end": 1306,
                        "fullWidth": 7,
                        "width": 1,
                        "text": "}",
                        "value": "}",
                        "valueText": "}",
                        "hasLeadingTrivia": true,
                        "hasTrailingTrivia": true,
                        "hasTrailingNewLine": true,
                        "leadingTrivia": [
                            {
                                "kind": "WhitespaceTrivia",
                                "text": "    "
                            }
                        ],
                        "trailingTrivia": [
                            {
                                "kind": "NewLineTrivia",
                                "text": "\r\n"
                            }
                        ]
                    }
                }
            },
            {
                "kind": "ExpressionStatement",
                "fullStart": 1308,
                "fullEnd": 1332,
                "start": 1308,
                "end": 1330,
                "fullWidth": 24,
                "width": 22,
                "expression": {
                    "kind": "InvocationExpression",
                    "fullStart": 1308,
                    "fullEnd": 1329,
                    "start": 1308,
                    "end": 1329,
                    "fullWidth": 21,
                    "width": 21,
                    "expression": {
                        "kind": "IdentifierName",
                        "fullStart": 1308,
                        "fullEnd": 1319,
                        "start": 1308,
                        "end": 1319,
                        "fullWidth": 11,
                        "width": 11,
                        "text": "runTestCase",
                        "value": "runTestCase",
                        "valueText": "runTestCase"
                    },
                    "argumentList": {
                        "kind": "ArgumentList",
                        "fullStart": 1319,
                        "fullEnd": 1329,
                        "start": 1319,
                        "end": 1329,
                        "fullWidth": 10,
                        "width": 10,
                        "openParenToken": {
                            "kind": "OpenParenToken",
                            "fullStart": 1319,
                            "fullEnd": 1320,
                            "start": 1319,
                            "end": 1320,
                            "fullWidth": 1,
                            "width": 1,
                            "text": "(",
                            "value": "(",
                            "valueText": "("
                        },
                        "arguments": [
                            {
                                "kind": "IdentifierName",
                                "fullStart": 1320,
                                "fullEnd": 1328,
                                "start": 1320,
                                "end": 1328,
                                "fullWidth": 8,
                                "width": 8,
                                "text": "testcase",
                                "value": "testcase",
                                "valueText": "testcase"
                            }
                        ],
                        "closeParenToken": {
                            "kind": "CloseParenToken",
                            "fullStart": 1328,
                            "fullEnd": 1329,
                            "start": 1328,
                            "end": 1329,
                            "fullWidth": 1,
                            "width": 1,
                            "text": ")",
                            "value": ")",
                            "valueText": ")"
                        }
                    }
                },
                "semicolonToken": {
                    "kind": "SemicolonToken",
                    "fullStart": 1329,
                    "fullEnd": 1332,
                    "start": 1329,
                    "end": 1330,
                    "fullWidth": 3,
                    "width": 1,
                    "text": ";",
                    "value": ";",
                    "valueText": ";",
                    "hasTrailingTrivia": true,
                    "hasTrailingNewLine": true,
                    "trailingTrivia": [
                        {
                            "kind": "NewLineTrivia",
                            "text": "\r\n"
                        }
                    ]
                }
            }
        ],
        "endOfFileToken": {
            "kind": "EndOfFileToken",
            "fullStart": 1332,
            "fullEnd": 1332,
            "start": 1332,
            "end": 1332,
            "fullWidth": 0,
            "width": 0,
            "text": ""
        }
    },
    "lineMap": {
        "lineStarts": [
            0,
            67,
            152,
            232,
            308,
            380,
            385,
            444,
            560,
            565,
            567,
            569,
            592,
            594,
            628,
            671,
            703,
            730,
            746,
            778,
            791,
            793,
            836,
            868,
            895,
            911,
            943,
            956,
            958,
            1001,
            1033,
            1060,
            1076,
            1108,
            1121,
            1123,
            1185,
            1244,
            1301,
            1308,
            1332
        ],
        "length": 1332
    }
}<|MERGE_RESOLUTION|>--- conflicted
+++ resolved
@@ -252,12 +252,8 @@
                                         "start": 606,
                                         "end": 625,
                                         "fullWidth": 19,
-<<<<<<< HEAD
                                         "width": 19,
-                                        "identifier": {
-=======
                                         "propertyName": {
->>>>>>> 85e84683
                                             "kind": "IdentifierName",
                                             "fullStart": 606,
                                             "fullEnd": 610,
