--- conflicted
+++ resolved
@@ -254,12 +254,8 @@
                                         "start": 595,
                                         "end": 645,
                                         "fullWidth": 50,
-<<<<<<< HEAD
                                         "width": 50,
-                                        "identifier": {
-=======
                                         "propertyName": {
->>>>>>> 85e84683
                                             "kind": "IdentifierName",
                                             "fullStart": 595,
                                             "fullEnd": 597,
