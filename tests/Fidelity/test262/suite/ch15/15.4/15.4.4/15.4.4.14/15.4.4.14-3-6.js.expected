{
    "isDeclaration": false,
    "languageVersion": "EcmaScript5",
    "parseOptions": {
        "allowAutomaticSemicolonInsertion": true
    },
    "sourceUnit": {
        "kind": "SourceUnit",
        "fullStart": 0,
        "fullEnd": 779,
        "start": 541,
        "end": 779,
        "fullWidth": 779,
        "width": 238,
        "isIncrementallyUnusable": true,
        "moduleElements": [
            {
                "kind": "FunctionDeclaration",
                "fullStart": 0,
                "fullEnd": 755,
                "start": 541,
                "end": 753,
                "fullWidth": 755,
                "width": 212,
                "modifiers": [],
                "functionKeyword": {
                    "kind": "FunctionKeyword",
                    "fullStart": 0,
                    "fullEnd": 550,
                    "start": 541,
                    "end": 549,
                    "fullWidth": 550,
                    "width": 8,
                    "text": "function",
                    "value": "function",
                    "valueText": "function",
                    "hasLeadingTrivia": true,
                    "hasLeadingComment": true,
                    "hasLeadingNewLine": true,
                    "hasTrailingTrivia": true,
                    "leadingTrivia": [
                        {
                            "kind": "SingleLineCommentTrivia",
                            "text": "/// Copyright (c) 2012 Ecma International.  All rights reserved. "
                        },
                        {
                            "kind": "NewLineTrivia",
                            "text": "\r\n"
                        },
                        {
                            "kind": "SingleLineCommentTrivia",
                            "text": "/// Ecma International makes this code available under the terms and conditions set"
                        },
                        {
                            "kind": "NewLineTrivia",
                            "text": "\r\n"
                        },
                        {
                            "kind": "SingleLineCommentTrivia",
                            "text": "/// forth on http://hg.ecmascript.org/tests/test262/raw-file/tip/LICENSE (the "
                        },
                        {
                            "kind": "NewLineTrivia",
                            "text": "\r\n"
                        },
                        {
                            "kind": "SingleLineCommentTrivia",
                            "text": "/// \"Use Terms\").   Any redistribution of this code must retain the above "
                        },
                        {
                            "kind": "NewLineTrivia",
                            "text": "\r\n"
                        },
                        {
                            "kind": "SingleLineCommentTrivia",
                            "text": "/// copyright and this notice and otherwise comply with the Use Terms."
                        },
                        {
                            "kind": "NewLineTrivia",
                            "text": "\r\n"
                        },
                        {
                            "kind": "MultiLineCommentTrivia",
                            "text": "/**\r\n * @path ch15/15.4/15.4.4/15.4.4.14/15.4.4.14-3-6.js\r\n * @description Array.prototype.indexOf - value of 'length' is a number (value is positive)\r\n */"
                        },
                        {
                            "kind": "NewLineTrivia",
                            "text": "\r\n"
                        },
                        {
                            "kind": "NewLineTrivia",
                            "text": "\r\n"
                        },
                        {
                            "kind": "NewLineTrivia",
                            "text": "\r\n"
                        }
                    ],
                    "trailingTrivia": [
                        {
                            "kind": "WhitespaceTrivia",
                            "text": " "
                        }
                    ]
                },
                "identifier": {
                    "kind": "IdentifierName",
                    "fullStart": 550,
                    "fullEnd": 558,
                    "start": 550,
                    "end": 558,
                    "fullWidth": 8,
                    "width": 8,
                    "text": "testcase",
                    "value": "testcase",
                    "valueText": "testcase"
                },
                "callSignature": {
                    "kind": "CallSignature",
                    "fullStart": 558,
                    "fullEnd": 561,
                    "start": 558,
                    "end": 560,
                    "fullWidth": 3,
                    "width": 2,
                    "parameterList": {
                        "kind": "ParameterList",
                        "fullStart": 558,
                        "fullEnd": 561,
                        "start": 558,
                        "end": 560,
                        "fullWidth": 3,
                        "width": 2,
                        "openParenToken": {
                            "kind": "OpenParenToken",
                            "fullStart": 558,
                            "fullEnd": 559,
                            "start": 558,
                            "end": 559,
                            "fullWidth": 1,
                            "width": 1,
                            "text": "(",
                            "value": "(",
                            "valueText": "("
                        },
                        "parameters": [],
                        "closeParenToken": {
                            "kind": "CloseParenToken",
                            "fullStart": 559,
                            "fullEnd": 561,
                            "start": 559,
                            "end": 560,
                            "fullWidth": 2,
                            "width": 1,
                            "text": ")",
                            "value": ")",
                            "valueText": ")",
                            "hasTrailingTrivia": true,
                            "trailingTrivia": [
                                {
                                    "kind": "WhitespaceTrivia",
                                    "text": " "
                                }
                            ]
                        }
                    }
                },
                "block": {
                    "kind": "Block",
                    "fullStart": 561,
                    "fullEnd": 755,
                    "start": 561,
                    "end": 753,
                    "fullWidth": 194,
                    "width": 192,
                    "openBraceToken": {
                        "kind": "OpenBraceToken",
                        "fullStart": 561,
                        "fullEnd": 564,
                        "start": 561,
                        "end": 562,
                        "fullWidth": 3,
                        "width": 1,
                        "text": "{",
                        "value": "{",
                        "valueText": "{",
                        "hasTrailingTrivia": true,
                        "hasTrailingNewLine": true,
                        "trailingTrivia": [
                            {
                                "kind": "NewLineTrivia",
                                "text": "\r\n"
                            }
                        ]
                    },
                    "statements": [
                        {
                            "kind": "VariableStatement",
                            "fullStart": 564,
                            "fullEnd": 619,
                            "start": 574,
                            "end": 617,
                            "fullWidth": 55,
                            "width": 43,
                            "modifiers": [],
                            "variableDeclaration": {
                                "kind": "VariableDeclaration",
                                "fullStart": 564,
                                "fullEnd": 616,
                                "start": 574,
                                "end": 616,
                                "fullWidth": 52,
                                "width": 42,
                                "varKeyword": {
                                    "kind": "VarKeyword",
                                    "fullStart": 564,
                                    "fullEnd": 578,
                                    "start": 574,
                                    "end": 577,
                                    "fullWidth": 14,
                                    "width": 3,
                                    "text": "var",
                                    "value": "var",
                                    "valueText": "var",
                                    "hasLeadingTrivia": true,
                                    "hasLeadingNewLine": true,
                                    "hasTrailingTrivia": true,
                                    "leadingTrivia": [
                                        {
                                            "kind": "NewLineTrivia",
                                            "text": "\r\n"
                                        },
                                        {
                                            "kind": "WhitespaceTrivia",
                                            "text": "        "
                                        }
                                    ],
                                    "trailingTrivia": [
                                        {
                                            "kind": "WhitespaceTrivia",
                                            "text": " "
                                        }
                                    ]
                                },
                                "variableDeclarators": [
                                    {
                                        "kind": "VariableDeclarator",
                                        "fullStart": 578,
                                        "fullEnd": 616,
                                        "start": 578,
                                        "end": 616,
                                        "fullWidth": 38,
<<<<<<< HEAD
                                        "width": 38,
                                        "identifier": {
=======
                                        "propertyName": {
>>>>>>> 85e84683
                                            "kind": "IdentifierName",
                                            "fullStart": 578,
                                            "fullEnd": 582,
                                            "start": 578,
                                            "end": 581,
                                            "fullWidth": 4,
                                            "width": 3,
                                            "text": "obj",
                                            "value": "obj",
                                            "valueText": "obj",
                                            "hasTrailingTrivia": true,
                                            "trailingTrivia": [
                                                {
                                                    "kind": "WhitespaceTrivia",
                                                    "text": " "
                                                }
                                            ]
                                        },
                                        "equalsValueClause": {
                                            "kind": "EqualsValueClause",
                                            "fullStart": 582,
                                            "fullEnd": 616,
                                            "start": 582,
                                            "end": 616,
                                            "fullWidth": 34,
                                            "width": 34,
                                            "equalsToken": {
                                                "kind": "EqualsToken",
                                                "fullStart": 582,
                                                "fullEnd": 584,
                                                "start": 582,
                                                "end": 583,
                                                "fullWidth": 2,
                                                "width": 1,
                                                "text": "=",
                                                "value": "=",
                                                "valueText": "=",
                                                "hasTrailingTrivia": true,
                                                "trailingTrivia": [
                                                    {
                                                        "kind": "WhitespaceTrivia",
                                                        "text": " "
                                                    }
                                                ]
                                            },
                                            "value": {
                                                "kind": "ObjectLiteralExpression",
                                                "fullStart": 584,
                                                "fullEnd": 616,
                                                "start": 584,
                                                "end": 616,
                                                "fullWidth": 32,
                                                "width": 32,
                                                "openBraceToken": {
                                                    "kind": "OpenBraceToken",
                                                    "fullStart": 584,
                                                    "fullEnd": 586,
                                                    "start": 584,
                                                    "end": 585,
                                                    "fullWidth": 2,
                                                    "width": 1,
                                                    "text": "{",
                                                    "value": "{",
                                                    "valueText": "{",
                                                    "hasTrailingTrivia": true,
                                                    "trailingTrivia": [
                                                        {
                                                            "kind": "WhitespaceTrivia",
                                                            "text": " "
                                                        }
                                                    ]
                                                },
                                                "propertyAssignments": [
                                                    {
                                                        "kind": "SimplePropertyAssignment",
                                                        "fullStart": 586,
                                                        "fullEnd": 593,
                                                        "start": 586,
                                                        "end": 593,
                                                        "fullWidth": 7,
                                                        "width": 7,
                                                        "propertyName": {
                                                            "kind": "NumericLiteral",
                                                            "fullStart": 586,
                                                            "fullEnd": 587,
                                                            "start": 586,
                                                            "end": 587,
                                                            "fullWidth": 1,
                                                            "width": 1,
                                                            "text": "3",
                                                            "value": 3,
                                                            "valueText": "3"
                                                        },
                                                        "colonToken": {
                                                            "kind": "ColonToken",
                                                            "fullStart": 587,
                                                            "fullEnd": 589,
                                                            "start": 587,
                                                            "end": 588,
                                                            "fullWidth": 2,
                                                            "width": 1,
                                                            "text": ":",
                                                            "value": ":",
                                                            "valueText": ":",
                                                            "hasTrailingTrivia": true,
                                                            "trailingTrivia": [
                                                                {
                                                                    "kind": "WhitespaceTrivia",
                                                                    "text": " "
                                                                }
                                                            ]
                                                        },
                                                        "expression": {
                                                            "kind": "TrueKeyword",
                                                            "fullStart": 589,
                                                            "fullEnd": 593,
                                                            "start": 589,
                                                            "end": 593,
                                                            "fullWidth": 4,
                                                            "width": 4,
                                                            "text": "true",
                                                            "value": true,
                                                            "valueText": "true"
                                                        }
                                                    },
                                                    {
                                                        "kind": "CommaToken",
                                                        "fullStart": 593,
                                                        "fullEnd": 595,
                                                        "start": 593,
                                                        "end": 594,
                                                        "fullWidth": 2,
                                                        "width": 1,
                                                        "text": ",",
                                                        "value": ",",
                                                        "valueText": ",",
                                                        "hasTrailingTrivia": true,
                                                        "trailingTrivia": [
                                                            {
                                                                "kind": "WhitespaceTrivia",
                                                                "text": " "
                                                            }
                                                        ]
                                                    },
                                                    {
                                                        "kind": "SimplePropertyAssignment",
                                                        "fullStart": 595,
                                                        "fullEnd": 603,
                                                        "start": 595,
                                                        "end": 603,
                                                        "fullWidth": 8,
                                                        "width": 8,
                                                        "propertyName": {
                                                            "kind": "NumericLiteral",
                                                            "fullStart": 595,
                                                            "fullEnd": 596,
                                                            "start": 595,
                                                            "end": 596,
                                                            "fullWidth": 1,
                                                            "width": 1,
                                                            "text": "4",
                                                            "value": 4,
                                                            "valueText": "4"
                                                        },
                                                        "colonToken": {
                                                            "kind": "ColonToken",
                                                            "fullStart": 596,
                                                            "fullEnd": 598,
                                                            "start": 596,
                                                            "end": 597,
                                                            "fullWidth": 2,
                                                            "width": 1,
                                                            "text": ":",
                                                            "value": ":",
                                                            "valueText": ":",
                                                            "hasTrailingTrivia": true,
                                                            "trailingTrivia": [
                                                                {
                                                                    "kind": "WhitespaceTrivia",
                                                                    "text": " "
                                                                }
                                                            ]
                                                        },
                                                        "expression": {
                                                            "kind": "FalseKeyword",
                                                            "fullStart": 598,
                                                            "fullEnd": 603,
                                                            "start": 598,
                                                            "end": 603,
                                                            "fullWidth": 5,
                                                            "width": 5,
                                                            "text": "false",
                                                            "value": false,
                                                            "valueText": "false"
                                                        }
                                                    },
                                                    {
                                                        "kind": "CommaToken",
                                                        "fullStart": 603,
                                                        "fullEnd": 605,
                                                        "start": 603,
                                                        "end": 604,
                                                        "fullWidth": 2,
                                                        "width": 1,
                                                        "text": ",",
                                                        "value": ",",
                                                        "valueText": ",",
                                                        "hasTrailingTrivia": true,
                                                        "trailingTrivia": [
                                                            {
                                                                "kind": "WhitespaceTrivia",
                                                                "text": " "
                                                            }
                                                        ]
                                                    },
                                                    {
                                                        "kind": "SimplePropertyAssignment",
                                                        "fullStart": 605,
                                                        "fullEnd": 615,
                                                        "start": 605,
                                                        "end": 614,
                                                        "fullWidth": 10,
                                                        "width": 9,
                                                        "propertyName": {
                                                            "kind": "IdentifierName",
                                                            "fullStart": 605,
                                                            "fullEnd": 611,
                                                            "start": 605,
                                                            "end": 611,
                                                            "fullWidth": 6,
                                                            "width": 6,
                                                            "text": "length",
                                                            "value": "length",
                                                            "valueText": "length"
                                                        },
                                                        "colonToken": {
                                                            "kind": "ColonToken",
                                                            "fullStart": 611,
                                                            "fullEnd": 613,
                                                            "start": 611,
                                                            "end": 612,
                                                            "fullWidth": 2,
                                                            "width": 1,
                                                            "text": ":",
                                                            "value": ":",
                                                            "valueText": ":",
                                                            "hasTrailingTrivia": true,
                                                            "trailingTrivia": [
                                                                {
                                                                    "kind": "WhitespaceTrivia",
                                                                    "text": " "
                                                                }
                                                            ]
                                                        },
                                                        "expression": {
                                                            "kind": "NumericLiteral",
                                                            "fullStart": 613,
                                                            "fullEnd": 615,
                                                            "start": 613,
                                                            "end": 614,
                                                            "fullWidth": 2,
                                                            "width": 1,
                                                            "text": "4",
                                                            "value": 4,
                                                            "valueText": "4",
                                                            "hasTrailingTrivia": true,
                                                            "trailingTrivia": [
                                                                {
                                                                    "kind": "WhitespaceTrivia",
                                                                    "text": " "
                                                                }
                                                            ]
                                                        }
                                                    }
                                                ],
                                                "closeBraceToken": {
                                                    "kind": "CloseBraceToken",
                                                    "fullStart": 615,
                                                    "fullEnd": 616,
                                                    "start": 615,
                                                    "end": 616,
                                                    "fullWidth": 1,
                                                    "width": 1,
                                                    "text": "}",
                                                    "value": "}",
                                                    "valueText": "}"
                                                }
                                            }
                                        }
                                    }
                                ]
                            },
                            "semicolonToken": {
                                "kind": "SemicolonToken",
                                "fullStart": 616,
                                "fullEnd": 619,
                                "start": 616,
                                "end": 617,
                                "fullWidth": 3,
                                "width": 1,
                                "text": ";",
                                "value": ";",
                                "valueText": ";",
                                "hasTrailingTrivia": true,
                                "hasTrailingNewLine": true,
                                "trailingTrivia": [
                                    {
                                        "kind": "NewLineTrivia",
                                        "text": "\r\n"
                                    }
                                ]
                            }
                        },
                        {
                            "kind": "ReturnStatement",
                            "fullStart": 619,
                            "fullEnd": 748,
                            "start": 629,
                            "end": 746,
                            "fullWidth": 129,
                            "width": 117,
                            "returnKeyword": {
                                "kind": "ReturnKeyword",
                                "fullStart": 619,
                                "fullEnd": 636,
                                "start": 629,
                                "end": 635,
                                "fullWidth": 17,
                                "width": 6,
                                "text": "return",
                                "value": "return",
                                "valueText": "return",
                                "hasLeadingTrivia": true,
                                "hasLeadingNewLine": true,
                                "hasTrailingTrivia": true,
                                "leadingTrivia": [
                                    {
                                        "kind": "NewLineTrivia",
                                        "text": "\r\n"
                                    },
                                    {
                                        "kind": "WhitespaceTrivia",
                                        "text": "        "
                                    }
                                ],
                                "trailingTrivia": [
                                    {
                                        "kind": "WhitespaceTrivia",
                                        "text": " "
                                    }
                                ]
                            },
                            "expression": {
                                "kind": "LogicalAndExpression",
                                "fullStart": 636,
                                "fullEnd": 745,
                                "start": 636,
                                "end": 745,
                                "fullWidth": 109,
                                "width": 109,
                                "left": {
                                    "kind": "EqualsExpression",
                                    "fullStart": 636,
                                    "fullEnd": 682,
                                    "start": 636,
                                    "end": 681,
                                    "fullWidth": 46,
                                    "width": 45,
                                    "left": {
                                        "kind": "InvocationExpression",
                                        "fullStart": 636,
                                        "fullEnd": 676,
                                        "start": 636,
                                        "end": 675,
                                        "fullWidth": 40,
                                        "width": 39,
                                        "expression": {
                                            "kind": "MemberAccessExpression",
                                            "fullStart": 636,
                                            "fullEnd": 664,
                                            "start": 636,
                                            "end": 664,
                                            "fullWidth": 28,
                                            "width": 28,
                                            "expression": {
                                                "kind": "MemberAccessExpression",
                                                "fullStart": 636,
                                                "fullEnd": 659,
                                                "start": 636,
                                                "end": 659,
                                                "fullWidth": 23,
                                                "width": 23,
                                                "expression": {
                                                    "kind": "MemberAccessExpression",
                                                    "fullStart": 636,
                                                    "fullEnd": 651,
                                                    "start": 636,
                                                    "end": 651,
                                                    "fullWidth": 15,
                                                    "width": 15,
                                                    "expression": {
                                                        "kind": "IdentifierName",
                                                        "fullStart": 636,
                                                        "fullEnd": 641,
                                                        "start": 636,
                                                        "end": 641,
                                                        "fullWidth": 5,
                                                        "width": 5,
                                                        "text": "Array",
                                                        "value": "Array",
                                                        "valueText": "Array"
                                                    },
                                                    "dotToken": {
                                                        "kind": "DotToken",
                                                        "fullStart": 641,
                                                        "fullEnd": 642,
                                                        "start": 641,
                                                        "end": 642,
                                                        "fullWidth": 1,
                                                        "width": 1,
                                                        "text": ".",
                                                        "value": ".",
                                                        "valueText": "."
                                                    },
                                                    "name": {
                                                        "kind": "IdentifierName",
                                                        "fullStart": 642,
                                                        "fullEnd": 651,
                                                        "start": 642,
                                                        "end": 651,
                                                        "fullWidth": 9,
                                                        "width": 9,
                                                        "text": "prototype",
                                                        "value": "prototype",
                                                        "valueText": "prototype"
                                                    }
                                                },
                                                "dotToken": {
                                                    "kind": "DotToken",
                                                    "fullStart": 651,
                                                    "fullEnd": 652,
                                                    "start": 651,
                                                    "end": 652,
                                                    "fullWidth": 1,
                                                    "width": 1,
                                                    "text": ".",
                                                    "value": ".",
                                                    "valueText": "."
                                                },
                                                "name": {
                                                    "kind": "IdentifierName",
                                                    "fullStart": 652,
                                                    "fullEnd": 659,
                                                    "start": 652,
                                                    "end": 659,
                                                    "fullWidth": 7,
                                                    "width": 7,
                                                    "text": "indexOf",
                                                    "value": "indexOf",
                                                    "valueText": "indexOf"
                                                }
                                            },
                                            "dotToken": {
                                                "kind": "DotToken",
                                                "fullStart": 659,
                                                "fullEnd": 660,
                                                "start": 659,
                                                "end": 660,
                                                "fullWidth": 1,
                                                "width": 1,
                                                "text": ".",
                                                "value": ".",
                                                "valueText": "."
                                            },
                                            "name": {
                                                "kind": "IdentifierName",
                                                "fullStart": 660,
                                                "fullEnd": 664,
                                                "start": 660,
                                                "end": 664,
                                                "fullWidth": 4,
                                                "width": 4,
                                                "text": "call",
                                                "value": "call",
                                                "valueText": "call"
                                            }
                                        },
                                        "argumentList": {
                                            "kind": "ArgumentList",
                                            "fullStart": 664,
                                            "fullEnd": 676,
                                            "start": 664,
                                            "end": 675,
                                            "fullWidth": 12,
                                            "width": 11,
                                            "openParenToken": {
                                                "kind": "OpenParenToken",
                                                "fullStart": 664,
                                                "fullEnd": 665,
                                                "start": 664,
                                                "end": 665,
                                                "fullWidth": 1,
                                                "width": 1,
                                                "text": "(",
                                                "value": "(",
                                                "valueText": "("
                                            },
                                            "arguments": [
                                                {
                                                    "kind": "IdentifierName",
                                                    "fullStart": 665,
                                                    "fullEnd": 668,
                                                    "start": 665,
                                                    "end": 668,
                                                    "fullWidth": 3,
                                                    "width": 3,
                                                    "text": "obj",
                                                    "value": "obj",
                                                    "valueText": "obj"
                                                },
                                                {
                                                    "kind": "CommaToken",
                                                    "fullStart": 668,
                                                    "fullEnd": 670,
                                                    "start": 668,
                                                    "end": 669,
                                                    "fullWidth": 2,
                                                    "width": 1,
                                                    "text": ",",
                                                    "value": ",",
                                                    "valueText": ",",
                                                    "hasTrailingTrivia": true,
                                                    "trailingTrivia": [
                                                        {
                                                            "kind": "WhitespaceTrivia",
                                                            "text": " "
                                                        }
                                                    ]
                                                },
                                                {
                                                    "kind": "TrueKeyword",
                                                    "fullStart": 670,
                                                    "fullEnd": 674,
                                                    "start": 670,
                                                    "end": 674,
                                                    "fullWidth": 4,
                                                    "width": 4,
                                                    "text": "true",
                                                    "value": true,
                                                    "valueText": "true"
                                                }
                                            ],
                                            "closeParenToken": {
                                                "kind": "CloseParenToken",
                                                "fullStart": 674,
                                                "fullEnd": 676,
                                                "start": 674,
                                                "end": 675,
                                                "fullWidth": 2,
                                                "width": 1,
                                                "text": ")",
                                                "value": ")",
                                                "valueText": ")",
                                                "hasTrailingTrivia": true,
                                                "trailingTrivia": [
                                                    {
                                                        "kind": "WhitespaceTrivia",
                                                        "text": " "
                                                    }
                                                ]
                                            }
                                        }
                                    },
                                    "operatorToken": {
                                        "kind": "EqualsEqualsEqualsToken",
                                        "fullStart": 676,
                                        "fullEnd": 680,
                                        "start": 676,
                                        "end": 679,
                                        "fullWidth": 4,
                                        "width": 3,
                                        "text": "===",
                                        "value": "===",
                                        "valueText": "===",
                                        "hasTrailingTrivia": true,
                                        "trailingTrivia": [
                                            {
                                                "kind": "WhitespaceTrivia",
                                                "text": " "
                                            }
                                        ]
                                    },
                                    "right": {
                                        "kind": "NumericLiteral",
                                        "fullStart": 680,
                                        "fullEnd": 682,
                                        "start": 680,
                                        "end": 681,
                                        "fullWidth": 2,
                                        "width": 1,
                                        "text": "3",
                                        "value": 3,
                                        "valueText": "3",
                                        "hasTrailingTrivia": true,
                                        "trailingTrivia": [
                                            {
                                                "kind": "WhitespaceTrivia",
                                                "text": " "
                                            }
                                        ]
                                    }
                                },
                                "operatorToken": {
                                    "kind": "AmpersandAmpersandToken",
                                    "fullStart": 682,
                                    "fullEnd": 686,
                                    "start": 682,
                                    "end": 684,
                                    "fullWidth": 4,
                                    "width": 2,
                                    "text": "&&",
                                    "value": "&&",
                                    "valueText": "&&",
                                    "hasTrailingTrivia": true,
                                    "hasTrailingNewLine": true,
                                    "trailingTrivia": [
                                        {
                                            "kind": "NewLineTrivia",
                                            "text": "\r\n"
                                        }
                                    ]
                                },
                                "right": {
                                    "kind": "EqualsExpression",
                                    "fullStart": 686,
                                    "fullEnd": 745,
                                    "start": 698,
                                    "end": 745,
                                    "fullWidth": 59,
                                    "width": 47,
                                    "left": {
                                        "kind": "InvocationExpression",
                                        "fullStart": 686,
                                        "fullEnd": 739,
                                        "start": 698,
                                        "end": 738,
                                        "fullWidth": 53,
                                        "width": 40,
                                        "expression": {
                                            "kind": "MemberAccessExpression",
                                            "fullStart": 686,
                                            "fullEnd": 726,
                                            "start": 698,
                                            "end": 726,
                                            "fullWidth": 40,
                                            "width": 28,
                                            "expression": {
                                                "kind": "MemberAccessExpression",
                                                "fullStart": 686,
                                                "fullEnd": 721,
                                                "start": 698,
                                                "end": 721,
                                                "fullWidth": 35,
                                                "width": 23,
                                                "expression": {
                                                    "kind": "MemberAccessExpression",
                                                    "fullStart": 686,
                                                    "fullEnd": 713,
                                                    "start": 698,
                                                    "end": 713,
                                                    "fullWidth": 27,
                                                    "width": 15,
                                                    "expression": {
                                                        "kind": "IdentifierName",
                                                        "fullStart": 686,
                                                        "fullEnd": 703,
                                                        "start": 698,
                                                        "end": 703,
                                                        "fullWidth": 17,
                                                        "width": 5,
                                                        "text": "Array",
                                                        "value": "Array",
                                                        "valueText": "Array",
                                                        "hasLeadingTrivia": true,
                                                        "leadingTrivia": [
                                                            {
                                                                "kind": "WhitespaceTrivia",
                                                                "text": "            "
                                                            }
                                                        ]
                                                    },
                                                    "dotToken": {
                                                        "kind": "DotToken",
                                                        "fullStart": 703,
                                                        "fullEnd": 704,
                                                        "start": 703,
                                                        "end": 704,
                                                        "fullWidth": 1,
                                                        "width": 1,
                                                        "text": ".",
                                                        "value": ".",
                                                        "valueText": "."
                                                    },
                                                    "name": {
                                                        "kind": "IdentifierName",
                                                        "fullStart": 704,
                                                        "fullEnd": 713,
                                                        "start": 704,
                                                        "end": 713,
                                                        "fullWidth": 9,
                                                        "width": 9,
                                                        "text": "prototype",
                                                        "value": "prototype",
                                                        "valueText": "prototype"
                                                    }
                                                },
                                                "dotToken": {
                                                    "kind": "DotToken",
                                                    "fullStart": 713,
                                                    "fullEnd": 714,
                                                    "start": 713,
                                                    "end": 714,
                                                    "fullWidth": 1,
                                                    "width": 1,
                                                    "text": ".",
                                                    "value": ".",
                                                    "valueText": "."
                                                },
                                                "name": {
                                                    "kind": "IdentifierName",
                                                    "fullStart": 714,
                                                    "fullEnd": 721,
                                                    "start": 714,
                                                    "end": 721,
                                                    "fullWidth": 7,
                                                    "width": 7,
                                                    "text": "indexOf",
                                                    "value": "indexOf",
                                                    "valueText": "indexOf"
                                                }
                                            },
                                            "dotToken": {
                                                "kind": "DotToken",
                                                "fullStart": 721,
                                                "fullEnd": 722,
                                                "start": 721,
                                                "end": 722,
                                                "fullWidth": 1,
                                                "width": 1,
                                                "text": ".",
                                                "value": ".",
                                                "valueText": "."
                                            },
                                            "name": {
                                                "kind": "IdentifierName",
                                                "fullStart": 722,
                                                "fullEnd": 726,
                                                "start": 722,
                                                "end": 726,
                                                "fullWidth": 4,
                                                "width": 4,
                                                "text": "call",
                                                "value": "call",
                                                "valueText": "call"
                                            }
                                        },
                                        "argumentList": {
                                            "kind": "ArgumentList",
                                            "fullStart": 726,
                                            "fullEnd": 739,
                                            "start": 726,
                                            "end": 738,
                                            "fullWidth": 13,
                                            "width": 12,
                                            "openParenToken": {
                                                "kind": "OpenParenToken",
                                                "fullStart": 726,
                                                "fullEnd": 727,
                                                "start": 726,
                                                "end": 727,
                                                "fullWidth": 1,
                                                "width": 1,
                                                "text": "(",
                                                "value": "(",
                                                "valueText": "("
                                            },
                                            "arguments": [
                                                {
                                                    "kind": "IdentifierName",
                                                    "fullStart": 727,
                                                    "fullEnd": 730,
                                                    "start": 727,
                                                    "end": 730,
                                                    "fullWidth": 3,
                                                    "width": 3,
                                                    "text": "obj",
                                                    "value": "obj",
                                                    "valueText": "obj"
                                                },
                                                {
                                                    "kind": "CommaToken",
                                                    "fullStart": 730,
                                                    "fullEnd": 732,
                                                    "start": 730,
                                                    "end": 731,
                                                    "fullWidth": 2,
                                                    "width": 1,
                                                    "text": ",",
                                                    "value": ",",
                                                    "valueText": ",",
                                                    "hasTrailingTrivia": true,
                                                    "trailingTrivia": [
                                                        {
                                                            "kind": "WhitespaceTrivia",
                                                            "text": " "
                                                        }
                                                    ]
                                                },
                                                {
                                                    "kind": "FalseKeyword",
                                                    "fullStart": 732,
                                                    "fullEnd": 737,
                                                    "start": 732,
                                                    "end": 737,
                                                    "fullWidth": 5,
                                                    "width": 5,
                                                    "text": "false",
                                                    "value": false,
                                                    "valueText": "false"
                                                }
                                            ],
                                            "closeParenToken": {
                                                "kind": "CloseParenToken",
                                                "fullStart": 737,
                                                "fullEnd": 739,
                                                "start": 737,
                                                "end": 738,
                                                "fullWidth": 2,
                                                "width": 1,
                                                "text": ")",
                                                "value": ")",
                                                "valueText": ")",
                                                "hasTrailingTrivia": true,
                                                "trailingTrivia": [
                                                    {
                                                        "kind": "WhitespaceTrivia",
                                                        "text": " "
                                                    }
                                                ]
                                            }
                                        }
                                    },
                                    "operatorToken": {
                                        "kind": "EqualsEqualsEqualsToken",
                                        "fullStart": 739,
                                        "fullEnd": 743,
                                        "start": 739,
                                        "end": 742,
                                        "fullWidth": 4,
                                        "width": 3,
                                        "text": "===",
                                        "value": "===",
                                        "valueText": "===",
                                        "hasTrailingTrivia": true,
                                        "trailingTrivia": [
                                            {
                                                "kind": "WhitespaceTrivia",
                                                "text": " "
                                            }
                                        ]
                                    },
                                    "right": {
                                        "kind": "NegateExpression",
                                        "fullStart": 743,
                                        "fullEnd": 745,
                                        "start": 743,
                                        "end": 745,
                                        "fullWidth": 2,
                                        "width": 2,
                                        "operatorToken": {
                                            "kind": "MinusToken",
                                            "fullStart": 743,
                                            "fullEnd": 744,
                                            "start": 743,
                                            "end": 744,
                                            "fullWidth": 1,
                                            "width": 1,
                                            "text": "-",
                                            "value": "-",
                                            "valueText": "-"
                                        },
                                        "operand": {
                                            "kind": "NumericLiteral",
                                            "fullStart": 744,
                                            "fullEnd": 745,
                                            "start": 744,
                                            "end": 745,
                                            "fullWidth": 1,
                                            "width": 1,
                                            "text": "1",
                                            "value": 1,
                                            "valueText": "1"
                                        }
                                    }
                                }
                            },
                            "semicolonToken": {
                                "kind": "SemicolonToken",
                                "fullStart": 745,
                                "fullEnd": 748,
                                "start": 745,
                                "end": 746,
                                "fullWidth": 3,
                                "width": 1,
                                "text": ";",
                                "value": ";",
                                "valueText": ";",
                                "hasTrailingTrivia": true,
                                "hasTrailingNewLine": true,
                                "trailingTrivia": [
                                    {
                                        "kind": "NewLineTrivia",
                                        "text": "\r\n"
                                    }
                                ]
                            }
                        }
                    ],
                    "closeBraceToken": {
                        "kind": "CloseBraceToken",
                        "fullStart": 748,
                        "fullEnd": 755,
                        "start": 752,
                        "end": 753,
                        "fullWidth": 7,
                        "width": 1,
                        "text": "}",
                        "value": "}",
                        "valueText": "}",
                        "hasLeadingTrivia": true,
                        "hasTrailingTrivia": true,
                        "hasTrailingNewLine": true,
                        "leadingTrivia": [
                            {
                                "kind": "WhitespaceTrivia",
                                "text": "    "
                            }
                        ],
                        "trailingTrivia": [
                            {
                                "kind": "NewLineTrivia",
                                "text": "\r\n"
                            }
                        ]
                    }
                }
            },
            {
                "kind": "ExpressionStatement",
                "fullStart": 755,
                "fullEnd": 779,
                "start": 755,
                "end": 777,
                "fullWidth": 24,
                "width": 22,
                "expression": {
                    "kind": "InvocationExpression",
                    "fullStart": 755,
                    "fullEnd": 776,
                    "start": 755,
                    "end": 776,
                    "fullWidth": 21,
                    "width": 21,
                    "expression": {
                        "kind": "IdentifierName",
                        "fullStart": 755,
                        "fullEnd": 766,
                        "start": 755,
                        "end": 766,
                        "fullWidth": 11,
                        "width": 11,
                        "text": "runTestCase",
                        "value": "runTestCase",
                        "valueText": "runTestCase"
                    },
                    "argumentList": {
                        "kind": "ArgumentList",
                        "fullStart": 766,
                        "fullEnd": 776,
                        "start": 766,
                        "end": 776,
                        "fullWidth": 10,
                        "width": 10,
                        "openParenToken": {
                            "kind": "OpenParenToken",
                            "fullStart": 766,
                            "fullEnd": 767,
                            "start": 766,
                            "end": 767,
                            "fullWidth": 1,
                            "width": 1,
                            "text": "(",
                            "value": "(",
                            "valueText": "("
                        },
                        "arguments": [
                            {
                                "kind": "IdentifierName",
                                "fullStart": 767,
                                "fullEnd": 775,
                                "start": 767,
                                "end": 775,
                                "fullWidth": 8,
                                "width": 8,
                                "text": "testcase",
                                "value": "testcase",
                                "valueText": "testcase"
                            }
                        ],
                        "closeParenToken": {
                            "kind": "CloseParenToken",
                            "fullStart": 775,
                            "fullEnd": 776,
                            "start": 775,
                            "end": 776,
                            "fullWidth": 1,
                            "width": 1,
                            "text": ")",
                            "value": ")",
                            "valueText": ")"
                        }
                    }
                },
                "semicolonToken": {
                    "kind": "SemicolonToken",
                    "fullStart": 776,
                    "fullEnd": 779,
                    "start": 776,
                    "end": 777,
                    "fullWidth": 3,
                    "width": 1,
                    "text": ";",
                    "value": ";",
                    "valueText": ";",
                    "hasTrailingTrivia": true,
                    "hasTrailingNewLine": true,
                    "trailingTrivia": [
                        {
                            "kind": "NewLineTrivia",
                            "text": "\r\n"
                        }
                    ]
                }
            }
        ],
        "endOfFileToken": {
            "kind": "EndOfFileToken",
            "fullStart": 779,
            "fullEnd": 779,
            "start": 779,
            "end": 779,
            "fullWidth": 0,
            "width": 0,
            "text": ""
        }
    },
    "lineMap": {
        "lineStarts": [
            0,
            67,
            152,
            232,
            308,
            380,
            385,
            439,
            532,
            537,
            539,
            541,
            564,
            566,
            619,
            621,
            686,
            748,
            755,
            779
        ],
        "length": 779
    }
}<|MERGE_RESOLUTION|>--- conflicted
+++ resolved
@@ -250,12 +250,8 @@
                                         "start": 578,
                                         "end": 616,
                                         "fullWidth": 38,
-<<<<<<< HEAD
                                         "width": 38,
-                                        "identifier": {
-=======
                                         "propertyName": {
->>>>>>> 85e84683
                                             "kind": "IdentifierName",
                                             "fullStart": 578,
                                             "fullEnd": 582,
