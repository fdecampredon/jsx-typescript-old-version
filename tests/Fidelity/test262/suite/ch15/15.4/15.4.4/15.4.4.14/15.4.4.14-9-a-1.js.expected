--- conflicted
+++ resolved
@@ -252,12 +252,8 @@
                                         "start": 574,
                                         "end": 583,
                                         "fullWidth": 9,
-<<<<<<< HEAD
                                         "width": 9,
-                                        "identifier": {
-=======
                                         "propertyName": {
->>>>>>> 85e84683
                                             "kind": "IdentifierName",
                                             "fullStart": 574,
                                             "fullEnd": 578,
