--- conflicted
+++ resolved
@@ -250,12 +250,8 @@
                                         "start": 660,
                                         "end": 853,
                                         "fullWidth": 193,
-<<<<<<< HEAD
                                         "width": 193,
-                                        "identifier": {
-=======
                                         "propertyName": {
->>>>>>> 85e84683
                                             "kind": "IdentifierName",
                                             "fullStart": 660,
                                             "fullEnd": 665,
