--- conflicted
+++ resolved
@@ -254,12 +254,8 @@
                                         "start": 609,
                                         "end": 692,
                                         "fullWidth": 83,
-<<<<<<< HEAD
                                         "width": 83,
-                                        "identifier": {
-=======
                                         "propertyName": {
->>>>>>> 85e84683
                                             "kind": "IdentifierName",
                                             "fullStart": 609,
                                             "fullEnd": 611,
