--- conflicted
+++ resolved
@@ -250,12 +250,8 @@
                                         "start": 566,
                                         "end": 580,
                                         "fullWidth": 14,
-<<<<<<< HEAD
                                         "width": 14,
-                                        "identifier": {
-=======
                                         "propertyName": {
->>>>>>> 85e84683
                                             "kind": "IdentifierName",
                                             "fullStart": 566,
                                             "fullEnd": 576,
@@ -474,12 +470,8 @@
                                                     "start": 614,
                                                     "end": 646,
                                                     "fullWidth": 32,
-<<<<<<< HEAD
                                                     "width": 32,
-                                                    "identifier": {
-=======
                                                     "propertyName": {
->>>>>>> 85e84683
                                                         "kind": "IdentifierName",
                                                         "fullStart": 614,
                                                         "fullEnd": 621,
