{
    "isDeclaration": false,
    "languageVersion": "EcmaScript5",
    "parseOptions": {
        "allowAutomaticSemicolonInsertion": true
    },
    "sourceUnit": {
        "kind": "SourceUnit",
        "fullStart": 0,
        "fullEnd": 1009,
        "start": 626,
        "end": 1009,
        "fullWidth": 1009,
        "width": 383,
        "isIncrementallyUnusable": true,
        "moduleElements": [
            {
                "kind": "FunctionDeclaration",
                "fullStart": 0,
                "fullEnd": 985,
                "start": 626,
                "end": 983,
                "fullWidth": 985,
                "width": 357,
                "modifiers": [],
                "functionKeyword": {
                    "kind": "FunctionKeyword",
                    "fullStart": 0,
                    "fullEnd": 635,
                    "start": 626,
                    "end": 634,
                    "fullWidth": 635,
                    "width": 8,
                    "text": "function",
                    "value": "function",
                    "valueText": "function",
                    "hasLeadingTrivia": true,
                    "hasLeadingComment": true,
                    "hasLeadingNewLine": true,
                    "hasTrailingTrivia": true,
                    "leadingTrivia": [
                        {
                            "kind": "SingleLineCommentTrivia",
                            "text": "/// Copyright (c) 2012 Ecma International.  All rights reserved. "
                        },
                        {
                            "kind": "NewLineTrivia",
                            "text": "\r\n"
                        },
                        {
                            "kind": "SingleLineCommentTrivia",
                            "text": "/// Ecma International makes this code available under the terms and conditions set"
                        },
                        {
                            "kind": "NewLineTrivia",
                            "text": "\r\n"
                        },
                        {
                            "kind": "SingleLineCommentTrivia",
                            "text": "/// forth on http://hg.ecmascript.org/tests/test262/raw-file/tip/LICENSE (the "
                        },
                        {
                            "kind": "NewLineTrivia",
                            "text": "\r\n"
                        },
                        {
                            "kind": "SingleLineCommentTrivia",
                            "text": "/// \"Use Terms\").   Any redistribution of this code must retain the above "
                        },
                        {
                            "kind": "NewLineTrivia",
                            "text": "\r\n"
                        },
                        {
                            "kind": "SingleLineCommentTrivia",
                            "text": "/// copyright and this notice and otherwise comply with the Use Terms."
                        },
                        {
                            "kind": "NewLineTrivia",
                            "text": "\r\n"
                        },
                        {
                            "kind": "MultiLineCommentTrivia",
                            "text": "/**\r\n * @path ch15/15.4/15.4.4/15.4.4.14/15.4.4.14-9-b-i-27.js\r\n * @description Array.prototype.indexOf applied to Arguments object which implements its own property get method (number of arguments is greater than number of parameters)\r\n */"
                        },
                        {
                            "kind": "NewLineTrivia",
                            "text": "\r\n"
                        },
                        {
                            "kind": "NewLineTrivia",
                            "text": "\r\n"
                        },
                        {
                            "kind": "NewLineTrivia",
                            "text": "\r\n"
                        }
                    ],
                    "trailingTrivia": [
                        {
                            "kind": "WhitespaceTrivia",
                            "text": " "
                        }
                    ]
                },
                "identifier": {
                    "kind": "IdentifierName",
                    "fullStart": 635,
                    "fullEnd": 643,
                    "start": 635,
                    "end": 643,
                    "fullWidth": 8,
                    "width": 8,
                    "text": "testcase",
                    "value": "testcase",
                    "valueText": "testcase"
                },
                "callSignature": {
                    "kind": "CallSignature",
                    "fullStart": 643,
                    "fullEnd": 646,
                    "start": 643,
                    "end": 645,
                    "fullWidth": 3,
                    "width": 2,
                    "parameterList": {
                        "kind": "ParameterList",
                        "fullStart": 643,
                        "fullEnd": 646,
                        "start": 643,
                        "end": 645,
                        "fullWidth": 3,
                        "width": 2,
                        "openParenToken": {
                            "kind": "OpenParenToken",
                            "fullStart": 643,
                            "fullEnd": 644,
                            "start": 643,
                            "end": 644,
                            "fullWidth": 1,
                            "width": 1,
                            "text": "(",
                            "value": "(",
                            "valueText": "("
                        },
                        "parameters": [],
                        "closeParenToken": {
                            "kind": "CloseParenToken",
                            "fullStart": 644,
                            "fullEnd": 646,
                            "start": 644,
                            "end": 645,
                            "fullWidth": 2,
                            "width": 1,
                            "text": ")",
                            "value": ")",
                            "valueText": ")",
                            "hasTrailingTrivia": true,
                            "trailingTrivia": [
                                {
                                    "kind": "WhitespaceTrivia",
                                    "text": " "
                                }
                            ]
                        }
                    }
                },
                "block": {
                    "kind": "Block",
                    "fullStart": 646,
                    "fullEnd": 985,
                    "start": 646,
                    "end": 983,
                    "fullWidth": 339,
                    "width": 337,
                    "openBraceToken": {
                        "kind": "OpenBraceToken",
                        "fullStart": 646,
                        "fullEnd": 649,
                        "start": 646,
                        "end": 647,
                        "fullWidth": 3,
                        "width": 1,
                        "text": "{",
                        "value": "{",
                        "valueText": "{",
                        "hasTrailingTrivia": true,
                        "hasTrailingNewLine": true,
                        "trailingTrivia": [
                            {
                                "kind": "NewLineTrivia",
                                "text": "\r\n"
                            }
                        ]
                    },
                    "statements": [
                        {
                            "kind": "VariableStatement",
                            "fullStart": 649,
                            "fullEnd": 935,
                            "start": 659,
                            "end": 933,
                            "fullWidth": 286,
                            "width": 274,
                            "modifiers": [],
                            "variableDeclaration": {
                                "kind": "VariableDeclaration",
                                "fullStart": 649,
                                "fullEnd": 932,
                                "start": 659,
                                "end": 932,
                                "fullWidth": 283,
                                "width": 273,
                                "varKeyword": {
                                    "kind": "VarKeyword",
                                    "fullStart": 649,
                                    "fullEnd": 663,
                                    "start": 659,
                                    "end": 662,
                                    "fullWidth": 14,
                                    "width": 3,
                                    "text": "var",
                                    "value": "var",
                                    "valueText": "var",
                                    "hasLeadingTrivia": true,
                                    "hasLeadingNewLine": true,
                                    "hasTrailingTrivia": true,
                                    "leadingTrivia": [
                                        {
                                            "kind": "NewLineTrivia",
                                            "text": "\r\n"
                                        },
                                        {
                                            "kind": "WhitespaceTrivia",
                                            "text": "        "
                                        }
                                    ],
                                    "trailingTrivia": [
                                        {
                                            "kind": "WhitespaceTrivia",
                                            "text": " "
                                        }
                                    ]
                                },
                                "variableDeclarators": [
                                    {
                                        "kind": "VariableDeclarator",
                                        "fullStart": 663,
                                        "fullEnd": 932,
                                        "start": 663,
                                        "end": 932,
                                        "fullWidth": 269,
<<<<<<< HEAD
                                        "width": 269,
                                        "identifier": {
=======
                                        "propertyName": {
>>>>>>> 85e84683
                                            "kind": "IdentifierName",
                                            "fullStart": 663,
                                            "fullEnd": 668,
                                            "start": 663,
                                            "end": 667,
                                            "fullWidth": 5,
                                            "width": 4,
                                            "text": "func",
                                            "value": "func",
                                            "valueText": "func",
                                            "hasTrailingTrivia": true,
                                            "trailingTrivia": [
                                                {
                                                    "kind": "WhitespaceTrivia",
                                                    "text": " "
                                                }
                                            ]
                                        },
                                        "equalsValueClause": {
                                            "kind": "EqualsValueClause",
                                            "fullStart": 668,
                                            "fullEnd": 932,
                                            "start": 668,
                                            "end": 932,
                                            "fullWidth": 264,
                                            "width": 264,
                                            "equalsToken": {
                                                "kind": "EqualsToken",
                                                "fullStart": 668,
                                                "fullEnd": 670,
                                                "start": 668,
                                                "end": 669,
                                                "fullWidth": 2,
                                                "width": 1,
                                                "text": "=",
                                                "value": "=",
                                                "valueText": "=",
                                                "hasTrailingTrivia": true,
                                                "trailingTrivia": [
                                                    {
                                                        "kind": "WhitespaceTrivia",
                                                        "text": " "
                                                    }
                                                ]
                                            },
                                            "value": {
                                                "kind": "FunctionExpression",
                                                "fullStart": 670,
                                                "fullEnd": 932,
                                                "start": 670,
                                                "end": 932,
                                                "fullWidth": 262,
                                                "width": 262,
                                                "functionKeyword": {
                                                    "kind": "FunctionKeyword",
                                                    "fullStart": 670,
                                                    "fullEnd": 679,
                                                    "start": 670,
                                                    "end": 678,
                                                    "fullWidth": 9,
                                                    "width": 8,
                                                    "text": "function",
                                                    "value": "function",
                                                    "valueText": "function",
                                                    "hasTrailingTrivia": true,
                                                    "trailingTrivia": [
                                                        {
                                                            "kind": "WhitespaceTrivia",
                                                            "text": " "
                                                        }
                                                    ]
                                                },
                                                "callSignature": {
                                                    "kind": "CallSignature",
                                                    "fullStart": 679,
                                                    "fullEnd": 686,
                                                    "start": 679,
                                                    "end": 685,
                                                    "fullWidth": 7,
                                                    "width": 6,
                                                    "parameterList": {
                                                        "kind": "ParameterList",
                                                        "fullStart": 679,
                                                        "fullEnd": 686,
                                                        "start": 679,
                                                        "end": 685,
                                                        "fullWidth": 7,
                                                        "width": 6,
                                                        "openParenToken": {
                                                            "kind": "OpenParenToken",
                                                            "fullStart": 679,
                                                            "fullEnd": 680,
                                                            "start": 679,
                                                            "end": 680,
                                                            "fullWidth": 1,
                                                            "width": 1,
                                                            "text": "(",
                                                            "value": "(",
                                                            "valueText": "("
                                                        },
                                                        "parameters": [
                                                            {
                                                                "kind": "Parameter",
                                                                "fullStart": 680,
                                                                "fullEnd": 681,
                                                                "start": 680,
                                                                "end": 681,
                                                                "fullWidth": 1,
                                                                "width": 1,
                                                                "modifiers": [],
                                                                "identifier": {
                                                                    "kind": "IdentifierName",
                                                                    "fullStart": 680,
                                                                    "fullEnd": 681,
                                                                    "start": 680,
                                                                    "end": 681,
                                                                    "fullWidth": 1,
                                                                    "width": 1,
                                                                    "text": "a",
                                                                    "value": "a",
                                                                    "valueText": "a"
                                                                }
                                                            },
                                                            {
                                                                "kind": "CommaToken",
                                                                "fullStart": 681,
                                                                "fullEnd": 683,
                                                                "start": 681,
                                                                "end": 682,
                                                                "fullWidth": 2,
                                                                "width": 1,
                                                                "text": ",",
                                                                "value": ",",
                                                                "valueText": ",",
                                                                "hasTrailingTrivia": true,
                                                                "trailingTrivia": [
                                                                    {
                                                                        "kind": "WhitespaceTrivia",
                                                                        "text": " "
                                                                    }
                                                                ]
                                                            },
                                                            {
                                                                "kind": "Parameter",
                                                                "fullStart": 683,
                                                                "fullEnd": 684,
                                                                "start": 683,
                                                                "end": 684,
                                                                "fullWidth": 1,
                                                                "width": 1,
                                                                "modifiers": [],
                                                                "identifier": {
                                                                    "kind": "IdentifierName",
                                                                    "fullStart": 683,
                                                                    "fullEnd": 684,
                                                                    "start": 683,
                                                                    "end": 684,
                                                                    "fullWidth": 1,
                                                                    "width": 1,
                                                                    "text": "b",
                                                                    "value": "b",
                                                                    "valueText": "b"
                                                                }
                                                            }
                                                        ],
                                                        "closeParenToken": {
                                                            "kind": "CloseParenToken",
                                                            "fullStart": 684,
                                                            "fullEnd": 686,
                                                            "start": 684,
                                                            "end": 685,
                                                            "fullWidth": 2,
                                                            "width": 1,
                                                            "text": ")",
                                                            "value": ")",
                                                            "valueText": ")",
                                                            "hasTrailingTrivia": true,
                                                            "trailingTrivia": [
                                                                {
                                                                    "kind": "WhitespaceTrivia",
                                                                    "text": " "
                                                                }
                                                            ]
                                                        }
                                                    }
                                                },
                                                "block": {
                                                    "kind": "Block",
                                                    "fullStart": 686,
                                                    "fullEnd": 932,
                                                    "start": 686,
                                                    "end": 932,
                                                    "fullWidth": 246,
                                                    "width": 246,
                                                    "openBraceToken": {
                                                        "kind": "OpenBraceToken",
                                                        "fullStart": 686,
                                                        "fullEnd": 689,
                                                        "start": 686,
                                                        "end": 687,
                                                        "fullWidth": 3,
                                                        "width": 1,
                                                        "text": "{",
                                                        "value": "{",
                                                        "valueText": "{",
                                                        "hasTrailingTrivia": true,
                                                        "hasTrailingNewLine": true,
                                                        "trailingTrivia": [
                                                            {
                                                                "kind": "NewLineTrivia",
                                                                "text": "\r\n"
                                                            }
                                                        ]
                                                    },
                                                    "statements": [
                                                        {
                                                            "kind": "ReturnStatement",
                                                            "fullStart": 689,
                                                            "fullEnd": 923,
                                                            "start": 701,
                                                            "end": 921,
                                                            "fullWidth": 234,
                                                            "width": 220,
                                                            "returnKeyword": {
                                                                "kind": "ReturnKeyword",
                                                                "fullStart": 689,
                                                                "fullEnd": 708,
                                                                "start": 701,
                                                                "end": 707,
                                                                "fullWidth": 19,
                                                                "width": 6,
                                                                "text": "return",
                                                                "value": "return",
                                                                "valueText": "return",
                                                                "hasLeadingTrivia": true,
                                                                "hasTrailingTrivia": true,
                                                                "leadingTrivia": [
                                                                    {
                                                                        "kind": "WhitespaceTrivia",
                                                                        "text": "            "
                                                                    }
                                                                ],
                                                                "trailingTrivia": [
                                                                    {
                                                                        "kind": "WhitespaceTrivia",
                                                                        "text": " "
                                                                    }
                                                                ]
                                                            },
                                                            "expression": {
                                                                "kind": "LogicalAndExpression",
                                                                "fullStart": 708,
                                                                "fullEnd": 920,
                                                                "start": 708,
                                                                "end": 920,
                                                                "fullWidth": 212,
                                                                "width": 212,
                                                                "left": {
                                                                    "kind": "LogicalAndExpression",
                                                                    "fullStart": 708,
                                                                    "fullEnd": 844,
                                                                    "start": 708,
                                                                    "end": 843,
                                                                    "fullWidth": 136,
                                                                    "width": 135,
                                                                    "left": {
                                                                        "kind": "EqualsExpression",
                                                                        "fullStart": 708,
                                                                        "fullEnd": 768,
                                                                        "start": 708,
                                                                        "end": 767,
                                                                        "fullWidth": 60,
                                                                        "width": 59,
                                                                        "left": {
                                                                            "kind": "NumericLiteral",
                                                                            "fullStart": 708,
                                                                            "fullEnd": 710,
                                                                            "start": 708,
                                                                            "end": 709,
                                                                            "fullWidth": 2,
                                                                            "width": 1,
                                                                            "text": "0",
                                                                            "value": 0,
                                                                            "valueText": "0",
                                                                            "hasTrailingTrivia": true,
                                                                            "trailingTrivia": [
                                                                                {
                                                                                    "kind": "WhitespaceTrivia",
                                                                                    "text": " "
                                                                                }
                                                                            ]
                                                                        },
                                                                        "operatorToken": {
                                                                            "kind": "EqualsEqualsEqualsToken",
                                                                            "fullStart": 710,
                                                                            "fullEnd": 714,
                                                                            "start": 710,
                                                                            "end": 713,
                                                                            "fullWidth": 4,
                                                                            "width": 3,
                                                                            "text": "===",
                                                                            "value": "===",
                                                                            "valueText": "===",
                                                                            "hasTrailingTrivia": true,
                                                                            "trailingTrivia": [
                                                                                {
                                                                                    "kind": "WhitespaceTrivia",
                                                                                    "text": " "
                                                                                }
                                                                            ]
                                                                        },
                                                                        "right": {
                                                                            "kind": "InvocationExpression",
                                                                            "fullStart": 714,
                                                                            "fullEnd": 768,
                                                                            "start": 714,
                                                                            "end": 767,
                                                                            "fullWidth": 54,
                                                                            "width": 53,
                                                                            "expression": {
                                                                                "kind": "MemberAccessExpression",
                                                                                "fullStart": 714,
                                                                                "fullEnd": 742,
                                                                                "start": 714,
                                                                                "end": 742,
                                                                                "fullWidth": 28,
                                                                                "width": 28,
                                                                                "expression": {
                                                                                    "kind": "MemberAccessExpression",
                                                                                    "fullStart": 714,
                                                                                    "fullEnd": 737,
                                                                                    "start": 714,
                                                                                    "end": 737,
                                                                                    "fullWidth": 23,
                                                                                    "width": 23,
                                                                                    "expression": {
                                                                                        "kind": "MemberAccessExpression",
                                                                                        "fullStart": 714,
                                                                                        "fullEnd": 729,
                                                                                        "start": 714,
                                                                                        "end": 729,
                                                                                        "fullWidth": 15,
                                                                                        "width": 15,
                                                                                        "expression": {
                                                                                            "kind": "IdentifierName",
                                                                                            "fullStart": 714,
                                                                                            "fullEnd": 719,
                                                                                            "start": 714,
                                                                                            "end": 719,
                                                                                            "fullWidth": 5,
                                                                                            "width": 5,
                                                                                            "text": "Array",
                                                                                            "value": "Array",
                                                                                            "valueText": "Array"
                                                                                        },
                                                                                        "dotToken": {
                                                                                            "kind": "DotToken",
                                                                                            "fullStart": 719,
                                                                                            "fullEnd": 720,
                                                                                            "start": 719,
                                                                                            "end": 720,
                                                                                            "fullWidth": 1,
                                                                                            "width": 1,
                                                                                            "text": ".",
                                                                                            "value": ".",
                                                                                            "valueText": "."
                                                                                        },
                                                                                        "name": {
                                                                                            "kind": "IdentifierName",
                                                                                            "fullStart": 720,
                                                                                            "fullEnd": 729,
                                                                                            "start": 720,
                                                                                            "end": 729,
                                                                                            "fullWidth": 9,
                                                                                            "width": 9,
                                                                                            "text": "prototype",
                                                                                            "value": "prototype",
                                                                                            "valueText": "prototype"
                                                                                        }
                                                                                    },
                                                                                    "dotToken": {
                                                                                        "kind": "DotToken",
                                                                                        "fullStart": 729,
                                                                                        "fullEnd": 730,
                                                                                        "start": 729,
                                                                                        "end": 730,
                                                                                        "fullWidth": 1,
                                                                                        "width": 1,
                                                                                        "text": ".",
                                                                                        "value": ".",
                                                                                        "valueText": "."
                                                                                    },
                                                                                    "name": {
                                                                                        "kind": "IdentifierName",
                                                                                        "fullStart": 730,
                                                                                        "fullEnd": 737,
                                                                                        "start": 730,
                                                                                        "end": 737,
                                                                                        "fullWidth": 7,
                                                                                        "width": 7,
                                                                                        "text": "indexOf",
                                                                                        "value": "indexOf",
                                                                                        "valueText": "indexOf"
                                                                                    }
                                                                                },
                                                                                "dotToken": {
                                                                                    "kind": "DotToken",
                                                                                    "fullStart": 737,
                                                                                    "fullEnd": 738,
                                                                                    "start": 737,
                                                                                    "end": 738,
                                                                                    "fullWidth": 1,
                                                                                    "width": 1,
                                                                                    "text": ".",
                                                                                    "value": ".",
                                                                                    "valueText": "."
                                                                                },
                                                                                "name": {
                                                                                    "kind": "IdentifierName",
                                                                                    "fullStart": 738,
                                                                                    "fullEnd": 742,
                                                                                    "start": 738,
                                                                                    "end": 742,
                                                                                    "fullWidth": 4,
                                                                                    "width": 4,
                                                                                    "text": "call",
                                                                                    "value": "call",
                                                                                    "valueText": "call"
                                                                                }
                                                                            },
                                                                            "argumentList": {
                                                                                "kind": "ArgumentList",
                                                                                "fullStart": 742,
                                                                                "fullEnd": 768,
                                                                                "start": 742,
                                                                                "end": 767,
                                                                                "fullWidth": 26,
                                                                                "width": 25,
                                                                                "openParenToken": {
                                                                                    "kind": "OpenParenToken",
                                                                                    "fullStart": 742,
                                                                                    "fullEnd": 743,
                                                                                    "start": 742,
                                                                                    "end": 743,
                                                                                    "fullWidth": 1,
                                                                                    "width": 1,
                                                                                    "text": "(",
                                                                                    "value": "(",
                                                                                    "valueText": "("
                                                                                },
                                                                                "arguments": [
                                                                                    {
                                                                                        "kind": "IdentifierName",
                                                                                        "fullStart": 743,
                                                                                        "fullEnd": 752,
                                                                                        "start": 743,
                                                                                        "end": 752,
                                                                                        "fullWidth": 9,
                                                                                        "width": 9,
                                                                                        "text": "arguments",
                                                                                        "value": "arguments",
                                                                                        "valueText": "arguments"
                                                                                    },
                                                                                    {
                                                                                        "kind": "CommaToken",
                                                                                        "fullStart": 752,
                                                                                        "fullEnd": 754,
                                                                                        "start": 752,
                                                                                        "end": 753,
                                                                                        "fullWidth": 2,
                                                                                        "width": 1,
                                                                                        "text": ",",
                                                                                        "value": ",",
                                                                                        "valueText": ",",
                                                                                        "hasTrailingTrivia": true,
                                                                                        "trailingTrivia": [
                                                                                            {
                                                                                                "kind": "WhitespaceTrivia",
                                                                                                "text": " "
                                                                                            }
                                                                                        ]
                                                                                    },
                                                                                    {
                                                                                        "kind": "ElementAccessExpression",
                                                                                        "fullStart": 754,
                                                                                        "fullEnd": 766,
                                                                                        "start": 754,
                                                                                        "end": 766,
                                                                                        "fullWidth": 12,
                                                                                        "width": 12,
                                                                                        "expression": {
                                                                                            "kind": "IdentifierName",
                                                                                            "fullStart": 754,
                                                                                            "fullEnd": 763,
                                                                                            "start": 754,
                                                                                            "end": 763,
                                                                                            "fullWidth": 9,
                                                                                            "width": 9,
                                                                                            "text": "arguments",
                                                                                            "value": "arguments",
                                                                                            "valueText": "arguments"
                                                                                        },
                                                                                        "openBracketToken": {
                                                                                            "kind": "OpenBracketToken",
                                                                                            "fullStart": 763,
                                                                                            "fullEnd": 764,
                                                                                            "start": 763,
                                                                                            "end": 764,
                                                                                            "fullWidth": 1,
                                                                                            "width": 1,
                                                                                            "text": "[",
                                                                                            "value": "[",
                                                                                            "valueText": "["
                                                                                        },
                                                                                        "argumentExpression": {
                                                                                            "kind": "NumericLiteral",
                                                                                            "fullStart": 764,
                                                                                            "fullEnd": 765,
                                                                                            "start": 764,
                                                                                            "end": 765,
                                                                                            "fullWidth": 1,
                                                                                            "width": 1,
                                                                                            "text": "0",
                                                                                            "value": 0,
                                                                                            "valueText": "0"
                                                                                        },
                                                                                        "closeBracketToken": {
                                                                                            "kind": "CloseBracketToken",
                                                                                            "fullStart": 765,
                                                                                            "fullEnd": 766,
                                                                                            "start": 765,
                                                                                            "end": 766,
                                                                                            "fullWidth": 1,
                                                                                            "width": 1,
                                                                                            "text": "]",
                                                                                            "value": "]",
                                                                                            "valueText": "]"
                                                                                        }
                                                                                    }
                                                                                ],
                                                                                "closeParenToken": {
                                                                                    "kind": "CloseParenToken",
                                                                                    "fullStart": 766,
                                                                                    "fullEnd": 768,
                                                                                    "start": 766,
                                                                                    "end": 767,
                                                                                    "fullWidth": 2,
                                                                                    "width": 1,
                                                                                    "text": ")",
                                                                                    "value": ")",
                                                                                    "valueText": ")",
                                                                                    "hasTrailingTrivia": true,
                                                                                    "trailingTrivia": [
                                                                                        {
                                                                                            "kind": "WhitespaceTrivia",
                                                                                            "text": " "
                                                                                        }
                                                                                    ]
                                                                                }
                                                                            }
                                                                        }
                                                                    },
                                                                    "operatorToken": {
                                                                        "kind": "AmpersandAmpersandToken",
                                                                        "fullStart": 768,
                                                                        "fullEnd": 772,
                                                                        "start": 768,
                                                                        "end": 770,
                                                                        "fullWidth": 4,
                                                                        "width": 2,
                                                                        "text": "&&",
                                                                        "value": "&&",
                                                                        "valueText": "&&",
                                                                        "hasTrailingTrivia": true,
                                                                        "hasTrailingNewLine": true,
                                                                        "trailingTrivia": [
                                                                            {
                                                                                "kind": "NewLineTrivia",
                                                                                "text": "\r\n"
                                                                            }
                                                                        ]
                                                                    },
                                                                    "right": {
                                                                        "kind": "EqualsExpression",
                                                                        "fullStart": 772,
                                                                        "fullEnd": 844,
                                                                        "start": 784,
                                                                        "end": 843,
                                                                        "fullWidth": 72,
                                                                        "width": 59,
                                                                        "left": {
                                                                            "kind": "NumericLiteral",
                                                                            "fullStart": 772,
                                                                            "fullEnd": 786,
                                                                            "start": 784,
                                                                            "end": 785,
                                                                            "fullWidth": 14,
                                                                            "width": 1,
                                                                            "text": "3",
                                                                            "value": 3,
                                                                            "valueText": "3",
                                                                            "hasLeadingTrivia": true,
                                                                            "hasTrailingTrivia": true,
                                                                            "leadingTrivia": [
                                                                                {
                                                                                    "kind": "WhitespaceTrivia",
                                                                                    "text": "            "
                                                                                }
                                                                            ],
                                                                            "trailingTrivia": [
                                                                                {
                                                                                    "kind": "WhitespaceTrivia",
                                                                                    "text": " "
                                                                                }
                                                                            ]
                                                                        },
                                                                        "operatorToken": {
                                                                            "kind": "EqualsEqualsEqualsToken",
                                                                            "fullStart": 786,
                                                                            "fullEnd": 790,
                                                                            "start": 786,
                                                                            "end": 789,
                                                                            "fullWidth": 4,
                                                                            "width": 3,
                                                                            "text": "===",
                                                                            "value": "===",
                                                                            "valueText": "===",
                                                                            "hasTrailingTrivia": true,
                                                                            "trailingTrivia": [
                                                                                {
                                                                                    "kind": "WhitespaceTrivia",
                                                                                    "text": " "
                                                                                }
                                                                            ]
                                                                        },
                                                                        "right": {
                                                                            "kind": "InvocationExpression",
                                                                            "fullStart": 790,
                                                                            "fullEnd": 844,
                                                                            "start": 790,
                                                                            "end": 843,
                                                                            "fullWidth": 54,
                                                                            "width": 53,
                                                                            "expression": {
                                                                                "kind": "MemberAccessExpression",
                                                                                "fullStart": 790,
                                                                                "fullEnd": 818,
                                                                                "start": 790,
                                                                                "end": 818,
                                                                                "fullWidth": 28,
                                                                                "width": 28,
                                                                                "expression": {
                                                                                    "kind": "MemberAccessExpression",
                                                                                    "fullStart": 790,
                                                                                    "fullEnd": 813,
                                                                                    "start": 790,
                                                                                    "end": 813,
                                                                                    "fullWidth": 23,
                                                                                    "width": 23,
                                                                                    "expression": {
                                                                                        "kind": "MemberAccessExpression",
                                                                                        "fullStart": 790,
                                                                                        "fullEnd": 805,
                                                                                        "start": 790,
                                                                                        "end": 805,
                                                                                        "fullWidth": 15,
                                                                                        "width": 15,
                                                                                        "expression": {
                                                                                            "kind": "IdentifierName",
                                                                                            "fullStart": 790,
                                                                                            "fullEnd": 795,
                                                                                            "start": 790,
                                                                                            "end": 795,
                                                                                            "fullWidth": 5,
                                                                                            "width": 5,
                                                                                            "text": "Array",
                                                                                            "value": "Array",
                                                                                            "valueText": "Array"
                                                                                        },
                                                                                        "dotToken": {
                                                                                            "kind": "DotToken",
                                                                                            "fullStart": 795,
                                                                                            "fullEnd": 796,
                                                                                            "start": 795,
                                                                                            "end": 796,
                                                                                            "fullWidth": 1,
                                                                                            "width": 1,
                                                                                            "text": ".",
                                                                                            "value": ".",
                                                                                            "valueText": "."
                                                                                        },
                                                                                        "name": {
                                                                                            "kind": "IdentifierName",
                                                                                            "fullStart": 796,
                                                                                            "fullEnd": 805,
                                                                                            "start": 796,
                                                                                            "end": 805,
                                                                                            "fullWidth": 9,
                                                                                            "width": 9,
                                                                                            "text": "prototype",
                                                                                            "value": "prototype",
                                                                                            "valueText": "prototype"
                                                                                        }
                                                                                    },
                                                                                    "dotToken": {
                                                                                        "kind": "DotToken",
                                                                                        "fullStart": 805,
                                                                                        "fullEnd": 806,
                                                                                        "start": 805,
                                                                                        "end": 806,
                                                                                        "fullWidth": 1,
                                                                                        "width": 1,
                                                                                        "text": ".",
                                                                                        "value": ".",
                                                                                        "valueText": "."
                                                                                    },
                                                                                    "name": {
                                                                                        "kind": "IdentifierName",
                                                                                        "fullStart": 806,
                                                                                        "fullEnd": 813,
                                                                                        "start": 806,
                                                                                        "end": 813,
                                                                                        "fullWidth": 7,
                                                                                        "width": 7,
                                                                                        "text": "indexOf",
                                                                                        "value": "indexOf",
                                                                                        "valueText": "indexOf"
                                                                                    }
                                                                                },
                                                                                "dotToken": {
                                                                                    "kind": "DotToken",
                                                                                    "fullStart": 813,
                                                                                    "fullEnd": 814,
                                                                                    "start": 813,
                                                                                    "end": 814,
                                                                                    "fullWidth": 1,
                                                                                    "width": 1,
                                                                                    "text": ".",
                                                                                    "value": ".",
                                                                                    "valueText": "."
                                                                                },
                                                                                "name": {
                                                                                    "kind": "IdentifierName",
                                                                                    "fullStart": 814,
                                                                                    "fullEnd": 818,
                                                                                    "start": 814,
                                                                                    "end": 818,
                                                                                    "fullWidth": 4,
                                                                                    "width": 4,
                                                                                    "text": "call",
                                                                                    "value": "call",
                                                                                    "valueText": "call"
                                                                                }
                                                                            },
                                                                            "argumentList": {
                                                                                "kind": "ArgumentList",
                                                                                "fullStart": 818,
                                                                                "fullEnd": 844,
                                                                                "start": 818,
                                                                                "end": 843,
                                                                                "fullWidth": 26,
                                                                                "width": 25,
                                                                                "openParenToken": {
                                                                                    "kind": "OpenParenToken",
                                                                                    "fullStart": 818,
                                                                                    "fullEnd": 819,
                                                                                    "start": 818,
                                                                                    "end": 819,
                                                                                    "fullWidth": 1,
                                                                                    "width": 1,
                                                                                    "text": "(",
                                                                                    "value": "(",
                                                                                    "valueText": "("
                                                                                },
                                                                                "arguments": [
                                                                                    {
                                                                                        "kind": "IdentifierName",
                                                                                        "fullStart": 819,
                                                                                        "fullEnd": 828,
                                                                                        "start": 819,
                                                                                        "end": 828,
                                                                                        "fullWidth": 9,
                                                                                        "width": 9,
                                                                                        "text": "arguments",
                                                                                        "value": "arguments",
                                                                                        "valueText": "arguments"
                                                                                    },
                                                                                    {
                                                                                        "kind": "CommaToken",
                                                                                        "fullStart": 828,
                                                                                        "fullEnd": 830,
                                                                                        "start": 828,
                                                                                        "end": 829,
                                                                                        "fullWidth": 2,
                                                                                        "width": 1,
                                                                                        "text": ",",
                                                                                        "value": ",",
                                                                                        "valueText": ",",
                                                                                        "hasTrailingTrivia": true,
                                                                                        "trailingTrivia": [
                                                                                            {
                                                                                                "kind": "WhitespaceTrivia",
                                                                                                "text": " "
                                                                                            }
                                                                                        ]
                                                                                    },
                                                                                    {
                                                                                        "kind": "ElementAccessExpression",
                                                                                        "fullStart": 830,
                                                                                        "fullEnd": 842,
                                                                                        "start": 830,
                                                                                        "end": 842,
                                                                                        "fullWidth": 12,
                                                                                        "width": 12,
                                                                                        "expression": {
                                                                                            "kind": "IdentifierName",
                                                                                            "fullStart": 830,
                                                                                            "fullEnd": 839,
                                                                                            "start": 830,
                                                                                            "end": 839,
                                                                                            "fullWidth": 9,
                                                                                            "width": 9,
                                                                                            "text": "arguments",
                                                                                            "value": "arguments",
                                                                                            "valueText": "arguments"
                                                                                        },
                                                                                        "openBracketToken": {
                                                                                            "kind": "OpenBracketToken",
                                                                                            "fullStart": 839,
                                                                                            "fullEnd": 840,
                                                                                            "start": 839,
                                                                                            "end": 840,
                                                                                            "fullWidth": 1,
                                                                                            "width": 1,
                                                                                            "text": "[",
                                                                                            "value": "[",
                                                                                            "valueText": "["
                                                                                        },
                                                                                        "argumentExpression": {
                                                                                            "kind": "NumericLiteral",
                                                                                            "fullStart": 840,
                                                                                            "fullEnd": 841,
                                                                                            "start": 840,
                                                                                            "end": 841,
                                                                                            "fullWidth": 1,
                                                                                            "width": 1,
                                                                                            "text": "3",
                                                                                            "value": 3,
                                                                                            "valueText": "3"
                                                                                        },
                                                                                        "closeBracketToken": {
                                                                                            "kind": "CloseBracketToken",
                                                                                            "fullStart": 841,
                                                                                            "fullEnd": 842,
                                                                                            "start": 841,
                                                                                            "end": 842,
                                                                                            "fullWidth": 1,
                                                                                            "width": 1,
                                                                                            "text": "]",
                                                                                            "value": "]",
                                                                                            "valueText": "]"
                                                                                        }
                                                                                    }
                                                                                ],
                                                                                "closeParenToken": {
                                                                                    "kind": "CloseParenToken",
                                                                                    "fullStart": 842,
                                                                                    "fullEnd": 844,
                                                                                    "start": 842,
                                                                                    "end": 843,
                                                                                    "fullWidth": 2,
                                                                                    "width": 1,
                                                                                    "text": ")",
                                                                                    "value": ")",
                                                                                    "valueText": ")",
                                                                                    "hasTrailingTrivia": true,
                                                                                    "trailingTrivia": [
                                                                                        {
                                                                                            "kind": "WhitespaceTrivia",
                                                                                            "text": " "
                                                                                        }
                                                                                    ]
                                                                                }
                                                                            }
                                                                        }
                                                                    }
                                                                },
                                                                "operatorToken": {
                                                                    "kind": "AmpersandAmpersandToken",
                                                                    "fullStart": 844,
                                                                    "fullEnd": 848,
                                                                    "start": 844,
                                                                    "end": 846,
                                                                    "fullWidth": 4,
                                                                    "width": 2,
                                                                    "text": "&&",
                                                                    "value": "&&",
                                                                    "valueText": "&&",
                                                                    "hasTrailingTrivia": true,
                                                                    "hasTrailingNewLine": true,
                                                                    "trailingTrivia": [
                                                                        {
                                                                            "kind": "NewLineTrivia",
                                                                            "text": "\r\n"
                                                                        }
                                                                    ]
                                                                },
                                                                "right": {
                                                                    "kind": "EqualsExpression",
                                                                    "fullStart": 848,
                                                                    "fullEnd": 920,
                                                                    "start": 860,
                                                                    "end": 920,
                                                                    "fullWidth": 72,
                                                                    "width": 60,
                                                                    "left": {
                                                                        "kind": "NegateExpression",
                                                                        "fullStart": 848,
                                                                        "fullEnd": 863,
                                                                        "start": 860,
                                                                        "end": 862,
                                                                        "fullWidth": 15,
                                                                        "width": 2,
                                                                        "operatorToken": {
                                                                            "kind": "MinusToken",
                                                                            "fullStart": 848,
                                                                            "fullEnd": 861,
                                                                            "start": 860,
                                                                            "end": 861,
                                                                            "fullWidth": 13,
                                                                            "width": 1,
                                                                            "text": "-",
                                                                            "value": "-",
                                                                            "valueText": "-",
                                                                            "hasLeadingTrivia": true,
                                                                            "leadingTrivia": [
                                                                                {
                                                                                    "kind": "WhitespaceTrivia",
                                                                                    "text": "            "
                                                                                }
                                                                            ]
                                                                        },
                                                                        "operand": {
                                                                            "kind": "NumericLiteral",
                                                                            "fullStart": 861,
                                                                            "fullEnd": 863,
                                                                            "start": 861,
                                                                            "end": 862,
                                                                            "fullWidth": 2,
                                                                            "width": 1,
                                                                            "text": "1",
                                                                            "value": 1,
                                                                            "valueText": "1",
                                                                            "hasTrailingTrivia": true,
                                                                            "trailingTrivia": [
                                                                                {
                                                                                    "kind": "WhitespaceTrivia",
                                                                                    "text": " "
                                                                                }
                                                                            ]
                                                                        }
                                                                    },
                                                                    "operatorToken": {
                                                                        "kind": "EqualsEqualsEqualsToken",
                                                                        "fullStart": 863,
                                                                        "fullEnd": 867,
                                                                        "start": 863,
                                                                        "end": 866,
                                                                        "fullWidth": 4,
                                                                        "width": 3,
                                                                        "text": "===",
                                                                        "value": "===",
                                                                        "valueText": "===",
                                                                        "hasTrailingTrivia": true,
                                                                        "trailingTrivia": [
                                                                            {
                                                                                "kind": "WhitespaceTrivia",
                                                                                "text": " "
                                                                            }
                                                                        ]
                                                                    },
                                                                    "right": {
                                                                        "kind": "InvocationExpression",
                                                                        "fullStart": 867,
                                                                        "fullEnd": 920,
                                                                        "start": 867,
                                                                        "end": 920,
                                                                        "fullWidth": 53,
                                                                        "width": 53,
                                                                        "expression": {
                                                                            "kind": "MemberAccessExpression",
                                                                            "fullStart": 867,
                                                                            "fullEnd": 895,
                                                                            "start": 867,
                                                                            "end": 895,
                                                                            "fullWidth": 28,
                                                                            "width": 28,
                                                                            "expression": {
                                                                                "kind": "MemberAccessExpression",
                                                                                "fullStart": 867,
                                                                                "fullEnd": 890,
                                                                                "start": 867,
                                                                                "end": 890,
                                                                                "fullWidth": 23,
                                                                                "width": 23,
                                                                                "expression": {
                                                                                    "kind": "MemberAccessExpression",
                                                                                    "fullStart": 867,
                                                                                    "fullEnd": 882,
                                                                                    "start": 867,
                                                                                    "end": 882,
                                                                                    "fullWidth": 15,
                                                                                    "width": 15,
                                                                                    "expression": {
                                                                                        "kind": "IdentifierName",
                                                                                        "fullStart": 867,
                                                                                        "fullEnd": 872,
                                                                                        "start": 867,
                                                                                        "end": 872,
                                                                                        "fullWidth": 5,
                                                                                        "width": 5,
                                                                                        "text": "Array",
                                                                                        "value": "Array",
                                                                                        "valueText": "Array"
                                                                                    },
                                                                                    "dotToken": {
                                                                                        "kind": "DotToken",
                                                                                        "fullStart": 872,
                                                                                        "fullEnd": 873,
                                                                                        "start": 872,
                                                                                        "end": 873,
                                                                                        "fullWidth": 1,
                                                                                        "width": 1,
                                                                                        "text": ".",
                                                                                        "value": ".",
                                                                                        "valueText": "."
                                                                                    },
                                                                                    "name": {
                                                                                        "kind": "IdentifierName",
                                                                                        "fullStart": 873,
                                                                                        "fullEnd": 882,
                                                                                        "start": 873,
                                                                                        "end": 882,
                                                                                        "fullWidth": 9,
                                                                                        "width": 9,
                                                                                        "text": "prototype",
                                                                                        "value": "prototype",
                                                                                        "valueText": "prototype"
                                                                                    }
                                                                                },
                                                                                "dotToken": {
                                                                                    "kind": "DotToken",
                                                                                    "fullStart": 882,
                                                                                    "fullEnd": 883,
                                                                                    "start": 882,
                                                                                    "end": 883,
                                                                                    "fullWidth": 1,
                                                                                    "width": 1,
                                                                                    "text": ".",
                                                                                    "value": ".",
                                                                                    "valueText": "."
                                                                                },
                                                                                "name": {
                                                                                    "kind": "IdentifierName",
                                                                                    "fullStart": 883,
                                                                                    "fullEnd": 890,
                                                                                    "start": 883,
                                                                                    "end": 890,
                                                                                    "fullWidth": 7,
                                                                                    "width": 7,
                                                                                    "text": "indexOf",
                                                                                    "value": "indexOf",
                                                                                    "valueText": "indexOf"
                                                                                }
                                                                            },
                                                                            "dotToken": {
                                                                                "kind": "DotToken",
                                                                                "fullStart": 890,
                                                                                "fullEnd": 891,
                                                                                "start": 890,
                                                                                "end": 891,
                                                                                "fullWidth": 1,
                                                                                "width": 1,
                                                                                "text": ".",
                                                                                "value": ".",
                                                                                "valueText": "."
                                                                            },
                                                                            "name": {
                                                                                "kind": "IdentifierName",
                                                                                "fullStart": 891,
                                                                                "fullEnd": 895,
                                                                                "start": 891,
                                                                                "end": 895,
                                                                                "fullWidth": 4,
                                                                                "width": 4,
                                                                                "text": "call",
                                                                                "value": "call",
                                                                                "valueText": "call"
                                                                            }
                                                                        },
                                                                        "argumentList": {
                                                                            "kind": "ArgumentList",
                                                                            "fullStart": 895,
                                                                            "fullEnd": 920,
                                                                            "start": 895,
                                                                            "end": 920,
                                                                            "fullWidth": 25,
                                                                            "width": 25,
                                                                            "openParenToken": {
                                                                                "kind": "OpenParenToken",
                                                                                "fullStart": 895,
                                                                                "fullEnd": 896,
                                                                                "start": 895,
                                                                                "end": 896,
                                                                                "fullWidth": 1,
                                                                                "width": 1,
                                                                                "text": "(",
                                                                                "value": "(",
                                                                                "valueText": "("
                                                                            },
                                                                            "arguments": [
                                                                                {
                                                                                    "kind": "IdentifierName",
                                                                                    "fullStart": 896,
                                                                                    "fullEnd": 905,
                                                                                    "start": 896,
                                                                                    "end": 905,
                                                                                    "fullWidth": 9,
                                                                                    "width": 9,
                                                                                    "text": "arguments",
                                                                                    "value": "arguments",
                                                                                    "valueText": "arguments"
                                                                                },
                                                                                {
                                                                                    "kind": "CommaToken",
                                                                                    "fullStart": 905,
                                                                                    "fullEnd": 907,
                                                                                    "start": 905,
                                                                                    "end": 906,
                                                                                    "fullWidth": 2,
                                                                                    "width": 1,
                                                                                    "text": ",",
                                                                                    "value": ",",
                                                                                    "valueText": ",",
                                                                                    "hasTrailingTrivia": true,
                                                                                    "trailingTrivia": [
                                                                                        {
                                                                                            "kind": "WhitespaceTrivia",
                                                                                            "text": " "
                                                                                        }
                                                                                    ]
                                                                                },
                                                                                {
                                                                                    "kind": "ElementAccessExpression",
                                                                                    "fullStart": 907,
                                                                                    "fullEnd": 919,
                                                                                    "start": 907,
                                                                                    "end": 919,
                                                                                    "fullWidth": 12,
                                                                                    "width": 12,
                                                                                    "expression": {
                                                                                        "kind": "IdentifierName",
                                                                                        "fullStart": 907,
                                                                                        "fullEnd": 916,
                                                                                        "start": 907,
                                                                                        "end": 916,
                                                                                        "fullWidth": 9,
                                                                                        "width": 9,
                                                                                        "text": "arguments",
                                                                                        "value": "arguments",
                                                                                        "valueText": "arguments"
                                                                                    },
                                                                                    "openBracketToken": {
                                                                                        "kind": "OpenBracketToken",
                                                                                        "fullStart": 916,
                                                                                        "fullEnd": 917,
                                                                                        "start": 916,
                                                                                        "end": 917,
                                                                                        "fullWidth": 1,
                                                                                        "width": 1,
                                                                                        "text": "[",
                                                                                        "value": "[",
                                                                                        "valueText": "["
                                                                                    },
                                                                                    "argumentExpression": {
                                                                                        "kind": "NumericLiteral",
                                                                                        "fullStart": 917,
                                                                                        "fullEnd": 918,
                                                                                        "start": 917,
                                                                                        "end": 918,
                                                                                        "fullWidth": 1,
                                                                                        "width": 1,
                                                                                        "text": "4",
                                                                                        "value": 4,
                                                                                        "valueText": "4"
                                                                                    },
                                                                                    "closeBracketToken": {
                                                                                        "kind": "CloseBracketToken",
                                                                                        "fullStart": 918,
                                                                                        "fullEnd": 919,
                                                                                        "start": 918,
                                                                                        "end": 919,
                                                                                        "fullWidth": 1,
                                                                                        "width": 1,
                                                                                        "text": "]",
                                                                                        "value": "]",
                                                                                        "valueText": "]"
                                                                                    }
                                                                                }
                                                                            ],
                                                                            "closeParenToken": {
                                                                                "kind": "CloseParenToken",
                                                                                "fullStart": 919,
                                                                                "fullEnd": 920,
                                                                                "start": 919,
                                                                                "end": 920,
                                                                                "fullWidth": 1,
                                                                                "width": 1,
                                                                                "text": ")",
                                                                                "value": ")",
                                                                                "valueText": ")"
                                                                            }
                                                                        }
                                                                    }
                                                                }
                                                            },
                                                            "semicolonToken": {
                                                                "kind": "SemicolonToken",
                                                                "fullStart": 920,
                                                                "fullEnd": 923,
                                                                "start": 920,
                                                                "end": 921,
                                                                "fullWidth": 3,
                                                                "width": 1,
                                                                "text": ";",
                                                                "value": ";",
                                                                "valueText": ";",
                                                                "hasTrailingTrivia": true,
                                                                "hasTrailingNewLine": true,
                                                                "trailingTrivia": [
                                                                    {
                                                                        "kind": "NewLineTrivia",
                                                                        "text": "\r\n"
                                                                    }
                                                                ]
                                                            }
                                                        }
                                                    ],
                                                    "closeBraceToken": {
                                                        "kind": "CloseBraceToken",
                                                        "fullStart": 923,
                                                        "fullEnd": 932,
                                                        "start": 931,
                                                        "end": 932,
                                                        "fullWidth": 9,
                                                        "width": 1,
                                                        "text": "}",
                                                        "value": "}",
                                                        "valueText": "}",
                                                        "hasLeadingTrivia": true,
                                                        "leadingTrivia": [
                                                            {
                                                                "kind": "WhitespaceTrivia",
                                                                "text": "        "
                                                            }
                                                        ]
                                                    }
                                                }
                                            }
                                        }
                                    }
                                ]
                            },
                            "semicolonToken": {
                                "kind": "SemicolonToken",
                                "fullStart": 932,
                                "fullEnd": 935,
                                "start": 932,
                                "end": 933,
                                "fullWidth": 3,
                                "width": 1,
                                "text": ";",
                                "value": ";",
                                "valueText": ";",
                                "hasTrailingTrivia": true,
                                "hasTrailingNewLine": true,
                                "trailingTrivia": [
                                    {
                                        "kind": "NewLineTrivia",
                                        "text": "\r\n"
                                    }
                                ]
                            }
                        },
                        {
                            "kind": "ReturnStatement",
                            "fullStart": 935,
                            "fullEnd": 978,
                            "start": 945,
                            "end": 976,
                            "fullWidth": 43,
                            "width": 31,
                            "returnKeyword": {
                                "kind": "ReturnKeyword",
                                "fullStart": 935,
                                "fullEnd": 952,
                                "start": 945,
                                "end": 951,
                                "fullWidth": 17,
                                "width": 6,
                                "text": "return",
                                "value": "return",
                                "valueText": "return",
                                "hasLeadingTrivia": true,
                                "hasLeadingNewLine": true,
                                "hasTrailingTrivia": true,
                                "leadingTrivia": [
                                    {
                                        "kind": "NewLineTrivia",
                                        "text": "\r\n"
                                    },
                                    {
                                        "kind": "WhitespaceTrivia",
                                        "text": "        "
                                    }
                                ],
                                "trailingTrivia": [
                                    {
                                        "kind": "WhitespaceTrivia",
                                        "text": " "
                                    }
                                ]
                            },
                            "expression": {
                                "kind": "InvocationExpression",
                                "fullStart": 952,
                                "fullEnd": 975,
                                "start": 952,
                                "end": 975,
                                "fullWidth": 23,
                                "width": 23,
                                "expression": {
                                    "kind": "IdentifierName",
                                    "fullStart": 952,
                                    "fullEnd": 956,
                                    "start": 952,
                                    "end": 956,
                                    "fullWidth": 4,
                                    "width": 4,
                                    "text": "func",
                                    "value": "func",
                                    "valueText": "func"
                                },
                                "argumentList": {
                                    "kind": "ArgumentList",
                                    "fullStart": 956,
                                    "fullEnd": 975,
                                    "start": 956,
                                    "end": 975,
                                    "fullWidth": 19,
                                    "width": 19,
                                    "openParenToken": {
                                        "kind": "OpenParenToken",
                                        "fullStart": 956,
                                        "fullEnd": 957,
                                        "start": 956,
                                        "end": 957,
                                        "fullWidth": 1,
                                        "width": 1,
                                        "text": "(",
                                        "value": "(",
                                        "valueText": "("
                                    },
                                    "arguments": [
                                        {
                                            "kind": "NumericLiteral",
                                            "fullStart": 957,
                                            "fullEnd": 958,
                                            "start": 957,
                                            "end": 958,
                                            "fullWidth": 1,
                                            "width": 1,
                                            "text": "0",
                                            "value": 0,
                                            "valueText": "0"
                                        },
                                        {
                                            "kind": "CommaToken",
                                            "fullStart": 958,
                                            "fullEnd": 960,
                                            "start": 958,
                                            "end": 959,
                                            "fullWidth": 2,
                                            "width": 1,
                                            "text": ",",
                                            "value": ",",
                                            "valueText": ",",
                                            "hasTrailingTrivia": true,
                                            "trailingTrivia": [
                                                {
                                                    "kind": "WhitespaceTrivia",
                                                    "text": " "
                                                }
                                            ]
                                        },
                                        {
                                            "kind": "FalseKeyword",
                                            "fullStart": 960,
                                            "fullEnd": 965,
                                            "start": 960,
                                            "end": 965,
                                            "fullWidth": 5,
                                            "width": 5,
                                            "text": "false",
                                            "value": false,
                                            "valueText": "false"
                                        },
                                        {
                                            "kind": "CommaToken",
                                            "fullStart": 965,
                                            "fullEnd": 967,
                                            "start": 965,
                                            "end": 966,
                                            "fullWidth": 2,
                                            "width": 1,
                                            "text": ",",
                                            "value": ",",
                                            "valueText": ",",
                                            "hasTrailingTrivia": true,
                                            "trailingTrivia": [
                                                {
                                                    "kind": "WhitespaceTrivia",
                                                    "text": " "
                                                }
                                            ]
                                        },
                                        {
                                            "kind": "NumericLiteral",
                                            "fullStart": 967,
                                            "fullEnd": 968,
                                            "start": 967,
                                            "end": 968,
                                            "fullWidth": 1,
                                            "width": 1,
                                            "text": "0",
                                            "value": 0,
                                            "valueText": "0"
                                        },
                                        {
                                            "kind": "CommaToken",
                                            "fullStart": 968,
                                            "fullEnd": 970,
                                            "start": 968,
                                            "end": 969,
                                            "fullWidth": 2,
                                            "width": 1,
                                            "text": ",",
                                            "value": ",",
                                            "valueText": ",",
                                            "hasTrailingTrivia": true,
                                            "trailingTrivia": [
                                                {
                                                    "kind": "WhitespaceTrivia",
                                                    "text": " "
                                                }
                                            ]
                                        },
                                        {
                                            "kind": "TrueKeyword",
                                            "fullStart": 970,
                                            "fullEnd": 974,
                                            "start": 970,
                                            "end": 974,
                                            "fullWidth": 4,
                                            "width": 4,
                                            "text": "true",
                                            "value": true,
                                            "valueText": "true"
                                        }
                                    ],
                                    "closeParenToken": {
                                        "kind": "CloseParenToken",
                                        "fullStart": 974,
                                        "fullEnd": 975,
                                        "start": 974,
                                        "end": 975,
                                        "fullWidth": 1,
                                        "width": 1,
                                        "text": ")",
                                        "value": ")",
                                        "valueText": ")"
                                    }
                                }
                            },
                            "semicolonToken": {
                                "kind": "SemicolonToken",
                                "fullStart": 975,
                                "fullEnd": 978,
                                "start": 975,
                                "end": 976,
                                "fullWidth": 3,
                                "width": 1,
                                "text": ";",
                                "value": ";",
                                "valueText": ";",
                                "hasTrailingTrivia": true,
                                "hasTrailingNewLine": true,
                                "trailingTrivia": [
                                    {
                                        "kind": "NewLineTrivia",
                                        "text": "\r\n"
                                    }
                                ]
                            }
                        }
                    ],
                    "closeBraceToken": {
                        "kind": "CloseBraceToken",
                        "fullStart": 978,
                        "fullEnd": 985,
                        "start": 982,
                        "end": 983,
                        "fullWidth": 7,
                        "width": 1,
                        "text": "}",
                        "value": "}",
                        "valueText": "}",
                        "hasLeadingTrivia": true,
                        "hasTrailingTrivia": true,
                        "hasTrailingNewLine": true,
                        "leadingTrivia": [
                            {
                                "kind": "WhitespaceTrivia",
                                "text": "    "
                            }
                        ],
                        "trailingTrivia": [
                            {
                                "kind": "NewLineTrivia",
                                "text": "\r\n"
                            }
                        ]
                    }
                }
            },
            {
                "kind": "ExpressionStatement",
                "fullStart": 985,
                "fullEnd": 1009,
                "start": 985,
                "end": 1007,
                "fullWidth": 24,
                "width": 22,
                "expression": {
                    "kind": "InvocationExpression",
                    "fullStart": 985,
                    "fullEnd": 1006,
                    "start": 985,
                    "end": 1006,
                    "fullWidth": 21,
                    "width": 21,
                    "expression": {
                        "kind": "IdentifierName",
                        "fullStart": 985,
                        "fullEnd": 996,
                        "start": 985,
                        "end": 996,
                        "fullWidth": 11,
                        "width": 11,
                        "text": "runTestCase",
                        "value": "runTestCase",
                        "valueText": "runTestCase"
                    },
                    "argumentList": {
                        "kind": "ArgumentList",
                        "fullStart": 996,
                        "fullEnd": 1006,
                        "start": 996,
                        "end": 1006,
                        "fullWidth": 10,
                        "width": 10,
                        "openParenToken": {
                            "kind": "OpenParenToken",
                            "fullStart": 996,
                            "fullEnd": 997,
                            "start": 996,
                            "end": 997,
                            "fullWidth": 1,
                            "width": 1,
                            "text": "(",
                            "value": "(",
                            "valueText": "("
                        },
                        "arguments": [
                            {
                                "kind": "IdentifierName",
                                "fullStart": 997,
                                "fullEnd": 1005,
                                "start": 997,
                                "end": 1005,
                                "fullWidth": 8,
                                "width": 8,
                                "text": "testcase",
                                "value": "testcase",
                                "valueText": "testcase"
                            }
                        ],
                        "closeParenToken": {
                            "kind": "CloseParenToken",
                            "fullStart": 1005,
                            "fullEnd": 1006,
                            "start": 1005,
                            "end": 1006,
                            "fullWidth": 1,
                            "width": 1,
                            "text": ")",
                            "value": ")",
                            "valueText": ")"
                        }
                    }
                },
                "semicolonToken": {
                    "kind": "SemicolonToken",
                    "fullStart": 1006,
                    "fullEnd": 1009,
                    "start": 1006,
                    "end": 1007,
                    "fullWidth": 3,
                    "width": 1,
                    "text": ";",
                    "value": ";",
                    "valueText": ";",
                    "hasTrailingTrivia": true,
                    "hasTrailingNewLine": true,
                    "trailingTrivia": [
                        {
                            "kind": "NewLineTrivia",
                            "text": "\r\n"
                        }
                    ]
                }
            }
        ],
        "endOfFileToken": {
            "kind": "EndOfFileToken",
            "fullStart": 1009,
            "fullEnd": 1009,
            "start": 1009,
            "end": 1009,
            "fullWidth": 0,
            "width": 0,
            "text": ""
        }
    },
    "lineMap": {
        "lineStarts": [
            0,
            67,
            152,
            232,
            308,
            380,
            385,
            444,
            617,
            622,
            624,
            626,
            649,
            651,
            689,
            772,
            848,
            923,
            935,
            937,
            978,
            985,
            1009
        ],
        "length": 1009
    }
}<|MERGE_RESOLUTION|>--- conflicted
+++ resolved
@@ -250,12 +250,8 @@
                                         "start": 663,
                                         "end": 932,
                                         "fullWidth": 269,
-<<<<<<< HEAD
                                         "width": 269,
-                                        "identifier": {
-=======
                                         "propertyName": {
->>>>>>> 85e84683
                                             "kind": "IdentifierName",
                                             "fullStart": 663,
                                             "fullEnd": 668,
