{
    "isDeclaration": false,
    "languageVersion": "EcmaScript5",
    "parseOptions": {
        "allowAutomaticSemicolonInsertion": true
    },
    "sourceUnit": {
        "kind": "SourceUnit",
        "fullStart": 0,
        "fullEnd": 725,
        "start": 564,
        "end": 725,
        "fullWidth": 725,
        "width": 161,
        "isIncrementallyUnusable": true,
        "moduleElements": [
            {
                "kind": "FunctionDeclaration",
                "fullStart": 0,
                "fullEnd": 701,
                "start": 564,
                "end": 699,
                "fullWidth": 701,
                "width": 135,
                "modifiers": [],
                "functionKeyword": {
                    "kind": "FunctionKeyword",
                    "fullStart": 0,
                    "fullEnd": 573,
                    "start": 564,
                    "end": 572,
                    "fullWidth": 573,
                    "width": 8,
                    "text": "function",
                    "value": "function",
                    "valueText": "function",
                    "hasLeadingTrivia": true,
                    "hasLeadingComment": true,
                    "hasLeadingNewLine": true,
                    "hasTrailingTrivia": true,
                    "leadingTrivia": [
                        {
                            "kind": "SingleLineCommentTrivia",
                            "text": "/// Copyright (c) 2012 Ecma International.  All rights reserved. "
                        },
                        {
                            "kind": "NewLineTrivia",
                            "text": "\r\n"
                        },
                        {
                            "kind": "SingleLineCommentTrivia",
                            "text": "/// Ecma International makes this code available under the terms and conditions set"
                        },
                        {
                            "kind": "NewLineTrivia",
                            "text": "\r\n"
                        },
                        {
                            "kind": "SingleLineCommentTrivia",
                            "text": "/// forth on http://hg.ecmascript.org/tests/test262/raw-file/tip/LICENSE (the "
                        },
                        {
                            "kind": "NewLineTrivia",
                            "text": "\r\n"
                        },
                        {
                            "kind": "SingleLineCommentTrivia",
                            "text": "/// \"Use Terms\").   Any redistribution of this code must retain the above "
                        },
                        {
                            "kind": "NewLineTrivia",
                            "text": "\r\n"
                        },
                        {
                            "kind": "SingleLineCommentTrivia",
                            "text": "/// copyright and this notice and otherwise comply with the Use Terms."
                        },
                        {
                            "kind": "NewLineTrivia",
                            "text": "\r\n"
                        },
                        {
                            "kind": "MultiLineCommentTrivia",
                            "text": "/**\r\n * @path ch15/15.4/15.4.4/15.4.4.14/15.4.4.14-4-3.js\r\n * @description Array.prototype.indexOf returns -1 if 'length' is 0 (length overridden to false (type conversion))\r\n */"
                        },
                        {
                            "kind": "NewLineTrivia",
                            "text": "\r\n"
                        },
                        {
                            "kind": "NewLineTrivia",
                            "text": "\r\n"
                        },
                        {
                            "kind": "NewLineTrivia",
                            "text": "\r\n"
                        }
                    ],
                    "trailingTrivia": [
                        {
                            "kind": "WhitespaceTrivia",
                            "text": " "
                        }
                    ]
                },
                "identifier": {
                    "kind": "IdentifierName",
                    "fullStart": 573,
                    "fullEnd": 581,
                    "start": 573,
                    "end": 581,
                    "fullWidth": 8,
                    "width": 8,
                    "text": "testcase",
                    "value": "testcase",
                    "valueText": "testcase"
                },
                "callSignature": {
                    "kind": "CallSignature",
                    "fullStart": 581,
                    "fullEnd": 584,
                    "start": 581,
                    "end": 583,
                    "fullWidth": 3,
                    "width": 2,
                    "parameterList": {
                        "kind": "ParameterList",
                        "fullStart": 581,
                        "fullEnd": 584,
                        "start": 581,
                        "end": 583,
                        "fullWidth": 3,
                        "width": 2,
                        "openParenToken": {
                            "kind": "OpenParenToken",
                            "fullStart": 581,
                            "fullEnd": 582,
                            "start": 581,
                            "end": 582,
                            "fullWidth": 1,
                            "width": 1,
                            "text": "(",
                            "value": "(",
                            "valueText": "("
                        },
                        "parameters": [],
                        "closeParenToken": {
                            "kind": "CloseParenToken",
                            "fullStart": 582,
                            "fullEnd": 584,
                            "start": 582,
                            "end": 583,
                            "fullWidth": 2,
                            "width": 1,
                            "text": ")",
                            "value": ")",
                            "valueText": ")",
                            "hasTrailingTrivia": true,
                            "trailingTrivia": [
                                {
                                    "kind": "WhitespaceTrivia",
                                    "text": " "
                                }
                            ]
                        }
                    }
                },
                "block": {
                    "kind": "Block",
                    "fullStart": 584,
                    "fullEnd": 701,
                    "start": 584,
                    "end": 699,
                    "fullWidth": 117,
                    "width": 115,
                    "openBraceToken": {
                        "kind": "OpenBraceToken",
                        "fullStart": 584,
                        "fullEnd": 587,
                        "start": 584,
                        "end": 585,
                        "fullWidth": 3,
                        "width": 1,
                        "text": "{",
                        "value": "{",
                        "valueText": "{",
                        "hasTrailingTrivia": true,
                        "hasTrailingNewLine": true,
                        "trailingTrivia": [
                            {
                                "kind": "NewLineTrivia",
                                "text": "\r\n"
                            }
                        ]
                    },
                    "statements": [
                        {
                            "kind": "VariableStatement",
                            "fullStart": 587,
                            "fullEnd": 651,
                            "start": 592,
                            "end": 649,
                            "fullWidth": 64,
                            "width": 57,
                            "modifiers": [],
                            "variableDeclaration": {
                                "kind": "VariableDeclaration",
                                "fullStart": 587,
                                "fullEnd": 648,
                                "start": 592,
                                "end": 648,
                                "fullWidth": 61,
                                "width": 56,
                                "varKeyword": {
                                    "kind": "VarKeyword",
                                    "fullStart": 587,
                                    "fullEnd": 596,
                                    "start": 592,
                                    "end": 595,
                                    "fullWidth": 9,
                                    "width": 3,
                                    "text": "var",
                                    "value": "var",
                                    "valueText": "var",
                                    "hasLeadingTrivia": true,
                                    "hasLeadingNewLine": true,
                                    "hasTrailingTrivia": true,
                                    "leadingTrivia": [
                                        {
                                            "kind": "WhitespaceTrivia",
                                            "text": "  "
                                        },
                                        {
                                            "kind": "NewLineTrivia",
                                            "text": "\r\n"
                                        },
                                        {
                                            "kind": "WhitespaceTrivia",
                                            "text": " "
                                        }
                                    ],
                                    "trailingTrivia": [
                                        {
                                            "kind": "WhitespaceTrivia",
                                            "text": " "
                                        }
                                    ]
                                },
                                "variableDeclarators": [
                                    {
                                        "kind": "VariableDeclarator",
                                        "fullStart": 596,
                                        "fullEnd": 648,
                                        "start": 596,
                                        "end": 648,
                                        "fullWidth": 52,
<<<<<<< HEAD
                                        "width": 52,
                                        "identifier": {
=======
                                        "propertyName": {
>>>>>>> 85e84683
                                            "kind": "IdentifierName",
                                            "fullStart": 596,
                                            "fullEnd": 598,
                                            "start": 596,
                                            "end": 597,
                                            "fullWidth": 2,
                                            "width": 1,
                                            "text": "i",
                                            "value": "i",
                                            "valueText": "i",
                                            "hasTrailingTrivia": true,
                                            "trailingTrivia": [
                                                {
                                                    "kind": "WhitespaceTrivia",
                                                    "text": " "
                                                }
                                            ]
                                        },
                                        "equalsValueClause": {
                                            "kind": "EqualsValueClause",
                                            "fullStart": 598,
                                            "fullEnd": 648,
                                            "start": 598,
                                            "end": 648,
                                            "fullWidth": 50,
                                            "width": 50,
                                            "equalsToken": {
                                                "kind": "EqualsToken",
                                                "fullStart": 598,
                                                "fullEnd": 600,
                                                "start": 598,
                                                "end": 599,
                                                "fullWidth": 2,
                                                "width": 1,
                                                "text": "=",
                                                "value": "=",
                                                "valueText": "=",
                                                "hasTrailingTrivia": true,
                                                "trailingTrivia": [
                                                    {
                                                        "kind": "WhitespaceTrivia",
                                                        "text": " "
                                                    }
                                                ]
                                            },
                                            "value": {
                                                "kind": "InvocationExpression",
                                                "fullStart": 600,
                                                "fullEnd": 648,
                                                "start": 600,
                                                "end": 648,
                                                "fullWidth": 48,
                                                "width": 48,
                                                "expression": {
                                                    "kind": "MemberAccessExpression",
                                                    "fullStart": 600,
                                                    "fullEnd": 628,
                                                    "start": 600,
                                                    "end": 628,
                                                    "fullWidth": 28,
                                                    "width": 28,
                                                    "expression": {
                                                        "kind": "MemberAccessExpression",
                                                        "fullStart": 600,
                                                        "fullEnd": 623,
                                                        "start": 600,
                                                        "end": 623,
                                                        "fullWidth": 23,
                                                        "width": 23,
                                                        "expression": {
                                                            "kind": "MemberAccessExpression",
                                                            "fullStart": 600,
                                                            "fullEnd": 615,
                                                            "start": 600,
                                                            "end": 615,
                                                            "fullWidth": 15,
                                                            "width": 15,
                                                            "expression": {
                                                                "kind": "IdentifierName",
                                                                "fullStart": 600,
                                                                "fullEnd": 605,
                                                                "start": 600,
                                                                "end": 605,
                                                                "fullWidth": 5,
                                                                "width": 5,
                                                                "text": "Array",
                                                                "value": "Array",
                                                                "valueText": "Array"
                                                            },
                                                            "dotToken": {
                                                                "kind": "DotToken",
                                                                "fullStart": 605,
                                                                "fullEnd": 606,
                                                                "start": 605,
                                                                "end": 606,
                                                                "fullWidth": 1,
                                                                "width": 1,
                                                                "text": ".",
                                                                "value": ".",
                                                                "valueText": "."
                                                            },
                                                            "name": {
                                                                "kind": "IdentifierName",
                                                                "fullStart": 606,
                                                                "fullEnd": 615,
                                                                "start": 606,
                                                                "end": 615,
                                                                "fullWidth": 9,
                                                                "width": 9,
                                                                "text": "prototype",
                                                                "value": "prototype",
                                                                "valueText": "prototype"
                                                            }
                                                        },
                                                        "dotToken": {
                                                            "kind": "DotToken",
                                                            "fullStart": 615,
                                                            "fullEnd": 616,
                                                            "start": 615,
                                                            "end": 616,
                                                            "fullWidth": 1,
                                                            "width": 1,
                                                            "text": ".",
                                                            "value": ".",
                                                            "valueText": "."
                                                        },
                                                        "name": {
                                                            "kind": "IdentifierName",
                                                            "fullStart": 616,
                                                            "fullEnd": 623,
                                                            "start": 616,
                                                            "end": 623,
                                                            "fullWidth": 7,
                                                            "width": 7,
                                                            "text": "indexOf",
                                                            "value": "indexOf",
                                                            "valueText": "indexOf"
                                                        }
                                                    },
                                                    "dotToken": {
                                                        "kind": "DotToken",
                                                        "fullStart": 623,
                                                        "fullEnd": 624,
                                                        "start": 623,
                                                        "end": 624,
                                                        "fullWidth": 1,
                                                        "width": 1,
                                                        "text": ".",
                                                        "value": ".",
                                                        "valueText": "."
                                                    },
                                                    "name": {
                                                        "kind": "IdentifierName",
                                                        "fullStart": 624,
                                                        "fullEnd": 628,
                                                        "start": 624,
                                                        "end": 628,
                                                        "fullWidth": 4,
                                                        "width": 4,
                                                        "text": "call",
                                                        "value": "call",
                                                        "valueText": "call"
                                                    }
                                                },
                                                "argumentList": {
                                                    "kind": "ArgumentList",
                                                    "fullStart": 628,
                                                    "fullEnd": 648,
                                                    "start": 628,
                                                    "end": 648,
                                                    "fullWidth": 20,
                                                    "width": 20,
                                                    "openParenToken": {
                                                        "kind": "OpenParenToken",
                                                        "fullStart": 628,
                                                        "fullEnd": 629,
                                                        "start": 628,
                                                        "end": 629,
                                                        "fullWidth": 1,
                                                        "width": 1,
                                                        "text": "(",
                                                        "value": "(",
                                                        "valueText": "("
                                                    },
                                                    "arguments": [
                                                        {
                                                            "kind": "ObjectLiteralExpression",
                                                            "fullStart": 629,
                                                            "fullEnd": 644,
                                                            "start": 629,
                                                            "end": 644,
                                                            "fullWidth": 15,
                                                            "width": 15,
                                                            "openBraceToken": {
                                                                "kind": "OpenBraceToken",
                                                                "fullStart": 629,
                                                                "fullEnd": 630,
                                                                "start": 629,
                                                                "end": 630,
                                                                "fullWidth": 1,
                                                                "width": 1,
                                                                "text": "{",
                                                                "value": "{",
                                                                "valueText": "{"
                                                            },
                                                            "propertyAssignments": [
                                                                {
                                                                    "kind": "SimplePropertyAssignment",
                                                                    "fullStart": 630,
                                                                    "fullEnd": 643,
                                                                    "start": 630,
                                                                    "end": 643,
                                                                    "fullWidth": 13,
                                                                    "width": 13,
                                                                    "propertyName": {
                                                                        "kind": "IdentifierName",
                                                                        "fullStart": 630,
                                                                        "fullEnd": 636,
                                                                        "start": 630,
                                                                        "end": 636,
                                                                        "fullWidth": 6,
                                                                        "width": 6,
                                                                        "text": "length",
                                                                        "value": "length",
                                                                        "valueText": "length"
                                                                    },
                                                                    "colonToken": {
                                                                        "kind": "ColonToken",
                                                                        "fullStart": 636,
                                                                        "fullEnd": 638,
                                                                        "start": 636,
                                                                        "end": 637,
                                                                        "fullWidth": 2,
                                                                        "width": 1,
                                                                        "text": ":",
                                                                        "value": ":",
                                                                        "valueText": ":",
                                                                        "hasTrailingTrivia": true,
                                                                        "trailingTrivia": [
                                                                            {
                                                                                "kind": "WhitespaceTrivia",
                                                                                "text": " "
                                                                            }
                                                                        ]
                                                                    },
                                                                    "expression": {
                                                                        "kind": "FalseKeyword",
                                                                        "fullStart": 638,
                                                                        "fullEnd": 643,
                                                                        "start": 638,
                                                                        "end": 643,
                                                                        "fullWidth": 5,
                                                                        "width": 5,
                                                                        "text": "false",
                                                                        "value": false,
                                                                        "valueText": "false"
                                                                    }
                                                                }
                                                            ],
                                                            "closeBraceToken": {
                                                                "kind": "CloseBraceToken",
                                                                "fullStart": 643,
                                                                "fullEnd": 644,
                                                                "start": 643,
                                                                "end": 644,
                                                                "fullWidth": 1,
                                                                "width": 1,
                                                                "text": "}",
                                                                "value": "}",
                                                                "valueText": "}"
                                                            }
                                                        },
                                                        {
                                                            "kind": "CommaToken",
                                                            "fullStart": 644,
                                                            "fullEnd": 646,
                                                            "start": 644,
                                                            "end": 645,
                                                            "fullWidth": 2,
                                                            "width": 1,
                                                            "text": ",",
                                                            "value": ",",
                                                            "valueText": ",",
                                                            "hasTrailingTrivia": true,
                                                            "trailingTrivia": [
                                                                {
                                                                    "kind": "WhitespaceTrivia",
                                                                    "text": " "
                                                                }
                                                            ]
                                                        },
                                                        {
                                                            "kind": "NumericLiteral",
                                                            "fullStart": 646,
                                                            "fullEnd": 647,
                                                            "start": 646,
                                                            "end": 647,
                                                            "fullWidth": 1,
                                                            "width": 1,
                                                            "text": "1",
                                                            "value": 1,
                                                            "valueText": "1"
                                                        }
                                                    ],
                                                    "closeParenToken": {
                                                        "kind": "CloseParenToken",
                                                        "fullStart": 647,
                                                        "fullEnd": 648,
                                                        "start": 647,
                                                        "end": 648,
                                                        "fullWidth": 1,
                                                        "width": 1,
                                                        "text": ")",
                                                        "value": ")",
                                                        "valueText": ")"
                                                    }
                                                }
                                            }
                                        }
                                    }
                                ]
                            },
                            "semicolonToken": {
                                "kind": "SemicolonToken",
                                "fullStart": 648,
                                "fullEnd": 651,
                                "start": 648,
                                "end": 649,
                                "fullWidth": 3,
                                "width": 1,
                                "text": ";",
                                "value": ";",
                                "valueText": ";",
                                "hasTrailingTrivia": true,
                                "hasTrailingNewLine": true,
                                "trailingTrivia": [
                                    {
                                        "kind": "NewLineTrivia",
                                        "text": "\r\n"
                                    }
                                ]
                            }
                        },
                        {
                            "kind": "IfStatement",
                            "fullStart": 651,
                            "fullEnd": 697,
                            "start": 657,
                            "end": 695,
                            "fullWidth": 46,
                            "width": 38,
                            "ifKeyword": {
                                "kind": "IfKeyword",
                                "fullStart": 651,
                                "fullEnd": 660,
                                "start": 657,
                                "end": 659,
                                "fullWidth": 9,
                                "width": 2,
                                "text": "if",
                                "value": "if",
                                "valueText": "if",
                                "hasLeadingTrivia": true,
                                "hasLeadingNewLine": true,
                                "hasTrailingTrivia": true,
                                "leadingTrivia": [
                                    {
                                        "kind": "WhitespaceTrivia",
                                        "text": "  "
                                    },
                                    {
                                        "kind": "NewLineTrivia",
                                        "text": "\r\n"
                                    },
                                    {
                                        "kind": "WhitespaceTrivia",
                                        "text": "  "
                                    }
                                ],
                                "trailingTrivia": [
                                    {
                                        "kind": "WhitespaceTrivia",
                                        "text": " "
                                    }
                                ]
                            },
                            "openParenToken": {
                                "kind": "OpenParenToken",
                                "fullStart": 660,
                                "fullEnd": 661,
                                "start": 660,
                                "end": 661,
                                "fullWidth": 1,
                                "width": 1,
                                "text": "(",
                                "value": "(",
                                "valueText": "("
                            },
                            "condition": {
                                "kind": "EqualsExpression",
                                "fullStart": 661,
                                "fullEnd": 669,
                                "start": 661,
                                "end": 669,
                                "fullWidth": 8,
                                "width": 8,
                                "left": {
                                    "kind": "IdentifierName",
                                    "fullStart": 661,
                                    "fullEnd": 663,
                                    "start": 661,
                                    "end": 662,
                                    "fullWidth": 2,
                                    "width": 1,
                                    "text": "i",
                                    "value": "i",
                                    "valueText": "i",
                                    "hasTrailingTrivia": true,
                                    "trailingTrivia": [
                                        {
                                            "kind": "WhitespaceTrivia",
                                            "text": " "
                                        }
                                    ]
                                },
                                "operatorToken": {
                                    "kind": "EqualsEqualsEqualsToken",
                                    "fullStart": 663,
                                    "fullEnd": 667,
                                    "start": 663,
                                    "end": 666,
                                    "fullWidth": 4,
                                    "width": 3,
                                    "text": "===",
                                    "value": "===",
                                    "valueText": "===",
                                    "hasTrailingTrivia": true,
                                    "trailingTrivia": [
                                        {
                                            "kind": "WhitespaceTrivia",
                                            "text": " "
                                        }
                                    ]
                                },
                                "right": {
                                    "kind": "NegateExpression",
                                    "fullStart": 667,
                                    "fullEnd": 669,
                                    "start": 667,
                                    "end": 669,
                                    "fullWidth": 2,
                                    "width": 2,
                                    "operatorToken": {
                                        "kind": "MinusToken",
                                        "fullStart": 667,
                                        "fullEnd": 668,
                                        "start": 667,
                                        "end": 668,
                                        "fullWidth": 1,
                                        "width": 1,
                                        "text": "-",
                                        "value": "-",
                                        "valueText": "-"
                                    },
                                    "operand": {
                                        "kind": "NumericLiteral",
                                        "fullStart": 668,
                                        "fullEnd": 669,
                                        "start": 668,
                                        "end": 669,
                                        "fullWidth": 1,
                                        "width": 1,
                                        "text": "1",
                                        "value": 1,
                                        "valueText": "1"
                                    }
                                }
                            },
                            "closeParenToken": {
                                "kind": "CloseParenToken",
                                "fullStart": 669,
                                "fullEnd": 671,
                                "start": 669,
                                "end": 670,
                                "fullWidth": 2,
                                "width": 1,
                                "text": ")",
                                "value": ")",
                                "valueText": ")",
                                "hasTrailingTrivia": true,
                                "trailingTrivia": [
                                    {
                                        "kind": "WhitespaceTrivia",
                                        "text": " "
                                    }
                                ]
                            },
                            "statement": {
                                "kind": "Block",
                                "fullStart": 671,
                                "fullEnd": 697,
                                "start": 671,
                                "end": 695,
                                "fullWidth": 26,
                                "width": 24,
                                "openBraceToken": {
                                    "kind": "OpenBraceToken",
                                    "fullStart": 671,
                                    "fullEnd": 674,
                                    "start": 671,
                                    "end": 672,
                                    "fullWidth": 3,
                                    "width": 1,
                                    "text": "{",
                                    "value": "{",
                                    "valueText": "{",
                                    "hasTrailingTrivia": true,
                                    "hasTrailingNewLine": true,
                                    "trailingTrivia": [
                                        {
                                            "kind": "NewLineTrivia",
                                            "text": "\r\n"
                                        }
                                    ]
                                },
                                "statements": [
                                    {
                                        "kind": "ReturnStatement",
                                        "fullStart": 674,
                                        "fullEnd": 692,
                                        "start": 678,
                                        "end": 690,
                                        "fullWidth": 18,
                                        "width": 12,
                                        "returnKeyword": {
                                            "kind": "ReturnKeyword",
                                            "fullStart": 674,
                                            "fullEnd": 685,
                                            "start": 678,
                                            "end": 684,
                                            "fullWidth": 11,
                                            "width": 6,
                                            "text": "return",
                                            "value": "return",
                                            "valueText": "return",
                                            "hasLeadingTrivia": true,
                                            "hasTrailingTrivia": true,
                                            "leadingTrivia": [
                                                {
                                                    "kind": "WhitespaceTrivia",
                                                    "text": "    "
                                                }
                                            ],
                                            "trailingTrivia": [
                                                {
                                                    "kind": "WhitespaceTrivia",
                                                    "text": " "
                                                }
                                            ]
                                        },
                                        "expression": {
                                            "kind": "TrueKeyword",
                                            "fullStart": 685,
                                            "fullEnd": 689,
                                            "start": 685,
                                            "end": 689,
                                            "fullWidth": 4,
                                            "width": 4,
                                            "text": "true",
                                            "value": true,
                                            "valueText": "true"
                                        },
                                        "semicolonToken": {
                                            "kind": "SemicolonToken",
                                            "fullStart": 689,
                                            "fullEnd": 692,
                                            "start": 689,
                                            "end": 690,
                                            "fullWidth": 3,
                                            "width": 1,
                                            "text": ";",
                                            "value": ";",
                                            "valueText": ";",
                                            "hasTrailingTrivia": true,
                                            "hasTrailingNewLine": true,
                                            "trailingTrivia": [
                                                {
                                                    "kind": "NewLineTrivia",
                                                    "text": "\r\n"
                                                }
                                            ]
                                        }
                                    }
                                ],
                                "closeBraceToken": {
                                    "kind": "CloseBraceToken",
                                    "fullStart": 692,
                                    "fullEnd": 697,
                                    "start": 694,
                                    "end": 695,
                                    "fullWidth": 5,
                                    "width": 1,
                                    "text": "}",
                                    "value": "}",
                                    "valueText": "}",
                                    "hasLeadingTrivia": true,
                                    "hasTrailingTrivia": true,
                                    "hasTrailingNewLine": true,
                                    "leadingTrivia": [
                                        {
                                            "kind": "WhitespaceTrivia",
                                            "text": "  "
                                        }
                                    ],
                                    "trailingTrivia": [
                                        {
                                            "kind": "NewLineTrivia",
                                            "text": "\r\n"
                                        }
                                    ]
                                }
                            }
                        }
                    ],
                    "closeBraceToken": {
                        "kind": "CloseBraceToken",
                        "fullStart": 697,
                        "fullEnd": 701,
                        "start": 698,
                        "end": 699,
                        "fullWidth": 4,
                        "width": 1,
                        "text": "}",
                        "value": "}",
                        "valueText": "}",
                        "hasLeadingTrivia": true,
                        "hasTrailingTrivia": true,
                        "hasTrailingNewLine": true,
                        "leadingTrivia": [
                            {
                                "kind": "WhitespaceTrivia",
                                "text": " "
                            }
                        ],
                        "trailingTrivia": [
                            {
                                "kind": "NewLineTrivia",
                                "text": "\r\n"
                            }
                        ]
                    }
                }
            },
            {
                "kind": "ExpressionStatement",
                "fullStart": 701,
                "fullEnd": 725,
                "start": 701,
                "end": 723,
                "fullWidth": 24,
                "width": 22,
                "expression": {
                    "kind": "InvocationExpression",
                    "fullStart": 701,
                    "fullEnd": 722,
                    "start": 701,
                    "end": 722,
                    "fullWidth": 21,
                    "width": 21,
                    "expression": {
                        "kind": "IdentifierName",
                        "fullStart": 701,
                        "fullEnd": 712,
                        "start": 701,
                        "end": 712,
                        "fullWidth": 11,
                        "width": 11,
                        "text": "runTestCase",
                        "value": "runTestCase",
                        "valueText": "runTestCase"
                    },
                    "argumentList": {
                        "kind": "ArgumentList",
                        "fullStart": 712,
                        "fullEnd": 722,
                        "start": 712,
                        "end": 722,
                        "fullWidth": 10,
                        "width": 10,
                        "openParenToken": {
                            "kind": "OpenParenToken",
                            "fullStart": 712,
                            "fullEnd": 713,
                            "start": 712,
                            "end": 713,
                            "fullWidth": 1,
                            "width": 1,
                            "text": "(",
                            "value": "(",
                            "valueText": "("
                        },
                        "arguments": [
                            {
                                "kind": "IdentifierName",
                                "fullStart": 713,
                                "fullEnd": 721,
                                "start": 713,
                                "end": 721,
                                "fullWidth": 8,
                                "width": 8,
                                "text": "testcase",
                                "value": "testcase",
                                "valueText": "testcase"
                            }
                        ],
                        "closeParenToken": {
                            "kind": "CloseParenToken",
                            "fullStart": 721,
                            "fullEnd": 722,
                            "start": 721,
                            "end": 722,
                            "fullWidth": 1,
                            "width": 1,
                            "text": ")",
                            "value": ")",
                            "valueText": ")"
                        }
                    }
                },
                "semicolonToken": {
                    "kind": "SemicolonToken",
                    "fullStart": 722,
                    "fullEnd": 725,
                    "start": 722,
                    "end": 723,
                    "fullWidth": 3,
                    "width": 1,
                    "text": ";",
                    "value": ";",
                    "valueText": ";",
                    "hasTrailingTrivia": true,
                    "hasTrailingNewLine": true,
                    "trailingTrivia": [
                        {
                            "kind": "NewLineTrivia",
                            "text": "\r\n"
                        }
                    ]
                }
            }
        ],
        "endOfFileToken": {
            "kind": "EndOfFileToken",
            "fullStart": 725,
            "fullEnd": 725,
            "start": 725,
            "end": 725,
            "fullWidth": 0,
            "width": 0,
            "text": ""
        }
    },
    "lineMap": {
        "lineStarts": [
            0,
            67,
            152,
            232,
            308,
            380,
            385,
            439,
            555,
            560,
            562,
            564,
            587,
            591,
            651,
            655,
            674,
            692,
            697,
            701,
            725
        ],
        "length": 725
    }
}<|MERGE_RESOLUTION|>--- conflicted
+++ resolved
@@ -254,12 +254,8 @@
                                         "start": 596,
                                         "end": 648,
                                         "fullWidth": 52,
-<<<<<<< HEAD
                                         "width": 52,
-                                        "identifier": {
-=======
                                         "propertyName": {
->>>>>>> 85e84683
                                             "kind": "IdentifierName",
                                             "fullStart": 596,
                                             "fullEnd": 598,
