{
    "isDeclaration": false,
    "languageVersion": "EcmaScript5",
    "parseOptions": {
        "allowAutomaticSemicolonInsertion": true
    },
    "sourceUnit": {
        "kind": "SourceUnit",
        "fullStart": 0,
        "fullEnd": 807,
        "start": 570,
        "end": 807,
        "fullWidth": 807,
        "width": 237,
        "isIncrementallyUnusable": true,
        "moduleElements": [
            {
                "kind": "FunctionDeclaration",
                "fullStart": 0,
                "fullEnd": 783,
                "start": 570,
                "end": 781,
                "fullWidth": 783,
                "width": 211,
                "modifiers": [],
                "functionKeyword": {
                    "kind": "FunctionKeyword",
                    "fullStart": 0,
                    "fullEnd": 579,
                    "start": 570,
                    "end": 578,
                    "fullWidth": 579,
                    "width": 8,
                    "text": "function",
                    "value": "function",
                    "valueText": "function",
                    "hasLeadingTrivia": true,
                    "hasLeadingComment": true,
                    "hasLeadingNewLine": true,
                    "hasTrailingTrivia": true,
                    "leadingTrivia": [
                        {
                            "kind": "SingleLineCommentTrivia",
                            "text": "/// Copyright (c) 2012 Ecma International.  All rights reserved. "
                        },
                        {
                            "kind": "NewLineTrivia",
                            "text": "\r\n"
                        },
                        {
                            "kind": "SingleLineCommentTrivia",
                            "text": "/// Ecma International makes this code available under the terms and conditions set"
                        },
                        {
                            "kind": "NewLineTrivia",
                            "text": "\r\n"
                        },
                        {
                            "kind": "SingleLineCommentTrivia",
                            "text": "/// forth on http://hg.ecmascript.org/tests/test262/raw-file/tip/LICENSE (the "
                        },
                        {
                            "kind": "NewLineTrivia",
                            "text": "\r\n"
                        },
                        {
                            "kind": "SingleLineCommentTrivia",
                            "text": "/// \"Use Terms\").   Any redistribution of this code must retain the above "
                        },
                        {
                            "kind": "NewLineTrivia",
                            "text": "\r\n"
                        },
                        {
                            "kind": "SingleLineCommentTrivia",
                            "text": "/// copyright and this notice and otherwise comply with the Use Terms."
                        },
                        {
                            "kind": "NewLineTrivia",
                            "text": "\r\n"
                        },
                        {
                            "kind": "MultiLineCommentTrivia",
                            "text": "/**\r\n * @path ch15/15.4/15.4.4/15.4.4.14/15.4.4.14-5-20.js\r\n * @description Array.prototype.indexOf - value of 'fromIndex' which is a string containing a number with leading zeros\r\n */"
                        },
                        {
                            "kind": "NewLineTrivia",
                            "text": "\r\n"
                        },
                        {
                            "kind": "NewLineTrivia",
                            "text": "\r\n"
                        },
                        {
                            "kind": "NewLineTrivia",
                            "text": "\r\n"
                        }
                    ],
                    "trailingTrivia": [
                        {
                            "kind": "WhitespaceTrivia",
                            "text": " "
                        }
                    ]
                },
                "identifier": {
                    "kind": "IdentifierName",
                    "fullStart": 579,
                    "fullEnd": 587,
                    "start": 579,
                    "end": 587,
                    "fullWidth": 8,
                    "width": 8,
                    "text": "testcase",
                    "value": "testcase",
                    "valueText": "testcase"
                },
                "callSignature": {
                    "kind": "CallSignature",
                    "fullStart": 587,
                    "fullEnd": 590,
                    "start": 587,
                    "end": 589,
                    "fullWidth": 3,
                    "width": 2,
                    "parameterList": {
                        "kind": "ParameterList",
                        "fullStart": 587,
                        "fullEnd": 590,
                        "start": 587,
                        "end": 589,
                        "fullWidth": 3,
                        "width": 2,
                        "openParenToken": {
                            "kind": "OpenParenToken",
                            "fullStart": 587,
                            "fullEnd": 588,
                            "start": 587,
                            "end": 588,
                            "fullWidth": 1,
                            "width": 1,
                            "text": "(",
                            "value": "(",
                            "valueText": "("
                        },
                        "parameters": [],
                        "closeParenToken": {
                            "kind": "CloseParenToken",
                            "fullStart": 588,
                            "fullEnd": 590,
                            "start": 588,
                            "end": 589,
                            "fullWidth": 2,
                            "width": 1,
                            "text": ")",
                            "value": ")",
                            "valueText": ")",
                            "hasTrailingTrivia": true,
                            "trailingTrivia": [
                                {
                                    "kind": "WhitespaceTrivia",
                                    "text": " "
                                }
                            ]
                        }
                    }
                },
                "block": {
                    "kind": "Block",
                    "fullStart": 590,
                    "fullEnd": 783,
                    "start": 590,
                    "end": 781,
                    "fullWidth": 193,
                    "width": 191,
                    "openBraceToken": {
                        "kind": "OpenBraceToken",
                        "fullStart": 590,
                        "fullEnd": 593,
                        "start": 590,
                        "end": 591,
                        "fullWidth": 3,
                        "width": 1,
                        "text": "{",
                        "value": "{",
                        "valueText": "{",
                        "hasTrailingTrivia": true,
                        "hasTrailingNewLine": true,
                        "trailingTrivia": [
                            {
                                "kind": "NewLineTrivia",
                                "text": "\r\n"
                            }
                        ]
                    },
                    "statements": [
                        {
                            "kind": "VariableStatement",
                            "fullStart": 593,
                            "fullEnd": 622,
                            "start": 601,
                            "end": 620,
                            "fullWidth": 29,
                            "width": 19,
                            "modifiers": [],
                            "variableDeclaration": {
                                "kind": "VariableDeclaration",
                                "fullStart": 593,
                                "fullEnd": 619,
                                "start": 601,
                                "end": 619,
                                "fullWidth": 26,
                                "width": 18,
                                "varKeyword": {
                                    "kind": "VarKeyword",
                                    "fullStart": 593,
                                    "fullEnd": 605,
                                    "start": 601,
                                    "end": 604,
                                    "fullWidth": 12,
                                    "width": 3,
                                    "text": "var",
                                    "value": "var",
                                    "valueText": "var",
                                    "hasLeadingTrivia": true,
                                    "hasTrailingTrivia": true,
                                    "leadingTrivia": [
                                        {
                                            "kind": "WhitespaceTrivia",
                                            "text": "        "
                                        }
                                    ],
                                    "trailingTrivia": [
                                        {
                                            "kind": "WhitespaceTrivia",
                                            "text": " "
                                        }
                                    ]
                                },
                                "variableDeclarators": [
                                    {
                                        "kind": "VariableDeclarator",
                                        "fullStart": 605,
                                        "fullEnd": 619,
                                        "start": 605,
                                        "end": 619,
                                        "fullWidth": 14,
<<<<<<< HEAD
                                        "width": 14,
                                        "identifier": {
=======
                                        "propertyName": {
>>>>>>> 85e84683
                                            "kind": "IdentifierName",
                                            "fullStart": 605,
                                            "fullEnd": 615,
                                            "start": 605,
                                            "end": 614,
                                            "fullWidth": 10,
                                            "width": 9,
                                            "text": "targetObj",
                                            "value": "targetObj",
                                            "valueText": "targetObj",
                                            "hasTrailingTrivia": true,
                                            "trailingTrivia": [
                                                {
                                                    "kind": "WhitespaceTrivia",
                                                    "text": " "
                                                }
                                            ]
                                        },
                                        "equalsValueClause": {
                                            "kind": "EqualsValueClause",
                                            "fullStart": 615,
                                            "fullEnd": 619,
                                            "start": 615,
                                            "end": 619,
                                            "fullWidth": 4,
                                            "width": 4,
                                            "equalsToken": {
                                                "kind": "EqualsToken",
                                                "fullStart": 615,
                                                "fullEnd": 617,
                                                "start": 615,
                                                "end": 616,
                                                "fullWidth": 2,
                                                "width": 1,
                                                "text": "=",
                                                "value": "=",
                                                "valueText": "=",
                                                "hasTrailingTrivia": true,
                                                "trailingTrivia": [
                                                    {
                                                        "kind": "WhitespaceTrivia",
                                                        "text": " "
                                                    }
                                                ]
                                            },
                                            "value": {
                                                "kind": "ObjectLiteralExpression",
                                                "fullStart": 617,
                                                "fullEnd": 619,
                                                "start": 617,
                                                "end": 619,
                                                "fullWidth": 2,
                                                "width": 2,
                                                "openBraceToken": {
                                                    "kind": "OpenBraceToken",
                                                    "fullStart": 617,
                                                    "fullEnd": 618,
                                                    "start": 617,
                                                    "end": 618,
                                                    "fullWidth": 1,
                                                    "width": 1,
                                                    "text": "{",
                                                    "value": "{",
                                                    "valueText": "{"
                                                },
                                                "propertyAssignments": [],
                                                "closeBraceToken": {
                                                    "kind": "CloseBraceToken",
                                                    "fullStart": 618,
                                                    "fullEnd": 619,
                                                    "start": 618,
                                                    "end": 619,
                                                    "fullWidth": 1,
                                                    "width": 1,
                                                    "text": "}",
                                                    "value": "}",
                                                    "valueText": "}"
                                                }
                                            }
                                        }
                                    }
                                ]
                            },
                            "semicolonToken": {
                                "kind": "SemicolonToken",
                                "fullStart": 619,
                                "fullEnd": 622,
                                "start": 619,
                                "end": 620,
                                "fullWidth": 3,
                                "width": 1,
                                "text": ";",
                                "value": ";",
                                "valueText": ";",
                                "hasTrailingTrivia": true,
                                "hasTrailingNewLine": true,
                                "trailingTrivia": [
                                    {
                                        "kind": "NewLineTrivia",
                                        "text": "\r\n"
                                    }
                                ]
                            }
                        },
                        {
                            "kind": "ReturnStatement",
                            "fullStart": 622,
                            "fullEnd": 776,
                            "start": 630,
                            "end": 774,
                            "fullWidth": 154,
                            "width": 144,
                            "returnKeyword": {
                                "kind": "ReturnKeyword",
                                "fullStart": 622,
                                "fullEnd": 637,
                                "start": 630,
                                "end": 636,
                                "fullWidth": 15,
                                "width": 6,
                                "text": "return",
                                "value": "return",
                                "valueText": "return",
                                "hasLeadingTrivia": true,
                                "hasTrailingTrivia": true,
                                "leadingTrivia": [
                                    {
                                        "kind": "WhitespaceTrivia",
                                        "text": "        "
                                    }
                                ],
                                "trailingTrivia": [
                                    {
                                        "kind": "WhitespaceTrivia",
                                        "text": " "
                                    }
                                ]
                            },
                            "expression": {
                                "kind": "LogicalAndExpression",
                                "fullStart": 637,
                                "fullEnd": 773,
                                "start": 637,
                                "end": 773,
                                "fullWidth": 136,
                                "width": 136,
                                "left": {
                                    "kind": "EqualsExpression",
                                    "fullStart": 637,
                                    "fullEnd": 698,
                                    "start": 637,
                                    "end": 697,
                                    "fullWidth": 61,
                                    "width": 60,
                                    "left": {
                                        "kind": "InvocationExpression",
                                        "fullStart": 637,
                                        "fullEnd": 691,
                                        "start": 637,
                                        "end": 690,
                                        "fullWidth": 54,
                                        "width": 53,
                                        "expression": {
                                            "kind": "MemberAccessExpression",
                                            "fullStart": 637,
                                            "fullEnd": 668,
                                            "start": 637,
                                            "end": 668,
                                            "fullWidth": 31,
                                            "width": 31,
                                            "expression": {
                                                "kind": "ArrayLiteralExpression",
                                                "fullStart": 637,
                                                "fullEnd": 660,
                                                "start": 637,
                                                "end": 660,
                                                "fullWidth": 23,
                                                "width": 23,
                                                "openBracketToken": {
                                                    "kind": "OpenBracketToken",
                                                    "fullStart": 637,
                                                    "fullEnd": 638,
                                                    "start": 637,
                                                    "end": 638,
                                                    "fullWidth": 1,
                                                    "width": 1,
                                                    "text": "[",
                                                    "value": "[",
                                                    "valueText": "["
                                                },
                                                "expressions": [
                                                    {
                                                        "kind": "NumericLiteral",
                                                        "fullStart": 638,
                                                        "fullEnd": 639,
                                                        "start": 638,
                                                        "end": 639,
                                                        "fullWidth": 1,
                                                        "width": 1,
                                                        "text": "0",
                                                        "value": 0,
                                                        "valueText": "0"
                                                    },
                                                    {
                                                        "kind": "CommaToken",
                                                        "fullStart": 639,
                                                        "fullEnd": 641,
                                                        "start": 639,
                                                        "end": 640,
                                                        "fullWidth": 2,
                                                        "width": 1,
                                                        "text": ",",
                                                        "value": ",",
                                                        "valueText": ",",
                                                        "hasTrailingTrivia": true,
                                                        "trailingTrivia": [
                                                            {
                                                                "kind": "WhitespaceTrivia",
                                                                "text": " "
                                                            }
                                                        ]
                                                    },
                                                    {
                                                        "kind": "NumericLiteral",
                                                        "fullStart": 641,
                                                        "fullEnd": 642,
                                                        "start": 641,
                                                        "end": 642,
                                                        "fullWidth": 1,
                                                        "width": 1,
                                                        "text": "1",
                                                        "value": 1,
                                                        "valueText": "1"
                                                    },
                                                    {
                                                        "kind": "CommaToken",
                                                        "fullStart": 642,
                                                        "fullEnd": 644,
                                                        "start": 642,
                                                        "end": 643,
                                                        "fullWidth": 2,
                                                        "width": 1,
                                                        "text": ",",
                                                        "value": ",",
                                                        "valueText": ",",
                                                        "hasTrailingTrivia": true,
                                                        "trailingTrivia": [
                                                            {
                                                                "kind": "WhitespaceTrivia",
                                                                "text": " "
                                                            }
                                                        ]
                                                    },
                                                    {
                                                        "kind": "IdentifierName",
                                                        "fullStart": 644,
                                                        "fullEnd": 653,
                                                        "start": 644,
                                                        "end": 653,
                                                        "fullWidth": 9,
                                                        "width": 9,
                                                        "text": "targetObj",
                                                        "value": "targetObj",
                                                        "valueText": "targetObj"
                                                    },
                                                    {
                                                        "kind": "CommaToken",
                                                        "fullStart": 653,
                                                        "fullEnd": 655,
                                                        "start": 653,
                                                        "end": 654,
                                                        "fullWidth": 2,
                                                        "width": 1,
                                                        "text": ",",
                                                        "value": ",",
                                                        "valueText": ",",
                                                        "hasTrailingTrivia": true,
                                                        "trailingTrivia": [
                                                            {
                                                                "kind": "WhitespaceTrivia",
                                                                "text": " "
                                                            }
                                                        ]
                                                    },
                                                    {
                                                        "kind": "NumericLiteral",
                                                        "fullStart": 655,
                                                        "fullEnd": 656,
                                                        "start": 655,
                                                        "end": 656,
                                                        "fullWidth": 1,
                                                        "width": 1,
                                                        "text": "3",
                                                        "value": 3,
                                                        "valueText": "3"
                                                    },
                                                    {
                                                        "kind": "CommaToken",
                                                        "fullStart": 656,
                                                        "fullEnd": 658,
                                                        "start": 656,
                                                        "end": 657,
                                                        "fullWidth": 2,
                                                        "width": 1,
                                                        "text": ",",
                                                        "value": ",",
                                                        "valueText": ",",
                                                        "hasTrailingTrivia": true,
                                                        "trailingTrivia": [
                                                            {
                                                                "kind": "WhitespaceTrivia",
                                                                "text": " "
                                                            }
                                                        ]
                                                    },
                                                    {
                                                        "kind": "NumericLiteral",
                                                        "fullStart": 658,
                                                        "fullEnd": 659,
                                                        "start": 658,
                                                        "end": 659,
                                                        "fullWidth": 1,
                                                        "width": 1,
                                                        "text": "4",
                                                        "value": 4,
                                                        "valueText": "4"
                                                    }
                                                ],
                                                "closeBracketToken": {
                                                    "kind": "CloseBracketToken",
                                                    "fullStart": 659,
                                                    "fullEnd": 660,
                                                    "start": 659,
                                                    "end": 660,
                                                    "fullWidth": 1,
                                                    "width": 1,
                                                    "text": "]",
                                                    "value": "]",
                                                    "valueText": "]"
                                                }
                                            },
                                            "dotToken": {
                                                "kind": "DotToken",
                                                "fullStart": 660,
                                                "fullEnd": 661,
                                                "start": 660,
                                                "end": 661,
                                                "fullWidth": 1,
                                                "width": 1,
                                                "text": ".",
                                                "value": ".",
                                                "valueText": "."
                                            },
                                            "name": {
                                                "kind": "IdentifierName",
                                                "fullStart": 661,
                                                "fullEnd": 668,
                                                "start": 661,
                                                "end": 668,
                                                "fullWidth": 7,
                                                "width": 7,
                                                "text": "indexOf",
                                                "value": "indexOf",
                                                "valueText": "indexOf"
                                            }
                                        },
                                        "argumentList": {
                                            "kind": "ArgumentList",
                                            "fullStart": 668,
                                            "fullEnd": 691,
                                            "start": 668,
                                            "end": 690,
                                            "fullWidth": 23,
                                            "width": 22,
                                            "openParenToken": {
                                                "kind": "OpenParenToken",
                                                "fullStart": 668,
                                                "fullEnd": 669,
                                                "start": 668,
                                                "end": 669,
                                                "fullWidth": 1,
                                                "width": 1,
                                                "text": "(",
                                                "value": "(",
                                                "valueText": "("
                                            },
                                            "arguments": [
                                                {
                                                    "kind": "IdentifierName",
                                                    "fullStart": 669,
                                                    "fullEnd": 678,
                                                    "start": 669,
                                                    "end": 678,
                                                    "fullWidth": 9,
                                                    "width": 9,
                                                    "text": "targetObj",
                                                    "value": "targetObj",
                                                    "valueText": "targetObj"
                                                },
                                                {
                                                    "kind": "CommaToken",
                                                    "fullStart": 678,
                                                    "fullEnd": 680,
                                                    "start": 678,
                                                    "end": 679,
                                                    "fullWidth": 2,
                                                    "width": 1,
                                                    "text": ",",
                                                    "value": ",",
                                                    "valueText": ",",
                                                    "hasTrailingTrivia": true,
                                                    "trailingTrivia": [
                                                        {
                                                            "kind": "WhitespaceTrivia",
                                                            "text": " "
                                                        }
                                                    ]
                                                },
                                                {
                                                    "kind": "StringLiteral",
                                                    "fullStart": 680,
                                                    "fullEnd": 689,
                                                    "start": 680,
                                                    "end": 689,
                                                    "fullWidth": 9,
                                                    "width": 9,
                                                    "text": "\"0003.10\"",
                                                    "value": "0003.10",
                                                    "valueText": "0003.10"
                                                }
                                            ],
                                            "closeParenToken": {
                                                "kind": "CloseParenToken",
                                                "fullStart": 689,
                                                "fullEnd": 691,
                                                "start": 689,
                                                "end": 690,
                                                "fullWidth": 2,
                                                "width": 1,
                                                "text": ")",
                                                "value": ")",
                                                "valueText": ")",
                                                "hasTrailingTrivia": true,
                                                "trailingTrivia": [
                                                    {
                                                        "kind": "WhitespaceTrivia",
                                                        "text": " "
                                                    }
                                                ]
                                            }
                                        }
                                    },
                                    "operatorToken": {
                                        "kind": "EqualsEqualsEqualsToken",
                                        "fullStart": 691,
                                        "fullEnd": 695,
                                        "start": 691,
                                        "end": 694,
                                        "fullWidth": 4,
                                        "width": 3,
                                        "text": "===",
                                        "value": "===",
                                        "valueText": "===",
                                        "hasTrailingTrivia": true,
                                        "trailingTrivia": [
                                            {
                                                "kind": "WhitespaceTrivia",
                                                "text": " "
                                            }
                                        ]
                                    },
                                    "right": {
                                        "kind": "NegateExpression",
                                        "fullStart": 695,
                                        "fullEnd": 698,
                                        "start": 695,
                                        "end": 697,
                                        "fullWidth": 3,
                                        "width": 2,
                                        "operatorToken": {
                                            "kind": "MinusToken",
                                            "fullStart": 695,
                                            "fullEnd": 696,
                                            "start": 695,
                                            "end": 696,
                                            "fullWidth": 1,
                                            "width": 1,
                                            "text": "-",
                                            "value": "-",
                                            "valueText": "-"
                                        },
                                        "operand": {
                                            "kind": "NumericLiteral",
                                            "fullStart": 696,
                                            "fullEnd": 698,
                                            "start": 696,
                                            "end": 697,
                                            "fullWidth": 2,
                                            "width": 1,
                                            "text": "1",
                                            "value": 1,
                                            "valueText": "1",
                                            "hasTrailingTrivia": true,
                                            "trailingTrivia": [
                                                {
                                                    "kind": "WhitespaceTrivia",
                                                    "text": " "
                                                }
                                            ]
                                        }
                                    }
                                },
                                "operatorToken": {
                                    "kind": "AmpersandAmpersandToken",
                                    "fullStart": 698,
                                    "fullEnd": 702,
                                    "start": 698,
                                    "end": 700,
                                    "fullWidth": 4,
                                    "width": 2,
                                    "text": "&&",
                                    "value": "&&",
                                    "valueText": "&&",
                                    "hasTrailingTrivia": true,
                                    "hasTrailingNewLine": true,
                                    "trailingTrivia": [
                                        {
                                            "kind": "NewLineTrivia",
                                            "text": "\r\n"
                                        }
                                    ]
                                },
                                "right": {
                                    "kind": "EqualsExpression",
                                    "fullStart": 702,
                                    "fullEnd": 773,
                                    "start": 714,
                                    "end": 773,
                                    "fullWidth": 71,
                                    "width": 59,
                                    "left": {
                                        "kind": "InvocationExpression",
                                        "fullStart": 702,
                                        "fullEnd": 768,
                                        "start": 714,
                                        "end": 767,
                                        "fullWidth": 66,
                                        "width": 53,
                                        "expression": {
                                            "kind": "MemberAccessExpression",
                                            "fullStart": 702,
                                            "fullEnd": 745,
                                            "start": 714,
                                            "end": 745,
                                            "fullWidth": 43,
                                            "width": 31,
                                            "expression": {
                                                "kind": "ArrayLiteralExpression",
                                                "fullStart": 702,
                                                "fullEnd": 737,
                                                "start": 714,
                                                "end": 737,
                                                "fullWidth": 35,
                                                "width": 23,
                                                "openBracketToken": {
                                                    "kind": "OpenBracketToken",
                                                    "fullStart": 702,
                                                    "fullEnd": 715,
                                                    "start": 714,
                                                    "end": 715,
                                                    "fullWidth": 13,
                                                    "width": 1,
                                                    "text": "[",
                                                    "value": "[",
                                                    "valueText": "[",
                                                    "hasLeadingTrivia": true,
                                                    "leadingTrivia": [
                                                        {
                                                            "kind": "WhitespaceTrivia",
                                                            "text": "            "
                                                        }
                                                    ]
                                                },
                                                "expressions": [
                                                    {
                                                        "kind": "NumericLiteral",
                                                        "fullStart": 715,
                                                        "fullEnd": 716,
                                                        "start": 715,
                                                        "end": 716,
                                                        "fullWidth": 1,
                                                        "width": 1,
                                                        "text": "0",
                                                        "value": 0,
                                                        "valueText": "0"
                                                    },
                                                    {
                                                        "kind": "CommaToken",
                                                        "fullStart": 716,
                                                        "fullEnd": 718,
                                                        "start": 716,
                                                        "end": 717,
                                                        "fullWidth": 2,
                                                        "width": 1,
                                                        "text": ",",
                                                        "value": ",",
                                                        "valueText": ",",
                                                        "hasTrailingTrivia": true,
                                                        "trailingTrivia": [
                                                            {
                                                                "kind": "WhitespaceTrivia",
                                                                "text": " "
                                                            }
                                                        ]
                                                    },
                                                    {
                                                        "kind": "NumericLiteral",
                                                        "fullStart": 718,
                                                        "fullEnd": 719,
                                                        "start": 718,
                                                        "end": 719,
                                                        "fullWidth": 1,
                                                        "width": 1,
                                                        "text": "1",
                                                        "value": 1,
                                                        "valueText": "1"
                                                    },
                                                    {
                                                        "kind": "CommaToken",
                                                        "fullStart": 719,
                                                        "fullEnd": 721,
                                                        "start": 719,
                                                        "end": 720,
                                                        "fullWidth": 2,
                                                        "width": 1,
                                                        "text": ",",
                                                        "value": ",",
                                                        "valueText": ",",
                                                        "hasTrailingTrivia": true,
                                                        "trailingTrivia": [
                                                            {
                                                                "kind": "WhitespaceTrivia",
                                                                "text": " "
                                                            }
                                                        ]
                                                    },
                                                    {
                                                        "kind": "NumericLiteral",
                                                        "fullStart": 721,
                                                        "fullEnd": 722,
                                                        "start": 721,
                                                        "end": 722,
                                                        "fullWidth": 1,
                                                        "width": 1,
                                                        "text": "2",
                                                        "value": 2,
                                                        "valueText": "2"
                                                    },
                                                    {
                                                        "kind": "CommaToken",
                                                        "fullStart": 722,
                                                        "fullEnd": 724,
                                                        "start": 722,
                                                        "end": 723,
                                                        "fullWidth": 2,
                                                        "width": 1,
                                                        "text": ",",
                                                        "value": ",",
                                                        "valueText": ",",
                                                        "hasTrailingTrivia": true,
                                                        "trailingTrivia": [
                                                            {
                                                                "kind": "WhitespaceTrivia",
                                                                "text": " "
                                                            }
                                                        ]
                                                    },
                                                    {
                                                        "kind": "IdentifierName",
                                                        "fullStart": 724,
                                                        "fullEnd": 733,
                                                        "start": 724,
                                                        "end": 733,
                                                        "fullWidth": 9,
                                                        "width": 9,
                                                        "text": "targetObj",
                                                        "value": "targetObj",
                                                        "valueText": "targetObj"
                                                    },
                                                    {
                                                        "kind": "CommaToken",
                                                        "fullStart": 733,
                                                        "fullEnd": 735,
                                                        "start": 733,
                                                        "end": 734,
                                                        "fullWidth": 2,
                                                        "width": 1,
                                                        "text": ",",
                                                        "value": ",",
                                                        "valueText": ",",
                                                        "hasTrailingTrivia": true,
                                                        "trailingTrivia": [
                                                            {
                                                                "kind": "WhitespaceTrivia",
                                                                "text": " "
                                                            }
                                                        ]
                                                    },
                                                    {
                                                        "kind": "NumericLiteral",
                                                        "fullStart": 735,
                                                        "fullEnd": 736,
                                                        "start": 735,
                                                        "end": 736,
                                                        "fullWidth": 1,
                                                        "width": 1,
                                                        "text": "4",
                                                        "value": 4,
                                                        "valueText": "4"
                                                    }
                                                ],
                                                "closeBracketToken": {
                                                    "kind": "CloseBracketToken",
                                                    "fullStart": 736,
                                                    "fullEnd": 737,
                                                    "start": 736,
                                                    "end": 737,
                                                    "fullWidth": 1,
                                                    "width": 1,
                                                    "text": "]",
                                                    "value": "]",
                                                    "valueText": "]"
                                                }
                                            },
                                            "dotToken": {
                                                "kind": "DotToken",
                                                "fullStart": 737,
                                                "fullEnd": 738,
                                                "start": 737,
                                                "end": 738,
                                                "fullWidth": 1,
                                                "width": 1,
                                                "text": ".",
                                                "value": ".",
                                                "valueText": "."
                                            },
                                            "name": {
                                                "kind": "IdentifierName",
                                                "fullStart": 738,
                                                "fullEnd": 745,
                                                "start": 738,
                                                "end": 745,
                                                "fullWidth": 7,
                                                "width": 7,
                                                "text": "indexOf",
                                                "value": "indexOf",
                                                "valueText": "indexOf"
                                            }
                                        },
                                        "argumentList": {
                                            "kind": "ArgumentList",
                                            "fullStart": 745,
                                            "fullEnd": 768,
                                            "start": 745,
                                            "end": 767,
                                            "fullWidth": 23,
                                            "width": 22,
                                            "openParenToken": {
                                                "kind": "OpenParenToken",
                                                "fullStart": 745,
                                                "fullEnd": 746,
                                                "start": 745,
                                                "end": 746,
                                                "fullWidth": 1,
                                                "width": 1,
                                                "text": "(",
                                                "value": "(",
                                                "valueText": "("
                                            },
                                            "arguments": [
                                                {
                                                    "kind": "IdentifierName",
                                                    "fullStart": 746,
                                                    "fullEnd": 755,
                                                    "start": 746,
                                                    "end": 755,
                                                    "fullWidth": 9,
                                                    "width": 9,
                                                    "text": "targetObj",
                                                    "value": "targetObj",
                                                    "valueText": "targetObj"
                                                },
                                                {
                                                    "kind": "CommaToken",
                                                    "fullStart": 755,
                                                    "fullEnd": 757,
                                                    "start": 755,
                                                    "end": 756,
                                                    "fullWidth": 2,
                                                    "width": 1,
                                                    "text": ",",
                                                    "value": ",",
                                                    "valueText": ",",
                                                    "hasTrailingTrivia": true,
                                                    "trailingTrivia": [
                                                        {
                                                            "kind": "WhitespaceTrivia",
                                                            "text": " "
                                                        }
                                                    ]
                                                },
                                                {
                                                    "kind": "StringLiteral",
                                                    "fullStart": 757,
                                                    "fullEnd": 766,
                                                    "start": 757,
                                                    "end": 766,
                                                    "fullWidth": 9,
                                                    "width": 9,
                                                    "text": "\"0003.10\"",
                                                    "value": "0003.10",
                                                    "valueText": "0003.10"
                                                }
                                            ],
                                            "closeParenToken": {
                                                "kind": "CloseParenToken",
                                                "fullStart": 766,
                                                "fullEnd": 768,
                                                "start": 766,
                                                "end": 767,
                                                "fullWidth": 2,
                                                "width": 1,
                                                "text": ")",
                                                "value": ")",
                                                "valueText": ")",
                                                "hasTrailingTrivia": true,
                                                "trailingTrivia": [
                                                    {
                                                        "kind": "WhitespaceTrivia",
                                                        "text": " "
                                                    }
                                                ]
                                            }
                                        }
                                    },
                                    "operatorToken": {
                                        "kind": "EqualsEqualsEqualsToken",
                                        "fullStart": 768,
                                        "fullEnd": 772,
                                        "start": 768,
                                        "end": 771,
                                        "fullWidth": 4,
                                        "width": 3,
                                        "text": "===",
                                        "value": "===",
                                        "valueText": "===",
                                        "hasTrailingTrivia": true,
                                        "trailingTrivia": [
                                            {
                                                "kind": "WhitespaceTrivia",
                                                "text": " "
                                            }
                                        ]
                                    },
                                    "right": {
                                        "kind": "NumericLiteral",
                                        "fullStart": 772,
                                        "fullEnd": 773,
                                        "start": 772,
                                        "end": 773,
                                        "fullWidth": 1,
                                        "width": 1,
                                        "text": "3",
                                        "value": 3,
                                        "valueText": "3"
                                    }
                                }
                            },
                            "semicolonToken": {
                                "kind": "SemicolonToken",
                                "fullStart": 773,
                                "fullEnd": 776,
                                "start": 773,
                                "end": 774,
                                "fullWidth": 3,
                                "width": 1,
                                "text": ";",
                                "value": ";",
                                "valueText": ";",
                                "hasTrailingTrivia": true,
                                "hasTrailingNewLine": true,
                                "trailingTrivia": [
                                    {
                                        "kind": "NewLineTrivia",
                                        "text": "\r\n"
                                    }
                                ]
                            }
                        }
                    ],
                    "closeBraceToken": {
                        "kind": "CloseBraceToken",
                        "fullStart": 776,
                        "fullEnd": 783,
                        "start": 780,
                        "end": 781,
                        "fullWidth": 7,
                        "width": 1,
                        "text": "}",
                        "value": "}",
                        "valueText": "}",
                        "hasLeadingTrivia": true,
                        "hasTrailingTrivia": true,
                        "hasTrailingNewLine": true,
                        "leadingTrivia": [
                            {
                                "kind": "WhitespaceTrivia",
                                "text": "    "
                            }
                        ],
                        "trailingTrivia": [
                            {
                                "kind": "NewLineTrivia",
                                "text": "\r\n"
                            }
                        ]
                    }
                }
            },
            {
                "kind": "ExpressionStatement",
                "fullStart": 783,
                "fullEnd": 807,
                "start": 783,
                "end": 805,
                "fullWidth": 24,
                "width": 22,
                "expression": {
                    "kind": "InvocationExpression",
                    "fullStart": 783,
                    "fullEnd": 804,
                    "start": 783,
                    "end": 804,
                    "fullWidth": 21,
                    "width": 21,
                    "expression": {
                        "kind": "IdentifierName",
                        "fullStart": 783,
                        "fullEnd": 794,
                        "start": 783,
                        "end": 794,
                        "fullWidth": 11,
                        "width": 11,
                        "text": "runTestCase",
                        "value": "runTestCase",
                        "valueText": "runTestCase"
                    },
                    "argumentList": {
                        "kind": "ArgumentList",
                        "fullStart": 794,
                        "fullEnd": 804,
                        "start": 794,
                        "end": 804,
                        "fullWidth": 10,
                        "width": 10,
                        "openParenToken": {
                            "kind": "OpenParenToken",
                            "fullStart": 794,
                            "fullEnd": 795,
                            "start": 794,
                            "end": 795,
                            "fullWidth": 1,
                            "width": 1,
                            "text": "(",
                            "value": "(",
                            "valueText": "("
                        },
                        "arguments": [
                            {
                                "kind": "IdentifierName",
                                "fullStart": 795,
                                "fullEnd": 803,
                                "start": 795,
                                "end": 803,
                                "fullWidth": 8,
                                "width": 8,
                                "text": "testcase",
                                "value": "testcase",
                                "valueText": "testcase"
                            }
                        ],
                        "closeParenToken": {
                            "kind": "CloseParenToken",
                            "fullStart": 803,
                            "fullEnd": 804,
                            "start": 803,
                            "end": 804,
                            "fullWidth": 1,
                            "width": 1,
                            "text": ")",
                            "value": ")",
                            "valueText": ")"
                        }
                    }
                },
                "semicolonToken": {
                    "kind": "SemicolonToken",
                    "fullStart": 804,
                    "fullEnd": 807,
                    "start": 804,
                    "end": 805,
                    "fullWidth": 3,
                    "width": 1,
                    "text": ";",
                    "value": ";",
                    "valueText": ";",
                    "hasTrailingTrivia": true,
                    "hasTrailingNewLine": true,
                    "trailingTrivia": [
                        {
                            "kind": "NewLineTrivia",
                            "text": "\r\n"
                        }
                    ]
                }
            }
        ],
        "endOfFileToken": {
            "kind": "EndOfFileToken",
            "fullStart": 807,
            "fullEnd": 807,
            "start": 807,
            "end": 807,
            "fullWidth": 0,
            "width": 0,
            "text": ""
        }
    },
    "lineMap": {
        "lineStarts": [
            0,
            67,
            152,
            232,
            308,
            380,
            385,
            440,
            561,
            566,
            568,
            570,
            593,
            622,
            702,
            776,
            783,
            807
        ],
        "length": 807
    }
}<|MERGE_RESOLUTION|>--- conflicted
+++ resolved
@@ -245,12 +245,8 @@
                                         "start": 605,
                                         "end": 619,
                                         "fullWidth": 14,
-<<<<<<< HEAD
                                         "width": 14,
-                                        "identifier": {
-=======
                                         "propertyName": {
->>>>>>> 85e84683
                                             "kind": "IdentifierName",
                                             "fullStart": 605,
                                             "fullEnd": 615,
