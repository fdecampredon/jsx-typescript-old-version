{
    "isDeclaration": false,
    "languageVersion": "EcmaScript5",
    "parseOptions": {
        "allowAutomaticSemicolonInsertion": true
    },
    "sourceUnit": {
        "kind": "SourceUnit",
        "fullStart": 0,
        "fullEnd": 1275,
        "start": 602,
        "end": 1275,
        "fullWidth": 1275,
        "width": 673,
        "isIncrementallyUnusable": true,
        "moduleElements": [
            {
                "kind": "FunctionDeclaration",
                "fullStart": 0,
                "fullEnd": 1251,
                "start": 602,
                "end": 1249,
                "fullWidth": 1251,
                "width": 647,
                "isIncrementallyUnusable": true,
                "modifiers": [],
                "functionKeyword": {
                    "kind": "FunctionKeyword",
                    "fullStart": 0,
                    "fullEnd": 611,
                    "start": 602,
                    "end": 610,
                    "fullWidth": 611,
                    "width": 8,
                    "text": "function",
                    "value": "function",
                    "valueText": "function",
                    "hasLeadingTrivia": true,
                    "hasLeadingComment": true,
                    "hasLeadingNewLine": true,
                    "hasTrailingTrivia": true,
                    "leadingTrivia": [
                        {
                            "kind": "SingleLineCommentTrivia",
                            "text": "/// Copyright (c) 2012 Ecma International.  All rights reserved. "
                        },
                        {
                            "kind": "NewLineTrivia",
                            "text": "\r\n"
                        },
                        {
                            "kind": "SingleLineCommentTrivia",
                            "text": "/// Ecma International makes this code available under the terms and conditions set"
                        },
                        {
                            "kind": "NewLineTrivia",
                            "text": "\r\n"
                        },
                        {
                            "kind": "SingleLineCommentTrivia",
                            "text": "/// forth on http://hg.ecmascript.org/tests/test262/raw-file/tip/LICENSE (the "
                        },
                        {
                            "kind": "NewLineTrivia",
                            "text": "\r\n"
                        },
                        {
                            "kind": "SingleLineCommentTrivia",
                            "text": "/// \"Use Terms\").   Any redistribution of this code must retain the above "
                        },
                        {
                            "kind": "NewLineTrivia",
                            "text": "\r\n"
                        },
                        {
                            "kind": "SingleLineCommentTrivia",
                            "text": "/// copyright and this notice and otherwise comply with the Use Terms."
                        },
                        {
                            "kind": "NewLineTrivia",
                            "text": "\r\n"
                        },
                        {
                            "kind": "MultiLineCommentTrivia",
                            "text": "/**\r\n * @path ch15/15.4/15.4.4/15.4.4.21/15.4.4.21-8-b-iii-1-12.js\r\n * @description Array.prototype.reduce - element to be retrieved is own accessor property that overrides an inherited data property on an Array\r\n */"
                        },
                        {
                            "kind": "NewLineTrivia",
                            "text": "\r\n"
                        },
                        {
                            "kind": "NewLineTrivia",
                            "text": "\r\n"
                        },
                        {
                            "kind": "NewLineTrivia",
                            "text": "\r\n"
                        }
                    ],
                    "trailingTrivia": [
                        {
                            "kind": "WhitespaceTrivia",
                            "text": " "
                        }
                    ]
                },
                "identifier": {
                    "kind": "IdentifierName",
                    "fullStart": 611,
                    "fullEnd": 619,
                    "start": 611,
                    "end": 619,
                    "fullWidth": 8,
                    "width": 8,
                    "text": "testcase",
                    "value": "testcase",
                    "valueText": "testcase"
                },
                "callSignature": {
                    "kind": "CallSignature",
                    "fullStart": 619,
                    "fullEnd": 622,
                    "start": 619,
                    "end": 621,
                    "fullWidth": 3,
                    "width": 2,
                    "parameterList": {
                        "kind": "ParameterList",
                        "fullStart": 619,
                        "fullEnd": 622,
                        "start": 619,
                        "end": 621,
                        "fullWidth": 3,
                        "width": 2,
                        "openParenToken": {
                            "kind": "OpenParenToken",
                            "fullStart": 619,
                            "fullEnd": 620,
                            "start": 619,
                            "end": 620,
                            "fullWidth": 1,
                            "width": 1,
                            "text": "(",
                            "value": "(",
                            "valueText": "("
                        },
                        "parameters": [],
                        "closeParenToken": {
                            "kind": "CloseParenToken",
                            "fullStart": 620,
                            "fullEnd": 622,
                            "start": 620,
                            "end": 621,
                            "fullWidth": 2,
                            "width": 1,
                            "text": ")",
                            "value": ")",
                            "valueText": ")",
                            "hasTrailingTrivia": true,
                            "trailingTrivia": [
                                {
                                    "kind": "WhitespaceTrivia",
                                    "text": " "
                                }
                            ]
                        }
                    }
                },
                "block": {
                    "kind": "Block",
                    "fullStart": 622,
                    "fullEnd": 1251,
                    "start": 622,
                    "end": 1249,
                    "fullWidth": 629,
                    "width": 627,
                    "isIncrementallyUnusable": true,
                    "openBraceToken": {
                        "kind": "OpenBraceToken",
                        "fullStart": 622,
                        "fullEnd": 625,
                        "start": 622,
                        "end": 623,
                        "fullWidth": 3,
                        "width": 1,
                        "text": "{",
                        "value": "{",
                        "valueText": "{",
                        "hasTrailingTrivia": true,
                        "hasTrailingNewLine": true,
                        "trailingTrivia": [
                            {
                                "kind": "NewLineTrivia",
                                "text": "\r\n"
                            }
                        ]
                    },
                    "statements": [
                        {
                            "kind": "VariableStatement",
                            "fullStart": 625,
                            "fullEnd": 658,
                            "start": 633,
                            "end": 656,
                            "fullWidth": 33,
                            "width": 23,
                            "modifiers": [],
                            "variableDeclaration": {
                                "kind": "VariableDeclaration",
                                "fullStart": 625,
                                "fullEnd": 655,
                                "start": 633,
                                "end": 655,
                                "fullWidth": 30,
                                "width": 22,
                                "varKeyword": {
                                    "kind": "VarKeyword",
                                    "fullStart": 625,
                                    "fullEnd": 637,
                                    "start": 633,
                                    "end": 636,
                                    "fullWidth": 12,
                                    "width": 3,
                                    "text": "var",
                                    "value": "var",
                                    "valueText": "var",
                                    "hasLeadingTrivia": true,
                                    "hasTrailingTrivia": true,
                                    "leadingTrivia": [
                                        {
                                            "kind": "WhitespaceTrivia",
                                            "text": "        "
                                        }
                                    ],
                                    "trailingTrivia": [
                                        {
                                            "kind": "WhitespaceTrivia",
                                            "text": " "
                                        }
                                    ]
                                },
                                "variableDeclarators": [
                                    {
                                        "kind": "VariableDeclarator",
                                        "fullStart": 637,
                                        "fullEnd": 655,
                                        "start": 637,
                                        "end": 655,
                                        "fullWidth": 18,
                                        "width": 18,
                                        "identifier": {
                                            "kind": "IdentifierName",
                                            "fullStart": 637,
                                            "fullEnd": 648,
                                            "start": 637,
                                            "end": 647,
                                            "fullWidth": 11,
                                            "width": 10,
                                            "text": "testResult",
                                            "value": "testResult",
                                            "valueText": "testResult",
                                            "hasTrailingTrivia": true,
                                            "trailingTrivia": [
                                                {
                                                    "kind": "WhitespaceTrivia",
                                                    "text": " "
                                                }
                                            ]
                                        },
                                        "equalsValueClause": {
                                            "kind": "EqualsValueClause",
                                            "fullStart": 648,
                                            "fullEnd": 655,
                                            "start": 648,
                                            "end": 655,
                                            "fullWidth": 7,
                                            "width": 7,
                                            "equalsToken": {
                                                "kind": "EqualsToken",
                                                "fullStart": 648,
                                                "fullEnd": 650,
                                                "start": 648,
                                                "end": 649,
                                                "fullWidth": 2,
                                                "width": 1,
                                                "text": "=",
                                                "value": "=",
                                                "valueText": "=",
                                                "hasTrailingTrivia": true,
                                                "trailingTrivia": [
                                                    {
                                                        "kind": "WhitespaceTrivia",
                                                        "text": " "
                                                    }
                                                ]
                                            },
                                            "value": {
                                                "kind": "FalseKeyword",
                                                "fullStart": 650,
                                                "fullEnd": 655,
                                                "start": 650,
                                                "end": 655,
                                                "fullWidth": 5,
                                                "width": 5,
                                                "text": "false",
                                                "value": false,
                                                "valueText": "false"
                                            }
                                        }
                                    }
                                ]
                            },
                            "semicolonToken": {
                                "kind": "SemicolonToken",
                                "fullStart": 655,
                                "fullEnd": 658,
                                "start": 655,
                                "end": 656,
                                "fullWidth": 3,
                                "width": 1,
                                "text": ";",
                                "value": ";",
                                "valueText": ";",
                                "hasTrailingTrivia": true,
                                "hasTrailingNewLine": true,
                                "trailingTrivia": [
                                    {
                                        "kind": "NewLineTrivia",
                                        "text": "\r\n"
                                    }
                                ]
                            }
                        },
                        {
                            "kind": "FunctionDeclaration",
                            "fullStart": 658,
                            "fullEnd": 823,
                            "start": 668,
                            "end": 821,
                            "fullWidth": 165,
                            "width": 153,
                            "modifiers": [],
                            "functionKeyword": {
                                "kind": "FunctionKeyword",
                                "fullStart": 658,
                                "fullEnd": 677,
                                "start": 668,
                                "end": 676,
                                "fullWidth": 19,
                                "width": 8,
                                "text": "function",
                                "value": "function",
                                "valueText": "function",
                                "hasLeadingTrivia": true,
                                "hasLeadingNewLine": true,
                                "hasTrailingTrivia": true,
                                "leadingTrivia": [
                                    {
                                        "kind": "NewLineTrivia",
                                        "text": "\r\n"
                                    },
                                    {
                                        "kind": "WhitespaceTrivia",
                                        "text": "        "
                                    }
                                ],
                                "trailingTrivia": [
                                    {
                                        "kind": "WhitespaceTrivia",
                                        "text": " "
                                    }
                                ]
                            },
                            "identifier": {
                                "kind": "IdentifierName",
                                "fullStart": 677,
                                "fullEnd": 687,
                                "start": 677,
                                "end": 687,
                                "fullWidth": 10,
                                "width": 10,
                                "text": "callbackfn",
                                "value": "callbackfn",
                                "valueText": "callbackfn"
                            },
                            "callSignature": {
                                "kind": "CallSignature",
                                "fullStart": 687,
                                "fullEnd": 715,
                                "start": 687,
                                "end": 714,
                                "fullWidth": 28,
                                "width": 27,
                                "parameterList": {
                                    "kind": "ParameterList",
                                    "fullStart": 687,
                                    "fullEnd": 715,
                                    "start": 687,
                                    "end": 714,
                                    "fullWidth": 28,
                                    "width": 27,
                                    "openParenToken": {
                                        "kind": "OpenParenToken",
                                        "fullStart": 687,
                                        "fullEnd": 688,
                                        "start": 687,
                                        "end": 688,
                                        "fullWidth": 1,
                                        "width": 1,
                                        "text": "(",
                                        "value": "(",
                                        "valueText": "("
                                    },
                                    "parameters": [
                                        {
                                            "kind": "Parameter",
                                            "fullStart": 688,
                                            "fullEnd": 695,
                                            "start": 688,
                                            "end": 695,
                                            "fullWidth": 7,
<<<<<<< HEAD
                                            "width": 7,
=======
                                            "modifiers": [],
>>>>>>> e3c38734
                                            "identifier": {
                                                "kind": "IdentifierName",
                                                "fullStart": 688,
                                                "fullEnd": 695,
                                                "start": 688,
                                                "end": 695,
                                                "fullWidth": 7,
                                                "width": 7,
                                                "text": "prevVal",
                                                "value": "prevVal",
                                                "valueText": "prevVal"
                                            }
                                        },
                                        {
                                            "kind": "CommaToken",
                                            "fullStart": 695,
                                            "fullEnd": 697,
                                            "start": 695,
                                            "end": 696,
                                            "fullWidth": 2,
                                            "width": 1,
                                            "text": ",",
                                            "value": ",",
                                            "valueText": ",",
                                            "hasTrailingTrivia": true,
                                            "trailingTrivia": [
                                                {
                                                    "kind": "WhitespaceTrivia",
                                                    "text": " "
                                                }
                                            ]
                                        },
                                        {
                                            "kind": "Parameter",
                                            "fullStart": 697,
                                            "fullEnd": 703,
                                            "start": 697,
                                            "end": 703,
                                            "fullWidth": 6,
<<<<<<< HEAD
                                            "width": 6,
=======
                                            "modifiers": [],
>>>>>>> e3c38734
                                            "identifier": {
                                                "kind": "IdentifierName",
                                                "fullStart": 697,
                                                "fullEnd": 703,
                                                "start": 697,
                                                "end": 703,
                                                "fullWidth": 6,
                                                "width": 6,
                                                "text": "curVal",
                                                "value": "curVal",
                                                "valueText": "curVal"
                                            }
                                        },
                                        {
                                            "kind": "CommaToken",
                                            "fullStart": 703,
                                            "fullEnd": 705,
                                            "start": 703,
                                            "end": 704,
                                            "fullWidth": 2,
                                            "width": 1,
                                            "text": ",",
                                            "value": ",",
                                            "valueText": ",",
                                            "hasTrailingTrivia": true,
                                            "trailingTrivia": [
                                                {
                                                    "kind": "WhitespaceTrivia",
                                                    "text": " "
                                                }
                                            ]
                                        },
                                        {
                                            "kind": "Parameter",
                                            "fullStart": 705,
                                            "fullEnd": 708,
                                            "start": 705,
                                            "end": 708,
                                            "fullWidth": 3,
<<<<<<< HEAD
                                            "width": 3,
=======
                                            "modifiers": [],
>>>>>>> e3c38734
                                            "identifier": {
                                                "kind": "IdentifierName",
                                                "fullStart": 705,
                                                "fullEnd": 708,
                                                "start": 705,
                                                "end": 708,
                                                "fullWidth": 3,
                                                "width": 3,
                                                "text": "idx",
                                                "value": "idx",
                                                "valueText": "idx"
                                            }
                                        },
                                        {
                                            "kind": "CommaToken",
                                            "fullStart": 708,
                                            "fullEnd": 710,
                                            "start": 708,
                                            "end": 709,
                                            "fullWidth": 2,
                                            "width": 1,
                                            "text": ",",
                                            "value": ",",
                                            "valueText": ",",
                                            "hasTrailingTrivia": true,
                                            "trailingTrivia": [
                                                {
                                                    "kind": "WhitespaceTrivia",
                                                    "text": " "
                                                }
                                            ]
                                        },
                                        {
                                            "kind": "Parameter",
                                            "fullStart": 710,
                                            "fullEnd": 713,
                                            "start": 710,
                                            "end": 713,
                                            "fullWidth": 3,
<<<<<<< HEAD
                                            "width": 3,
=======
                                            "modifiers": [],
>>>>>>> e3c38734
                                            "identifier": {
                                                "kind": "IdentifierName",
                                                "fullStart": 710,
                                                "fullEnd": 713,
                                                "start": 710,
                                                "end": 713,
                                                "fullWidth": 3,
                                                "width": 3,
                                                "text": "obj",
                                                "value": "obj",
                                                "valueText": "obj"
                                            }
                                        }
                                    ],
                                    "closeParenToken": {
                                        "kind": "CloseParenToken",
                                        "fullStart": 713,
                                        "fullEnd": 715,
                                        "start": 713,
                                        "end": 714,
                                        "fullWidth": 2,
                                        "width": 1,
                                        "text": ")",
                                        "value": ")",
                                        "valueText": ")",
                                        "hasTrailingTrivia": true,
                                        "trailingTrivia": [
                                            {
                                                "kind": "WhitespaceTrivia",
                                                "text": " "
                                            }
                                        ]
                                    }
                                }
                            },
                            "block": {
                                "kind": "Block",
                                "fullStart": 715,
                                "fullEnd": 823,
                                "start": 715,
                                "end": 821,
                                "fullWidth": 108,
                                "width": 106,
                                "openBraceToken": {
                                    "kind": "OpenBraceToken",
                                    "fullStart": 715,
                                    "fullEnd": 718,
                                    "start": 715,
                                    "end": 716,
                                    "fullWidth": 3,
                                    "width": 1,
                                    "text": "{",
                                    "value": "{",
                                    "valueText": "{",
                                    "hasTrailingTrivia": true,
                                    "hasTrailingNewLine": true,
                                    "trailingTrivia": [
                                        {
                                            "kind": "NewLineTrivia",
                                            "text": "\r\n"
                                        }
                                    ]
                                },
                                "statements": [
                                    {
                                        "kind": "IfStatement",
                                        "fullStart": 718,
                                        "fullEnd": 812,
                                        "start": 730,
                                        "end": 810,
                                        "fullWidth": 94,
                                        "width": 80,
                                        "ifKeyword": {
                                            "kind": "IfKeyword",
                                            "fullStart": 718,
                                            "fullEnd": 733,
                                            "start": 730,
                                            "end": 732,
                                            "fullWidth": 15,
                                            "width": 2,
                                            "text": "if",
                                            "value": "if",
                                            "valueText": "if",
                                            "hasLeadingTrivia": true,
                                            "hasTrailingTrivia": true,
                                            "leadingTrivia": [
                                                {
                                                    "kind": "WhitespaceTrivia",
                                                    "text": "            "
                                                }
                                            ],
                                            "trailingTrivia": [
                                                {
                                                    "kind": "WhitespaceTrivia",
                                                    "text": " "
                                                }
                                            ]
                                        },
                                        "openParenToken": {
                                            "kind": "OpenParenToken",
                                            "fullStart": 733,
                                            "fullEnd": 734,
                                            "start": 733,
                                            "end": 734,
                                            "fullWidth": 1,
                                            "width": 1,
                                            "text": "(",
                                            "value": "(",
                                            "valueText": "("
                                        },
                                        "condition": {
                                            "kind": "EqualsExpression",
                                            "fullStart": 734,
                                            "fullEnd": 743,
                                            "start": 734,
                                            "end": 743,
                                            "fullWidth": 9,
                                            "width": 9,
                                            "left": {
                                                "kind": "IdentifierName",
                                                "fullStart": 734,
                                                "fullEnd": 738,
                                                "start": 734,
                                                "end": 737,
                                                "fullWidth": 4,
                                                "width": 3,
                                                "text": "idx",
                                                "value": "idx",
                                                "valueText": "idx",
                                                "hasTrailingTrivia": true,
                                                "trailingTrivia": [
                                                    {
                                                        "kind": "WhitespaceTrivia",
                                                        "text": " "
                                                    }
                                                ]
                                            },
                                            "operatorToken": {
                                                "kind": "EqualsEqualsEqualsToken",
                                                "fullStart": 738,
                                                "fullEnd": 742,
                                                "start": 738,
                                                "end": 741,
                                                "fullWidth": 4,
                                                "width": 3,
                                                "text": "===",
                                                "value": "===",
                                                "valueText": "===",
                                                "hasTrailingTrivia": true,
                                                "trailingTrivia": [
                                                    {
                                                        "kind": "WhitespaceTrivia",
                                                        "text": " "
                                                    }
                                                ]
                                            },
                                            "right": {
                                                "kind": "NumericLiteral",
                                                "fullStart": 742,
                                                "fullEnd": 743,
                                                "start": 742,
                                                "end": 743,
                                                "fullWidth": 1,
                                                "width": 1,
                                                "text": "1",
                                                "value": 1,
                                                "valueText": "1"
                                            }
                                        },
                                        "closeParenToken": {
                                            "kind": "CloseParenToken",
                                            "fullStart": 743,
                                            "fullEnd": 745,
                                            "start": 743,
                                            "end": 744,
                                            "fullWidth": 2,
                                            "width": 1,
                                            "text": ")",
                                            "value": ")",
                                            "valueText": ")",
                                            "hasTrailingTrivia": true,
                                            "trailingTrivia": [
                                                {
                                                    "kind": "WhitespaceTrivia",
                                                    "text": " "
                                                }
                                            ]
                                        },
                                        "statement": {
                                            "kind": "Block",
                                            "fullStart": 745,
                                            "fullEnd": 812,
                                            "start": 745,
                                            "end": 810,
                                            "fullWidth": 67,
                                            "width": 65,
                                            "openBraceToken": {
                                                "kind": "OpenBraceToken",
                                                "fullStart": 745,
                                                "fullEnd": 748,
                                                "start": 745,
                                                "end": 746,
                                                "fullWidth": 3,
                                                "width": 1,
                                                "text": "{",
                                                "value": "{",
                                                "valueText": "{",
                                                "hasTrailingTrivia": true,
                                                "hasTrailingNewLine": true,
                                                "trailingTrivia": [
                                                    {
                                                        "kind": "NewLineTrivia",
                                                        "text": "\r\n"
                                                    }
                                                ]
                                            },
                                            "statements": [
                                                {
                                                    "kind": "ExpressionStatement",
                                                    "fullStart": 748,
                                                    "fullEnd": 797,
                                                    "start": 764,
                                                    "end": 795,
                                                    "fullWidth": 49,
                                                    "width": 31,
                                                    "expression": {
                                                        "kind": "AssignmentExpression",
                                                        "fullStart": 748,
                                                        "fullEnd": 794,
                                                        "start": 764,
                                                        "end": 794,
                                                        "fullWidth": 46,
                                                        "width": 30,
                                                        "left": {
                                                            "kind": "IdentifierName",
                                                            "fullStart": 748,
                                                            "fullEnd": 775,
                                                            "start": 764,
                                                            "end": 774,
                                                            "fullWidth": 27,
                                                            "width": 10,
                                                            "text": "testResult",
                                                            "value": "testResult",
                                                            "valueText": "testResult",
                                                            "hasLeadingTrivia": true,
                                                            "hasTrailingTrivia": true,
                                                            "leadingTrivia": [
                                                                {
                                                                    "kind": "WhitespaceTrivia",
                                                                    "text": "                "
                                                                }
                                                            ],
                                                            "trailingTrivia": [
                                                                {
                                                                    "kind": "WhitespaceTrivia",
                                                                    "text": " "
                                                                }
                                                            ]
                                                        },
                                                        "operatorToken": {
                                                            "kind": "EqualsToken",
                                                            "fullStart": 775,
                                                            "fullEnd": 777,
                                                            "start": 775,
                                                            "end": 776,
                                                            "fullWidth": 2,
                                                            "width": 1,
                                                            "text": "=",
                                                            "value": "=",
                                                            "valueText": "=",
                                                            "hasTrailingTrivia": true,
                                                            "trailingTrivia": [
                                                                {
                                                                    "kind": "WhitespaceTrivia",
                                                                    "text": " "
                                                                }
                                                            ]
                                                        },
                                                        "right": {
                                                            "kind": "ParenthesizedExpression",
                                                            "fullStart": 777,
                                                            "fullEnd": 794,
                                                            "start": 777,
                                                            "end": 794,
                                                            "fullWidth": 17,
                                                            "width": 17,
                                                            "openParenToken": {
                                                                "kind": "OpenParenToken",
                                                                "fullStart": 777,
                                                                "fullEnd": 778,
                                                                "start": 777,
                                                                "end": 778,
                                                                "fullWidth": 1,
                                                                "width": 1,
                                                                "text": "(",
                                                                "value": "(",
                                                                "valueText": "("
                                                            },
                                                            "expression": {
                                                                "kind": "EqualsExpression",
                                                                "fullStart": 778,
                                                                "fullEnd": 793,
                                                                "start": 778,
                                                                "end": 793,
                                                                "fullWidth": 15,
                                                                "width": 15,
                                                                "left": {
                                                                    "kind": "IdentifierName",
                                                                    "fullStart": 778,
                                                                    "fullEnd": 786,
                                                                    "start": 778,
                                                                    "end": 785,
                                                                    "fullWidth": 8,
                                                                    "width": 7,
                                                                    "text": "prevVal",
                                                                    "value": "prevVal",
                                                                    "valueText": "prevVal",
                                                                    "hasTrailingTrivia": true,
                                                                    "trailingTrivia": [
                                                                        {
                                                                            "kind": "WhitespaceTrivia",
                                                                            "text": " "
                                                                        }
                                                                    ]
                                                                },
                                                                "operatorToken": {
                                                                    "kind": "EqualsEqualsEqualsToken",
                                                                    "fullStart": 786,
                                                                    "fullEnd": 790,
                                                                    "start": 786,
                                                                    "end": 789,
                                                                    "fullWidth": 4,
                                                                    "width": 3,
                                                                    "text": "===",
                                                                    "value": "===",
                                                                    "valueText": "===",
                                                                    "hasTrailingTrivia": true,
                                                                    "trailingTrivia": [
                                                                        {
                                                                            "kind": "WhitespaceTrivia",
                                                                            "text": " "
                                                                        }
                                                                    ]
                                                                },
                                                                "right": {
                                                                    "kind": "StringLiteral",
                                                                    "fullStart": 790,
                                                                    "fullEnd": 793,
                                                                    "start": 790,
                                                                    "end": 793,
                                                                    "fullWidth": 3,
                                                                    "width": 3,
                                                                    "text": "\"9\"",
                                                                    "value": "9",
                                                                    "valueText": "9"
                                                                }
                                                            },
                                                            "closeParenToken": {
                                                                "kind": "CloseParenToken",
                                                                "fullStart": 793,
                                                                "fullEnd": 794,
                                                                "start": 793,
                                                                "end": 794,
                                                                "fullWidth": 1,
                                                                "width": 1,
                                                                "text": ")",
                                                                "value": ")",
                                                                "valueText": ")"
                                                            }
                                                        }
                                                    },
                                                    "semicolonToken": {
                                                        "kind": "SemicolonToken",
                                                        "fullStart": 794,
                                                        "fullEnd": 797,
                                                        "start": 794,
                                                        "end": 795,
                                                        "fullWidth": 3,
                                                        "width": 1,
                                                        "text": ";",
                                                        "value": ";",
                                                        "valueText": ";",
                                                        "hasTrailingTrivia": true,
                                                        "hasTrailingNewLine": true,
                                                        "trailingTrivia": [
                                                            {
                                                                "kind": "NewLineTrivia",
                                                                "text": "\r\n"
                                                            }
                                                        ]
                                                    }
                                                }
                                            ],
                                            "closeBraceToken": {
                                                "kind": "CloseBraceToken",
                                                "fullStart": 797,
                                                "fullEnd": 812,
                                                "start": 809,
                                                "end": 810,
                                                "fullWidth": 15,
                                                "width": 1,
                                                "text": "}",
                                                "value": "}",
                                                "valueText": "}",
                                                "hasLeadingTrivia": true,
                                                "hasTrailingTrivia": true,
                                                "hasTrailingNewLine": true,
                                                "leadingTrivia": [
                                                    {
                                                        "kind": "WhitespaceTrivia",
                                                        "text": "            "
                                                    }
                                                ],
                                                "trailingTrivia": [
                                                    {
                                                        "kind": "NewLineTrivia",
                                                        "text": "\r\n"
                                                    }
                                                ]
                                            }
                                        }
                                    }
                                ],
                                "closeBraceToken": {
                                    "kind": "CloseBraceToken",
                                    "fullStart": 812,
                                    "fullEnd": 823,
                                    "start": 820,
                                    "end": 821,
                                    "fullWidth": 11,
                                    "width": 1,
                                    "text": "}",
                                    "value": "}",
                                    "valueText": "}",
                                    "hasLeadingTrivia": true,
                                    "hasTrailingTrivia": true,
                                    "hasTrailingNewLine": true,
                                    "leadingTrivia": [
                                        {
                                            "kind": "WhitespaceTrivia",
                                            "text": "        "
                                        }
                                    ],
                                    "trailingTrivia": [
                                        {
                                            "kind": "NewLineTrivia",
                                            "text": "\r\n"
                                        }
                                    ]
                                }
                            }
                        },
                        {
                            "kind": "TryStatement",
                            "fullStart": 823,
                            "fullEnd": 1244,
                            "start": 833,
                            "end": 1242,
                            "fullWidth": 421,
                            "width": 409,
                            "isIncrementallyUnusable": true,
                            "tryKeyword": {
                                "kind": "TryKeyword",
                                "fullStart": 823,
                                "fullEnd": 837,
                                "start": 833,
                                "end": 836,
                                "fullWidth": 14,
                                "width": 3,
                                "text": "try",
                                "value": "try",
                                "valueText": "try",
                                "hasLeadingTrivia": true,
                                "hasLeadingNewLine": true,
                                "hasTrailingTrivia": true,
                                "leadingTrivia": [
                                    {
                                        "kind": "NewLineTrivia",
                                        "text": "\r\n"
                                    },
                                    {
                                        "kind": "WhitespaceTrivia",
                                        "text": "        "
                                    }
                                ],
                                "trailingTrivia": [
                                    {
                                        "kind": "WhitespaceTrivia",
                                        "text": " "
                                    }
                                ]
                            },
                            "block": {
                                "kind": "Block",
                                "fullStart": 837,
                                "fullEnd": 1182,
                                "start": 837,
                                "end": 1181,
                                "fullWidth": 345,
                                "width": 344,
                                "isIncrementallyUnusable": true,
                                "openBraceToken": {
                                    "kind": "OpenBraceToken",
                                    "fullStart": 837,
                                    "fullEnd": 840,
                                    "start": 837,
                                    "end": 838,
                                    "fullWidth": 3,
                                    "width": 1,
                                    "text": "{",
                                    "value": "{",
                                    "valueText": "{",
                                    "hasTrailingTrivia": true,
                                    "hasTrailingNewLine": true,
                                    "trailingTrivia": [
                                        {
                                            "kind": "NewLineTrivia",
                                            "text": "\r\n"
                                        }
                                    ]
                                },
                                "statements": [
                                    {
                                        "kind": "ExpressionStatement",
                                        "fullStart": 840,
                                        "fullEnd": 877,
                                        "start": 852,
                                        "end": 875,
                                        "fullWidth": 37,
                                        "width": 23,
                                        "expression": {
                                            "kind": "AssignmentExpression",
                                            "fullStart": 840,
                                            "fullEnd": 874,
                                            "start": 852,
                                            "end": 874,
                                            "fullWidth": 34,
                                            "width": 22,
                                            "left": {
                                                "kind": "ElementAccessExpression",
                                                "fullStart": 840,
                                                "fullEnd": 871,
                                                "start": 852,
                                                "end": 870,
                                                "fullWidth": 31,
                                                "width": 18,
                                                "expression": {
                                                    "kind": "MemberAccessExpression",
                                                    "fullStart": 840,
                                                    "fullEnd": 867,
                                                    "start": 852,
                                                    "end": 867,
                                                    "fullWidth": 27,
                                                    "width": 15,
                                                    "expression": {
                                                        "kind": "IdentifierName",
                                                        "fullStart": 840,
                                                        "fullEnd": 857,
                                                        "start": 852,
                                                        "end": 857,
                                                        "fullWidth": 17,
                                                        "width": 5,
                                                        "text": "Array",
                                                        "value": "Array",
                                                        "valueText": "Array",
                                                        "hasLeadingTrivia": true,
                                                        "leadingTrivia": [
                                                            {
                                                                "kind": "WhitespaceTrivia",
                                                                "text": "            "
                                                            }
                                                        ]
                                                    },
                                                    "dotToken": {
                                                        "kind": "DotToken",
                                                        "fullStart": 857,
                                                        "fullEnd": 858,
                                                        "start": 857,
                                                        "end": 858,
                                                        "fullWidth": 1,
                                                        "width": 1,
                                                        "text": ".",
                                                        "value": ".",
                                                        "valueText": "."
                                                    },
                                                    "name": {
                                                        "kind": "IdentifierName",
                                                        "fullStart": 858,
                                                        "fullEnd": 867,
                                                        "start": 858,
                                                        "end": 867,
                                                        "fullWidth": 9,
                                                        "width": 9,
                                                        "text": "prototype",
                                                        "value": "prototype",
                                                        "valueText": "prototype"
                                                    }
                                                },
                                                "openBracketToken": {
                                                    "kind": "OpenBracketToken",
                                                    "fullStart": 867,
                                                    "fullEnd": 868,
                                                    "start": 867,
                                                    "end": 868,
                                                    "fullWidth": 1,
                                                    "width": 1,
                                                    "text": "[",
                                                    "value": "[",
                                                    "valueText": "["
                                                },
                                                "argumentExpression": {
                                                    "kind": "NumericLiteral",
                                                    "fullStart": 868,
                                                    "fullEnd": 869,
                                                    "start": 868,
                                                    "end": 869,
                                                    "fullWidth": 1,
                                                    "width": 1,
                                                    "text": "0",
                                                    "value": 0,
                                                    "valueText": "0"
                                                },
                                                "closeBracketToken": {
                                                    "kind": "CloseBracketToken",
                                                    "fullStart": 869,
                                                    "fullEnd": 871,
                                                    "start": 869,
                                                    "end": 870,
                                                    "fullWidth": 2,
                                                    "width": 1,
                                                    "text": "]",
                                                    "value": "]",
                                                    "valueText": "]",
                                                    "hasTrailingTrivia": true,
                                                    "trailingTrivia": [
                                                        {
                                                            "kind": "WhitespaceTrivia",
                                                            "text": " "
                                                        }
                                                    ]
                                                }
                                            },
                                            "operatorToken": {
                                                "kind": "EqualsToken",
                                                "fullStart": 871,
                                                "fullEnd": 873,
                                                "start": 871,
                                                "end": 872,
                                                "fullWidth": 2,
                                                "width": 1,
                                                "text": "=",
                                                "value": "=",
                                                "valueText": "=",
                                                "hasTrailingTrivia": true,
                                                "trailingTrivia": [
                                                    {
                                                        "kind": "WhitespaceTrivia",
                                                        "text": " "
                                                    }
                                                ]
                                            },
                                            "right": {
                                                "kind": "NumericLiteral",
                                                "fullStart": 873,
                                                "fullEnd": 874,
                                                "start": 873,
                                                "end": 874,
                                                "fullWidth": 1,
                                                "width": 1,
                                                "text": "0",
                                                "value": 0,
                                                "valueText": "0"
                                            }
                                        },
                                        "semicolonToken": {
                                            "kind": "SemicolonToken",
                                            "fullStart": 874,
                                            "fullEnd": 877,
                                            "start": 874,
                                            "end": 875,
                                            "fullWidth": 3,
                                            "width": 1,
                                            "text": ";",
                                            "value": ";",
                                            "valueText": ";",
                                            "hasTrailingTrivia": true,
                                            "hasTrailingNewLine": true,
                                            "trailingTrivia": [
                                                {
                                                    "kind": "NewLineTrivia",
                                                    "text": "\r\n"
                                                }
                                            ]
                                        }
                                    },
                                    {
                                        "kind": "VariableStatement",
                                        "fullStart": 877,
                                        "fullEnd": 910,
                                        "start": 889,
                                        "end": 908,
                                        "fullWidth": 33,
                                        "width": 19,
                                        "isIncrementallyUnusable": true,
                                        "modifiers": [],
                                        "variableDeclaration": {
                                            "kind": "VariableDeclaration",
                                            "fullStart": 877,
                                            "fullEnd": 907,
                                            "start": 889,
                                            "end": 907,
                                            "fullWidth": 30,
                                            "width": 18,
                                            "isIncrementallyUnusable": true,
                                            "varKeyword": {
                                                "kind": "VarKeyword",
                                                "fullStart": 877,
                                                "fullEnd": 893,
                                                "start": 889,
                                                "end": 892,
                                                "fullWidth": 16,
                                                "width": 3,
                                                "text": "var",
                                                "value": "var",
                                                "valueText": "var",
                                                "hasLeadingTrivia": true,
                                                "hasTrailingTrivia": true,
                                                "leadingTrivia": [
                                                    {
                                                        "kind": "WhitespaceTrivia",
                                                        "text": "            "
                                                    }
                                                ],
                                                "trailingTrivia": [
                                                    {
                                                        "kind": "WhitespaceTrivia",
                                                        "text": " "
                                                    }
                                                ]
                                            },
                                            "variableDeclarators": [
                                                {
                                                    "kind": "VariableDeclarator",
                                                    "fullStart": 893,
                                                    "fullEnd": 907,
                                                    "start": 893,
                                                    "end": 907,
                                                    "fullWidth": 14,
                                                    "width": 14,
                                                    "isIncrementallyUnusable": true,
                                                    "identifier": {
                                                        "kind": "IdentifierName",
                                                        "fullStart": 893,
                                                        "fullEnd": 897,
                                                        "start": 893,
                                                        "end": 896,
                                                        "fullWidth": 4,
                                                        "width": 3,
                                                        "text": "arr",
                                                        "value": "arr",
                                                        "valueText": "arr",
                                                        "hasTrailingTrivia": true,
                                                        "trailingTrivia": [
                                                            {
                                                                "kind": "WhitespaceTrivia",
                                                                "text": " "
                                                            }
                                                        ]
                                                    },
                                                    "equalsValueClause": {
                                                        "kind": "EqualsValueClause",
                                                        "fullStart": 897,
                                                        "fullEnd": 907,
                                                        "start": 897,
                                                        "end": 907,
                                                        "fullWidth": 10,
                                                        "width": 10,
                                                        "isIncrementallyUnusable": true,
                                                        "equalsToken": {
                                                            "kind": "EqualsToken",
                                                            "fullStart": 897,
                                                            "fullEnd": 899,
                                                            "start": 897,
                                                            "end": 898,
                                                            "fullWidth": 2,
                                                            "width": 1,
                                                            "text": "=",
                                                            "value": "=",
                                                            "valueText": "=",
                                                            "hasTrailingTrivia": true,
                                                            "trailingTrivia": [
                                                                {
                                                                    "kind": "WhitespaceTrivia",
                                                                    "text": " "
                                                                }
                                                            ]
                                                        },
                                                        "value": {
                                                            "kind": "ArrayLiteralExpression",
                                                            "fullStart": 899,
                                                            "fullEnd": 907,
                                                            "start": 899,
                                                            "end": 907,
                                                            "fullWidth": 8,
                                                            "width": 8,
                                                            "isIncrementallyUnusable": true,
                                                            "openBracketToken": {
                                                                "kind": "OpenBracketToken",
                                                                "fullStart": 899,
                                                                "fullEnd": 900,
                                                                "start": 899,
                                                                "end": 900,
                                                                "fullWidth": 1,
                                                                "width": 1,
                                                                "text": "[",
                                                                "value": "[",
                                                                "valueText": "["
                                                            },
                                                            "expressions": [
                                                                {
                                                                    "kind": "OmittedExpression",
                                                                    "fullStart": -1,
                                                                    "fullEnd": -1,
                                                                    "start": -1,
                                                                    "end": -1,
                                                                    "fullWidth": 0,
                                                                    "width": 0,
                                                                    "isIncrementallyUnusable": true
                                                                },
                                                                {
                                                                    "kind": "CommaToken",
                                                                    "fullStart": 900,
                                                                    "fullEnd": 902,
                                                                    "start": 900,
                                                                    "end": 901,
                                                                    "fullWidth": 2,
                                                                    "width": 1,
                                                                    "text": ",",
                                                                    "value": ",",
                                                                    "valueText": ",",
                                                                    "hasTrailingTrivia": true,
                                                                    "trailingTrivia": [
                                                                        {
                                                                            "kind": "WhitespaceTrivia",
                                                                            "text": " "
                                                                        }
                                                                    ]
                                                                },
                                                                {
                                                                    "kind": "NumericLiteral",
                                                                    "fullStart": 902,
                                                                    "fullEnd": 903,
                                                                    "start": 902,
                                                                    "end": 903,
                                                                    "fullWidth": 1,
                                                                    "width": 1,
                                                                    "text": "1",
                                                                    "value": 1,
                                                                    "valueText": "1"
                                                                },
                                                                {
                                                                    "kind": "CommaToken",
                                                                    "fullStart": 903,
                                                                    "fullEnd": 905,
                                                                    "start": 903,
                                                                    "end": 904,
                                                                    "fullWidth": 2,
                                                                    "width": 1,
                                                                    "text": ",",
                                                                    "value": ",",
                                                                    "valueText": ",",
                                                                    "hasTrailingTrivia": true,
                                                                    "trailingTrivia": [
                                                                        {
                                                                            "kind": "WhitespaceTrivia",
                                                                            "text": " "
                                                                        }
                                                                    ]
                                                                },
                                                                {
                                                                    "kind": "NumericLiteral",
                                                                    "fullStart": 905,
                                                                    "fullEnd": 906,
                                                                    "start": 905,
                                                                    "end": 906,
                                                                    "fullWidth": 1,
                                                                    "width": 1,
                                                                    "text": "2",
                                                                    "value": 2,
                                                                    "valueText": "2"
                                                                }
                                                            ],
                                                            "closeBracketToken": {
                                                                "kind": "CloseBracketToken",
                                                                "fullStart": 906,
                                                                "fullEnd": 907,
                                                                "start": 906,
                                                                "end": 907,
                                                                "fullWidth": 1,
                                                                "width": 1,
                                                                "text": "]",
                                                                "value": "]",
                                                                "valueText": "]"
                                                            }
                                                        }
                                                    }
                                                }
                                            ]
                                        },
                                        "semicolonToken": {
                                            "kind": "SemicolonToken",
                                            "fullStart": 907,
                                            "fullEnd": 910,
                                            "start": 907,
                                            "end": 908,
                                            "fullWidth": 3,
                                            "width": 1,
                                            "text": ";",
                                            "value": ";",
                                            "valueText": ";",
                                            "hasTrailingTrivia": true,
                                            "hasTrailingNewLine": true,
                                            "trailingTrivia": [
                                                {
                                                    "kind": "NewLineTrivia",
                                                    "text": "\r\n"
                                                }
                                            ]
                                        }
                                    },
                                    {
                                        "kind": "ExpressionStatement",
                                        "fullStart": 910,
                                        "fullEnd": 1101,
                                        "start": 924,
                                        "end": 1099,
                                        "fullWidth": 191,
                                        "width": 175,
                                        "isIncrementallyUnusable": true,
                                        "expression": {
                                            "kind": "InvocationExpression",
                                            "fullStart": 910,
                                            "fullEnd": 1098,
                                            "start": 924,
                                            "end": 1098,
                                            "fullWidth": 188,
                                            "width": 174,
                                            "isIncrementallyUnusable": true,
                                            "expression": {
                                                "kind": "MemberAccessExpression",
                                                "fullStart": 910,
                                                "fullEnd": 945,
                                                "start": 924,
                                                "end": 945,
                                                "fullWidth": 35,
                                                "width": 21,
                                                "expression": {
                                                    "kind": "IdentifierName",
                                                    "fullStart": 910,
                                                    "fullEnd": 930,
                                                    "start": 924,
                                                    "end": 930,
                                                    "fullWidth": 20,
                                                    "width": 6,
                                                    "text": "Object",
                                                    "value": "Object",
                                                    "valueText": "Object",
                                                    "hasLeadingTrivia": true,
                                                    "hasLeadingNewLine": true,
                                                    "leadingTrivia": [
                                                        {
                                                            "kind": "NewLineTrivia",
                                                            "text": "\r\n"
                                                        },
                                                        {
                                                            "kind": "WhitespaceTrivia",
                                                            "text": "            "
                                                        }
                                                    ]
                                                },
                                                "dotToken": {
                                                    "kind": "DotToken",
                                                    "fullStart": 930,
                                                    "fullEnd": 931,
                                                    "start": 930,
                                                    "end": 931,
                                                    "fullWidth": 1,
                                                    "width": 1,
                                                    "text": ".",
                                                    "value": ".",
                                                    "valueText": "."
                                                },
                                                "name": {
                                                    "kind": "IdentifierName",
                                                    "fullStart": 931,
                                                    "fullEnd": 945,
                                                    "start": 931,
                                                    "end": 945,
                                                    "fullWidth": 14,
                                                    "width": 14,
                                                    "text": "defineProperty",
                                                    "value": "defineProperty",
                                                    "valueText": "defineProperty"
                                                }
                                            },
                                            "argumentList": {
                                                "kind": "ArgumentList",
                                                "fullStart": 945,
                                                "fullEnd": 1098,
                                                "start": 945,
                                                "end": 1098,
                                                "fullWidth": 153,
                                                "width": 153,
                                                "isIncrementallyUnusable": true,
                                                "openParenToken": {
                                                    "kind": "OpenParenToken",
                                                    "fullStart": 945,
                                                    "fullEnd": 946,
                                                    "start": 945,
                                                    "end": 946,
                                                    "fullWidth": 1,
                                                    "width": 1,
                                                    "text": "(",
                                                    "value": "(",
                                                    "valueText": "("
                                                },
                                                "arguments": [
                                                    {
                                                        "kind": "IdentifierName",
                                                        "fullStart": 946,
                                                        "fullEnd": 949,
                                                        "start": 946,
                                                        "end": 949,
                                                        "fullWidth": 3,
                                                        "width": 3,
                                                        "text": "arr",
                                                        "value": "arr",
                                                        "valueText": "arr"
                                                    },
                                                    {
                                                        "kind": "CommaToken",
                                                        "fullStart": 949,
                                                        "fullEnd": 951,
                                                        "start": 949,
                                                        "end": 950,
                                                        "fullWidth": 2,
                                                        "width": 1,
                                                        "text": ",",
                                                        "value": ",",
                                                        "valueText": ",",
                                                        "hasTrailingTrivia": true,
                                                        "trailingTrivia": [
                                                            {
                                                                "kind": "WhitespaceTrivia",
                                                                "text": " "
                                                            }
                                                        ]
                                                    },
                                                    {
                                                        "kind": "StringLiteral",
                                                        "fullStart": 951,
                                                        "fullEnd": 954,
                                                        "start": 951,
                                                        "end": 954,
                                                        "fullWidth": 3,
                                                        "width": 3,
                                                        "text": "\"0\"",
                                                        "value": "0",
                                                        "valueText": "0"
                                                    },
                                                    {
                                                        "kind": "CommaToken",
                                                        "fullStart": 954,
                                                        "fullEnd": 956,
                                                        "start": 954,
                                                        "end": 955,
                                                        "fullWidth": 2,
                                                        "width": 1,
                                                        "text": ",",
                                                        "value": ",",
                                                        "valueText": ",",
                                                        "hasTrailingTrivia": true,
                                                        "trailingTrivia": [
                                                            {
                                                                "kind": "WhitespaceTrivia",
                                                                "text": " "
                                                            }
                                                        ]
                                                    },
                                                    {
                                                        "kind": "ObjectLiteralExpression",
                                                        "fullStart": 956,
                                                        "fullEnd": 1097,
                                                        "start": 956,
                                                        "end": 1097,
                                                        "fullWidth": 141,
                                                        "width": 141,
                                                        "isIncrementallyUnusable": true,
                                                        "openBraceToken": {
                                                            "kind": "OpenBraceToken",
                                                            "fullStart": 956,
                                                            "fullEnd": 959,
                                                            "start": 956,
                                                            "end": 957,
                                                            "fullWidth": 3,
                                                            "width": 1,
                                                            "text": "{",
                                                            "value": "{",
                                                            "valueText": "{",
                                                            "hasTrailingTrivia": true,
                                                            "hasTrailingNewLine": true,
                                                            "trailingTrivia": [
                                                                {
                                                                    "kind": "NewLineTrivia",
                                                                    "text": "\r\n"
                                                                }
                                                            ]
                                                        },
                                                        "propertyAssignments": [
                                                            {
                                                                "kind": "SimplePropertyAssignment",
                                                                "fullStart": 959,
                                                                "fullEnd": 1045,
                                                                "start": 975,
                                                                "end": 1045,
                                                                "fullWidth": 86,
                                                                "width": 70,
                                                                "isIncrementallyUnusable": true,
                                                                "propertyName": {
                                                                    "kind": "IdentifierName",
                                                                    "fullStart": 959,
                                                                    "fullEnd": 978,
                                                                    "start": 975,
                                                                    "end": 978,
                                                                    "fullWidth": 19,
                                                                    "width": 3,
                                                                    "text": "get",
                                                                    "value": "get",
                                                                    "valueText": "get",
                                                                    "hasLeadingTrivia": true,
                                                                    "leadingTrivia": [
                                                                        {
                                                                            "kind": "WhitespaceTrivia",
                                                                            "text": "                "
                                                                        }
                                                                    ]
                                                                },
                                                                "colonToken": {
                                                                    "kind": "ColonToken",
                                                                    "fullStart": 978,
                                                                    "fullEnd": 980,
                                                                    "start": 978,
                                                                    "end": 979,
                                                                    "fullWidth": 2,
                                                                    "width": 1,
                                                                    "text": ":",
                                                                    "value": ":",
                                                                    "valueText": ":",
                                                                    "hasTrailingTrivia": true,
                                                                    "trailingTrivia": [
                                                                        {
                                                                            "kind": "WhitespaceTrivia",
                                                                            "text": " "
                                                                        }
                                                                    ]
                                                                },
                                                                "expression": {
                                                                    "kind": "FunctionExpression",
                                                                    "fullStart": 980,
                                                                    "fullEnd": 1045,
                                                                    "start": 980,
                                                                    "end": 1045,
                                                                    "fullWidth": 65,
                                                                    "width": 65,
                                                                    "functionKeyword": {
                                                                        "kind": "FunctionKeyword",
                                                                        "fullStart": 980,
                                                                        "fullEnd": 989,
                                                                        "start": 980,
                                                                        "end": 988,
                                                                        "fullWidth": 9,
                                                                        "width": 8,
                                                                        "text": "function",
                                                                        "value": "function",
                                                                        "valueText": "function",
                                                                        "hasTrailingTrivia": true,
                                                                        "trailingTrivia": [
                                                                            {
                                                                                "kind": "WhitespaceTrivia",
                                                                                "text": " "
                                                                            }
                                                                        ]
                                                                    },
                                                                    "callSignature": {
                                                                        "kind": "CallSignature",
                                                                        "fullStart": 989,
                                                                        "fullEnd": 992,
                                                                        "start": 989,
                                                                        "end": 991,
                                                                        "fullWidth": 3,
                                                                        "width": 2,
                                                                        "parameterList": {
                                                                            "kind": "ParameterList",
                                                                            "fullStart": 989,
                                                                            "fullEnd": 992,
                                                                            "start": 989,
                                                                            "end": 991,
                                                                            "fullWidth": 3,
                                                                            "width": 2,
                                                                            "openParenToken": {
                                                                                "kind": "OpenParenToken",
                                                                                "fullStart": 989,
                                                                                "fullEnd": 990,
                                                                                "start": 989,
                                                                                "end": 990,
                                                                                "fullWidth": 1,
                                                                                "width": 1,
                                                                                "text": "(",
                                                                                "value": "(",
                                                                                "valueText": "("
                                                                            },
                                                                            "parameters": [],
                                                                            "closeParenToken": {
                                                                                "kind": "CloseParenToken",
                                                                                "fullStart": 990,
                                                                                "fullEnd": 992,
                                                                                "start": 990,
                                                                                "end": 991,
                                                                                "fullWidth": 2,
                                                                                "width": 1,
                                                                                "text": ")",
                                                                                "value": ")",
                                                                                "valueText": ")",
                                                                                "hasTrailingTrivia": true,
                                                                                "trailingTrivia": [
                                                                                    {
                                                                                        "kind": "WhitespaceTrivia",
                                                                                        "text": " "
                                                                                    }
                                                                                ]
                                                                            }
                                                                        }
                                                                    },
                                                                    "block": {
                                                                        "kind": "Block",
                                                                        "fullStart": 992,
                                                                        "fullEnd": 1045,
                                                                        "start": 992,
                                                                        "end": 1045,
                                                                        "fullWidth": 53,
                                                                        "width": 53,
                                                                        "openBraceToken": {
                                                                            "kind": "OpenBraceToken",
                                                                            "fullStart": 992,
                                                                            "fullEnd": 995,
                                                                            "start": 992,
                                                                            "end": 993,
                                                                            "fullWidth": 3,
                                                                            "width": 1,
                                                                            "text": "{",
                                                                            "value": "{",
                                                                            "valueText": "{",
                                                                            "hasTrailingTrivia": true,
                                                                            "hasTrailingNewLine": true,
                                                                            "trailingTrivia": [
                                                                                {
                                                                                    "kind": "NewLineTrivia",
                                                                                    "text": "\r\n"
                                                                                }
                                                                            ]
                                                                        },
                                                                        "statements": [
                                                                            {
                                                                                "kind": "ReturnStatement",
                                                                                "fullStart": 995,
                                                                                "fullEnd": 1028,
                                                                                "start": 1015,
                                                                                "end": 1026,
                                                                                "fullWidth": 33,
                                                                                "width": 11,
                                                                                "returnKeyword": {
                                                                                    "kind": "ReturnKeyword",
                                                                                    "fullStart": 995,
                                                                                    "fullEnd": 1022,
                                                                                    "start": 1015,
                                                                                    "end": 1021,
                                                                                    "fullWidth": 27,
                                                                                    "width": 6,
                                                                                    "text": "return",
                                                                                    "value": "return",
                                                                                    "valueText": "return",
                                                                                    "hasLeadingTrivia": true,
                                                                                    "hasTrailingTrivia": true,
                                                                                    "leadingTrivia": [
                                                                                        {
                                                                                            "kind": "WhitespaceTrivia",
                                                                                            "text": "                    "
                                                                                        }
                                                                                    ],
                                                                                    "trailingTrivia": [
                                                                                        {
                                                                                            "kind": "WhitespaceTrivia",
                                                                                            "text": " "
                                                                                        }
                                                                                    ]
                                                                                },
                                                                                "expression": {
                                                                                    "kind": "StringLiteral",
                                                                                    "fullStart": 1022,
                                                                                    "fullEnd": 1025,
                                                                                    "start": 1022,
                                                                                    "end": 1025,
                                                                                    "fullWidth": 3,
                                                                                    "width": 3,
                                                                                    "text": "\"9\"",
                                                                                    "value": "9",
                                                                                    "valueText": "9"
                                                                                },
                                                                                "semicolonToken": {
                                                                                    "kind": "SemicolonToken",
                                                                                    "fullStart": 1025,
                                                                                    "fullEnd": 1028,
                                                                                    "start": 1025,
                                                                                    "end": 1026,
                                                                                    "fullWidth": 3,
                                                                                    "width": 1,
                                                                                    "text": ";",
                                                                                    "value": ";",
                                                                                    "valueText": ";",
                                                                                    "hasTrailingTrivia": true,
                                                                                    "hasTrailingNewLine": true,
                                                                                    "trailingTrivia": [
                                                                                        {
                                                                                            "kind": "NewLineTrivia",
                                                                                            "text": "\r\n"
                                                                                        }
                                                                                    ]
                                                                                }
                                                                            }
                                                                        ],
                                                                        "closeBraceToken": {
                                                                            "kind": "CloseBraceToken",
                                                                            "fullStart": 1028,
                                                                            "fullEnd": 1045,
                                                                            "start": 1044,
                                                                            "end": 1045,
                                                                            "fullWidth": 17,
                                                                            "width": 1,
                                                                            "text": "}",
                                                                            "value": "}",
                                                                            "valueText": "}",
                                                                            "hasLeadingTrivia": true,
                                                                            "leadingTrivia": [
                                                                                {
                                                                                    "kind": "WhitespaceTrivia",
                                                                                    "text": "                "
                                                                                }
                                                                            ]
                                                                        }
                                                                    }
                                                                }
                                                            },
                                                            {
                                                                "kind": "CommaToken",
                                                                "fullStart": 1045,
                                                                "fullEnd": 1048,
                                                                "start": 1045,
                                                                "end": 1046,
                                                                "fullWidth": 3,
                                                                "width": 1,
                                                                "text": ",",
                                                                "value": ",",
                                                                "valueText": ",",
                                                                "hasTrailingTrivia": true,
                                                                "hasTrailingNewLine": true,
                                                                "trailingTrivia": [
                                                                    {
                                                                        "kind": "NewLineTrivia",
                                                                        "text": "\r\n"
                                                                    }
                                                                ]
                                                            },
                                                            {
                                                                "kind": "SimplePropertyAssignment",
                                                                "fullStart": 1048,
                                                                "fullEnd": 1084,
                                                                "start": 1064,
                                                                "end": 1082,
                                                                "fullWidth": 36,
                                                                "width": 18,
                                                                "propertyName": {
                                                                    "kind": "IdentifierName",
                                                                    "fullStart": 1048,
                                                                    "fullEnd": 1076,
                                                                    "start": 1064,
                                                                    "end": 1076,
                                                                    "fullWidth": 28,
                                                                    "width": 12,
                                                                    "text": "configurable",
                                                                    "value": "configurable",
                                                                    "valueText": "configurable",
                                                                    "hasLeadingTrivia": true,
                                                                    "leadingTrivia": [
                                                                        {
                                                                            "kind": "WhitespaceTrivia",
                                                                            "text": "                "
                                                                        }
                                                                    ]
                                                                },
                                                                "colonToken": {
                                                                    "kind": "ColonToken",
                                                                    "fullStart": 1076,
                                                                    "fullEnd": 1078,
                                                                    "start": 1076,
                                                                    "end": 1077,
                                                                    "fullWidth": 2,
                                                                    "width": 1,
                                                                    "text": ":",
                                                                    "value": ":",
                                                                    "valueText": ":",
                                                                    "hasTrailingTrivia": true,
                                                                    "trailingTrivia": [
                                                                        {
                                                                            "kind": "WhitespaceTrivia",
                                                                            "text": " "
                                                                        }
                                                                    ]
                                                                },
                                                                "expression": {
                                                                    "kind": "TrueKeyword",
                                                                    "fullStart": 1078,
                                                                    "fullEnd": 1084,
                                                                    "start": 1078,
                                                                    "end": 1082,
                                                                    "fullWidth": 6,
                                                                    "width": 4,
                                                                    "text": "true",
                                                                    "value": true,
                                                                    "valueText": "true",
                                                                    "hasTrailingTrivia": true,
                                                                    "hasTrailingNewLine": true,
                                                                    "trailingTrivia": [
                                                                        {
                                                                            "kind": "NewLineTrivia",
                                                                            "text": "\r\n"
                                                                        }
                                                                    ]
                                                                }
                                                            }
                                                        ],
                                                        "closeBraceToken": {
                                                            "kind": "CloseBraceToken",
                                                            "fullStart": 1084,
                                                            "fullEnd": 1097,
                                                            "start": 1096,
                                                            "end": 1097,
                                                            "fullWidth": 13,
                                                            "width": 1,
                                                            "text": "}",
                                                            "value": "}",
                                                            "valueText": "}",
                                                            "hasLeadingTrivia": true,
                                                            "leadingTrivia": [
                                                                {
                                                                    "kind": "WhitespaceTrivia",
                                                                    "text": "            "
                                                                }
                                                            ]
                                                        }
                                                    }
                                                ],
                                                "closeParenToken": {
                                                    "kind": "CloseParenToken",
                                                    "fullStart": 1097,
                                                    "fullEnd": 1098,
                                                    "start": 1097,
                                                    "end": 1098,
                                                    "fullWidth": 1,
                                                    "width": 1,
                                                    "text": ")",
                                                    "value": ")",
                                                    "valueText": ")"
                                                }
                                            }
                                        },
                                        "semicolonToken": {
                                            "kind": "SemicolonToken",
                                            "fullStart": 1098,
                                            "fullEnd": 1101,
                                            "start": 1098,
                                            "end": 1099,
                                            "fullWidth": 3,
                                            "width": 1,
                                            "text": ";",
                                            "value": ";",
                                            "valueText": ";",
                                            "hasTrailingTrivia": true,
                                            "hasTrailingNewLine": true,
                                            "trailingTrivia": [
                                                {
                                                    "kind": "NewLineTrivia",
                                                    "text": "\r\n"
                                                }
                                            ]
                                        }
                                    },
                                    {
                                        "kind": "ExpressionStatement",
                                        "fullStart": 1101,
                                        "fullEnd": 1140,
                                        "start": 1115,
                                        "end": 1138,
                                        "fullWidth": 39,
                                        "width": 23,
                                        "expression": {
                                            "kind": "InvocationExpression",
                                            "fullStart": 1101,
                                            "fullEnd": 1137,
                                            "start": 1115,
                                            "end": 1137,
                                            "fullWidth": 36,
                                            "width": 22,
                                            "expression": {
                                                "kind": "MemberAccessExpression",
                                                "fullStart": 1101,
                                                "fullEnd": 1125,
                                                "start": 1115,
                                                "end": 1125,
                                                "fullWidth": 24,
                                                "width": 10,
                                                "expression": {
                                                    "kind": "IdentifierName",
                                                    "fullStart": 1101,
                                                    "fullEnd": 1118,
                                                    "start": 1115,
                                                    "end": 1118,
                                                    "fullWidth": 17,
                                                    "width": 3,
                                                    "text": "arr",
                                                    "value": "arr",
                                                    "valueText": "arr",
                                                    "hasLeadingTrivia": true,
                                                    "hasLeadingNewLine": true,
                                                    "leadingTrivia": [
                                                        {
                                                            "kind": "NewLineTrivia",
                                                            "text": "\r\n"
                                                        },
                                                        {
                                                            "kind": "WhitespaceTrivia",
                                                            "text": "            "
                                                        }
                                                    ]
                                                },
                                                "dotToken": {
                                                    "kind": "DotToken",
                                                    "fullStart": 1118,
                                                    "fullEnd": 1119,
                                                    "start": 1118,
                                                    "end": 1119,
                                                    "fullWidth": 1,
                                                    "width": 1,
                                                    "text": ".",
                                                    "value": ".",
                                                    "valueText": "."
                                                },
                                                "name": {
                                                    "kind": "IdentifierName",
                                                    "fullStart": 1119,
                                                    "fullEnd": 1125,
                                                    "start": 1119,
                                                    "end": 1125,
                                                    "fullWidth": 6,
                                                    "width": 6,
                                                    "text": "reduce",
                                                    "value": "reduce",
                                                    "valueText": "reduce"
                                                }
                                            },
                                            "argumentList": {
                                                "kind": "ArgumentList",
                                                "fullStart": 1125,
                                                "fullEnd": 1137,
                                                "start": 1125,
                                                "end": 1137,
                                                "fullWidth": 12,
                                                "width": 12,
                                                "openParenToken": {
                                                    "kind": "OpenParenToken",
                                                    "fullStart": 1125,
                                                    "fullEnd": 1126,
                                                    "start": 1125,
                                                    "end": 1126,
                                                    "fullWidth": 1,
                                                    "width": 1,
                                                    "text": "(",
                                                    "value": "(",
                                                    "valueText": "("
                                                },
                                                "arguments": [
                                                    {
                                                        "kind": "IdentifierName",
                                                        "fullStart": 1126,
                                                        "fullEnd": 1136,
                                                        "start": 1126,
                                                        "end": 1136,
                                                        "fullWidth": 10,
                                                        "width": 10,
                                                        "text": "callbackfn",
                                                        "value": "callbackfn",
                                                        "valueText": "callbackfn"
                                                    }
                                                ],
                                                "closeParenToken": {
                                                    "kind": "CloseParenToken",
                                                    "fullStart": 1136,
                                                    "fullEnd": 1137,
                                                    "start": 1136,
                                                    "end": 1137,
                                                    "fullWidth": 1,
                                                    "width": 1,
                                                    "text": ")",
                                                    "value": ")",
                                                    "valueText": ")"
                                                }
                                            }
                                        },
                                        "semicolonToken": {
                                            "kind": "SemicolonToken",
                                            "fullStart": 1137,
                                            "fullEnd": 1140,
                                            "start": 1137,
                                            "end": 1138,
                                            "fullWidth": 3,
                                            "width": 1,
                                            "text": ";",
                                            "value": ";",
                                            "valueText": ";",
                                            "hasTrailingTrivia": true,
                                            "hasTrailingNewLine": true,
                                            "trailingTrivia": [
                                                {
                                                    "kind": "NewLineTrivia",
                                                    "text": "\r\n"
                                                }
                                            ]
                                        }
                                    },
                                    {
                                        "kind": "ReturnStatement",
                                        "fullStart": 1140,
                                        "fullEnd": 1172,
                                        "start": 1152,
                                        "end": 1170,
                                        "fullWidth": 32,
                                        "width": 18,
                                        "returnKeyword": {
                                            "kind": "ReturnKeyword",
                                            "fullStart": 1140,
                                            "fullEnd": 1159,
                                            "start": 1152,
                                            "end": 1158,
                                            "fullWidth": 19,
                                            "width": 6,
                                            "text": "return",
                                            "value": "return",
                                            "valueText": "return",
                                            "hasLeadingTrivia": true,
                                            "hasTrailingTrivia": true,
                                            "leadingTrivia": [
                                                {
                                                    "kind": "WhitespaceTrivia",
                                                    "text": "            "
                                                }
                                            ],
                                            "trailingTrivia": [
                                                {
                                                    "kind": "WhitespaceTrivia",
                                                    "text": " "
                                                }
                                            ]
                                        },
                                        "expression": {
                                            "kind": "IdentifierName",
                                            "fullStart": 1159,
                                            "fullEnd": 1169,
                                            "start": 1159,
                                            "end": 1169,
                                            "fullWidth": 10,
                                            "width": 10,
                                            "text": "testResult",
                                            "value": "testResult",
                                            "valueText": "testResult"
                                        },
                                        "semicolonToken": {
                                            "kind": "SemicolonToken",
                                            "fullStart": 1169,
                                            "fullEnd": 1172,
                                            "start": 1169,
                                            "end": 1170,
                                            "fullWidth": 3,
                                            "width": 1,
                                            "text": ";",
                                            "value": ";",
                                            "valueText": ";",
                                            "hasTrailingTrivia": true,
                                            "hasTrailingNewLine": true,
                                            "trailingTrivia": [
                                                {
                                                    "kind": "NewLineTrivia",
                                                    "text": "\r\n"
                                                }
                                            ]
                                        }
                                    }
                                ],
                                "closeBraceToken": {
                                    "kind": "CloseBraceToken",
                                    "fullStart": 1172,
                                    "fullEnd": 1182,
                                    "start": 1180,
                                    "end": 1181,
                                    "fullWidth": 10,
                                    "width": 1,
                                    "text": "}",
                                    "value": "}",
                                    "valueText": "}",
                                    "hasLeadingTrivia": true,
                                    "hasTrailingTrivia": true,
                                    "leadingTrivia": [
                                        {
                                            "kind": "WhitespaceTrivia",
                                            "text": "        "
                                        }
                                    ],
                                    "trailingTrivia": [
                                        {
                                            "kind": "WhitespaceTrivia",
                                            "text": " "
                                        }
                                    ]
                                }
                            },
                            "finallyClause": {
                                "kind": "FinallyClause",
                                "fullStart": 1182,
                                "fullEnd": 1244,
                                "start": 1182,
                                "end": 1242,
                                "fullWidth": 62,
                                "width": 60,
                                "finallyKeyword": {
                                    "kind": "FinallyKeyword",
                                    "fullStart": 1182,
                                    "fullEnd": 1190,
                                    "start": 1182,
                                    "end": 1189,
                                    "fullWidth": 8,
                                    "width": 7,
                                    "text": "finally",
                                    "value": "finally",
                                    "valueText": "finally",
                                    "hasTrailingTrivia": true,
                                    "trailingTrivia": [
                                        {
                                            "kind": "WhitespaceTrivia",
                                            "text": " "
                                        }
                                    ]
                                },
                                "block": {
                                    "kind": "Block",
                                    "fullStart": 1190,
                                    "fullEnd": 1244,
                                    "start": 1190,
                                    "end": 1242,
                                    "fullWidth": 54,
                                    "width": 52,
                                    "openBraceToken": {
                                        "kind": "OpenBraceToken",
                                        "fullStart": 1190,
                                        "fullEnd": 1193,
                                        "start": 1190,
                                        "end": 1191,
                                        "fullWidth": 3,
                                        "width": 1,
                                        "text": "{",
                                        "value": "{",
                                        "valueText": "{",
                                        "hasTrailingTrivia": true,
                                        "hasTrailingNewLine": true,
                                        "trailingTrivia": [
                                            {
                                                "kind": "NewLineTrivia",
                                                "text": "\r\n"
                                            }
                                        ]
                                    },
                                    "statements": [
                                        {
                                            "kind": "ExpressionStatement",
                                            "fullStart": 1193,
                                            "fullEnd": 1233,
                                            "start": 1205,
                                            "end": 1231,
                                            "fullWidth": 40,
                                            "width": 26,
                                            "expression": {
                                                "kind": "DeleteExpression",
                                                "fullStart": 1193,
                                                "fullEnd": 1230,
                                                "start": 1205,
                                                "end": 1230,
                                                "fullWidth": 37,
                                                "width": 25,
                                                "deleteKeyword": {
                                                    "kind": "DeleteKeyword",
                                                    "fullStart": 1193,
                                                    "fullEnd": 1212,
                                                    "start": 1205,
                                                    "end": 1211,
                                                    "fullWidth": 19,
                                                    "width": 6,
                                                    "text": "delete",
                                                    "value": "delete",
                                                    "valueText": "delete",
                                                    "hasLeadingTrivia": true,
                                                    "hasTrailingTrivia": true,
                                                    "leadingTrivia": [
                                                        {
                                                            "kind": "WhitespaceTrivia",
                                                            "text": "            "
                                                        }
                                                    ],
                                                    "trailingTrivia": [
                                                        {
                                                            "kind": "WhitespaceTrivia",
                                                            "text": " "
                                                        }
                                                    ]
                                                },
                                                "expression": {
                                                    "kind": "ElementAccessExpression",
                                                    "fullStart": 1212,
                                                    "fullEnd": 1230,
                                                    "start": 1212,
                                                    "end": 1230,
                                                    "fullWidth": 18,
                                                    "width": 18,
                                                    "expression": {
                                                        "kind": "MemberAccessExpression",
                                                        "fullStart": 1212,
                                                        "fullEnd": 1227,
                                                        "start": 1212,
                                                        "end": 1227,
                                                        "fullWidth": 15,
                                                        "width": 15,
                                                        "expression": {
                                                            "kind": "IdentifierName",
                                                            "fullStart": 1212,
                                                            "fullEnd": 1217,
                                                            "start": 1212,
                                                            "end": 1217,
                                                            "fullWidth": 5,
                                                            "width": 5,
                                                            "text": "Array",
                                                            "value": "Array",
                                                            "valueText": "Array"
                                                        },
                                                        "dotToken": {
                                                            "kind": "DotToken",
                                                            "fullStart": 1217,
                                                            "fullEnd": 1218,
                                                            "start": 1217,
                                                            "end": 1218,
                                                            "fullWidth": 1,
                                                            "width": 1,
                                                            "text": ".",
                                                            "value": ".",
                                                            "valueText": "."
                                                        },
                                                        "name": {
                                                            "kind": "IdentifierName",
                                                            "fullStart": 1218,
                                                            "fullEnd": 1227,
                                                            "start": 1218,
                                                            "end": 1227,
                                                            "fullWidth": 9,
                                                            "width": 9,
                                                            "text": "prototype",
                                                            "value": "prototype",
                                                            "valueText": "prototype"
                                                        }
                                                    },
                                                    "openBracketToken": {
                                                        "kind": "OpenBracketToken",
                                                        "fullStart": 1227,
                                                        "fullEnd": 1228,
                                                        "start": 1227,
                                                        "end": 1228,
                                                        "fullWidth": 1,
                                                        "width": 1,
                                                        "text": "[",
                                                        "value": "[",
                                                        "valueText": "["
                                                    },
                                                    "argumentExpression": {
                                                        "kind": "NumericLiteral",
                                                        "fullStart": 1228,
                                                        "fullEnd": 1229,
                                                        "start": 1228,
                                                        "end": 1229,
                                                        "fullWidth": 1,
                                                        "width": 1,
                                                        "text": "0",
                                                        "value": 0,
                                                        "valueText": "0"
                                                    },
                                                    "closeBracketToken": {
                                                        "kind": "CloseBracketToken",
                                                        "fullStart": 1229,
                                                        "fullEnd": 1230,
                                                        "start": 1229,
                                                        "end": 1230,
                                                        "fullWidth": 1,
                                                        "width": 1,
                                                        "text": "]",
                                                        "value": "]",
                                                        "valueText": "]"
                                                    }
                                                }
                                            },
                                            "semicolonToken": {
                                                "kind": "SemicolonToken",
                                                "fullStart": 1230,
                                                "fullEnd": 1233,
                                                "start": 1230,
                                                "end": 1231,
                                                "fullWidth": 3,
                                                "width": 1,
                                                "text": ";",
                                                "value": ";",
                                                "valueText": ";",
                                                "hasTrailingTrivia": true,
                                                "hasTrailingNewLine": true,
                                                "trailingTrivia": [
                                                    {
                                                        "kind": "NewLineTrivia",
                                                        "text": "\r\n"
                                                    }
                                                ]
                                            }
                                        }
                                    ],
                                    "closeBraceToken": {
                                        "kind": "CloseBraceToken",
                                        "fullStart": 1233,
                                        "fullEnd": 1244,
                                        "start": 1241,
                                        "end": 1242,
                                        "fullWidth": 11,
                                        "width": 1,
                                        "text": "}",
                                        "value": "}",
                                        "valueText": "}",
                                        "hasLeadingTrivia": true,
                                        "hasTrailingTrivia": true,
                                        "hasTrailingNewLine": true,
                                        "leadingTrivia": [
                                            {
                                                "kind": "WhitespaceTrivia",
                                                "text": "        "
                                            }
                                        ],
                                        "trailingTrivia": [
                                            {
                                                "kind": "NewLineTrivia",
                                                "text": "\r\n"
                                            }
                                        ]
                                    }
                                }
                            }
                        }
                    ],
                    "closeBraceToken": {
                        "kind": "CloseBraceToken",
                        "fullStart": 1244,
                        "fullEnd": 1251,
                        "start": 1248,
                        "end": 1249,
                        "fullWidth": 7,
                        "width": 1,
                        "text": "}",
                        "value": "}",
                        "valueText": "}",
                        "hasLeadingTrivia": true,
                        "hasTrailingTrivia": true,
                        "hasTrailingNewLine": true,
                        "leadingTrivia": [
                            {
                                "kind": "WhitespaceTrivia",
                                "text": "    "
                            }
                        ],
                        "trailingTrivia": [
                            {
                                "kind": "NewLineTrivia",
                                "text": "\r\n"
                            }
                        ]
                    }
                }
            },
            {
                "kind": "ExpressionStatement",
                "fullStart": 1251,
                "fullEnd": 1275,
                "start": 1251,
                "end": 1273,
                "fullWidth": 24,
                "width": 22,
                "expression": {
                    "kind": "InvocationExpression",
                    "fullStart": 1251,
                    "fullEnd": 1272,
                    "start": 1251,
                    "end": 1272,
                    "fullWidth": 21,
                    "width": 21,
                    "expression": {
                        "kind": "IdentifierName",
                        "fullStart": 1251,
                        "fullEnd": 1262,
                        "start": 1251,
                        "end": 1262,
                        "fullWidth": 11,
                        "width": 11,
                        "text": "runTestCase",
                        "value": "runTestCase",
                        "valueText": "runTestCase"
                    },
                    "argumentList": {
                        "kind": "ArgumentList",
                        "fullStart": 1262,
                        "fullEnd": 1272,
                        "start": 1262,
                        "end": 1272,
                        "fullWidth": 10,
                        "width": 10,
                        "openParenToken": {
                            "kind": "OpenParenToken",
                            "fullStart": 1262,
                            "fullEnd": 1263,
                            "start": 1262,
                            "end": 1263,
                            "fullWidth": 1,
                            "width": 1,
                            "text": "(",
                            "value": "(",
                            "valueText": "("
                        },
                        "arguments": [
                            {
                                "kind": "IdentifierName",
                                "fullStart": 1263,
                                "fullEnd": 1271,
                                "start": 1263,
                                "end": 1271,
                                "fullWidth": 8,
                                "width": 8,
                                "text": "testcase",
                                "value": "testcase",
                                "valueText": "testcase"
                            }
                        ],
                        "closeParenToken": {
                            "kind": "CloseParenToken",
                            "fullStart": 1271,
                            "fullEnd": 1272,
                            "start": 1271,
                            "end": 1272,
                            "fullWidth": 1,
                            "width": 1,
                            "text": ")",
                            "value": ")",
                            "valueText": ")"
                        }
                    }
                },
                "semicolonToken": {
                    "kind": "SemicolonToken",
                    "fullStart": 1272,
                    "fullEnd": 1275,
                    "start": 1272,
                    "end": 1273,
                    "fullWidth": 3,
                    "width": 1,
                    "text": ";",
                    "value": ";",
                    "valueText": ";",
                    "hasTrailingTrivia": true,
                    "hasTrailingNewLine": true,
                    "trailingTrivia": [
                        {
                            "kind": "NewLineTrivia",
                            "text": "\r\n"
                        }
                    ]
                }
            }
        ],
        "endOfFileToken": {
            "kind": "EndOfFileToken",
            "fullStart": 1275,
            "fullEnd": 1275,
            "start": 1275,
            "end": 1275,
            "fullWidth": 0,
            "width": 0,
            "text": ""
        }
    },
    "lineMap": {
        "lineStarts": [
            0,
            67,
            152,
            232,
            308,
            380,
            385,
            448,
            593,
            598,
            600,
            602,
            625,
            658,
            660,
            718,
            748,
            797,
            812,
            823,
            825,
            840,
            877,
            910,
            912,
            959,
            995,
            1028,
            1048,
            1084,
            1101,
            1103,
            1140,
            1172,
            1193,
            1233,
            1244,
            1251,
            1275
        ],
        "length": 1275
    }
}<|MERGE_RESOLUTION|>--- conflicted
+++ resolved
@@ -419,11 +419,8 @@
                                             "start": 688,
                                             "end": 695,
                                             "fullWidth": 7,
-<<<<<<< HEAD
                                             "width": 7,
-=======
                                             "modifiers": [],
->>>>>>> e3c38734
                                             "identifier": {
                                                 "kind": "IdentifierName",
                                                 "fullStart": 688,
@@ -463,11 +460,8 @@
                                             "start": 697,
                                             "end": 703,
                                             "fullWidth": 6,
-<<<<<<< HEAD
                                             "width": 6,
-=======
                                             "modifiers": [],
->>>>>>> e3c38734
                                             "identifier": {
                                                 "kind": "IdentifierName",
                                                 "fullStart": 697,
@@ -507,11 +501,8 @@
                                             "start": 705,
                                             "end": 708,
                                             "fullWidth": 3,
-<<<<<<< HEAD
                                             "width": 3,
-=======
                                             "modifiers": [],
->>>>>>> e3c38734
                                             "identifier": {
                                                 "kind": "IdentifierName",
                                                 "fullStart": 705,
@@ -551,11 +542,8 @@
                                             "start": 710,
                                             "end": 713,
                                             "fullWidth": 3,
-<<<<<<< HEAD
                                             "width": 3,
-=======
                                             "modifiers": [],
->>>>>>> e3c38734
                                             "identifier": {
                                                 "kind": "IdentifierName",
                                                 "fullStart": 710,
