--- conflicted
+++ resolved
@@ -258,12 +258,8 @@
                                         "start": 557,
                                         "end": 572,
                                         "fullWidth": 15,
-<<<<<<< HEAD
                                         "width": 15,
-                                        "identifier": {
-=======
                                         "propertyName": {
->>>>>>> 85e84683
                                             "kind": "IdentifierName",
                                             "fullStart": 557,
                                             "fullEnd": 565,
@@ -1226,12 +1222,8 @@
                                         "start": 769,
                                         "end": 796,
                                         "fullWidth": 27,
-<<<<<<< HEAD
                                         "width": 27,
-                                        "identifier": {
-=======
                                         "propertyName": {
->>>>>>> 85e84683
                                             "kind": "IdentifierName",
                                             "fullStart": 769,
                                             "fullEnd": 773,
