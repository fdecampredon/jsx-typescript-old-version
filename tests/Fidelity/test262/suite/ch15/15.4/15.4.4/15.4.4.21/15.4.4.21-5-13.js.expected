{
    "isDeclaration": false,
    "languageVersion": "EcmaScript5",
    "parseOptions": {
        "allowAutomaticSemicolonInsertion": true
    },
    "sourceUnit": {
        "kind": "SourceUnit",
        "fullStart": 0,
        "fullEnd": 1247,
        "start": 553,
        "end": 1247,
        "fullWidth": 1247,
        "width": 694,
        "isIncrementallyUnusable": true,
        "moduleElements": [
            {
                "kind": "FunctionDeclaration",
                "fullStart": 0,
                "fullEnd": 1223,
                "start": 553,
                "end": 1221,
                "fullWidth": 1223,
                "width": 668,
                "isIncrementallyUnusable": true,
                "modifiers": [],
                "functionKeyword": {
                    "kind": "FunctionKeyword",
                    "fullStart": 0,
                    "fullEnd": 562,
                    "start": 553,
                    "end": 561,
                    "fullWidth": 562,
                    "width": 8,
                    "text": "function",
                    "value": "function",
                    "valueText": "function",
                    "hasLeadingTrivia": true,
                    "hasLeadingComment": true,
                    "hasLeadingNewLine": true,
                    "hasTrailingTrivia": true,
                    "leadingTrivia": [
                        {
                            "kind": "SingleLineCommentTrivia",
                            "text": "/// Copyright (c) 2012 Ecma International.  All rights reserved. "
                        },
                        {
                            "kind": "NewLineTrivia",
                            "text": "\r\n"
                        },
                        {
                            "kind": "SingleLineCommentTrivia",
                            "text": "/// Ecma International makes this code available under the terms and conditions set"
                        },
                        {
                            "kind": "NewLineTrivia",
                            "text": "\r\n"
                        },
                        {
                            "kind": "SingleLineCommentTrivia",
                            "text": "/// forth on http://hg.ecmascript.org/tests/test262/raw-file/tip/LICENSE (the "
                        },
                        {
                            "kind": "NewLineTrivia",
                            "text": "\r\n"
                        },
                        {
                            "kind": "SingleLineCommentTrivia",
                            "text": "/// \"Use Terms\").   Any redistribution of this code must retain the above "
                        },
                        {
                            "kind": "NewLineTrivia",
                            "text": "\r\n"
                        },
                        {
                            "kind": "SingleLineCommentTrivia",
                            "text": "/// copyright and this notice and otherwise comply with the Use Terms."
                        },
                        {
                            "kind": "NewLineTrivia",
                            "text": "\r\n"
                        },
                        {
                            "kind": "MultiLineCommentTrivia",
                            "text": "/**\r\n * @path ch15/15.4/15.4.4/15.4.4.21/15.4.4.21-5-13.js\r\n * @description Array.prototype.reduce - the exception is not thrown if exception was thrown by step 3\r\n */"
                        },
                        {
                            "kind": "NewLineTrivia",
                            "text": "\r\n"
                        },
                        {
                            "kind": "NewLineTrivia",
                            "text": "\r\n"
                        },
                        {
                            "kind": "NewLineTrivia",
                            "text": "\r\n"
                        }
                    ],
                    "trailingTrivia": [
                        {
                            "kind": "WhitespaceTrivia",
                            "text": " "
                        }
                    ]
                },
                "identifier": {
                    "kind": "IdentifierName",
                    "fullStart": 562,
                    "fullEnd": 570,
                    "start": 562,
                    "end": 570,
                    "fullWidth": 8,
                    "width": 8,
                    "text": "testcase",
                    "value": "testcase",
                    "valueText": "testcase"
                },
                "callSignature": {
                    "kind": "CallSignature",
                    "fullStart": 570,
                    "fullEnd": 573,
                    "start": 570,
                    "end": 572,
                    "fullWidth": 3,
                    "width": 2,
                    "parameterList": {
                        "kind": "ParameterList",
                        "fullStart": 570,
                        "fullEnd": 573,
                        "start": 570,
                        "end": 572,
                        "fullWidth": 3,
                        "width": 2,
                        "openParenToken": {
                            "kind": "OpenParenToken",
                            "fullStart": 570,
                            "fullEnd": 571,
                            "start": 570,
                            "end": 571,
                            "fullWidth": 1,
                            "width": 1,
                            "text": "(",
                            "value": "(",
                            "valueText": "("
                        },
                        "parameters": [],
                        "closeParenToken": {
                            "kind": "CloseParenToken",
                            "fullStart": 571,
                            "fullEnd": 573,
                            "start": 571,
                            "end": 572,
                            "fullWidth": 2,
                            "width": 1,
                            "text": ")",
                            "value": ")",
                            "valueText": ")",
                            "hasTrailingTrivia": true,
                            "trailingTrivia": [
                                {
                                    "kind": "WhitespaceTrivia",
                                    "text": " "
                                }
                            ]
                        }
                    }
                },
                "block": {
                    "kind": "Block",
                    "fullStart": 573,
                    "fullEnd": 1223,
                    "start": 573,
                    "end": 1221,
                    "fullWidth": 650,
                    "width": 648,
                    "isIncrementallyUnusable": true,
                    "openBraceToken": {
                        "kind": "OpenBraceToken",
                        "fullStart": 573,
                        "fullEnd": 576,
                        "start": 573,
                        "end": 574,
                        "fullWidth": 3,
                        "width": 1,
                        "text": "{",
                        "value": "{",
                        "valueText": "{",
                        "hasTrailingTrivia": true,
                        "hasTrailingNewLine": true,
                        "trailingTrivia": [
                            {
                                "kind": "NewLineTrivia",
                                "text": "\r\n"
                            }
                        ]
                    },
                    "statements": [
                        {
                            "kind": "FunctionDeclaration",
                            "fullStart": 576,
                            "fullEnd": 682,
                            "start": 586,
                            "end": 680,
                            "fullWidth": 106,
                            "width": 94,
                            "modifiers": [],
                            "functionKeyword": {
                                "kind": "FunctionKeyword",
                                "fullStart": 576,
                                "fullEnd": 595,
                                "start": 586,
                                "end": 594,
                                "fullWidth": 19,
                                "width": 8,
                                "text": "function",
                                "value": "function",
                                "valueText": "function",
                                "hasLeadingTrivia": true,
                                "hasLeadingNewLine": true,
                                "hasTrailingTrivia": true,
                                "leadingTrivia": [
                                    {
                                        "kind": "NewLineTrivia",
                                        "text": "\r\n"
                                    },
                                    {
                                        "kind": "WhitespaceTrivia",
                                        "text": "        "
                                    }
                                ],
                                "trailingTrivia": [
                                    {
                                        "kind": "WhitespaceTrivia",
                                        "text": " "
                                    }
                                ]
                            },
                            "identifier": {
                                "kind": "IdentifierName",
                                "fullStart": 595,
                                "fullEnd": 605,
                                "start": 595,
                                "end": 605,
                                "fullWidth": 10,
                                "width": 10,
                                "text": "callbackfn",
                                "value": "callbackfn",
                                "valueText": "callbackfn"
                            },
                            "callSignature": {
                                "kind": "CallSignature",
                                "fullStart": 605,
                                "fullEnd": 633,
                                "start": 605,
                                "end": 632,
                                "fullWidth": 28,
                                "width": 27,
                                "parameterList": {
                                    "kind": "ParameterList",
                                    "fullStart": 605,
                                    "fullEnd": 633,
                                    "start": 605,
                                    "end": 632,
                                    "fullWidth": 28,
                                    "width": 27,
                                    "openParenToken": {
                                        "kind": "OpenParenToken",
                                        "fullStart": 605,
                                        "fullEnd": 606,
                                        "start": 605,
                                        "end": 606,
                                        "fullWidth": 1,
                                        "width": 1,
                                        "text": "(",
                                        "value": "(",
                                        "valueText": "("
                                    },
                                    "parameters": [
                                        {
                                            "kind": "Parameter",
                                            "fullStart": 606,
                                            "fullEnd": 613,
                                            "start": 606,
                                            "end": 613,
                                            "fullWidth": 7,
<<<<<<< HEAD
                                            "width": 7,
=======
                                            "modifiers": [],
>>>>>>> e3c38734
                                            "identifier": {
                                                "kind": "IdentifierName",
                                                "fullStart": 606,
                                                "fullEnd": 613,
                                                "start": 606,
                                                "end": 613,
                                                "fullWidth": 7,
                                                "width": 7,
                                                "text": "prevVal",
                                                "value": "prevVal",
                                                "valueText": "prevVal"
                                            }
                                        },
                                        {
                                            "kind": "CommaToken",
                                            "fullStart": 613,
                                            "fullEnd": 615,
                                            "start": 613,
                                            "end": 614,
                                            "fullWidth": 2,
                                            "width": 1,
                                            "text": ",",
                                            "value": ",",
                                            "valueText": ",",
                                            "hasTrailingTrivia": true,
                                            "trailingTrivia": [
                                                {
                                                    "kind": "WhitespaceTrivia",
                                                    "text": " "
                                                }
                                            ]
                                        },
                                        {
                                            "kind": "Parameter",
                                            "fullStart": 615,
                                            "fullEnd": 621,
                                            "start": 615,
                                            "end": 621,
                                            "fullWidth": 6,
<<<<<<< HEAD
                                            "width": 6,
=======
                                            "modifiers": [],
>>>>>>> e3c38734
                                            "identifier": {
                                                "kind": "IdentifierName",
                                                "fullStart": 615,
                                                "fullEnd": 621,
                                                "start": 615,
                                                "end": 621,
                                                "fullWidth": 6,
                                                "width": 6,
                                                "text": "curVal",
                                                "value": "curVal",
                                                "valueText": "curVal"
                                            }
                                        },
                                        {
                                            "kind": "CommaToken",
                                            "fullStart": 621,
                                            "fullEnd": 623,
                                            "start": 621,
                                            "end": 622,
                                            "fullWidth": 2,
                                            "width": 1,
                                            "text": ",",
                                            "value": ",",
                                            "valueText": ",",
                                            "hasTrailingTrivia": true,
                                            "trailingTrivia": [
                                                {
                                                    "kind": "WhitespaceTrivia",
                                                    "text": " "
                                                }
                                            ]
                                        },
                                        {
                                            "kind": "Parameter",
                                            "fullStart": 623,
                                            "fullEnd": 626,
                                            "start": 623,
                                            "end": 626,
                                            "fullWidth": 3,
<<<<<<< HEAD
                                            "width": 3,
=======
                                            "modifiers": [],
>>>>>>> e3c38734
                                            "identifier": {
                                                "kind": "IdentifierName",
                                                "fullStart": 623,
                                                "fullEnd": 626,
                                                "start": 623,
                                                "end": 626,
                                                "fullWidth": 3,
                                                "width": 3,
                                                "text": "idx",
                                                "value": "idx",
                                                "valueText": "idx"
                                            }
                                        },
                                        {
                                            "kind": "CommaToken",
                                            "fullStart": 626,
                                            "fullEnd": 628,
                                            "start": 626,
                                            "end": 627,
                                            "fullWidth": 2,
                                            "width": 1,
                                            "text": ",",
                                            "value": ",",
                                            "valueText": ",",
                                            "hasTrailingTrivia": true,
                                            "trailingTrivia": [
                                                {
                                                    "kind": "WhitespaceTrivia",
                                                    "text": " "
                                                }
                                            ]
                                        },
                                        {
                                            "kind": "Parameter",
                                            "fullStart": 628,
                                            "fullEnd": 631,
                                            "start": 628,
                                            "end": 631,
                                            "fullWidth": 3,
<<<<<<< HEAD
                                            "width": 3,
=======
                                            "modifiers": [],
>>>>>>> e3c38734
                                            "identifier": {
                                                "kind": "IdentifierName",
                                                "fullStart": 628,
                                                "fullEnd": 631,
                                                "start": 628,
                                                "end": 631,
                                                "fullWidth": 3,
                                                "width": 3,
                                                "text": "obj",
                                                "value": "obj",
                                                "valueText": "obj"
                                            }
                                        }
                                    ],
                                    "closeParenToken": {
                                        "kind": "CloseParenToken",
                                        "fullStart": 631,
                                        "fullEnd": 633,
                                        "start": 631,
                                        "end": 632,
                                        "fullWidth": 2,
                                        "width": 1,
                                        "text": ")",
                                        "value": ")",
                                        "valueText": ")",
                                        "hasTrailingTrivia": true,
                                        "trailingTrivia": [
                                            {
                                                "kind": "WhitespaceTrivia",
                                                "text": " "
                                            }
                                        ]
                                    }
                                }
                            },
                            "block": {
                                "kind": "Block",
                                "fullStart": 633,
                                "fullEnd": 682,
                                "start": 633,
                                "end": 680,
                                "fullWidth": 49,
                                "width": 47,
                                "openBraceToken": {
                                    "kind": "OpenBraceToken",
                                    "fullStart": 633,
                                    "fullEnd": 636,
                                    "start": 633,
                                    "end": 634,
                                    "fullWidth": 3,
                                    "width": 1,
                                    "text": "{",
                                    "value": "{",
                                    "valueText": "{",
                                    "hasTrailingTrivia": true,
                                    "hasTrailingNewLine": true,
                                    "trailingTrivia": [
                                        {
                                            "kind": "NewLineTrivia",
                                            "text": "\r\n"
                                        }
                                    ]
                                },
                                "statements": [
                                    {
                                        "kind": "ReturnStatement",
                                        "fullStart": 636,
                                        "fullEnd": 671,
                                        "start": 648,
                                        "end": 669,
                                        "fullWidth": 35,
                                        "width": 21,
                                        "returnKeyword": {
                                            "kind": "ReturnKeyword",
                                            "fullStart": 636,
                                            "fullEnd": 655,
                                            "start": 648,
                                            "end": 654,
                                            "fullWidth": 19,
                                            "width": 6,
                                            "text": "return",
                                            "value": "return",
                                            "valueText": "return",
                                            "hasLeadingTrivia": true,
                                            "hasTrailingTrivia": true,
                                            "leadingTrivia": [
                                                {
                                                    "kind": "WhitespaceTrivia",
                                                    "text": "            "
                                                }
                                            ],
                                            "trailingTrivia": [
                                                {
                                                    "kind": "WhitespaceTrivia",
                                                    "text": " "
                                                }
                                            ]
                                        },
                                        "expression": {
                                            "kind": "ParenthesizedExpression",
                                            "fullStart": 655,
                                            "fullEnd": 668,
                                            "start": 655,
                                            "end": 668,
                                            "fullWidth": 13,
                                            "width": 13,
                                            "openParenToken": {
                                                "kind": "OpenParenToken",
                                                "fullStart": 655,
                                                "fullEnd": 656,
                                                "start": 655,
                                                "end": 656,
                                                "fullWidth": 1,
                                                "width": 1,
                                                "text": "(",
                                                "value": "(",
                                                "valueText": "("
                                            },
                                            "expression": {
                                                "kind": "GreaterThanExpression",
                                                "fullStart": 656,
                                                "fullEnd": 667,
                                                "start": 656,
                                                "end": 667,
                                                "fullWidth": 11,
                                                "width": 11,
                                                "left": {
                                                    "kind": "IdentifierName",
                                                    "fullStart": 656,
                                                    "fullEnd": 663,
                                                    "start": 656,
                                                    "end": 662,
                                                    "fullWidth": 7,
                                                    "width": 6,
                                                    "text": "curVal",
                                                    "value": "curVal",
                                                    "valueText": "curVal",
                                                    "hasTrailingTrivia": true,
                                                    "trailingTrivia": [
                                                        {
                                                            "kind": "WhitespaceTrivia",
                                                            "text": " "
                                                        }
                                                    ]
                                                },
                                                "operatorToken": {
                                                    "kind": "GreaterThanToken",
                                                    "fullStart": 663,
                                                    "fullEnd": 665,
                                                    "start": 663,
                                                    "end": 664,
                                                    "fullWidth": 2,
                                                    "width": 1,
                                                    "text": ">",
                                                    "value": ">",
                                                    "valueText": ">",
                                                    "hasTrailingTrivia": true,
                                                    "trailingTrivia": [
                                                        {
                                                            "kind": "WhitespaceTrivia",
                                                            "text": " "
                                                        }
                                                    ]
                                                },
                                                "right": {
                                                    "kind": "NumericLiteral",
                                                    "fullStart": 665,
                                                    "fullEnd": 667,
                                                    "start": 665,
                                                    "end": 667,
                                                    "fullWidth": 2,
                                                    "width": 2,
                                                    "text": "10",
                                                    "value": 10,
                                                    "valueText": "10"
                                                }
                                            },
                                            "closeParenToken": {
                                                "kind": "CloseParenToken",
                                                "fullStart": 667,
                                                "fullEnd": 668,
                                                "start": 667,
                                                "end": 668,
                                                "fullWidth": 1,
                                                "width": 1,
                                                "text": ")",
                                                "value": ")",
                                                "valueText": ")"
                                            }
                                        },
                                        "semicolonToken": {
                                            "kind": "SemicolonToken",
                                            "fullStart": 668,
                                            "fullEnd": 671,
                                            "start": 668,
                                            "end": 669,
                                            "fullWidth": 3,
                                            "width": 1,
                                            "text": ";",
                                            "value": ";",
                                            "valueText": ";",
                                            "hasTrailingTrivia": true,
                                            "hasTrailingNewLine": true,
                                            "trailingTrivia": [
                                                {
                                                    "kind": "NewLineTrivia",
                                                    "text": "\r\n"
                                                }
                                            ]
                                        }
                                    }
                                ],
                                "closeBraceToken": {
                                    "kind": "CloseBraceToken",
                                    "fullStart": 671,
                                    "fullEnd": 682,
                                    "start": 679,
                                    "end": 680,
                                    "fullWidth": 11,
                                    "width": 1,
                                    "text": "}",
                                    "value": "}",
                                    "valueText": "}",
                                    "hasLeadingTrivia": true,
                                    "hasTrailingTrivia": true,
                                    "hasTrailingNewLine": true,
                                    "leadingTrivia": [
                                        {
                                            "kind": "WhitespaceTrivia",
                                            "text": "        "
                                        }
                                    ],
                                    "trailingTrivia": [
                                        {
                                            "kind": "NewLineTrivia",
                                            "text": "\r\n"
                                        }
                                    ]
                                }
                            }
                        },
                        {
                            "kind": "VariableStatement",
                            "fullStart": 682,
                            "fullEnd": 721,
                            "start": 692,
                            "end": 719,
                            "fullWidth": 39,
                            "width": 27,
                            "modifiers": [],
                            "variableDeclaration": {
                                "kind": "VariableDeclaration",
                                "fullStart": 682,
                                "fullEnd": 718,
                                "start": 692,
                                "end": 718,
                                "fullWidth": 36,
                                "width": 26,
                                "varKeyword": {
                                    "kind": "VarKeyword",
                                    "fullStart": 682,
                                    "fullEnd": 696,
                                    "start": 692,
                                    "end": 695,
                                    "fullWidth": 14,
                                    "width": 3,
                                    "text": "var",
                                    "value": "var",
                                    "valueText": "var",
                                    "hasLeadingTrivia": true,
                                    "hasLeadingNewLine": true,
                                    "hasTrailingTrivia": true,
                                    "leadingTrivia": [
                                        {
                                            "kind": "NewLineTrivia",
                                            "text": "\r\n"
                                        },
                                        {
                                            "kind": "WhitespaceTrivia",
                                            "text": "        "
                                        }
                                    ],
                                    "trailingTrivia": [
                                        {
                                            "kind": "WhitespaceTrivia",
                                            "text": " "
                                        }
                                    ]
                                },
                                "variableDeclarators": [
                                    {
                                        "kind": "VariableDeclarator",
                                        "fullStart": 696,
                                        "fullEnd": 718,
                                        "start": 696,
                                        "end": 718,
                                        "fullWidth": 22,
                                        "width": 22,
                                        "identifier": {
                                            "kind": "IdentifierName",
                                            "fullStart": 696,
                                            "fullEnd": 700,
                                            "start": 696,
                                            "end": 699,
                                            "fullWidth": 4,
                                            "width": 3,
                                            "text": "obj",
                                            "value": "obj",
                                            "valueText": "obj",
                                            "hasTrailingTrivia": true,
                                            "trailingTrivia": [
                                                {
                                                    "kind": "WhitespaceTrivia",
                                                    "text": " "
                                                }
                                            ]
                                        },
                                        "equalsValueClause": {
                                            "kind": "EqualsValueClause",
                                            "fullStart": 700,
                                            "fullEnd": 718,
                                            "start": 700,
                                            "end": 718,
                                            "fullWidth": 18,
                                            "width": 18,
                                            "equalsToken": {
                                                "kind": "EqualsToken",
                                                "fullStart": 700,
                                                "fullEnd": 702,
                                                "start": 700,
                                                "end": 701,
                                                "fullWidth": 2,
                                                "width": 1,
                                                "text": "=",
                                                "value": "=",
                                                "valueText": "=",
                                                "hasTrailingTrivia": true,
                                                "trailingTrivia": [
                                                    {
                                                        "kind": "WhitespaceTrivia",
                                                        "text": " "
                                                    }
                                                ]
                                            },
                                            "value": {
                                                "kind": "ObjectLiteralExpression",
                                                "fullStart": 702,
                                                "fullEnd": 718,
                                                "start": 702,
                                                "end": 718,
                                                "fullWidth": 16,
                                                "width": 16,
                                                "openBraceToken": {
                                                    "kind": "OpenBraceToken",
                                                    "fullStart": 702,
                                                    "fullEnd": 704,
                                                    "start": 702,
                                                    "end": 703,
                                                    "fullWidth": 2,
                                                    "width": 1,
                                                    "text": "{",
                                                    "value": "{",
                                                    "valueText": "{",
                                                    "hasTrailingTrivia": true,
                                                    "trailingTrivia": [
                                                        {
                                                            "kind": "WhitespaceTrivia",
                                                            "text": " "
                                                        }
                                                    ]
                                                },
                                                "propertyAssignments": [
                                                    {
                                                        "kind": "SimplePropertyAssignment",
                                                        "fullStart": 704,
                                                        "fullEnd": 709,
                                                        "start": 704,
                                                        "end": 709,
                                                        "fullWidth": 5,
                                                        "width": 5,
                                                        "propertyName": {
                                                            "kind": "NumericLiteral",
                                                            "fullStart": 704,
                                                            "fullEnd": 705,
                                                            "start": 704,
                                                            "end": 705,
                                                            "fullWidth": 1,
                                                            "width": 1,
                                                            "text": "0",
                                                            "value": 0,
                                                            "valueText": "0"
                                                        },
                                                        "colonToken": {
                                                            "kind": "ColonToken",
                                                            "fullStart": 705,
                                                            "fullEnd": 707,
                                                            "start": 705,
                                                            "end": 706,
                                                            "fullWidth": 2,
                                                            "width": 1,
                                                            "text": ":",
                                                            "value": ":",
                                                            "valueText": ":",
                                                            "hasTrailingTrivia": true,
                                                            "trailingTrivia": [
                                                                {
                                                                    "kind": "WhitespaceTrivia",
                                                                    "text": " "
                                                                }
                                                            ]
                                                        },
                                                        "expression": {
                                                            "kind": "NumericLiteral",
                                                            "fullStart": 707,
                                                            "fullEnd": 709,
                                                            "start": 707,
                                                            "end": 709,
                                                            "fullWidth": 2,
                                                            "width": 2,
                                                            "text": "11",
                                                            "value": 11,
                                                            "valueText": "11"
                                                        }
                                                    },
                                                    {
                                                        "kind": "CommaToken",
                                                        "fullStart": 709,
                                                        "fullEnd": 711,
                                                        "start": 709,
                                                        "end": 710,
                                                        "fullWidth": 2,
                                                        "width": 1,
                                                        "text": ",",
                                                        "value": ",",
                                                        "valueText": ",",
                                                        "hasTrailingTrivia": true,
                                                        "trailingTrivia": [
                                                            {
                                                                "kind": "WhitespaceTrivia",
                                                                "text": " "
                                                            }
                                                        ]
                                                    },
                                                    {
                                                        "kind": "SimplePropertyAssignment",
                                                        "fullStart": 711,
                                                        "fullEnd": 717,
                                                        "start": 711,
                                                        "end": 716,
                                                        "fullWidth": 6,
                                                        "width": 5,
                                                        "propertyName": {
                                                            "kind": "NumericLiteral",
                                                            "fullStart": 711,
                                                            "fullEnd": 712,
                                                            "start": 711,
                                                            "end": 712,
                                                            "fullWidth": 1,
                                                            "width": 1,
                                                            "text": "1",
                                                            "value": 1,
                                                            "valueText": "1"
                                                        },
                                                        "colonToken": {
                                                            "kind": "ColonToken",
                                                            "fullStart": 712,
                                                            "fullEnd": 714,
                                                            "start": 712,
                                                            "end": 713,
                                                            "fullWidth": 2,
                                                            "width": 1,
                                                            "text": ":",
                                                            "value": ":",
                                                            "valueText": ":",
                                                            "hasTrailingTrivia": true,
                                                            "trailingTrivia": [
                                                                {
                                                                    "kind": "WhitespaceTrivia",
                                                                    "text": " "
                                                                }
                                                            ]
                                                        },
                                                        "expression": {
                                                            "kind": "NumericLiteral",
                                                            "fullStart": 714,
                                                            "fullEnd": 717,
                                                            "start": 714,
                                                            "end": 716,
                                                            "fullWidth": 3,
                                                            "width": 2,
                                                            "text": "12",
                                                            "value": 12,
                                                            "valueText": "12",
                                                            "hasTrailingTrivia": true,
                                                            "trailingTrivia": [
                                                                {
                                                                    "kind": "WhitespaceTrivia",
                                                                    "text": " "
                                                                }
                                                            ]
                                                        }
                                                    }
                                                ],
                                                "closeBraceToken": {
                                                    "kind": "CloseBraceToken",
                                                    "fullStart": 717,
                                                    "fullEnd": 718,
                                                    "start": 717,
                                                    "end": 718,
                                                    "fullWidth": 1,
                                                    "width": 1,
                                                    "text": "}",
                                                    "value": "}",
                                                    "valueText": "}"
                                                }
                                            }
                                        }
                                    }
                                ]
                            },
                            "semicolonToken": {
                                "kind": "SemicolonToken",
                                "fullStart": 718,
                                "fullEnd": 721,
                                "start": 718,
                                "end": 719,
                                "fullWidth": 3,
                                "width": 1,
                                "text": ";",
                                "value": ";",
                                "valueText": ";",
                                "hasTrailingTrivia": true,
                                "hasTrailingNewLine": true,
                                "trailingTrivia": [
                                    {
                                        "kind": "NewLineTrivia",
                                        "text": "\r\n"
                                    }
                                ]
                            }
                        },
                        {
                            "kind": "ExpressionStatement",
                            "fullStart": 721,
                            "fullEnd": 1028,
                            "start": 731,
                            "end": 1026,
                            "fullWidth": 307,
                            "width": 295,
                            "isIncrementallyUnusable": true,
                            "expression": {
                                "kind": "InvocationExpression",
                                "fullStart": 721,
                                "fullEnd": 1025,
                                "start": 731,
                                "end": 1025,
                                "fullWidth": 304,
                                "width": 294,
                                "isIncrementallyUnusable": true,
                                "expression": {
                                    "kind": "MemberAccessExpression",
                                    "fullStart": 721,
                                    "fullEnd": 752,
                                    "start": 731,
                                    "end": 752,
                                    "fullWidth": 31,
                                    "width": 21,
                                    "expression": {
                                        "kind": "IdentifierName",
                                        "fullStart": 721,
                                        "fullEnd": 737,
                                        "start": 731,
                                        "end": 737,
                                        "fullWidth": 16,
                                        "width": 6,
                                        "text": "Object",
                                        "value": "Object",
                                        "valueText": "Object",
                                        "hasLeadingTrivia": true,
                                        "hasLeadingNewLine": true,
                                        "leadingTrivia": [
                                            {
                                                "kind": "NewLineTrivia",
                                                "text": "\r\n"
                                            },
                                            {
                                                "kind": "WhitespaceTrivia",
                                                "text": "        "
                                            }
                                        ]
                                    },
                                    "dotToken": {
                                        "kind": "DotToken",
                                        "fullStart": 737,
                                        "fullEnd": 738,
                                        "start": 737,
                                        "end": 738,
                                        "fullWidth": 1,
                                        "width": 1,
                                        "text": ".",
                                        "value": ".",
                                        "valueText": "."
                                    },
                                    "name": {
                                        "kind": "IdentifierName",
                                        "fullStart": 738,
                                        "fullEnd": 752,
                                        "start": 738,
                                        "end": 752,
                                        "fullWidth": 14,
                                        "width": 14,
                                        "text": "defineProperty",
                                        "value": "defineProperty",
                                        "valueText": "defineProperty"
                                    }
                                },
                                "argumentList": {
                                    "kind": "ArgumentList",
                                    "fullStart": 752,
                                    "fullEnd": 1025,
                                    "start": 752,
                                    "end": 1025,
                                    "fullWidth": 273,
                                    "width": 273,
                                    "isIncrementallyUnusable": true,
                                    "openParenToken": {
                                        "kind": "OpenParenToken",
                                        "fullStart": 752,
                                        "fullEnd": 753,
                                        "start": 752,
                                        "end": 753,
                                        "fullWidth": 1,
                                        "width": 1,
                                        "text": "(",
                                        "value": "(",
                                        "valueText": "("
                                    },
                                    "arguments": [
                                        {
                                            "kind": "IdentifierName",
                                            "fullStart": 753,
                                            "fullEnd": 756,
                                            "start": 753,
                                            "end": 756,
                                            "fullWidth": 3,
                                            "width": 3,
                                            "text": "obj",
                                            "value": "obj",
                                            "valueText": "obj"
                                        },
                                        {
                                            "kind": "CommaToken",
                                            "fullStart": 756,
                                            "fullEnd": 758,
                                            "start": 756,
                                            "end": 757,
                                            "fullWidth": 2,
                                            "width": 1,
                                            "text": ",",
                                            "value": ",",
                                            "valueText": ",",
                                            "hasTrailingTrivia": true,
                                            "trailingTrivia": [
                                                {
                                                    "kind": "WhitespaceTrivia",
                                                    "text": " "
                                                }
                                            ]
                                        },
                                        {
                                            "kind": "StringLiteral",
                                            "fullStart": 758,
                                            "fullEnd": 766,
                                            "start": 758,
                                            "end": 766,
                                            "fullWidth": 8,
                                            "width": 8,
                                            "text": "\"length\"",
                                            "value": "length",
                                            "valueText": "length"
                                        },
                                        {
                                            "kind": "CommaToken",
                                            "fullStart": 766,
                                            "fullEnd": 768,
                                            "start": 766,
                                            "end": 767,
                                            "fullWidth": 2,
                                            "width": 1,
                                            "text": ",",
                                            "value": ",",
                                            "valueText": ",",
                                            "hasTrailingTrivia": true,
                                            "trailingTrivia": [
                                                {
                                                    "kind": "WhitespaceTrivia",
                                                    "text": " "
                                                }
                                            ]
                                        },
                                        {
                                            "kind": "ObjectLiteralExpression",
                                            "fullStart": 768,
                                            "fullEnd": 1024,
                                            "start": 768,
                                            "end": 1024,
                                            "fullWidth": 256,
                                            "width": 256,
                                            "isIncrementallyUnusable": true,
                                            "openBraceToken": {
                                                "kind": "OpenBraceToken",
                                                "fullStart": 768,
                                                "fullEnd": 771,
                                                "start": 768,
                                                "end": 769,
                                                "fullWidth": 3,
                                                "width": 1,
                                                "text": "{",
                                                "value": "{",
                                                "valueText": "{",
                                                "hasTrailingTrivia": true,
                                                "hasTrailingNewLine": true,
                                                "trailingTrivia": [
                                                    {
                                                        "kind": "NewLineTrivia",
                                                        "text": "\r\n"
                                                    }
                                                ]
                                            },
                                            "propertyAssignments": [
                                                {
                                                    "kind": "SimplePropertyAssignment",
                                                    "fullStart": 771,
                                                    "fullEnd": 980,
                                                    "start": 783,
                                                    "end": 980,
                                                    "fullWidth": 209,
                                                    "width": 197,
                                                    "isIncrementallyUnusable": true,
                                                    "propertyName": {
                                                        "kind": "IdentifierName",
                                                        "fullStart": 771,
                                                        "fullEnd": 786,
                                                        "start": 783,
                                                        "end": 786,
                                                        "fullWidth": 15,
                                                        "width": 3,
                                                        "text": "get",
                                                        "value": "get",
                                                        "valueText": "get",
                                                        "hasLeadingTrivia": true,
                                                        "leadingTrivia": [
                                                            {
                                                                "kind": "WhitespaceTrivia",
                                                                "text": "            "
                                                            }
                                                        ]
                                                    },
                                                    "colonToken": {
                                                        "kind": "ColonToken",
                                                        "fullStart": 786,
                                                        "fullEnd": 788,
                                                        "start": 786,
                                                        "end": 787,
                                                        "fullWidth": 2,
                                                        "width": 1,
                                                        "text": ":",
                                                        "value": ":",
                                                        "valueText": ":",
                                                        "hasTrailingTrivia": true,
                                                        "trailingTrivia": [
                                                            {
                                                                "kind": "WhitespaceTrivia",
                                                                "text": " "
                                                            }
                                                        ]
                                                    },
                                                    "expression": {
                                                        "kind": "FunctionExpression",
                                                        "fullStart": 788,
                                                        "fullEnd": 980,
                                                        "start": 788,
                                                        "end": 980,
                                                        "fullWidth": 192,
                                                        "width": 192,
                                                        "functionKeyword": {
                                                            "kind": "FunctionKeyword",
                                                            "fullStart": 788,
                                                            "fullEnd": 797,
                                                            "start": 788,
                                                            "end": 796,
                                                            "fullWidth": 9,
                                                            "width": 8,
                                                            "text": "function",
                                                            "value": "function",
                                                            "valueText": "function",
                                                            "hasTrailingTrivia": true,
                                                            "trailingTrivia": [
                                                                {
                                                                    "kind": "WhitespaceTrivia",
                                                                    "text": " "
                                                                }
                                                            ]
                                                        },
                                                        "callSignature": {
                                                            "kind": "CallSignature",
                                                            "fullStart": 797,
                                                            "fullEnd": 800,
                                                            "start": 797,
                                                            "end": 799,
                                                            "fullWidth": 3,
                                                            "width": 2,
                                                            "parameterList": {
                                                                "kind": "ParameterList",
                                                                "fullStart": 797,
                                                                "fullEnd": 800,
                                                                "start": 797,
                                                                "end": 799,
                                                                "fullWidth": 3,
                                                                "width": 2,
                                                                "openParenToken": {
                                                                    "kind": "OpenParenToken",
                                                                    "fullStart": 797,
                                                                    "fullEnd": 798,
                                                                    "start": 797,
                                                                    "end": 798,
                                                                    "fullWidth": 1,
                                                                    "width": 1,
                                                                    "text": "(",
                                                                    "value": "(",
                                                                    "valueText": "("
                                                                },
                                                                "parameters": [],
                                                                "closeParenToken": {
                                                                    "kind": "CloseParenToken",
                                                                    "fullStart": 798,
                                                                    "fullEnd": 800,
                                                                    "start": 798,
                                                                    "end": 799,
                                                                    "fullWidth": 2,
                                                                    "width": 1,
                                                                    "text": ")",
                                                                    "value": ")",
                                                                    "valueText": ")",
                                                                    "hasTrailingTrivia": true,
                                                                    "trailingTrivia": [
                                                                        {
                                                                            "kind": "WhitespaceTrivia",
                                                                            "text": " "
                                                                        }
                                                                    ]
                                                                }
                                                            }
                                                        },
                                                        "block": {
                                                            "kind": "Block",
                                                            "fullStart": 800,
                                                            "fullEnd": 980,
                                                            "start": 800,
                                                            "end": 980,
                                                            "fullWidth": 180,
                                                            "width": 180,
                                                            "openBraceToken": {
                                                                "kind": "OpenBraceToken",
                                                                "fullStart": 800,
                                                                "fullEnd": 803,
                                                                "start": 800,
                                                                "end": 801,
                                                                "fullWidth": 3,
                                                                "width": 1,
                                                                "text": "{",
                                                                "value": "{",
                                                                "valueText": "{",
                                                                "hasTrailingTrivia": true,
                                                                "hasTrailingNewLine": true,
                                                                "trailingTrivia": [
                                                                    {
                                                                        "kind": "NewLineTrivia",
                                                                        "text": "\r\n"
                                                                    }
                                                                ]
                                                            },
                                                            "statements": [
                                                                {
                                                                    "kind": "ReturnStatement",
                                                                    "fullStart": 803,
                                                                    "fullEnd": 967,
                                                                    "start": 819,
                                                                    "end": 965,
                                                                    "fullWidth": 164,
                                                                    "width": 146,
                                                                    "returnKeyword": {
                                                                        "kind": "ReturnKeyword",
                                                                        "fullStart": 803,
                                                                        "fullEnd": 826,
                                                                        "start": 819,
                                                                        "end": 825,
                                                                        "fullWidth": 23,
                                                                        "width": 6,
                                                                        "text": "return",
                                                                        "value": "return",
                                                                        "valueText": "return",
                                                                        "hasLeadingTrivia": true,
                                                                        "hasTrailingTrivia": true,
                                                                        "leadingTrivia": [
                                                                            {
                                                                                "kind": "WhitespaceTrivia",
                                                                                "text": "                "
                                                                            }
                                                                        ],
                                                                        "trailingTrivia": [
                                                                            {
                                                                                "kind": "WhitespaceTrivia",
                                                                                "text": " "
                                                                            }
                                                                        ]
                                                                    },
                                                                    "expression": {
                                                                        "kind": "ObjectLiteralExpression",
                                                                        "fullStart": 826,
                                                                        "fullEnd": 964,
                                                                        "start": 826,
                                                                        "end": 964,
                                                                        "fullWidth": 138,
                                                                        "width": 138,
                                                                        "openBraceToken": {
                                                                            "kind": "OpenBraceToken",
                                                                            "fullStart": 826,
                                                                            "fullEnd": 829,
                                                                            "start": 826,
                                                                            "end": 827,
                                                                            "fullWidth": 3,
                                                                            "width": 1,
                                                                            "text": "{",
                                                                            "value": "{",
                                                                            "valueText": "{",
                                                                            "hasTrailingTrivia": true,
                                                                            "hasTrailingNewLine": true,
                                                                            "trailingTrivia": [
                                                                                {
                                                                                    "kind": "NewLineTrivia",
                                                                                    "text": "\r\n"
                                                                                }
                                                                            ]
                                                                        },
                                                                        "propertyAssignments": [
                                                                            {
                                                                                "kind": "SimplePropertyAssignment",
                                                                                "fullStart": 829,
                                                                                "fullEnd": 947,
                                                                                "start": 849,
                                                                                "end": 945,
                                                                                "fullWidth": 118,
                                                                                "width": 96,
                                                                                "propertyName": {
                                                                                    "kind": "IdentifierName",
                                                                                    "fullStart": 829,
                                                                                    "fullEnd": 857,
                                                                                    "start": 849,
                                                                                    "end": 857,
                                                                                    "fullWidth": 28,
                                                                                    "width": 8,
                                                                                    "text": "toString",
                                                                                    "value": "toString",
                                                                                    "valueText": "toString",
                                                                                    "hasLeadingTrivia": true,
                                                                                    "leadingTrivia": [
                                                                                        {
                                                                                            "kind": "WhitespaceTrivia",
                                                                                            "text": "                    "
                                                                                        }
                                                                                    ]
                                                                                },
                                                                                "colonToken": {
                                                                                    "kind": "ColonToken",
                                                                                    "fullStart": 857,
                                                                                    "fullEnd": 859,
                                                                                    "start": 857,
                                                                                    "end": 858,
                                                                                    "fullWidth": 2,
                                                                                    "width": 1,
                                                                                    "text": ":",
                                                                                    "value": ":",
                                                                                    "valueText": ":",
                                                                                    "hasTrailingTrivia": true,
                                                                                    "trailingTrivia": [
                                                                                        {
                                                                                            "kind": "WhitespaceTrivia",
                                                                                            "text": " "
                                                                                        }
                                                                                    ]
                                                                                },
                                                                                "expression": {
                                                                                    "kind": "FunctionExpression",
                                                                                    "fullStart": 859,
                                                                                    "fullEnd": 947,
                                                                                    "start": 859,
                                                                                    "end": 945,
                                                                                    "fullWidth": 88,
                                                                                    "width": 86,
                                                                                    "functionKeyword": {
                                                                                        "kind": "FunctionKeyword",
                                                                                        "fullStart": 859,
                                                                                        "fullEnd": 868,
                                                                                        "start": 859,
                                                                                        "end": 867,
                                                                                        "fullWidth": 9,
                                                                                        "width": 8,
                                                                                        "text": "function",
                                                                                        "value": "function",
                                                                                        "valueText": "function",
                                                                                        "hasTrailingTrivia": true,
                                                                                        "trailingTrivia": [
                                                                                            {
                                                                                                "kind": "WhitespaceTrivia",
                                                                                                "text": " "
                                                                                            }
                                                                                        ]
                                                                                    },
                                                                                    "callSignature": {
                                                                                        "kind": "CallSignature",
                                                                                        "fullStart": 868,
                                                                                        "fullEnd": 871,
                                                                                        "start": 868,
                                                                                        "end": 870,
                                                                                        "fullWidth": 3,
                                                                                        "width": 2,
                                                                                        "parameterList": {
                                                                                            "kind": "ParameterList",
                                                                                            "fullStart": 868,
                                                                                            "fullEnd": 871,
                                                                                            "start": 868,
                                                                                            "end": 870,
                                                                                            "fullWidth": 3,
                                                                                            "width": 2,
                                                                                            "openParenToken": {
                                                                                                "kind": "OpenParenToken",
                                                                                                "fullStart": 868,
                                                                                                "fullEnd": 869,
                                                                                                "start": 868,
                                                                                                "end": 869,
                                                                                                "fullWidth": 1,
                                                                                                "width": 1,
                                                                                                "text": "(",
                                                                                                "value": "(",
                                                                                                "valueText": "("
                                                                                            },
                                                                                            "parameters": [],
                                                                                            "closeParenToken": {
                                                                                                "kind": "CloseParenToken",
                                                                                                "fullStart": 869,
                                                                                                "fullEnd": 871,
                                                                                                "start": 869,
                                                                                                "end": 870,
                                                                                                "fullWidth": 2,
                                                                                                "width": 1,
                                                                                                "text": ")",
                                                                                                "value": ")",
                                                                                                "valueText": ")",
                                                                                                "hasTrailingTrivia": true,
                                                                                                "trailingTrivia": [
                                                                                                    {
                                                                                                        "kind": "WhitespaceTrivia",
                                                                                                        "text": " "
                                                                                                    }
                                                                                                ]
                                                                                            }
                                                                                        }
                                                                                    },
                                                                                    "block": {
                                                                                        "kind": "Block",
                                                                                        "fullStart": 871,
                                                                                        "fullEnd": 947,
                                                                                        "start": 871,
                                                                                        "end": 945,
                                                                                        "fullWidth": 76,
                                                                                        "width": 74,
                                                                                        "openBraceToken": {
                                                                                            "kind": "OpenBraceToken",
                                                                                            "fullStart": 871,
                                                                                            "fullEnd": 874,
                                                                                            "start": 871,
                                                                                            "end": 872,
                                                                                            "fullWidth": 3,
                                                                                            "width": 1,
                                                                                            "text": "{",
                                                                                            "value": "{",
                                                                                            "valueText": "{",
                                                                                            "hasTrailingTrivia": true,
                                                                                            "hasTrailingNewLine": true,
                                                                                            "trailingTrivia": [
                                                                                                {
                                                                                                    "kind": "NewLineTrivia",
                                                                                                    "text": "\r\n"
                                                                                                }
                                                                                            ]
                                                                                        },
                                                                                        "statements": [
                                                                                            {
                                                                                                "kind": "ThrowStatement",
                                                                                                "fullStart": 874,
                                                                                                "fullEnd": 924,
                                                                                                "start": 898,
                                                                                                "end": 922,
                                                                                                "fullWidth": 50,
                                                                                                "width": 24,
                                                                                                "throwKeyword": {
                                                                                                    "kind": "ThrowKeyword",
                                                                                                    "fullStart": 874,
                                                                                                    "fullEnd": 904,
                                                                                                    "start": 898,
                                                                                                    "end": 903,
                                                                                                    "fullWidth": 30,
                                                                                                    "width": 5,
                                                                                                    "text": "throw",
                                                                                                    "value": "throw",
                                                                                                    "valueText": "throw",
                                                                                                    "hasLeadingTrivia": true,
                                                                                                    "hasTrailingTrivia": true,
                                                                                                    "leadingTrivia": [
                                                                                                        {
                                                                                                            "kind": "WhitespaceTrivia",
                                                                                                            "text": "                        "
                                                                                                        }
                                                                                                    ],
                                                                                                    "trailingTrivia": [
                                                                                                        {
                                                                                                            "kind": "WhitespaceTrivia",
                                                                                                            "text": " "
                                                                                                        }
                                                                                                    ]
                                                                                                },
                                                                                                "expression": {
                                                                                                    "kind": "ObjectCreationExpression",
                                                                                                    "fullStart": 904,
                                                                                                    "fullEnd": 921,
                                                                                                    "start": 904,
                                                                                                    "end": 921,
                                                                                                    "fullWidth": 17,
                                                                                                    "width": 17,
                                                                                                    "newKeyword": {
                                                                                                        "kind": "NewKeyword",
                                                                                                        "fullStart": 904,
                                                                                                        "fullEnd": 908,
                                                                                                        "start": 904,
                                                                                                        "end": 907,
                                                                                                        "fullWidth": 4,
                                                                                                        "width": 3,
                                                                                                        "text": "new",
                                                                                                        "value": "new",
                                                                                                        "valueText": "new",
                                                                                                        "hasTrailingTrivia": true,
                                                                                                        "trailingTrivia": [
                                                                                                            {
                                                                                                                "kind": "WhitespaceTrivia",
                                                                                                                "text": " "
                                                                                                            }
                                                                                                        ]
                                                                                                    },
                                                                                                    "expression": {
                                                                                                        "kind": "IdentifierName",
                                                                                                        "fullStart": 908,
                                                                                                        "fullEnd": 919,
                                                                                                        "start": 908,
                                                                                                        "end": 919,
                                                                                                        "fullWidth": 11,
                                                                                                        "width": 11,
                                                                                                        "text": "SyntaxError",
                                                                                                        "value": "SyntaxError",
                                                                                                        "valueText": "SyntaxError"
                                                                                                    },
                                                                                                    "argumentList": {
                                                                                                        "kind": "ArgumentList",
                                                                                                        "fullStart": 919,
                                                                                                        "fullEnd": 921,
                                                                                                        "start": 919,
                                                                                                        "end": 921,
                                                                                                        "fullWidth": 2,
                                                                                                        "width": 2,
                                                                                                        "openParenToken": {
                                                                                                            "kind": "OpenParenToken",
                                                                                                            "fullStart": 919,
                                                                                                            "fullEnd": 920,
                                                                                                            "start": 919,
                                                                                                            "end": 920,
                                                                                                            "fullWidth": 1,
                                                                                                            "width": 1,
                                                                                                            "text": "(",
                                                                                                            "value": "(",
                                                                                                            "valueText": "("
                                                                                                        },
                                                                                                        "arguments": [],
                                                                                                        "closeParenToken": {
                                                                                                            "kind": "CloseParenToken",
                                                                                                            "fullStart": 920,
                                                                                                            "fullEnd": 921,
                                                                                                            "start": 920,
                                                                                                            "end": 921,
                                                                                                            "fullWidth": 1,
                                                                                                            "width": 1,
                                                                                                            "text": ")",
                                                                                                            "value": ")",
                                                                                                            "valueText": ")"
                                                                                                        }
                                                                                                    }
                                                                                                },
                                                                                                "semicolonToken": {
                                                                                                    "kind": "SemicolonToken",
                                                                                                    "fullStart": 921,
                                                                                                    "fullEnd": 924,
                                                                                                    "start": 921,
                                                                                                    "end": 922,
                                                                                                    "fullWidth": 3,
                                                                                                    "width": 1,
                                                                                                    "text": ";",
                                                                                                    "value": ";",
                                                                                                    "valueText": ";",
                                                                                                    "hasTrailingTrivia": true,
                                                                                                    "hasTrailingNewLine": true,
                                                                                                    "trailingTrivia": [
                                                                                                        {
                                                                                                            "kind": "NewLineTrivia",
                                                                                                            "text": "\r\n"
                                                                                                        }
                                                                                                    ]
                                                                                                }
                                                                                            }
                                                                                        ],
                                                                                        "closeBraceToken": {
                                                                                            "kind": "CloseBraceToken",
                                                                                            "fullStart": 924,
                                                                                            "fullEnd": 947,
                                                                                            "start": 944,
                                                                                            "end": 945,
                                                                                            "fullWidth": 23,
                                                                                            "width": 1,
                                                                                            "text": "}",
                                                                                            "value": "}",
                                                                                            "valueText": "}",
                                                                                            "hasLeadingTrivia": true,
                                                                                            "hasTrailingTrivia": true,
                                                                                            "hasTrailingNewLine": true,
                                                                                            "leadingTrivia": [
                                                                                                {
                                                                                                    "kind": "WhitespaceTrivia",
                                                                                                    "text": "                    "
                                                                                                }
                                                                                            ],
                                                                                            "trailingTrivia": [
                                                                                                {
                                                                                                    "kind": "NewLineTrivia",
                                                                                                    "text": "\r\n"
                                                                                                }
                                                                                            ]
                                                                                        }
                                                                                    }
                                                                                }
                                                                            }
                                                                        ],
                                                                        "closeBraceToken": {
                                                                            "kind": "CloseBraceToken",
                                                                            "fullStart": 947,
                                                                            "fullEnd": 964,
                                                                            "start": 963,
                                                                            "end": 964,
                                                                            "fullWidth": 17,
                                                                            "width": 1,
                                                                            "text": "}",
                                                                            "value": "}",
                                                                            "valueText": "}",
                                                                            "hasLeadingTrivia": true,
                                                                            "leadingTrivia": [
                                                                                {
                                                                                    "kind": "WhitespaceTrivia",
                                                                                    "text": "                "
                                                                                }
                                                                            ]
                                                                        }
                                                                    },
                                                                    "semicolonToken": {
                                                                        "kind": "SemicolonToken",
                                                                        "fullStart": 964,
                                                                        "fullEnd": 967,
                                                                        "start": 964,
                                                                        "end": 965,
                                                                        "fullWidth": 3,
                                                                        "width": 1,
                                                                        "text": ";",
                                                                        "value": ";",
                                                                        "valueText": ";",
                                                                        "hasTrailingTrivia": true,
                                                                        "hasTrailingNewLine": true,
                                                                        "trailingTrivia": [
                                                                            {
                                                                                "kind": "NewLineTrivia",
                                                                                "text": "\r\n"
                                                                            }
                                                                        ]
                                                                    }
                                                                }
                                                            ],
                                                            "closeBraceToken": {
                                                                "kind": "CloseBraceToken",
                                                                "fullStart": 967,
                                                                "fullEnd": 980,
                                                                "start": 979,
                                                                "end": 980,
                                                                "fullWidth": 13,
                                                                "width": 1,
                                                                "text": "}",
                                                                "value": "}",
                                                                "valueText": "}",
                                                                "hasLeadingTrivia": true,
                                                                "leadingTrivia": [
                                                                    {
                                                                        "kind": "WhitespaceTrivia",
                                                                        "text": "            "
                                                                    }
                                                                ]
                                                            }
                                                        }
                                                    }
                                                },
                                                {
                                                    "kind": "CommaToken",
                                                    "fullStart": 980,
                                                    "fullEnd": 983,
                                                    "start": 980,
                                                    "end": 981,
                                                    "fullWidth": 3,
                                                    "width": 1,
                                                    "text": ",",
                                                    "value": ",",
                                                    "valueText": ",",
                                                    "hasTrailingTrivia": true,
                                                    "hasTrailingNewLine": true,
                                                    "trailingTrivia": [
                                                        {
                                                            "kind": "NewLineTrivia",
                                                            "text": "\r\n"
                                                        }
                                                    ]
                                                },
                                                {
                                                    "kind": "SimplePropertyAssignment",
                                                    "fullStart": 983,
                                                    "fullEnd": 1015,
                                                    "start": 995,
                                                    "end": 1013,
                                                    "fullWidth": 32,
                                                    "width": 18,
                                                    "propertyName": {
                                                        "kind": "IdentifierName",
                                                        "fullStart": 983,
                                                        "fullEnd": 1007,
                                                        "start": 995,
                                                        "end": 1007,
                                                        "fullWidth": 24,
                                                        "width": 12,
                                                        "text": "configurable",
                                                        "value": "configurable",
                                                        "valueText": "configurable",
                                                        "hasLeadingTrivia": true,
                                                        "leadingTrivia": [
                                                            {
                                                                "kind": "WhitespaceTrivia",
                                                                "text": "            "
                                                            }
                                                        ]
                                                    },
                                                    "colonToken": {
                                                        "kind": "ColonToken",
                                                        "fullStart": 1007,
                                                        "fullEnd": 1009,
                                                        "start": 1007,
                                                        "end": 1008,
                                                        "fullWidth": 2,
                                                        "width": 1,
                                                        "text": ":",
                                                        "value": ":",
                                                        "valueText": ":",
                                                        "hasTrailingTrivia": true,
                                                        "trailingTrivia": [
                                                            {
                                                                "kind": "WhitespaceTrivia",
                                                                "text": " "
                                                            }
                                                        ]
                                                    },
                                                    "expression": {
                                                        "kind": "TrueKeyword",
                                                        "fullStart": 1009,
                                                        "fullEnd": 1015,
                                                        "start": 1009,
                                                        "end": 1013,
                                                        "fullWidth": 6,
                                                        "width": 4,
                                                        "text": "true",
                                                        "value": true,
                                                        "valueText": "true",
                                                        "hasTrailingTrivia": true,
                                                        "hasTrailingNewLine": true,
                                                        "trailingTrivia": [
                                                            {
                                                                "kind": "NewLineTrivia",
                                                                "text": "\r\n"
                                                            }
                                                        ]
                                                    }
                                                }
                                            ],
                                            "closeBraceToken": {
                                                "kind": "CloseBraceToken",
                                                "fullStart": 1015,
                                                "fullEnd": 1024,
                                                "start": 1023,
                                                "end": 1024,
                                                "fullWidth": 9,
                                                "width": 1,
                                                "text": "}",
                                                "value": "}",
                                                "valueText": "}",
                                                "hasLeadingTrivia": true,
                                                "leadingTrivia": [
                                                    {
                                                        "kind": "WhitespaceTrivia",
                                                        "text": "        "
                                                    }
                                                ]
                                            }
                                        }
                                    ],
                                    "closeParenToken": {
                                        "kind": "CloseParenToken",
                                        "fullStart": 1024,
                                        "fullEnd": 1025,
                                        "start": 1024,
                                        "end": 1025,
                                        "fullWidth": 1,
                                        "width": 1,
                                        "text": ")",
                                        "value": ")",
                                        "valueText": ")"
                                    }
                                }
                            },
                            "semicolonToken": {
                                "kind": "SemicolonToken",
                                "fullStart": 1025,
                                "fullEnd": 1028,
                                "start": 1025,
                                "end": 1026,
                                "fullWidth": 3,
                                "width": 1,
                                "text": ";",
                                "value": ";",
                                "valueText": ";",
                                "hasTrailingTrivia": true,
                                "hasTrailingNewLine": true,
                                "trailingTrivia": [
                                    {
                                        "kind": "NewLineTrivia",
                                        "text": "\r\n"
                                    }
                                ]
                            }
                        },
                        {
                            "kind": "TryStatement",
                            "fullStart": 1028,
                            "fullEnd": 1216,
                            "start": 1040,
                            "end": 1214,
                            "fullWidth": 188,
                            "width": 174,
                            "tryKeyword": {
                                "kind": "TryKeyword",
                                "fullStart": 1028,
                                "fullEnd": 1044,
                                "start": 1040,
                                "end": 1043,
                                "fullWidth": 16,
                                "width": 3,
                                "text": "try",
                                "value": "try",
                                "valueText": "try",
                                "hasLeadingTrivia": true,
                                "hasLeadingNewLine": true,
                                "hasTrailingTrivia": true,
                                "leadingTrivia": [
                                    {
                                        "kind": "NewLineTrivia",
                                        "text": "\r\n"
                                    },
                                    {
                                        "kind": "NewLineTrivia",
                                        "text": "\r\n"
                                    },
                                    {
                                        "kind": "WhitespaceTrivia",
                                        "text": "        "
                                    }
                                ],
                                "trailingTrivia": [
                                    {
                                        "kind": "WhitespaceTrivia",
                                        "text": " "
                                    }
                                ]
                            },
                            "block": {
                                "kind": "Block",
                                "fullStart": 1044,
                                "fullEnd": 1143,
                                "start": 1044,
                                "end": 1142,
                                "fullWidth": 99,
                                "width": 98,
                                "openBraceToken": {
                                    "kind": "OpenBraceToken",
                                    "fullStart": 1044,
                                    "fullEnd": 1047,
                                    "start": 1044,
                                    "end": 1045,
                                    "fullWidth": 3,
                                    "width": 1,
                                    "text": "{",
                                    "value": "{",
                                    "valueText": "{",
                                    "hasTrailingTrivia": true,
                                    "hasTrailingNewLine": true,
                                    "trailingTrivia": [
                                        {
                                            "kind": "NewLineTrivia",
                                            "text": "\r\n"
                                        }
                                    ]
                                },
                                "statements": [
                                    {
                                        "kind": "ExpressionStatement",
                                        "fullStart": 1047,
                                        "fullEnd": 1106,
                                        "start": 1059,
                                        "end": 1104,
                                        "fullWidth": 59,
                                        "width": 45,
                                        "expression": {
                                            "kind": "InvocationExpression",
                                            "fullStart": 1047,
                                            "fullEnd": 1103,
                                            "start": 1059,
                                            "end": 1103,
                                            "fullWidth": 56,
                                            "width": 44,
                                            "expression": {
                                                "kind": "MemberAccessExpression",
                                                "fullStart": 1047,
                                                "fullEnd": 1086,
                                                "start": 1059,
                                                "end": 1086,
                                                "fullWidth": 39,
                                                "width": 27,
                                                "expression": {
                                                    "kind": "MemberAccessExpression",
                                                    "fullStart": 1047,
                                                    "fullEnd": 1081,
                                                    "start": 1059,
                                                    "end": 1081,
                                                    "fullWidth": 34,
                                                    "width": 22,
                                                    "expression": {
                                                        "kind": "MemberAccessExpression",
                                                        "fullStart": 1047,
                                                        "fullEnd": 1074,
                                                        "start": 1059,
                                                        "end": 1074,
                                                        "fullWidth": 27,
                                                        "width": 15,
                                                        "expression": {
                                                            "kind": "IdentifierName",
                                                            "fullStart": 1047,
                                                            "fullEnd": 1064,
                                                            "start": 1059,
                                                            "end": 1064,
                                                            "fullWidth": 17,
                                                            "width": 5,
                                                            "text": "Array",
                                                            "value": "Array",
                                                            "valueText": "Array",
                                                            "hasLeadingTrivia": true,
                                                            "leadingTrivia": [
                                                                {
                                                                    "kind": "WhitespaceTrivia",
                                                                    "text": "            "
                                                                }
                                                            ]
                                                        },
                                                        "dotToken": {
                                                            "kind": "DotToken",
                                                            "fullStart": 1064,
                                                            "fullEnd": 1065,
                                                            "start": 1064,
                                                            "end": 1065,
                                                            "fullWidth": 1,
                                                            "width": 1,
                                                            "text": ".",
                                                            "value": ".",
                                                            "valueText": "."
                                                        },
                                                        "name": {
                                                            "kind": "IdentifierName",
                                                            "fullStart": 1065,
                                                            "fullEnd": 1074,
                                                            "start": 1065,
                                                            "end": 1074,
                                                            "fullWidth": 9,
                                                            "width": 9,
                                                            "text": "prototype",
                                                            "value": "prototype",
                                                            "valueText": "prototype"
                                                        }
                                                    },
                                                    "dotToken": {
                                                        "kind": "DotToken",
                                                        "fullStart": 1074,
                                                        "fullEnd": 1075,
                                                        "start": 1074,
                                                        "end": 1075,
                                                        "fullWidth": 1,
                                                        "width": 1,
                                                        "text": ".",
                                                        "value": ".",
                                                        "valueText": "."
                                                    },
                                                    "name": {
                                                        "kind": "IdentifierName",
                                                        "fullStart": 1075,
                                                        "fullEnd": 1081,
                                                        "start": 1075,
                                                        "end": 1081,
                                                        "fullWidth": 6,
                                                        "width": 6,
                                                        "text": "reduce",
                                                        "value": "reduce",
                                                        "valueText": "reduce"
                                                    }
                                                },
                                                "dotToken": {
                                                    "kind": "DotToken",
                                                    "fullStart": 1081,
                                                    "fullEnd": 1082,
                                                    "start": 1081,
                                                    "end": 1082,
                                                    "fullWidth": 1,
                                                    "width": 1,
                                                    "text": ".",
                                                    "value": ".",
                                                    "valueText": "."
                                                },
                                                "name": {
                                                    "kind": "IdentifierName",
                                                    "fullStart": 1082,
                                                    "fullEnd": 1086,
                                                    "start": 1082,
                                                    "end": 1086,
                                                    "fullWidth": 4,
                                                    "width": 4,
                                                    "text": "call",
                                                    "value": "call",
                                                    "valueText": "call"
                                                }
                                            },
                                            "argumentList": {
                                                "kind": "ArgumentList",
                                                "fullStart": 1086,
                                                "fullEnd": 1103,
                                                "start": 1086,
                                                "end": 1103,
                                                "fullWidth": 17,
                                                "width": 17,
                                                "openParenToken": {
                                                    "kind": "OpenParenToken",
                                                    "fullStart": 1086,
                                                    "fullEnd": 1087,
                                                    "start": 1086,
                                                    "end": 1087,
                                                    "fullWidth": 1,
                                                    "width": 1,
                                                    "text": "(",
                                                    "value": "(",
                                                    "valueText": "("
                                                },
                                                "arguments": [
                                                    {
                                                        "kind": "IdentifierName",
                                                        "fullStart": 1087,
                                                        "fullEnd": 1090,
                                                        "start": 1087,
                                                        "end": 1090,
                                                        "fullWidth": 3,
                                                        "width": 3,
                                                        "text": "obj",
                                                        "value": "obj",
                                                        "valueText": "obj"
                                                    },
                                                    {
                                                        "kind": "CommaToken",
                                                        "fullStart": 1090,
                                                        "fullEnd": 1092,
                                                        "start": 1090,
                                                        "end": 1091,
                                                        "fullWidth": 2,
                                                        "width": 1,
                                                        "text": ",",
                                                        "value": ",",
                                                        "valueText": ",",
                                                        "hasTrailingTrivia": true,
                                                        "trailingTrivia": [
                                                            {
                                                                "kind": "WhitespaceTrivia",
                                                                "text": " "
                                                            }
                                                        ]
                                                    },
                                                    {
                                                        "kind": "IdentifierName",
                                                        "fullStart": 1092,
                                                        "fullEnd": 1102,
                                                        "start": 1092,
                                                        "end": 1102,
                                                        "fullWidth": 10,
                                                        "width": 10,
                                                        "text": "callbackfn",
                                                        "value": "callbackfn",
                                                        "valueText": "callbackfn"
                                                    }
                                                ],
                                                "closeParenToken": {
                                                    "kind": "CloseParenToken",
                                                    "fullStart": 1102,
                                                    "fullEnd": 1103,
                                                    "start": 1102,
                                                    "end": 1103,
                                                    "fullWidth": 1,
                                                    "width": 1,
                                                    "text": ")",
                                                    "value": ")",
                                                    "valueText": ")"
                                                }
                                            }
                                        },
                                        "semicolonToken": {
                                            "kind": "SemicolonToken",
                                            "fullStart": 1103,
                                            "fullEnd": 1106,
                                            "start": 1103,
                                            "end": 1104,
                                            "fullWidth": 3,
                                            "width": 1,
                                            "text": ";",
                                            "value": ";",
                                            "valueText": ";",
                                            "hasTrailingTrivia": true,
                                            "hasTrailingNewLine": true,
                                            "trailingTrivia": [
                                                {
                                                    "kind": "NewLineTrivia",
                                                    "text": "\r\n"
                                                }
                                            ]
                                        }
                                    },
                                    {
                                        "kind": "ReturnStatement",
                                        "fullStart": 1106,
                                        "fullEnd": 1133,
                                        "start": 1118,
                                        "end": 1131,
                                        "fullWidth": 27,
                                        "width": 13,
                                        "returnKeyword": {
                                            "kind": "ReturnKeyword",
                                            "fullStart": 1106,
                                            "fullEnd": 1125,
                                            "start": 1118,
                                            "end": 1124,
                                            "fullWidth": 19,
                                            "width": 6,
                                            "text": "return",
                                            "value": "return",
                                            "valueText": "return",
                                            "hasLeadingTrivia": true,
                                            "hasTrailingTrivia": true,
                                            "leadingTrivia": [
                                                {
                                                    "kind": "WhitespaceTrivia",
                                                    "text": "            "
                                                }
                                            ],
                                            "trailingTrivia": [
                                                {
                                                    "kind": "WhitespaceTrivia",
                                                    "text": " "
                                                }
                                            ]
                                        },
                                        "expression": {
                                            "kind": "FalseKeyword",
                                            "fullStart": 1125,
                                            "fullEnd": 1130,
                                            "start": 1125,
                                            "end": 1130,
                                            "fullWidth": 5,
                                            "width": 5,
                                            "text": "false",
                                            "value": false,
                                            "valueText": "false"
                                        },
                                        "semicolonToken": {
                                            "kind": "SemicolonToken",
                                            "fullStart": 1130,
                                            "fullEnd": 1133,
                                            "start": 1130,
                                            "end": 1131,
                                            "fullWidth": 3,
                                            "width": 1,
                                            "text": ";",
                                            "value": ";",
                                            "valueText": ";",
                                            "hasTrailingTrivia": true,
                                            "hasTrailingNewLine": true,
                                            "trailingTrivia": [
                                                {
                                                    "kind": "NewLineTrivia",
                                                    "text": "\r\n"
                                                }
                                            ]
                                        }
                                    }
                                ],
                                "closeBraceToken": {
                                    "kind": "CloseBraceToken",
                                    "fullStart": 1133,
                                    "fullEnd": 1143,
                                    "start": 1141,
                                    "end": 1142,
                                    "fullWidth": 10,
                                    "width": 1,
                                    "text": "}",
                                    "value": "}",
                                    "valueText": "}",
                                    "hasLeadingTrivia": true,
                                    "hasTrailingTrivia": true,
                                    "leadingTrivia": [
                                        {
                                            "kind": "WhitespaceTrivia",
                                            "text": "        "
                                        }
                                    ],
                                    "trailingTrivia": [
                                        {
                                            "kind": "WhitespaceTrivia",
                                            "text": " "
                                        }
                                    ]
                                }
                            },
                            "catchClause": {
                                "kind": "CatchClause",
                                "fullStart": 1143,
                                "fullEnd": 1216,
                                "start": 1143,
                                "end": 1214,
                                "fullWidth": 73,
                                "width": 71,
                                "catchKeyword": {
                                    "kind": "CatchKeyword",
                                    "fullStart": 1143,
                                    "fullEnd": 1149,
                                    "start": 1143,
                                    "end": 1148,
                                    "fullWidth": 6,
                                    "width": 5,
                                    "text": "catch",
                                    "value": "catch",
                                    "valueText": "catch",
                                    "hasTrailingTrivia": true,
                                    "trailingTrivia": [
                                        {
                                            "kind": "WhitespaceTrivia",
                                            "text": " "
                                        }
                                    ]
                                },
                                "openParenToken": {
                                    "kind": "OpenParenToken",
                                    "fullStart": 1149,
                                    "fullEnd": 1150,
                                    "start": 1149,
                                    "end": 1150,
                                    "fullWidth": 1,
                                    "width": 1,
                                    "text": "(",
                                    "value": "(",
                                    "valueText": "("
                                },
                                "identifier": {
                                    "kind": "IdentifierName",
                                    "fullStart": 1150,
                                    "fullEnd": 1152,
                                    "start": 1150,
                                    "end": 1152,
                                    "fullWidth": 2,
                                    "width": 2,
                                    "text": "ex",
                                    "value": "ex",
                                    "valueText": "ex"
                                },
                                "closeParenToken": {
                                    "kind": "CloseParenToken",
                                    "fullStart": 1152,
                                    "fullEnd": 1154,
                                    "start": 1152,
                                    "end": 1153,
                                    "fullWidth": 2,
                                    "width": 1,
                                    "text": ")",
                                    "value": ")",
                                    "valueText": ")",
                                    "hasTrailingTrivia": true,
                                    "trailingTrivia": [
                                        {
                                            "kind": "WhitespaceTrivia",
                                            "text": " "
                                        }
                                    ]
                                },
                                "block": {
                                    "kind": "Block",
                                    "fullStart": 1154,
                                    "fullEnd": 1216,
                                    "start": 1154,
                                    "end": 1214,
                                    "fullWidth": 62,
                                    "width": 60,
                                    "openBraceToken": {
                                        "kind": "OpenBraceToken",
                                        "fullStart": 1154,
                                        "fullEnd": 1157,
                                        "start": 1154,
                                        "end": 1155,
                                        "fullWidth": 3,
                                        "width": 1,
                                        "text": "{",
                                        "value": "{",
                                        "valueText": "{",
                                        "hasTrailingTrivia": true,
                                        "hasTrailingNewLine": true,
                                        "trailingTrivia": [
                                            {
                                                "kind": "NewLineTrivia",
                                                "text": "\r\n"
                                            }
                                        ]
                                    },
                                    "statements": [
                                        {
                                            "kind": "ReturnStatement",
                                            "fullStart": 1157,
                                            "fullEnd": 1205,
                                            "start": 1169,
                                            "end": 1203,
                                            "fullWidth": 48,
                                            "width": 34,
                                            "returnKeyword": {
                                                "kind": "ReturnKeyword",
                                                "fullStart": 1157,
                                                "fullEnd": 1176,
                                                "start": 1169,
                                                "end": 1175,
                                                "fullWidth": 19,
                                                "width": 6,
                                                "text": "return",
                                                "value": "return",
                                                "valueText": "return",
                                                "hasLeadingTrivia": true,
                                                "hasTrailingTrivia": true,
                                                "leadingTrivia": [
                                                    {
                                                        "kind": "WhitespaceTrivia",
                                                        "text": "            "
                                                    }
                                                ],
                                                "trailingTrivia": [
                                                    {
                                                        "kind": "WhitespaceTrivia",
                                                        "text": " "
                                                    }
                                                ]
                                            },
                                            "expression": {
                                                "kind": "LogicalNotExpression",
                                                "fullStart": 1176,
                                                "fullEnd": 1202,
                                                "start": 1176,
                                                "end": 1202,
                                                "fullWidth": 26,
                                                "width": 26,
                                                "operatorToken": {
                                                    "kind": "ExclamationToken",
                                                    "fullStart": 1176,
                                                    "fullEnd": 1177,
                                                    "start": 1176,
                                                    "end": 1177,
                                                    "fullWidth": 1,
                                                    "width": 1,
                                                    "text": "!",
                                                    "value": "!",
                                                    "valueText": "!"
                                                },
                                                "operand": {
                                                    "kind": "ParenthesizedExpression",
                                                    "fullStart": 1177,
                                                    "fullEnd": 1202,
                                                    "start": 1177,
                                                    "end": 1202,
                                                    "fullWidth": 25,
                                                    "width": 25,
                                                    "openParenToken": {
                                                        "kind": "OpenParenToken",
                                                        "fullStart": 1177,
                                                        "fullEnd": 1178,
                                                        "start": 1177,
                                                        "end": 1178,
                                                        "fullWidth": 1,
                                                        "width": 1,
                                                        "text": "(",
                                                        "value": "(",
                                                        "valueText": "("
                                                    },
                                                    "expression": {
                                                        "kind": "InstanceOfExpression",
                                                        "fullStart": 1178,
                                                        "fullEnd": 1201,
                                                        "start": 1178,
                                                        "end": 1201,
                                                        "fullWidth": 23,
                                                        "width": 23,
                                                        "left": {
                                                            "kind": "IdentifierName",
                                                            "fullStart": 1178,
                                                            "fullEnd": 1181,
                                                            "start": 1178,
                                                            "end": 1180,
                                                            "fullWidth": 3,
                                                            "width": 2,
                                                            "text": "ex",
                                                            "value": "ex",
                                                            "valueText": "ex",
                                                            "hasTrailingTrivia": true,
                                                            "trailingTrivia": [
                                                                {
                                                                    "kind": "WhitespaceTrivia",
                                                                    "text": " "
                                                                }
                                                            ]
                                                        },
                                                        "operatorToken": {
                                                            "kind": "InstanceOfKeyword",
                                                            "fullStart": 1181,
                                                            "fullEnd": 1192,
                                                            "start": 1181,
                                                            "end": 1191,
                                                            "fullWidth": 11,
                                                            "width": 10,
                                                            "text": "instanceof",
                                                            "value": "instanceof",
                                                            "valueText": "instanceof",
                                                            "hasTrailingTrivia": true,
                                                            "trailingTrivia": [
                                                                {
                                                                    "kind": "WhitespaceTrivia",
                                                                    "text": " "
                                                                }
                                                            ]
                                                        },
                                                        "right": {
                                                            "kind": "IdentifierName",
                                                            "fullStart": 1192,
                                                            "fullEnd": 1201,
                                                            "start": 1192,
                                                            "end": 1201,
                                                            "fullWidth": 9,
                                                            "width": 9,
                                                            "text": "TypeError",
                                                            "value": "TypeError",
                                                            "valueText": "TypeError"
                                                        }
                                                    },
                                                    "closeParenToken": {
                                                        "kind": "CloseParenToken",
                                                        "fullStart": 1201,
                                                        "fullEnd": 1202,
                                                        "start": 1201,
                                                        "end": 1202,
                                                        "fullWidth": 1,
                                                        "width": 1,
                                                        "text": ")",
                                                        "value": ")",
                                                        "valueText": ")"
                                                    }
                                                }
                                            },
                                            "semicolonToken": {
                                                "kind": "SemicolonToken",
                                                "fullStart": 1202,
                                                "fullEnd": 1205,
                                                "start": 1202,
                                                "end": 1203,
                                                "fullWidth": 3,
                                                "width": 1,
                                                "text": ";",
                                                "value": ";",
                                                "valueText": ";",
                                                "hasTrailingTrivia": true,
                                                "hasTrailingNewLine": true,
                                                "trailingTrivia": [
                                                    {
                                                        "kind": "NewLineTrivia",
                                                        "text": "\r\n"
                                                    }
                                                ]
                                            }
                                        }
                                    ],
                                    "closeBraceToken": {
                                        "kind": "CloseBraceToken",
                                        "fullStart": 1205,
                                        "fullEnd": 1216,
                                        "start": 1213,
                                        "end": 1214,
                                        "fullWidth": 11,
                                        "width": 1,
                                        "text": "}",
                                        "value": "}",
                                        "valueText": "}",
                                        "hasLeadingTrivia": true,
                                        "hasTrailingTrivia": true,
                                        "hasTrailingNewLine": true,
                                        "leadingTrivia": [
                                            {
                                                "kind": "WhitespaceTrivia",
                                                "text": "        "
                                            }
                                        ],
                                        "trailingTrivia": [
                                            {
                                                "kind": "NewLineTrivia",
                                                "text": "\r\n"
                                            }
                                        ]
                                    }
                                }
                            }
                        }
                    ],
                    "closeBraceToken": {
                        "kind": "CloseBraceToken",
                        "fullStart": 1216,
                        "fullEnd": 1223,
                        "start": 1220,
                        "end": 1221,
                        "fullWidth": 7,
                        "width": 1,
                        "text": "}",
                        "value": "}",
                        "valueText": "}",
                        "hasLeadingTrivia": true,
                        "hasTrailingTrivia": true,
                        "hasTrailingNewLine": true,
                        "leadingTrivia": [
                            {
                                "kind": "WhitespaceTrivia",
                                "text": "    "
                            }
                        ],
                        "trailingTrivia": [
                            {
                                "kind": "NewLineTrivia",
                                "text": "\r\n"
                            }
                        ]
                    }
                }
            },
            {
                "kind": "ExpressionStatement",
                "fullStart": 1223,
                "fullEnd": 1247,
                "start": 1223,
                "end": 1245,
                "fullWidth": 24,
                "width": 22,
                "expression": {
                    "kind": "InvocationExpression",
                    "fullStart": 1223,
                    "fullEnd": 1244,
                    "start": 1223,
                    "end": 1244,
                    "fullWidth": 21,
                    "width": 21,
                    "expression": {
                        "kind": "IdentifierName",
                        "fullStart": 1223,
                        "fullEnd": 1234,
                        "start": 1223,
                        "end": 1234,
                        "fullWidth": 11,
                        "width": 11,
                        "text": "runTestCase",
                        "value": "runTestCase",
                        "valueText": "runTestCase"
                    },
                    "argumentList": {
                        "kind": "ArgumentList",
                        "fullStart": 1234,
                        "fullEnd": 1244,
                        "start": 1234,
                        "end": 1244,
                        "fullWidth": 10,
                        "width": 10,
                        "openParenToken": {
                            "kind": "OpenParenToken",
                            "fullStart": 1234,
                            "fullEnd": 1235,
                            "start": 1234,
                            "end": 1235,
                            "fullWidth": 1,
                            "width": 1,
                            "text": "(",
                            "value": "(",
                            "valueText": "("
                        },
                        "arguments": [
                            {
                                "kind": "IdentifierName",
                                "fullStart": 1235,
                                "fullEnd": 1243,
                                "start": 1235,
                                "end": 1243,
                                "fullWidth": 8,
                                "width": 8,
                                "text": "testcase",
                                "value": "testcase",
                                "valueText": "testcase"
                            }
                        ],
                        "closeParenToken": {
                            "kind": "CloseParenToken",
                            "fullStart": 1243,
                            "fullEnd": 1244,
                            "start": 1243,
                            "end": 1244,
                            "fullWidth": 1,
                            "width": 1,
                            "text": ")",
                            "value": ")",
                            "valueText": ")"
                        }
                    }
                },
                "semicolonToken": {
                    "kind": "SemicolonToken",
                    "fullStart": 1244,
                    "fullEnd": 1247,
                    "start": 1244,
                    "end": 1245,
                    "fullWidth": 3,
                    "width": 1,
                    "text": ";",
                    "value": ";",
                    "valueText": ";",
                    "hasTrailingTrivia": true,
                    "hasTrailingNewLine": true,
                    "trailingTrivia": [
                        {
                            "kind": "NewLineTrivia",
                            "text": "\r\n"
                        }
                    ]
                }
            }
        ],
        "endOfFileToken": {
            "kind": "EndOfFileToken",
            "fullStart": 1247,
            "fullEnd": 1247,
            "start": 1247,
            "end": 1247,
            "fullWidth": 0,
            "width": 0,
            "text": ""
        }
    },
    "lineMap": {
        "lineStarts": [
            0,
            67,
            152,
            232,
            308,
            380,
            385,
            440,
            544,
            549,
            551,
            553,
            576,
            578,
            636,
            671,
            682,
            684,
            721,
            723,
            771,
            803,
            829,
            874,
            924,
            947,
            967,
            983,
            1015,
            1028,
            1030,
            1032,
            1047,
            1106,
            1133,
            1157,
            1205,
            1216,
            1223,
            1247
        ],
        "length": 1247
    }
}<|MERGE_RESOLUTION|>--- conflicted
+++ resolved
@@ -284,11 +284,8 @@
                                             "start": 606,
                                             "end": 613,
                                             "fullWidth": 7,
-<<<<<<< HEAD
                                             "width": 7,
-=======
                                             "modifiers": [],
->>>>>>> e3c38734
                                             "identifier": {
                                                 "kind": "IdentifierName",
                                                 "fullStart": 606,
@@ -328,11 +325,8 @@
                                             "start": 615,
                                             "end": 621,
                                             "fullWidth": 6,
-<<<<<<< HEAD
                                             "width": 6,
-=======
                                             "modifiers": [],
->>>>>>> e3c38734
                                             "identifier": {
                                                 "kind": "IdentifierName",
                                                 "fullStart": 615,
@@ -372,11 +366,8 @@
                                             "start": 623,
                                             "end": 626,
                                             "fullWidth": 3,
-<<<<<<< HEAD
                                             "width": 3,
-=======
                                             "modifiers": [],
->>>>>>> e3c38734
                                             "identifier": {
                                                 "kind": "IdentifierName",
                                                 "fullStart": 623,
@@ -416,11 +407,8 @@
                                             "start": 628,
                                             "end": 631,
                                             "fullWidth": 3,
-<<<<<<< HEAD
                                             "width": 3,
-=======
                                             "modifiers": [],
->>>>>>> e3c38734
                                             "identifier": {
                                                 "kind": "IdentifierName",
                                                 "fullStart": 628,
