--- conflicted
+++ resolved
@@ -417,11 +417,8 @@
                                             "start": 657,
                                             "end": 664,
                                             "fullWidth": 7,
-<<<<<<< HEAD
                                             "width": 7,
-=======
                                             "modifiers": [],
->>>>>>> e3c38734
                                             "identifier": {
                                                 "kind": "IdentifierName",
                                                 "fullStart": 657,
@@ -461,11 +458,8 @@
                                             "start": 666,
                                             "end": 672,
                                             "fullWidth": 6,
-<<<<<<< HEAD
                                             "width": 6,
-=======
                                             "modifiers": [],
->>>>>>> e3c38734
                                             "identifier": {
                                                 "kind": "IdentifierName",
                                                 "fullStart": 666,
@@ -505,11 +499,8 @@
                                             "start": 674,
                                             "end": 677,
                                             "fullWidth": 3,
-<<<<<<< HEAD
                                             "width": 3,
-=======
                                             "modifiers": [],
->>>>>>> e3c38734
                                             "identifier": {
                                                 "kind": "IdentifierName",
                                                 "fullStart": 674,
@@ -549,11 +540,8 @@
                                             "start": 679,
                                             "end": 682,
                                             "fullWidth": 3,
-<<<<<<< HEAD
                                             "width": 3,
-=======
                                             "modifiers": [],
->>>>>>> e3c38734
                                             "identifier": {
                                                 "kind": "IdentifierName",
                                                 "fullStart": 679,
@@ -1172,11 +1160,8 @@
                                                                 "start": 820,
                                                                 "end": 821,
                                                                 "fullWidth": 1,
-<<<<<<< HEAD
                                                                 "width": 1,
-=======
                                                                 "modifiers": [],
->>>>>>> e3c38734
                                                                 "identifier": {
                                                                     "kind": "IdentifierName",
                                                                     "fullStart": 820,
@@ -1216,11 +1201,8 @@
                                                                 "start": 823,
                                                                 "end": 824,
                                                                 "fullWidth": 1,
-<<<<<<< HEAD
                                                                 "width": 1,
-=======
                                                                 "modifiers": [],
->>>>>>> e3c38734
                                                                 "identifier": {
                                                                     "kind": "IdentifierName",
                                                                     "fullStart": 823,
@@ -1260,11 +1242,8 @@
                                                                 "start": 826,
                                                                 "end": 827,
                                                                 "fullWidth": 1,
-<<<<<<< HEAD
                                                                 "width": 1,
-=======
                                                                 "modifiers": [],
->>>>>>> e3c38734
                                                                 "identifier": {
                                                                     "kind": "IdentifierName",
                                                                     "fullStart": 826,
