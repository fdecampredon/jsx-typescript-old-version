{
    "isDeclaration": false,
    "languageVersion": "EcmaScript5",
    "parseOptions": {
        "allowAutomaticSemicolonInsertion": true
    },
    "sourceUnit": {
        "kind": "SourceUnit",
        "fullStart": 0,
        "fullEnd": 1484,
        "start": 602,
        "end": 1484,
        "fullWidth": 1484,
        "width": 882,
        "isIncrementallyUnusable": true,
        "moduleElements": [
            {
                "kind": "FunctionDeclaration",
                "fullStart": 0,
                "fullEnd": 1460,
                "start": 602,
                "end": 1458,
                "fullWidth": 1460,
                "width": 856,
                "isIncrementallyUnusable": true,
                "modifiers": [],
                "functionKeyword": {
                    "kind": "FunctionKeyword",
                    "fullStart": 0,
                    "fullEnd": 611,
                    "start": 602,
                    "end": 610,
                    "fullWidth": 611,
                    "width": 8,
                    "text": "function",
                    "value": "function",
                    "valueText": "function",
                    "hasLeadingTrivia": true,
                    "hasLeadingComment": true,
                    "hasLeadingNewLine": true,
                    "hasTrailingTrivia": true,
                    "leadingTrivia": [
                        {
                            "kind": "SingleLineCommentTrivia",
                            "text": "/// Copyright (c) 2012 Ecma International.  All rights reserved. "
                        },
                        {
                            "kind": "NewLineTrivia",
                            "text": "\r\n"
                        },
                        {
                            "kind": "SingleLineCommentTrivia",
                            "text": "/// Ecma International makes this code available under the terms and conditions set"
                        },
                        {
                            "kind": "NewLineTrivia",
                            "text": "\r\n"
                        },
                        {
                            "kind": "SingleLineCommentTrivia",
                            "text": "/// forth on http://hg.ecmascript.org/tests/test262/raw-file/tip/LICENSE (the "
                        },
                        {
                            "kind": "NewLineTrivia",
                            "text": "\r\n"
                        },
                        {
                            "kind": "SingleLineCommentTrivia",
                            "text": "/// \"Use Terms\").   Any redistribution of this code must retain the above "
                        },
                        {
                            "kind": "NewLineTrivia",
                            "text": "\r\n"
                        },
                        {
                            "kind": "SingleLineCommentTrivia",
                            "text": "/// copyright and this notice and otherwise comply with the Use Terms."
                        },
                        {
                            "kind": "NewLineTrivia",
                            "text": "\r\n"
                        },
                        {
                            "kind": "MultiLineCommentTrivia",
                            "text": "/**\r\n * @path ch15/15.4/15.4.4/15.4.4.21/15.4.4.21-9-c-i-14.js\r\n * @description Array.prototype.reduce - element to be retrieved is own accessor property that overrides an inherited accessor property on an Array\r\n */"
                        },
                        {
                            "kind": "NewLineTrivia",
                            "text": "\r\n"
                        },
                        {
                            "kind": "NewLineTrivia",
                            "text": "\r\n"
                        },
                        {
                            "kind": "NewLineTrivia",
                            "text": "\r\n"
                        }
                    ],
                    "trailingTrivia": [
                        {
                            "kind": "WhitespaceTrivia",
                            "text": " "
                        }
                    ]
                },
                "identifier": {
                    "kind": "IdentifierName",
                    "fullStart": 611,
                    "fullEnd": 619,
                    "start": 611,
                    "end": 619,
                    "fullWidth": 8,
                    "width": 8,
                    "text": "testcase",
                    "value": "testcase",
                    "valueText": "testcase"
                },
                "callSignature": {
                    "kind": "CallSignature",
                    "fullStart": 619,
                    "fullEnd": 622,
                    "start": 619,
                    "end": 621,
                    "fullWidth": 3,
                    "width": 2,
                    "parameterList": {
                        "kind": "ParameterList",
                        "fullStart": 619,
                        "fullEnd": 622,
                        "start": 619,
                        "end": 621,
                        "fullWidth": 3,
                        "width": 2,
                        "openParenToken": {
                            "kind": "OpenParenToken",
                            "fullStart": 619,
                            "fullEnd": 620,
                            "start": 619,
                            "end": 620,
                            "fullWidth": 1,
                            "width": 1,
                            "text": "(",
                            "value": "(",
                            "valueText": "("
                        },
                        "parameters": [],
                        "closeParenToken": {
                            "kind": "CloseParenToken",
                            "fullStart": 620,
                            "fullEnd": 622,
                            "start": 620,
                            "end": 621,
                            "fullWidth": 2,
                            "width": 1,
                            "text": ")",
                            "value": ")",
                            "valueText": ")",
                            "hasTrailingTrivia": true,
                            "trailingTrivia": [
                                {
                                    "kind": "WhitespaceTrivia",
                                    "text": " "
                                }
                            ]
                        }
                    }
                },
                "block": {
                    "kind": "Block",
                    "fullStart": 622,
                    "fullEnd": 1460,
                    "start": 622,
                    "end": 1458,
                    "fullWidth": 838,
                    "width": 836,
                    "isIncrementallyUnusable": true,
                    "openBraceToken": {
                        "kind": "OpenBraceToken",
                        "fullStart": 622,
                        "fullEnd": 625,
                        "start": 622,
                        "end": 623,
                        "fullWidth": 3,
                        "width": 1,
                        "text": "{",
                        "value": "{",
                        "valueText": "{",
                        "hasTrailingTrivia": true,
                        "hasTrailingNewLine": true,
                        "trailingTrivia": [
                            {
                                "kind": "NewLineTrivia",
                                "text": "\r\n"
                            }
                        ]
                    },
                    "statements": [
                        {
                            "kind": "VariableStatement",
                            "fullStart": 625,
                            "fullEnd": 660,
                            "start": 635,
                            "end": 658,
                            "fullWidth": 35,
                            "width": 23,
                            "modifiers": [],
                            "variableDeclaration": {
                                "kind": "VariableDeclaration",
                                "fullStart": 625,
                                "fullEnd": 657,
                                "start": 635,
                                "end": 657,
                                "fullWidth": 32,
                                "width": 22,
                                "varKeyword": {
                                    "kind": "VarKeyword",
                                    "fullStart": 625,
                                    "fullEnd": 639,
                                    "start": 635,
                                    "end": 638,
                                    "fullWidth": 14,
                                    "width": 3,
                                    "text": "var",
                                    "value": "var",
                                    "valueText": "var",
                                    "hasLeadingTrivia": true,
                                    "hasLeadingNewLine": true,
                                    "hasTrailingTrivia": true,
                                    "leadingTrivia": [
                                        {
                                            "kind": "NewLineTrivia",
                                            "text": "\r\n"
                                        },
                                        {
                                            "kind": "WhitespaceTrivia",
                                            "text": "        "
                                        }
                                    ],
                                    "trailingTrivia": [
                                        {
                                            "kind": "WhitespaceTrivia",
                                            "text": " "
                                        }
                                    ]
                                },
                                "variableDeclarators": [
                                    {
                                        "kind": "VariableDeclarator",
                                        "fullStart": 639,
                                        "fullEnd": 657,
                                        "start": 639,
                                        "end": 657,
                                        "fullWidth": 18,
                                        "width": 18,
                                        "identifier": {
                                            "kind": "IdentifierName",
                                            "fullStart": 639,
                                            "fullEnd": 650,
                                            "start": 639,
                                            "end": 649,
                                            "fullWidth": 11,
                                            "width": 10,
                                            "text": "testResult",
                                            "value": "testResult",
                                            "valueText": "testResult",
                                            "hasTrailingTrivia": true,
                                            "trailingTrivia": [
                                                {
                                                    "kind": "WhitespaceTrivia",
                                                    "text": " "
                                                }
                                            ]
                                        },
                                        "equalsValueClause": {
                                            "kind": "EqualsValueClause",
                                            "fullStart": 650,
                                            "fullEnd": 657,
                                            "start": 650,
                                            "end": 657,
                                            "fullWidth": 7,
                                            "width": 7,
                                            "equalsToken": {
                                                "kind": "EqualsToken",
                                                "fullStart": 650,
                                                "fullEnd": 652,
                                                "start": 650,
                                                "end": 651,
                                                "fullWidth": 2,
                                                "width": 1,
                                                "text": "=",
                                                "value": "=",
                                                "valueText": "=",
                                                "hasTrailingTrivia": true,
                                                "trailingTrivia": [
                                                    {
                                                        "kind": "WhitespaceTrivia",
                                                        "text": " "
                                                    }
                                                ]
                                            },
                                            "value": {
                                                "kind": "FalseKeyword",
                                                "fullStart": 652,
                                                "fullEnd": 657,
                                                "start": 652,
                                                "end": 657,
                                                "fullWidth": 5,
                                                "width": 5,
                                                "text": "false",
                                                "value": false,
                                                "valueText": "false"
                                            }
                                        }
                                    }
                                ]
                            },
                            "semicolonToken": {
                                "kind": "SemicolonToken",
                                "fullStart": 657,
                                "fullEnd": 660,
                                "start": 657,
                                "end": 658,
                                "fullWidth": 3,
                                "width": 1,
                                "text": ";",
                                "value": ";",
                                "valueText": ";",
                                "hasTrailingTrivia": true,
                                "hasTrailingNewLine": true,
                                "trailingTrivia": [
                                    {
                                        "kind": "NewLineTrivia",
                                        "text": "\r\n"
                                    }
                                ]
                            }
                        },
                        {
                            "kind": "VariableStatement",
                            "fullStart": 660,
                            "fullEnd": 691,
                            "start": 668,
                            "end": 689,
                            "fullWidth": 31,
                            "width": 21,
                            "modifiers": [],
                            "variableDeclaration": {
                                "kind": "VariableDeclaration",
                                "fullStart": 660,
                                "fullEnd": 688,
                                "start": 668,
                                "end": 688,
                                "fullWidth": 28,
                                "width": 20,
                                "varKeyword": {
                                    "kind": "VarKeyword",
                                    "fullStart": 660,
                                    "fullEnd": 672,
                                    "start": 668,
                                    "end": 671,
                                    "fullWidth": 12,
                                    "width": 3,
                                    "text": "var",
                                    "value": "var",
                                    "valueText": "var",
                                    "hasLeadingTrivia": true,
                                    "hasTrailingTrivia": true,
                                    "leadingTrivia": [
                                        {
                                            "kind": "WhitespaceTrivia",
                                            "text": "        "
                                        }
                                    ],
                                    "trailingTrivia": [
                                        {
                                            "kind": "WhitespaceTrivia",
                                            "text": " "
                                        }
                                    ]
                                },
                                "variableDeclarators": [
                                    {
                                        "kind": "VariableDeclarator",
                                        "fullStart": 672,
                                        "fullEnd": 688,
                                        "start": 672,
                                        "end": 688,
                                        "fullWidth": 16,
                                        "width": 16,
                                        "identifier": {
                                            "kind": "IdentifierName",
                                            "fullStart": 672,
                                            "fullEnd": 685,
                                            "start": 672,
                                            "end": 684,
                                            "fullWidth": 13,
                                            "width": 12,
                                            "text": "initialValue",
                                            "value": "initialValue",
                                            "valueText": "initialValue",
                                            "hasTrailingTrivia": true,
                                            "trailingTrivia": [
                                                {
                                                    "kind": "WhitespaceTrivia",
                                                    "text": " "
                                                }
                                            ]
                                        },
                                        "equalsValueClause": {
                                            "kind": "EqualsValueClause",
                                            "fullStart": 685,
                                            "fullEnd": 688,
                                            "start": 685,
                                            "end": 688,
                                            "fullWidth": 3,
                                            "width": 3,
                                            "equalsToken": {
                                                "kind": "EqualsToken",
                                                "fullStart": 685,
                                                "fullEnd": 687,
                                                "start": 685,
                                                "end": 686,
                                                "fullWidth": 2,
                                                "width": 1,
                                                "text": "=",
                                                "value": "=",
                                                "valueText": "=",
                                                "hasTrailingTrivia": true,
                                                "trailingTrivia": [
                                                    {
                                                        "kind": "WhitespaceTrivia",
                                                        "text": " "
                                                    }
                                                ]
                                            },
                                            "value": {
                                                "kind": "NumericLiteral",
                                                "fullStart": 687,
                                                "fullEnd": 688,
                                                "start": 687,
                                                "end": 688,
                                                "fullWidth": 1,
                                                "width": 1,
                                                "text": "0",
                                                "value": 0,
                                                "valueText": "0"
                                            }
                                        }
                                    }
                                ]
                            },
                            "semicolonToken": {
                                "kind": "SemicolonToken",
                                "fullStart": 688,
                                "fullEnd": 691,
                                "start": 688,
                                "end": 689,
                                "fullWidth": 3,
                                "width": 1,
                                "text": ";",
                                "value": ";",
                                "valueText": ";",
                                "hasTrailingTrivia": true,
                                "hasTrailingNewLine": true,
                                "trailingTrivia": [
                                    {
                                        "kind": "NewLineTrivia",
                                        "text": "\r\n"
                                    }
                                ]
                            }
                        },
                        {
                            "kind": "FunctionDeclaration",
                            "fullStart": 691,
                            "fullEnd": 854,
                            "start": 699,
                            "end": 852,
                            "fullWidth": 163,
                            "width": 153,
                            "modifiers": [],
                            "functionKeyword": {
                                "kind": "FunctionKeyword",
                                "fullStart": 691,
                                "fullEnd": 708,
                                "start": 699,
                                "end": 707,
                                "fullWidth": 17,
                                "width": 8,
                                "text": "function",
                                "value": "function",
                                "valueText": "function",
                                "hasLeadingTrivia": true,
                                "hasTrailingTrivia": true,
                                "leadingTrivia": [
                                    {
                                        "kind": "WhitespaceTrivia",
                                        "text": "        "
                                    }
                                ],
                                "trailingTrivia": [
                                    {
                                        "kind": "WhitespaceTrivia",
                                        "text": " "
                                    }
                                ]
                            },
                            "identifier": {
                                "kind": "IdentifierName",
                                "fullStart": 708,
                                "fullEnd": 718,
                                "start": 708,
                                "end": 718,
                                "fullWidth": 10,
                                "width": 10,
                                "text": "callbackfn",
                                "value": "callbackfn",
                                "valueText": "callbackfn"
                            },
                            "callSignature": {
                                "kind": "CallSignature",
                                "fullStart": 718,
                                "fullEnd": 746,
                                "start": 718,
                                "end": 745,
                                "fullWidth": 28,
                                "width": 27,
                                "parameterList": {
                                    "kind": "ParameterList",
                                    "fullStart": 718,
                                    "fullEnd": 746,
                                    "start": 718,
                                    "end": 745,
                                    "fullWidth": 28,
                                    "width": 27,
                                    "openParenToken": {
                                        "kind": "OpenParenToken",
                                        "fullStart": 718,
                                        "fullEnd": 719,
                                        "start": 718,
                                        "end": 719,
                                        "fullWidth": 1,
                                        "width": 1,
                                        "text": "(",
                                        "value": "(",
                                        "valueText": "("
                                    },
                                    "parameters": [
                                        {
                                            "kind": "Parameter",
                                            "fullStart": 719,
                                            "fullEnd": 726,
                                            "start": 719,
                                            "end": 726,
                                            "fullWidth": 7,
<<<<<<< HEAD
                                            "width": 7,
=======
                                            "modifiers": [],
>>>>>>> e3c38734
                                            "identifier": {
                                                "kind": "IdentifierName",
                                                "fullStart": 719,
                                                "fullEnd": 726,
                                                "start": 719,
                                                "end": 726,
                                                "fullWidth": 7,
                                                "width": 7,
                                                "text": "prevVal",
                                                "value": "prevVal",
                                                "valueText": "prevVal"
                                            }
                                        },
                                        {
                                            "kind": "CommaToken",
                                            "fullStart": 726,
                                            "fullEnd": 728,
                                            "start": 726,
                                            "end": 727,
                                            "fullWidth": 2,
                                            "width": 1,
                                            "text": ",",
                                            "value": ",",
                                            "valueText": ",",
                                            "hasTrailingTrivia": true,
                                            "trailingTrivia": [
                                                {
                                                    "kind": "WhitespaceTrivia",
                                                    "text": " "
                                                }
                                            ]
                                        },
                                        {
                                            "kind": "Parameter",
                                            "fullStart": 728,
                                            "fullEnd": 734,
                                            "start": 728,
                                            "end": 734,
                                            "fullWidth": 6,
<<<<<<< HEAD
                                            "width": 6,
=======
                                            "modifiers": [],
>>>>>>> e3c38734
                                            "identifier": {
                                                "kind": "IdentifierName",
                                                "fullStart": 728,
                                                "fullEnd": 734,
                                                "start": 728,
                                                "end": 734,
                                                "fullWidth": 6,
                                                "width": 6,
                                                "text": "curVal",
                                                "value": "curVal",
                                                "valueText": "curVal"
                                            }
                                        },
                                        {
                                            "kind": "CommaToken",
                                            "fullStart": 734,
                                            "fullEnd": 736,
                                            "start": 734,
                                            "end": 735,
                                            "fullWidth": 2,
                                            "width": 1,
                                            "text": ",",
                                            "value": ",",
                                            "valueText": ",",
                                            "hasTrailingTrivia": true,
                                            "trailingTrivia": [
                                                {
                                                    "kind": "WhitespaceTrivia",
                                                    "text": " "
                                                }
                                            ]
                                        },
                                        {
                                            "kind": "Parameter",
                                            "fullStart": 736,
                                            "fullEnd": 739,
                                            "start": 736,
                                            "end": 739,
                                            "fullWidth": 3,
<<<<<<< HEAD
                                            "width": 3,
=======
                                            "modifiers": [],
>>>>>>> e3c38734
                                            "identifier": {
                                                "kind": "IdentifierName",
                                                "fullStart": 736,
                                                "fullEnd": 739,
                                                "start": 736,
                                                "end": 739,
                                                "fullWidth": 3,
                                                "width": 3,
                                                "text": "idx",
                                                "value": "idx",
                                                "valueText": "idx"
                                            }
                                        },
                                        {
                                            "kind": "CommaToken",
                                            "fullStart": 739,
                                            "fullEnd": 741,
                                            "start": 739,
                                            "end": 740,
                                            "fullWidth": 2,
                                            "width": 1,
                                            "text": ",",
                                            "value": ",",
                                            "valueText": ",",
                                            "hasTrailingTrivia": true,
                                            "trailingTrivia": [
                                                {
                                                    "kind": "WhitespaceTrivia",
                                                    "text": " "
                                                }
                                            ]
                                        },
                                        {
                                            "kind": "Parameter",
                                            "fullStart": 741,
                                            "fullEnd": 744,
                                            "start": 741,
                                            "end": 744,
                                            "fullWidth": 3,
<<<<<<< HEAD
                                            "width": 3,
=======
                                            "modifiers": [],
>>>>>>> e3c38734
                                            "identifier": {
                                                "kind": "IdentifierName",
                                                "fullStart": 741,
                                                "fullEnd": 744,
                                                "start": 741,
                                                "end": 744,
                                                "fullWidth": 3,
                                                "width": 3,
                                                "text": "obj",
                                                "value": "obj",
                                                "valueText": "obj"
                                            }
                                        }
                                    ],
                                    "closeParenToken": {
                                        "kind": "CloseParenToken",
                                        "fullStart": 744,
                                        "fullEnd": 746,
                                        "start": 744,
                                        "end": 745,
                                        "fullWidth": 2,
                                        "width": 1,
                                        "text": ")",
                                        "value": ")",
                                        "valueText": ")",
                                        "hasTrailingTrivia": true,
                                        "trailingTrivia": [
                                            {
                                                "kind": "WhitespaceTrivia",
                                                "text": " "
                                            }
                                        ]
                                    }
                                }
                            },
                            "block": {
                                "kind": "Block",
                                "fullStart": 746,
                                "fullEnd": 854,
                                "start": 746,
                                "end": 852,
                                "fullWidth": 108,
                                "width": 106,
                                "openBraceToken": {
                                    "kind": "OpenBraceToken",
                                    "fullStart": 746,
                                    "fullEnd": 749,
                                    "start": 746,
                                    "end": 747,
                                    "fullWidth": 3,
                                    "width": 1,
                                    "text": "{",
                                    "value": "{",
                                    "valueText": "{",
                                    "hasTrailingTrivia": true,
                                    "hasTrailingNewLine": true,
                                    "trailingTrivia": [
                                        {
                                            "kind": "NewLineTrivia",
                                            "text": "\r\n"
                                        }
                                    ]
                                },
                                "statements": [
                                    {
                                        "kind": "IfStatement",
                                        "fullStart": 749,
                                        "fullEnd": 843,
                                        "start": 761,
                                        "end": 841,
                                        "fullWidth": 94,
                                        "width": 80,
                                        "ifKeyword": {
                                            "kind": "IfKeyword",
                                            "fullStart": 749,
                                            "fullEnd": 764,
                                            "start": 761,
                                            "end": 763,
                                            "fullWidth": 15,
                                            "width": 2,
                                            "text": "if",
                                            "value": "if",
                                            "valueText": "if",
                                            "hasLeadingTrivia": true,
                                            "hasTrailingTrivia": true,
                                            "leadingTrivia": [
                                                {
                                                    "kind": "WhitespaceTrivia",
                                                    "text": "            "
                                                }
                                            ],
                                            "trailingTrivia": [
                                                {
                                                    "kind": "WhitespaceTrivia",
                                                    "text": " "
                                                }
                                            ]
                                        },
                                        "openParenToken": {
                                            "kind": "OpenParenToken",
                                            "fullStart": 764,
                                            "fullEnd": 765,
                                            "start": 764,
                                            "end": 765,
                                            "fullWidth": 1,
                                            "width": 1,
                                            "text": "(",
                                            "value": "(",
                                            "valueText": "("
                                        },
                                        "condition": {
                                            "kind": "EqualsExpression",
                                            "fullStart": 765,
                                            "fullEnd": 774,
                                            "start": 765,
                                            "end": 774,
                                            "fullWidth": 9,
                                            "width": 9,
                                            "left": {
                                                "kind": "IdentifierName",
                                                "fullStart": 765,
                                                "fullEnd": 769,
                                                "start": 765,
                                                "end": 768,
                                                "fullWidth": 4,
                                                "width": 3,
                                                "text": "idx",
                                                "value": "idx",
                                                "valueText": "idx",
                                                "hasTrailingTrivia": true,
                                                "trailingTrivia": [
                                                    {
                                                        "kind": "WhitespaceTrivia",
                                                        "text": " "
                                                    }
                                                ]
                                            },
                                            "operatorToken": {
                                                "kind": "EqualsEqualsEqualsToken",
                                                "fullStart": 769,
                                                "fullEnd": 773,
                                                "start": 769,
                                                "end": 772,
                                                "fullWidth": 4,
                                                "width": 3,
                                                "text": "===",
                                                "value": "===",
                                                "valueText": "===",
                                                "hasTrailingTrivia": true,
                                                "trailingTrivia": [
                                                    {
                                                        "kind": "WhitespaceTrivia",
                                                        "text": " "
                                                    }
                                                ]
                                            },
                                            "right": {
                                                "kind": "NumericLiteral",
                                                "fullStart": 773,
                                                "fullEnd": 774,
                                                "start": 773,
                                                "end": 774,
                                                "fullWidth": 1,
                                                "width": 1,
                                                "text": "1",
                                                "value": 1,
                                                "valueText": "1"
                                            }
                                        },
                                        "closeParenToken": {
                                            "kind": "CloseParenToken",
                                            "fullStart": 774,
                                            "fullEnd": 776,
                                            "start": 774,
                                            "end": 775,
                                            "fullWidth": 2,
                                            "width": 1,
                                            "text": ")",
                                            "value": ")",
                                            "valueText": ")",
                                            "hasTrailingTrivia": true,
                                            "trailingTrivia": [
                                                {
                                                    "kind": "WhitespaceTrivia",
                                                    "text": " "
                                                }
                                            ]
                                        },
                                        "statement": {
                                            "kind": "Block",
                                            "fullStart": 776,
                                            "fullEnd": 843,
                                            "start": 776,
                                            "end": 841,
                                            "fullWidth": 67,
                                            "width": 65,
                                            "openBraceToken": {
                                                "kind": "OpenBraceToken",
                                                "fullStart": 776,
                                                "fullEnd": 779,
                                                "start": 776,
                                                "end": 777,
                                                "fullWidth": 3,
                                                "width": 1,
                                                "text": "{",
                                                "value": "{",
                                                "valueText": "{",
                                                "hasTrailingTrivia": true,
                                                "hasTrailingNewLine": true,
                                                "trailingTrivia": [
                                                    {
                                                        "kind": "NewLineTrivia",
                                                        "text": "\r\n"
                                                    }
                                                ]
                                            },
                                            "statements": [
                                                {
                                                    "kind": "ExpressionStatement",
                                                    "fullStart": 779,
                                                    "fullEnd": 828,
                                                    "start": 795,
                                                    "end": 826,
                                                    "fullWidth": 49,
                                                    "width": 31,
                                                    "expression": {
                                                        "kind": "AssignmentExpression",
                                                        "fullStart": 779,
                                                        "fullEnd": 825,
                                                        "start": 795,
                                                        "end": 825,
                                                        "fullWidth": 46,
                                                        "width": 30,
                                                        "left": {
                                                            "kind": "IdentifierName",
                                                            "fullStart": 779,
                                                            "fullEnd": 806,
                                                            "start": 795,
                                                            "end": 805,
                                                            "fullWidth": 27,
                                                            "width": 10,
                                                            "text": "testResult",
                                                            "value": "testResult",
                                                            "valueText": "testResult",
                                                            "hasLeadingTrivia": true,
                                                            "hasTrailingTrivia": true,
                                                            "leadingTrivia": [
                                                                {
                                                                    "kind": "WhitespaceTrivia",
                                                                    "text": "                "
                                                                }
                                                            ],
                                                            "trailingTrivia": [
                                                                {
                                                                    "kind": "WhitespaceTrivia",
                                                                    "text": " "
                                                                }
                                                            ]
                                                        },
                                                        "operatorToken": {
                                                            "kind": "EqualsToken",
                                                            "fullStart": 806,
                                                            "fullEnd": 808,
                                                            "start": 806,
                                                            "end": 807,
                                                            "fullWidth": 2,
                                                            "width": 1,
                                                            "text": "=",
                                                            "value": "=",
                                                            "valueText": "=",
                                                            "hasTrailingTrivia": true,
                                                            "trailingTrivia": [
                                                                {
                                                                    "kind": "WhitespaceTrivia",
                                                                    "text": " "
                                                                }
                                                            ]
                                                        },
                                                        "right": {
                                                            "kind": "ParenthesizedExpression",
                                                            "fullStart": 808,
                                                            "fullEnd": 825,
                                                            "start": 808,
                                                            "end": 825,
                                                            "fullWidth": 17,
                                                            "width": 17,
                                                            "openParenToken": {
                                                                "kind": "OpenParenToken",
                                                                "fullStart": 808,
                                                                "fullEnd": 809,
                                                                "start": 808,
                                                                "end": 809,
                                                                "fullWidth": 1,
                                                                "width": 1,
                                                                "text": "(",
                                                                "value": "(",
                                                                "valueText": "("
                                                            },
                                                            "expression": {
                                                                "kind": "EqualsExpression",
                                                                "fullStart": 809,
                                                                "fullEnd": 824,
                                                                "start": 809,
                                                                "end": 824,
                                                                "fullWidth": 15,
                                                                "width": 15,
                                                                "left": {
                                                                    "kind": "IdentifierName",
                                                                    "fullStart": 809,
                                                                    "fullEnd": 816,
                                                                    "start": 809,
                                                                    "end": 815,
                                                                    "fullWidth": 7,
                                                                    "width": 6,
                                                                    "text": "curVal",
                                                                    "value": "curVal",
                                                                    "valueText": "curVal",
                                                                    "hasTrailingTrivia": true,
                                                                    "trailingTrivia": [
                                                                        {
                                                                            "kind": "WhitespaceTrivia",
                                                                            "text": " "
                                                                        }
                                                                    ]
                                                                },
                                                                "operatorToken": {
                                                                    "kind": "EqualsEqualsEqualsToken",
                                                                    "fullStart": 816,
                                                                    "fullEnd": 820,
                                                                    "start": 816,
                                                                    "end": 819,
                                                                    "fullWidth": 4,
                                                                    "width": 3,
                                                                    "text": "===",
                                                                    "value": "===",
                                                                    "valueText": "===",
                                                                    "hasTrailingTrivia": true,
                                                                    "trailingTrivia": [
                                                                        {
                                                                            "kind": "WhitespaceTrivia",
                                                                            "text": " "
                                                                        }
                                                                    ]
                                                                },
                                                                "right": {
                                                                    "kind": "StringLiteral",
                                                                    "fullStart": 820,
                                                                    "fullEnd": 824,
                                                                    "start": 820,
                                                                    "end": 824,
                                                                    "fullWidth": 4,
                                                                    "width": 4,
                                                                    "text": "\"11\"",
                                                                    "value": "11",
                                                                    "valueText": "11"
                                                                }
                                                            },
                                                            "closeParenToken": {
                                                                "kind": "CloseParenToken",
                                                                "fullStart": 824,
                                                                "fullEnd": 825,
                                                                "start": 824,
                                                                "end": 825,
                                                                "fullWidth": 1,
                                                                "width": 1,
                                                                "text": ")",
                                                                "value": ")",
                                                                "valueText": ")"
                                                            }
                                                        }
                                                    },
                                                    "semicolonToken": {
                                                        "kind": "SemicolonToken",
                                                        "fullStart": 825,
                                                        "fullEnd": 828,
                                                        "start": 825,
                                                        "end": 826,
                                                        "fullWidth": 3,
                                                        "width": 1,
                                                        "text": ";",
                                                        "value": ";",
                                                        "valueText": ";",
                                                        "hasTrailingTrivia": true,
                                                        "hasTrailingNewLine": true,
                                                        "trailingTrivia": [
                                                            {
                                                                "kind": "NewLineTrivia",
                                                                "text": "\r\n"
                                                            }
                                                        ]
                                                    }
                                                }
                                            ],
                                            "closeBraceToken": {
                                                "kind": "CloseBraceToken",
                                                "fullStart": 828,
                                                "fullEnd": 843,
                                                "start": 840,
                                                "end": 841,
                                                "fullWidth": 15,
                                                "width": 1,
                                                "text": "}",
                                                "value": "}",
                                                "valueText": "}",
                                                "hasLeadingTrivia": true,
                                                "hasTrailingTrivia": true,
                                                "hasTrailingNewLine": true,
                                                "leadingTrivia": [
                                                    {
                                                        "kind": "WhitespaceTrivia",
                                                        "text": "            "
                                                    }
                                                ],
                                                "trailingTrivia": [
                                                    {
                                                        "kind": "NewLineTrivia",
                                                        "text": "\r\n"
                                                    }
                                                ]
                                            }
                                        }
                                    }
                                ],
                                "closeBraceToken": {
                                    "kind": "CloseBraceToken",
                                    "fullStart": 843,
                                    "fullEnd": 854,
                                    "start": 851,
                                    "end": 852,
                                    "fullWidth": 11,
                                    "width": 1,
                                    "text": "}",
                                    "value": "}",
                                    "valueText": "}",
                                    "hasLeadingTrivia": true,
                                    "hasTrailingTrivia": true,
                                    "hasTrailingNewLine": true,
                                    "leadingTrivia": [
                                        {
                                            "kind": "WhitespaceTrivia",
                                            "text": "        "
                                        }
                                    ],
                                    "trailingTrivia": [
                                        {
                                            "kind": "NewLineTrivia",
                                            "text": "\r\n"
                                        }
                                    ]
                                }
                            }
                        },
                        {
                            "kind": "TryStatement",
                            "fullStart": 854,
                            "fullEnd": 1453,
                            "start": 864,
                            "end": 1451,
                            "fullWidth": 599,
                            "width": 587,
                            "isIncrementallyUnusable": true,
                            "tryKeyword": {
                                "kind": "TryKeyword",
                                "fullStart": 854,
                                "fullEnd": 868,
                                "start": 864,
                                "end": 867,
                                "fullWidth": 14,
                                "width": 3,
                                "text": "try",
                                "value": "try",
                                "valueText": "try",
                                "hasLeadingTrivia": true,
                                "hasLeadingNewLine": true,
                                "hasTrailingTrivia": true,
                                "leadingTrivia": [
                                    {
                                        "kind": "NewLineTrivia",
                                        "text": "\r\n"
                                    },
                                    {
                                        "kind": "WhitespaceTrivia",
                                        "text": "        "
                                    }
                                ],
                                "trailingTrivia": [
                                    {
                                        "kind": "WhitespaceTrivia",
                                        "text": " "
                                    }
                                ]
                            },
                            "block": {
                                "kind": "Block",
                                "fullStart": 868,
                                "fullEnd": 1391,
                                "start": 868,
                                "end": 1390,
                                "fullWidth": 523,
                                "width": 522,
                                "isIncrementallyUnusable": true,
                                "openBraceToken": {
                                    "kind": "OpenBraceToken",
                                    "fullStart": 868,
                                    "fullEnd": 871,
                                    "start": 868,
                                    "end": 869,
                                    "fullWidth": 3,
                                    "width": 1,
                                    "text": "{",
                                    "value": "{",
                                    "valueText": "{",
                                    "hasTrailingTrivia": true,
                                    "hasTrailingNewLine": true,
                                    "trailingTrivia": [
                                        {
                                            "kind": "NewLineTrivia",
                                            "text": "\r\n"
                                        }
                                    ]
                                },
                                "statements": [
                                    {
                                        "kind": "ExpressionStatement",
                                        "fullStart": 871,
                                        "fullEnd": 1070,
                                        "start": 883,
                                        "end": 1068,
                                        "fullWidth": 199,
                                        "width": 185,
                                        "isIncrementallyUnusable": true,
                                        "expression": {
                                            "kind": "InvocationExpression",
                                            "fullStart": 871,
                                            "fullEnd": 1067,
                                            "start": 883,
                                            "end": 1067,
                                            "fullWidth": 196,
                                            "width": 184,
                                            "isIncrementallyUnusable": true,
                                            "expression": {
                                                "kind": "MemberAccessExpression",
                                                "fullStart": 871,
                                                "fullEnd": 904,
                                                "start": 883,
                                                "end": 904,
                                                "fullWidth": 33,
                                                "width": 21,
                                                "expression": {
                                                    "kind": "IdentifierName",
                                                    "fullStart": 871,
                                                    "fullEnd": 889,
                                                    "start": 883,
                                                    "end": 889,
                                                    "fullWidth": 18,
                                                    "width": 6,
                                                    "text": "Object",
                                                    "value": "Object",
                                                    "valueText": "Object",
                                                    "hasLeadingTrivia": true,
                                                    "leadingTrivia": [
                                                        {
                                                            "kind": "WhitespaceTrivia",
                                                            "text": "            "
                                                        }
                                                    ]
                                                },
                                                "dotToken": {
                                                    "kind": "DotToken",
                                                    "fullStart": 889,
                                                    "fullEnd": 890,
                                                    "start": 889,
                                                    "end": 890,
                                                    "fullWidth": 1,
                                                    "width": 1,
                                                    "text": ".",
                                                    "value": ".",
                                                    "valueText": "."
                                                },
                                                "name": {
                                                    "kind": "IdentifierName",
                                                    "fullStart": 890,
                                                    "fullEnd": 904,
                                                    "start": 890,
                                                    "end": 904,
                                                    "fullWidth": 14,
                                                    "width": 14,
                                                    "text": "defineProperty",
                                                    "value": "defineProperty",
                                                    "valueText": "defineProperty"
                                                }
                                            },
                                            "argumentList": {
                                                "kind": "ArgumentList",
                                                "fullStart": 904,
                                                "fullEnd": 1067,
                                                "start": 904,
                                                "end": 1067,
                                                "fullWidth": 163,
                                                "width": 163,
                                                "isIncrementallyUnusable": true,
                                                "openParenToken": {
                                                    "kind": "OpenParenToken",
                                                    "fullStart": 904,
                                                    "fullEnd": 905,
                                                    "start": 904,
                                                    "end": 905,
                                                    "fullWidth": 1,
                                                    "width": 1,
                                                    "text": "(",
                                                    "value": "(",
                                                    "valueText": "("
                                                },
                                                "arguments": [
                                                    {
                                                        "kind": "MemberAccessExpression",
                                                        "fullStart": 905,
                                                        "fullEnd": 920,
                                                        "start": 905,
                                                        "end": 920,
                                                        "fullWidth": 15,
                                                        "width": 15,
                                                        "expression": {
                                                            "kind": "IdentifierName",
                                                            "fullStart": 905,
                                                            "fullEnd": 910,
                                                            "start": 905,
                                                            "end": 910,
                                                            "fullWidth": 5,
                                                            "width": 5,
                                                            "text": "Array",
                                                            "value": "Array",
                                                            "valueText": "Array"
                                                        },
                                                        "dotToken": {
                                                            "kind": "DotToken",
                                                            "fullStart": 910,
                                                            "fullEnd": 911,
                                                            "start": 910,
                                                            "end": 911,
                                                            "fullWidth": 1,
                                                            "width": 1,
                                                            "text": ".",
                                                            "value": ".",
                                                            "valueText": "."
                                                        },
                                                        "name": {
                                                            "kind": "IdentifierName",
                                                            "fullStart": 911,
                                                            "fullEnd": 920,
                                                            "start": 911,
                                                            "end": 920,
                                                            "fullWidth": 9,
                                                            "width": 9,
                                                            "text": "prototype",
                                                            "value": "prototype",
                                                            "valueText": "prototype"
                                                        }
                                                    },
                                                    {
                                                        "kind": "CommaToken",
                                                        "fullStart": 920,
                                                        "fullEnd": 922,
                                                        "start": 920,
                                                        "end": 921,
                                                        "fullWidth": 2,
                                                        "width": 1,
                                                        "text": ",",
                                                        "value": ",",
                                                        "valueText": ",",
                                                        "hasTrailingTrivia": true,
                                                        "trailingTrivia": [
                                                            {
                                                                "kind": "WhitespaceTrivia",
                                                                "text": " "
                                                            }
                                                        ]
                                                    },
                                                    {
                                                        "kind": "StringLiteral",
                                                        "fullStart": 922,
                                                        "fullEnd": 925,
                                                        "start": 922,
                                                        "end": 925,
                                                        "fullWidth": 3,
                                                        "width": 3,
                                                        "text": "\"1\"",
                                                        "value": "1",
                                                        "valueText": "1"
                                                    },
                                                    {
                                                        "kind": "CommaToken",
                                                        "fullStart": 925,
                                                        "fullEnd": 927,
                                                        "start": 925,
                                                        "end": 926,
                                                        "fullWidth": 2,
                                                        "width": 1,
                                                        "text": ",",
                                                        "value": ",",
                                                        "valueText": ",",
                                                        "hasTrailingTrivia": true,
                                                        "trailingTrivia": [
                                                            {
                                                                "kind": "WhitespaceTrivia",
                                                                "text": " "
                                                            }
                                                        ]
                                                    },
                                                    {
                                                        "kind": "ObjectLiteralExpression",
                                                        "fullStart": 927,
                                                        "fullEnd": 1066,
                                                        "start": 927,
                                                        "end": 1066,
                                                        "fullWidth": 139,
                                                        "width": 139,
                                                        "isIncrementallyUnusable": true,
                                                        "openBraceToken": {
                                                            "kind": "OpenBraceToken",
                                                            "fullStart": 927,
                                                            "fullEnd": 930,
                                                            "start": 927,
                                                            "end": 928,
                                                            "fullWidth": 3,
                                                            "width": 1,
                                                            "text": "{",
                                                            "value": "{",
                                                            "valueText": "{",
                                                            "hasTrailingTrivia": true,
                                                            "hasTrailingNewLine": true,
                                                            "trailingTrivia": [
                                                                {
                                                                    "kind": "NewLineTrivia",
                                                                    "text": "\r\n"
                                                                }
                                                            ]
                                                        },
                                                        "propertyAssignments": [
                                                            {
                                                                "kind": "SimplePropertyAssignment",
                                                                "fullStart": 930,
                                                                "fullEnd": 1014,
                                                                "start": 946,
                                                                "end": 1014,
                                                                "fullWidth": 84,
                                                                "width": 68,
                                                                "isIncrementallyUnusable": true,
                                                                "propertyName": {
                                                                    "kind": "IdentifierName",
                                                                    "fullStart": 930,
                                                                    "fullEnd": 949,
                                                                    "start": 946,
                                                                    "end": 949,
                                                                    "fullWidth": 19,
                                                                    "width": 3,
                                                                    "text": "get",
                                                                    "value": "get",
                                                                    "valueText": "get",
                                                                    "hasLeadingTrivia": true,
                                                                    "leadingTrivia": [
                                                                        {
                                                                            "kind": "WhitespaceTrivia",
                                                                            "text": "                "
                                                                        }
                                                                    ]
                                                                },
                                                                "colonToken": {
                                                                    "kind": "ColonToken",
                                                                    "fullStart": 949,
                                                                    "fullEnd": 951,
                                                                    "start": 949,
                                                                    "end": 950,
                                                                    "fullWidth": 2,
                                                                    "width": 1,
                                                                    "text": ":",
                                                                    "value": ":",
                                                                    "valueText": ":",
                                                                    "hasTrailingTrivia": true,
                                                                    "trailingTrivia": [
                                                                        {
                                                                            "kind": "WhitespaceTrivia",
                                                                            "text": " "
                                                                        }
                                                                    ]
                                                                },
                                                                "expression": {
                                                                    "kind": "FunctionExpression",
                                                                    "fullStart": 951,
                                                                    "fullEnd": 1014,
                                                                    "start": 951,
                                                                    "end": 1014,
                                                                    "fullWidth": 63,
                                                                    "width": 63,
                                                                    "functionKeyword": {
                                                                        "kind": "FunctionKeyword",
                                                                        "fullStart": 951,
                                                                        "fullEnd": 960,
                                                                        "start": 951,
                                                                        "end": 959,
                                                                        "fullWidth": 9,
                                                                        "width": 8,
                                                                        "text": "function",
                                                                        "value": "function",
                                                                        "valueText": "function",
                                                                        "hasTrailingTrivia": true,
                                                                        "trailingTrivia": [
                                                                            {
                                                                                "kind": "WhitespaceTrivia",
                                                                                "text": " "
                                                                            }
                                                                        ]
                                                                    },
                                                                    "callSignature": {
                                                                        "kind": "CallSignature",
                                                                        "fullStart": 960,
                                                                        "fullEnd": 963,
                                                                        "start": 960,
                                                                        "end": 962,
                                                                        "fullWidth": 3,
                                                                        "width": 2,
                                                                        "parameterList": {
                                                                            "kind": "ParameterList",
                                                                            "fullStart": 960,
                                                                            "fullEnd": 963,
                                                                            "start": 960,
                                                                            "end": 962,
                                                                            "fullWidth": 3,
                                                                            "width": 2,
                                                                            "openParenToken": {
                                                                                "kind": "OpenParenToken",
                                                                                "fullStart": 960,
                                                                                "fullEnd": 961,
                                                                                "start": 960,
                                                                                "end": 961,
                                                                                "fullWidth": 1,
                                                                                "width": 1,
                                                                                "text": "(",
                                                                                "value": "(",
                                                                                "valueText": "("
                                                                            },
                                                                            "parameters": [],
                                                                            "closeParenToken": {
                                                                                "kind": "CloseParenToken",
                                                                                "fullStart": 961,
                                                                                "fullEnd": 963,
                                                                                "start": 961,
                                                                                "end": 962,
                                                                                "fullWidth": 2,
                                                                                "width": 1,
                                                                                "text": ")",
                                                                                "value": ")",
                                                                                "valueText": ")",
                                                                                "hasTrailingTrivia": true,
                                                                                "trailingTrivia": [
                                                                                    {
                                                                                        "kind": "WhitespaceTrivia",
                                                                                        "text": " "
                                                                                    }
                                                                                ]
                                                                            }
                                                                        }
                                                                    },
                                                                    "block": {
                                                                        "kind": "Block",
                                                                        "fullStart": 963,
                                                                        "fullEnd": 1014,
                                                                        "start": 963,
                                                                        "end": 1014,
                                                                        "fullWidth": 51,
                                                                        "width": 51,
                                                                        "openBraceToken": {
                                                                            "kind": "OpenBraceToken",
                                                                            "fullStart": 963,
                                                                            "fullEnd": 966,
                                                                            "start": 963,
                                                                            "end": 964,
                                                                            "fullWidth": 3,
                                                                            "width": 1,
                                                                            "text": "{",
                                                                            "value": "{",
                                                                            "valueText": "{",
                                                                            "hasTrailingTrivia": true,
                                                                            "hasTrailingNewLine": true,
                                                                            "trailingTrivia": [
                                                                                {
                                                                                    "kind": "NewLineTrivia",
                                                                                    "text": "\r\n"
                                                                                }
                                                                            ]
                                                                        },
                                                                        "statements": [
                                                                            {
                                                                                "kind": "ReturnStatement",
                                                                                "fullStart": 966,
                                                                                "fullEnd": 997,
                                                                                "start": 986,
                                                                                "end": 995,
                                                                                "fullWidth": 31,
                                                                                "width": 9,
                                                                                "returnKeyword": {
                                                                                    "kind": "ReturnKeyword",
                                                                                    "fullStart": 966,
                                                                                    "fullEnd": 993,
                                                                                    "start": 986,
                                                                                    "end": 992,
                                                                                    "fullWidth": 27,
                                                                                    "width": 6,
                                                                                    "text": "return",
                                                                                    "value": "return",
                                                                                    "valueText": "return",
                                                                                    "hasLeadingTrivia": true,
                                                                                    "hasTrailingTrivia": true,
                                                                                    "leadingTrivia": [
                                                                                        {
                                                                                            "kind": "WhitespaceTrivia",
                                                                                            "text": "                    "
                                                                                        }
                                                                                    ],
                                                                                    "trailingTrivia": [
                                                                                        {
                                                                                            "kind": "WhitespaceTrivia",
                                                                                            "text": " "
                                                                                        }
                                                                                    ]
                                                                                },
                                                                                "expression": {
                                                                                    "kind": "NumericLiteral",
                                                                                    "fullStart": 993,
                                                                                    "fullEnd": 994,
                                                                                    "start": 993,
                                                                                    "end": 994,
                                                                                    "fullWidth": 1,
                                                                                    "width": 1,
                                                                                    "text": "1",
                                                                                    "value": 1,
                                                                                    "valueText": "1"
                                                                                },
                                                                                "semicolonToken": {
                                                                                    "kind": "SemicolonToken",
                                                                                    "fullStart": 994,
                                                                                    "fullEnd": 997,
                                                                                    "start": 994,
                                                                                    "end": 995,
                                                                                    "fullWidth": 3,
                                                                                    "width": 1,
                                                                                    "text": ";",
                                                                                    "value": ";",
                                                                                    "valueText": ";",
                                                                                    "hasTrailingTrivia": true,
                                                                                    "hasTrailingNewLine": true,
                                                                                    "trailingTrivia": [
                                                                                        {
                                                                                            "kind": "NewLineTrivia",
                                                                                            "text": "\r\n"
                                                                                        }
                                                                                    ]
                                                                                }
                                                                            }
                                                                        ],
                                                                        "closeBraceToken": {
                                                                            "kind": "CloseBraceToken",
                                                                            "fullStart": 997,
                                                                            "fullEnd": 1014,
                                                                            "start": 1013,
                                                                            "end": 1014,
                                                                            "fullWidth": 17,
                                                                            "width": 1,
                                                                            "text": "}",
                                                                            "value": "}",
                                                                            "valueText": "}",
                                                                            "hasLeadingTrivia": true,
                                                                            "leadingTrivia": [
                                                                                {
                                                                                    "kind": "WhitespaceTrivia",
                                                                                    "text": "                "
                                                                                }
                                                                            ]
                                                                        }
                                                                    }
                                                                }
                                                            },
                                                            {
                                                                "kind": "CommaToken",
                                                                "fullStart": 1014,
                                                                "fullEnd": 1017,
                                                                "start": 1014,
                                                                "end": 1015,
                                                                "fullWidth": 3,
                                                                "width": 1,
                                                                "text": ",",
                                                                "value": ",",
                                                                "valueText": ",",
                                                                "hasTrailingTrivia": true,
                                                                "hasTrailingNewLine": true,
                                                                "trailingTrivia": [
                                                                    {
                                                                        "kind": "NewLineTrivia",
                                                                        "text": "\r\n"
                                                                    }
                                                                ]
                                                            },
                                                            {
                                                                "kind": "SimplePropertyAssignment",
                                                                "fullStart": 1017,
                                                                "fullEnd": 1053,
                                                                "start": 1033,
                                                                "end": 1051,
                                                                "fullWidth": 36,
                                                                "width": 18,
                                                                "propertyName": {
                                                                    "kind": "IdentifierName",
                                                                    "fullStart": 1017,
                                                                    "fullEnd": 1045,
                                                                    "start": 1033,
                                                                    "end": 1045,
                                                                    "fullWidth": 28,
                                                                    "width": 12,
                                                                    "text": "configurable",
                                                                    "value": "configurable",
                                                                    "valueText": "configurable",
                                                                    "hasLeadingTrivia": true,
                                                                    "leadingTrivia": [
                                                                        {
                                                                            "kind": "WhitespaceTrivia",
                                                                            "text": "                "
                                                                        }
                                                                    ]
                                                                },
                                                                "colonToken": {
                                                                    "kind": "ColonToken",
                                                                    "fullStart": 1045,
                                                                    "fullEnd": 1047,
                                                                    "start": 1045,
                                                                    "end": 1046,
                                                                    "fullWidth": 2,
                                                                    "width": 1,
                                                                    "text": ":",
                                                                    "value": ":",
                                                                    "valueText": ":",
                                                                    "hasTrailingTrivia": true,
                                                                    "trailingTrivia": [
                                                                        {
                                                                            "kind": "WhitespaceTrivia",
                                                                            "text": " "
                                                                        }
                                                                    ]
                                                                },
                                                                "expression": {
                                                                    "kind": "TrueKeyword",
                                                                    "fullStart": 1047,
                                                                    "fullEnd": 1053,
                                                                    "start": 1047,
                                                                    "end": 1051,
                                                                    "fullWidth": 6,
                                                                    "width": 4,
                                                                    "text": "true",
                                                                    "value": true,
                                                                    "valueText": "true",
                                                                    "hasTrailingTrivia": true,
                                                                    "hasTrailingNewLine": true,
                                                                    "trailingTrivia": [
                                                                        {
                                                                            "kind": "NewLineTrivia",
                                                                            "text": "\r\n"
                                                                        }
                                                                    ]
                                                                }
                                                            }
                                                        ],
                                                        "closeBraceToken": {
                                                            "kind": "CloseBraceToken",
                                                            "fullStart": 1053,
                                                            "fullEnd": 1066,
                                                            "start": 1065,
                                                            "end": 1066,
                                                            "fullWidth": 13,
                                                            "width": 1,
                                                            "text": "}",
                                                            "value": "}",
                                                            "valueText": "}",
                                                            "hasLeadingTrivia": true,
                                                            "leadingTrivia": [
                                                                {
                                                                    "kind": "WhitespaceTrivia",
                                                                    "text": "            "
                                                                }
                                                            ]
                                                        }
                                                    }
                                                ],
                                                "closeParenToken": {
                                                    "kind": "CloseParenToken",
                                                    "fullStart": 1066,
                                                    "fullEnd": 1067,
                                                    "start": 1066,
                                                    "end": 1067,
                                                    "fullWidth": 1,
                                                    "width": 1,
                                                    "text": ")",
                                                    "value": ")",
                                                    "valueText": ")"
                                                }
                                            }
                                        },
                                        "semicolonToken": {
                                            "kind": "SemicolonToken",
                                            "fullStart": 1067,
                                            "fullEnd": 1070,
                                            "start": 1067,
                                            "end": 1068,
                                            "fullWidth": 3,
                                            "width": 1,
                                            "text": ";",
                                            "value": ";",
                                            "valueText": ";",
                                            "hasTrailingTrivia": true,
                                            "hasTrailingNewLine": true,
                                            "trailingTrivia": [
                                                {
                                                    "kind": "NewLineTrivia",
                                                    "text": "\r\n"
                                                }
                                            ]
                                        }
                                    },
                                    {
                                        "kind": "VariableStatement",
                                        "fullStart": 1070,
                                        "fullEnd": 1104,
                                        "start": 1084,
                                        "end": 1102,
                                        "fullWidth": 34,
                                        "width": 18,
                                        "isIncrementallyUnusable": true,
                                        "modifiers": [],
                                        "variableDeclaration": {
                                            "kind": "VariableDeclaration",
                                            "fullStart": 1070,
                                            "fullEnd": 1101,
                                            "start": 1084,
                                            "end": 1101,
                                            "fullWidth": 31,
                                            "width": 17,
                                            "isIncrementallyUnusable": true,
                                            "varKeyword": {
                                                "kind": "VarKeyword",
                                                "fullStart": 1070,
                                                "fullEnd": 1088,
                                                "start": 1084,
                                                "end": 1087,
                                                "fullWidth": 18,
                                                "width": 3,
                                                "text": "var",
                                                "value": "var",
                                                "valueText": "var",
                                                "hasLeadingTrivia": true,
                                                "hasLeadingNewLine": true,
                                                "hasTrailingTrivia": true,
                                                "leadingTrivia": [
                                                    {
                                                        "kind": "NewLineTrivia",
                                                        "text": "\r\n"
                                                    },
                                                    {
                                                        "kind": "WhitespaceTrivia",
                                                        "text": "            "
                                                    }
                                                ],
                                                "trailingTrivia": [
                                                    {
                                                        "kind": "WhitespaceTrivia",
                                                        "text": " "
                                                    }
                                                ]
                                            },
                                            "variableDeclarators": [
                                                {
                                                    "kind": "VariableDeclarator",
                                                    "fullStart": 1088,
                                                    "fullEnd": 1101,
                                                    "start": 1088,
                                                    "end": 1101,
                                                    "fullWidth": 13,
                                                    "width": 13,
                                                    "isIncrementallyUnusable": true,
                                                    "identifier": {
                                                        "kind": "IdentifierName",
                                                        "fullStart": 1088,
                                                        "fullEnd": 1092,
                                                        "start": 1088,
                                                        "end": 1091,
                                                        "fullWidth": 4,
                                                        "width": 3,
                                                        "text": "arr",
                                                        "value": "arr",
                                                        "valueText": "arr",
                                                        "hasTrailingTrivia": true,
                                                        "trailingTrivia": [
                                                            {
                                                                "kind": "WhitespaceTrivia",
                                                                "text": " "
                                                            }
                                                        ]
                                                    },
                                                    "equalsValueClause": {
                                                        "kind": "EqualsValueClause",
                                                        "fullStart": 1092,
                                                        "fullEnd": 1101,
                                                        "start": 1092,
                                                        "end": 1101,
                                                        "fullWidth": 9,
                                                        "width": 9,
                                                        "isIncrementallyUnusable": true,
                                                        "equalsToken": {
                                                            "kind": "EqualsToken",
                                                            "fullStart": 1092,
                                                            "fullEnd": 1094,
                                                            "start": 1092,
                                                            "end": 1093,
                                                            "fullWidth": 2,
                                                            "width": 1,
                                                            "text": "=",
                                                            "value": "=",
                                                            "valueText": "=",
                                                            "hasTrailingTrivia": true,
                                                            "trailingTrivia": [
                                                                {
                                                                    "kind": "WhitespaceTrivia",
                                                                    "text": " "
                                                                }
                                                            ]
                                                        },
                                                        "value": {
                                                            "kind": "ArrayLiteralExpression",
                                                            "fullStart": 1094,
                                                            "fullEnd": 1101,
                                                            "start": 1094,
                                                            "end": 1101,
                                                            "fullWidth": 7,
                                                            "width": 7,
                                                            "isIncrementallyUnusable": true,
                                                            "openBracketToken": {
                                                                "kind": "OpenBracketToken",
                                                                "fullStart": 1094,
                                                                "fullEnd": 1095,
                                                                "start": 1094,
                                                                "end": 1095,
                                                                "fullWidth": 1,
                                                                "width": 1,
                                                                "text": "[",
                                                                "value": "[",
                                                                "valueText": "["
                                                            },
                                                            "expressions": [
                                                                {
                                                                    "kind": "NumericLiteral",
                                                                    "fullStart": 1095,
                                                                    "fullEnd": 1096,
                                                                    "start": 1095,
                                                                    "end": 1096,
                                                                    "fullWidth": 1,
                                                                    "width": 1,
                                                                    "text": "0",
                                                                    "value": 0,
                                                                    "valueText": "0"
                                                                },
                                                                {
                                                                    "kind": "CommaToken",
                                                                    "fullStart": 1096,
                                                                    "fullEnd": 1098,
                                                                    "start": 1096,
                                                                    "end": 1097,
                                                                    "fullWidth": 2,
                                                                    "width": 1,
                                                                    "text": ",",
                                                                    "value": ",",
                                                                    "valueText": ",",
                                                                    "hasTrailingTrivia": true,
                                                                    "trailingTrivia": [
                                                                        {
                                                                            "kind": "WhitespaceTrivia",
                                                                            "text": " "
                                                                        }
                                                                    ]
                                                                },
                                                                {
                                                                    "kind": "OmittedExpression",
                                                                    "fullStart": -1,
                                                                    "fullEnd": -1,
                                                                    "start": -1,
                                                                    "end": -1,
                                                                    "fullWidth": 0,
                                                                    "width": 0,
                                                                    "isIncrementallyUnusable": true
                                                                },
                                                                {
                                                                    "kind": "CommaToken",
                                                                    "fullStart": 1098,
                                                                    "fullEnd": 1099,
                                                                    "start": 1098,
                                                                    "end": 1099,
                                                                    "fullWidth": 1,
                                                                    "width": 1,
                                                                    "text": ",",
                                                                    "value": ",",
                                                                    "valueText": ","
                                                                },
                                                                {
                                                                    "kind": "NumericLiteral",
                                                                    "fullStart": 1099,
                                                                    "fullEnd": 1100,
                                                                    "start": 1099,
                                                                    "end": 1100,
                                                                    "fullWidth": 1,
                                                                    "width": 1,
                                                                    "text": "2",
                                                                    "value": 2,
                                                                    "valueText": "2"
                                                                }
                                                            ],
                                                            "closeBracketToken": {
                                                                "kind": "CloseBracketToken",
                                                                "fullStart": 1100,
                                                                "fullEnd": 1101,
                                                                "start": 1100,
                                                                "end": 1101,
                                                                "fullWidth": 1,
                                                                "width": 1,
                                                                "text": "]",
                                                                "value": "]",
                                                                "valueText": "]"
                                                            }
                                                        }
                                                    }
                                                }
                                            ]
                                        },
                                        "semicolonToken": {
                                            "kind": "SemicolonToken",
                                            "fullStart": 1101,
                                            "fullEnd": 1104,
                                            "start": 1101,
                                            "end": 1102,
                                            "fullWidth": 3,
                                            "width": 1,
                                            "text": ";",
                                            "value": ";",
                                            "valueText": ";",
                                            "hasTrailingTrivia": true,
                                            "hasTrailingNewLine": true,
                                            "trailingTrivia": [
                                                {
                                                    "kind": "NewLineTrivia",
                                                    "text": "\r\n"
                                                }
                                            ]
                                        }
                                    },
                                    {
                                        "kind": "ExpressionStatement",
                                        "fullStart": 1104,
                                        "fullEnd": 1296,
                                        "start": 1118,
                                        "end": 1294,
                                        "fullWidth": 192,
                                        "width": 176,
                                        "isIncrementallyUnusable": true,
                                        "expression": {
                                            "kind": "InvocationExpression",
                                            "fullStart": 1104,
                                            "fullEnd": 1293,
                                            "start": 1118,
                                            "end": 1293,
                                            "fullWidth": 189,
                                            "width": 175,
                                            "isIncrementallyUnusable": true,
                                            "expression": {
                                                "kind": "MemberAccessExpression",
                                                "fullStart": 1104,
                                                "fullEnd": 1139,
                                                "start": 1118,
                                                "end": 1139,
                                                "fullWidth": 35,
                                                "width": 21,
                                                "expression": {
                                                    "kind": "IdentifierName",
                                                    "fullStart": 1104,
                                                    "fullEnd": 1124,
                                                    "start": 1118,
                                                    "end": 1124,
                                                    "fullWidth": 20,
                                                    "width": 6,
                                                    "text": "Object",
                                                    "value": "Object",
                                                    "valueText": "Object",
                                                    "hasLeadingTrivia": true,
                                                    "hasLeadingNewLine": true,
                                                    "leadingTrivia": [
                                                        {
                                                            "kind": "NewLineTrivia",
                                                            "text": "\r\n"
                                                        },
                                                        {
                                                            "kind": "WhitespaceTrivia",
                                                            "text": "            "
                                                        }
                                                    ]
                                                },
                                                "dotToken": {
                                                    "kind": "DotToken",
                                                    "fullStart": 1124,
                                                    "fullEnd": 1125,
                                                    "start": 1124,
                                                    "end": 1125,
                                                    "fullWidth": 1,
                                                    "width": 1,
                                                    "text": ".",
                                                    "value": ".",
                                                    "valueText": "."
                                                },
                                                "name": {
                                                    "kind": "IdentifierName",
                                                    "fullStart": 1125,
                                                    "fullEnd": 1139,
                                                    "start": 1125,
                                                    "end": 1139,
                                                    "fullWidth": 14,
                                                    "width": 14,
                                                    "text": "defineProperty",
                                                    "value": "defineProperty",
                                                    "valueText": "defineProperty"
                                                }
                                            },
                                            "argumentList": {
                                                "kind": "ArgumentList",
                                                "fullStart": 1139,
                                                "fullEnd": 1293,
                                                "start": 1139,
                                                "end": 1293,
                                                "fullWidth": 154,
                                                "width": 154,
                                                "isIncrementallyUnusable": true,
                                                "openParenToken": {
                                                    "kind": "OpenParenToken",
                                                    "fullStart": 1139,
                                                    "fullEnd": 1140,
                                                    "start": 1139,
                                                    "end": 1140,
                                                    "fullWidth": 1,
                                                    "width": 1,
                                                    "text": "(",
                                                    "value": "(",
                                                    "valueText": "("
                                                },
                                                "arguments": [
                                                    {
                                                        "kind": "IdentifierName",
                                                        "fullStart": 1140,
                                                        "fullEnd": 1143,
                                                        "start": 1140,
                                                        "end": 1143,
                                                        "fullWidth": 3,
                                                        "width": 3,
                                                        "text": "arr",
                                                        "value": "arr",
                                                        "valueText": "arr"
                                                    },
                                                    {
                                                        "kind": "CommaToken",
                                                        "fullStart": 1143,
                                                        "fullEnd": 1145,
                                                        "start": 1143,
                                                        "end": 1144,
                                                        "fullWidth": 2,
                                                        "width": 1,
                                                        "text": ",",
                                                        "value": ",",
                                                        "valueText": ",",
                                                        "hasTrailingTrivia": true,
                                                        "trailingTrivia": [
                                                            {
                                                                "kind": "WhitespaceTrivia",
                                                                "text": " "
                                                            }
                                                        ]
                                                    },
                                                    {
                                                        "kind": "StringLiteral",
                                                        "fullStart": 1145,
                                                        "fullEnd": 1148,
                                                        "start": 1145,
                                                        "end": 1148,
                                                        "fullWidth": 3,
                                                        "width": 3,
                                                        "text": "\"1\"",
                                                        "value": "1",
                                                        "valueText": "1"
                                                    },
                                                    {
                                                        "kind": "CommaToken",
                                                        "fullStart": 1148,
                                                        "fullEnd": 1150,
                                                        "start": 1148,
                                                        "end": 1149,
                                                        "fullWidth": 2,
                                                        "width": 1,
                                                        "text": ",",
                                                        "value": ",",
                                                        "valueText": ",",
                                                        "hasTrailingTrivia": true,
                                                        "trailingTrivia": [
                                                            {
                                                                "kind": "WhitespaceTrivia",
                                                                "text": " "
                                                            }
                                                        ]
                                                    },
                                                    {
                                                        "kind": "ObjectLiteralExpression",
                                                        "fullStart": 1150,
                                                        "fullEnd": 1292,
                                                        "start": 1150,
                                                        "end": 1292,
                                                        "fullWidth": 142,
                                                        "width": 142,
                                                        "isIncrementallyUnusable": true,
                                                        "openBraceToken": {
                                                            "kind": "OpenBraceToken",
                                                            "fullStart": 1150,
                                                            "fullEnd": 1153,
                                                            "start": 1150,
                                                            "end": 1151,
                                                            "fullWidth": 3,
                                                            "width": 1,
                                                            "text": "{",
                                                            "value": "{",
                                                            "valueText": "{",
                                                            "hasTrailingTrivia": true,
                                                            "hasTrailingNewLine": true,
                                                            "trailingTrivia": [
                                                                {
                                                                    "kind": "NewLineTrivia",
                                                                    "text": "\r\n"
                                                                }
                                                            ]
                                                        },
                                                        "propertyAssignments": [
                                                            {
                                                                "kind": "SimplePropertyAssignment",
                                                                "fullStart": 1153,
                                                                "fullEnd": 1240,
                                                                "start": 1169,
                                                                "end": 1240,
                                                                "fullWidth": 87,
                                                                "width": 71,
                                                                "isIncrementallyUnusable": true,
                                                                "propertyName": {
                                                                    "kind": "IdentifierName",
                                                                    "fullStart": 1153,
                                                                    "fullEnd": 1172,
                                                                    "start": 1169,
                                                                    "end": 1172,
                                                                    "fullWidth": 19,
                                                                    "width": 3,
                                                                    "text": "get",
                                                                    "value": "get",
                                                                    "valueText": "get",
                                                                    "hasLeadingTrivia": true,
                                                                    "leadingTrivia": [
                                                                        {
                                                                            "kind": "WhitespaceTrivia",
                                                                            "text": "                "
                                                                        }
                                                                    ]
                                                                },
                                                                "colonToken": {
                                                                    "kind": "ColonToken",
                                                                    "fullStart": 1172,
                                                                    "fullEnd": 1174,
                                                                    "start": 1172,
                                                                    "end": 1173,
                                                                    "fullWidth": 2,
                                                                    "width": 1,
                                                                    "text": ":",
                                                                    "value": ":",
                                                                    "valueText": ":",
                                                                    "hasTrailingTrivia": true,
                                                                    "trailingTrivia": [
                                                                        {
                                                                            "kind": "WhitespaceTrivia",
                                                                            "text": " "
                                                                        }
                                                                    ]
                                                                },
                                                                "expression": {
                                                                    "kind": "FunctionExpression",
                                                                    "fullStart": 1174,
                                                                    "fullEnd": 1240,
                                                                    "start": 1174,
                                                                    "end": 1240,
                                                                    "fullWidth": 66,
                                                                    "width": 66,
                                                                    "functionKeyword": {
                                                                        "kind": "FunctionKeyword",
                                                                        "fullStart": 1174,
                                                                        "fullEnd": 1183,
                                                                        "start": 1174,
                                                                        "end": 1182,
                                                                        "fullWidth": 9,
                                                                        "width": 8,
                                                                        "text": "function",
                                                                        "value": "function",
                                                                        "valueText": "function",
                                                                        "hasTrailingTrivia": true,
                                                                        "trailingTrivia": [
                                                                            {
                                                                                "kind": "WhitespaceTrivia",
                                                                                "text": " "
                                                                            }
                                                                        ]
                                                                    },
                                                                    "callSignature": {
                                                                        "kind": "CallSignature",
                                                                        "fullStart": 1183,
                                                                        "fullEnd": 1186,
                                                                        "start": 1183,
                                                                        "end": 1185,
                                                                        "fullWidth": 3,
                                                                        "width": 2,
                                                                        "parameterList": {
                                                                            "kind": "ParameterList",
                                                                            "fullStart": 1183,
                                                                            "fullEnd": 1186,
                                                                            "start": 1183,
                                                                            "end": 1185,
                                                                            "fullWidth": 3,
                                                                            "width": 2,
                                                                            "openParenToken": {
                                                                                "kind": "OpenParenToken",
                                                                                "fullStart": 1183,
                                                                                "fullEnd": 1184,
                                                                                "start": 1183,
                                                                                "end": 1184,
                                                                                "fullWidth": 1,
                                                                                "width": 1,
                                                                                "text": "(",
                                                                                "value": "(",
                                                                                "valueText": "("
                                                                            },
                                                                            "parameters": [],
                                                                            "closeParenToken": {
                                                                                "kind": "CloseParenToken",
                                                                                "fullStart": 1184,
                                                                                "fullEnd": 1186,
                                                                                "start": 1184,
                                                                                "end": 1185,
                                                                                "fullWidth": 2,
                                                                                "width": 1,
                                                                                "text": ")",
                                                                                "value": ")",
                                                                                "valueText": ")",
                                                                                "hasTrailingTrivia": true,
                                                                                "trailingTrivia": [
                                                                                    {
                                                                                        "kind": "WhitespaceTrivia",
                                                                                        "text": " "
                                                                                    }
                                                                                ]
                                                                            }
                                                                        }
                                                                    },
                                                                    "block": {
                                                                        "kind": "Block",
                                                                        "fullStart": 1186,
                                                                        "fullEnd": 1240,
                                                                        "start": 1186,
                                                                        "end": 1240,
                                                                        "fullWidth": 54,
                                                                        "width": 54,
                                                                        "openBraceToken": {
                                                                            "kind": "OpenBraceToken",
                                                                            "fullStart": 1186,
                                                                            "fullEnd": 1189,
                                                                            "start": 1186,
                                                                            "end": 1187,
                                                                            "fullWidth": 3,
                                                                            "width": 1,
                                                                            "text": "{",
                                                                            "value": "{",
                                                                            "valueText": "{",
                                                                            "hasTrailingTrivia": true,
                                                                            "hasTrailingNewLine": true,
                                                                            "trailingTrivia": [
                                                                                {
                                                                                    "kind": "NewLineTrivia",
                                                                                    "text": "\r\n"
                                                                                }
                                                                            ]
                                                                        },
                                                                        "statements": [
                                                                            {
                                                                                "kind": "ReturnStatement",
                                                                                "fullStart": 1189,
                                                                                "fullEnd": 1223,
                                                                                "start": 1209,
                                                                                "end": 1221,
                                                                                "fullWidth": 34,
                                                                                "width": 12,
                                                                                "returnKeyword": {
                                                                                    "kind": "ReturnKeyword",
                                                                                    "fullStart": 1189,
                                                                                    "fullEnd": 1216,
                                                                                    "start": 1209,
                                                                                    "end": 1215,
                                                                                    "fullWidth": 27,
                                                                                    "width": 6,
                                                                                    "text": "return",
                                                                                    "value": "return",
                                                                                    "valueText": "return",
                                                                                    "hasLeadingTrivia": true,
                                                                                    "hasTrailingTrivia": true,
                                                                                    "leadingTrivia": [
                                                                                        {
                                                                                            "kind": "WhitespaceTrivia",
                                                                                            "text": "                    "
                                                                                        }
                                                                                    ],
                                                                                    "trailingTrivia": [
                                                                                        {
                                                                                            "kind": "WhitespaceTrivia",
                                                                                            "text": " "
                                                                                        }
                                                                                    ]
                                                                                },
                                                                                "expression": {
                                                                                    "kind": "StringLiteral",
                                                                                    "fullStart": 1216,
                                                                                    "fullEnd": 1220,
                                                                                    "start": 1216,
                                                                                    "end": 1220,
                                                                                    "fullWidth": 4,
                                                                                    "width": 4,
                                                                                    "text": "\"11\"",
                                                                                    "value": "11",
                                                                                    "valueText": "11"
                                                                                },
                                                                                "semicolonToken": {
                                                                                    "kind": "SemicolonToken",
                                                                                    "fullStart": 1220,
                                                                                    "fullEnd": 1223,
                                                                                    "start": 1220,
                                                                                    "end": 1221,
                                                                                    "fullWidth": 3,
                                                                                    "width": 1,
                                                                                    "text": ";",
                                                                                    "value": ";",
                                                                                    "valueText": ";",
                                                                                    "hasTrailingTrivia": true,
                                                                                    "hasTrailingNewLine": true,
                                                                                    "trailingTrivia": [
                                                                                        {
                                                                                            "kind": "NewLineTrivia",
                                                                                            "text": "\r\n"
                                                                                        }
                                                                                    ]
                                                                                }
                                                                            }
                                                                        ],
                                                                        "closeBraceToken": {
                                                                            "kind": "CloseBraceToken",
                                                                            "fullStart": 1223,
                                                                            "fullEnd": 1240,
                                                                            "start": 1239,
                                                                            "end": 1240,
                                                                            "fullWidth": 17,
                                                                            "width": 1,
                                                                            "text": "}",
                                                                            "value": "}",
                                                                            "valueText": "}",
                                                                            "hasLeadingTrivia": true,
                                                                            "leadingTrivia": [
                                                                                {
                                                                                    "kind": "WhitespaceTrivia",
                                                                                    "text": "                "
                                                                                }
                                                                            ]
                                                                        }
                                                                    }
                                                                }
                                                            },
                                                            {
                                                                "kind": "CommaToken",
                                                                "fullStart": 1240,
                                                                "fullEnd": 1243,
                                                                "start": 1240,
                                                                "end": 1241,
                                                                "fullWidth": 3,
                                                                "width": 1,
                                                                "text": ",",
                                                                "value": ",",
                                                                "valueText": ",",
                                                                "hasTrailingTrivia": true,
                                                                "hasTrailingNewLine": true,
                                                                "trailingTrivia": [
                                                                    {
                                                                        "kind": "NewLineTrivia",
                                                                        "text": "\r\n"
                                                                    }
                                                                ]
                                                            },
                                                            {
                                                                "kind": "SimplePropertyAssignment",
                                                                "fullStart": 1243,
                                                                "fullEnd": 1279,
                                                                "start": 1259,
                                                                "end": 1277,
                                                                "fullWidth": 36,
                                                                "width": 18,
                                                                "propertyName": {
                                                                    "kind": "IdentifierName",
                                                                    "fullStart": 1243,
                                                                    "fullEnd": 1271,
                                                                    "start": 1259,
                                                                    "end": 1271,
                                                                    "fullWidth": 28,
                                                                    "width": 12,
                                                                    "text": "configurable",
                                                                    "value": "configurable",
                                                                    "valueText": "configurable",
                                                                    "hasLeadingTrivia": true,
                                                                    "leadingTrivia": [
                                                                        {
                                                                            "kind": "WhitespaceTrivia",
                                                                            "text": "                "
                                                                        }
                                                                    ]
                                                                },
                                                                "colonToken": {
                                                                    "kind": "ColonToken",
                                                                    "fullStart": 1271,
                                                                    "fullEnd": 1273,
                                                                    "start": 1271,
                                                                    "end": 1272,
                                                                    "fullWidth": 2,
                                                                    "width": 1,
                                                                    "text": ":",
                                                                    "value": ":",
                                                                    "valueText": ":",
                                                                    "hasTrailingTrivia": true,
                                                                    "trailingTrivia": [
                                                                        {
                                                                            "kind": "WhitespaceTrivia",
                                                                            "text": " "
                                                                        }
                                                                    ]
                                                                },
                                                                "expression": {
                                                                    "kind": "TrueKeyword",
                                                                    "fullStart": 1273,
                                                                    "fullEnd": 1279,
                                                                    "start": 1273,
                                                                    "end": 1277,
                                                                    "fullWidth": 6,
                                                                    "width": 4,
                                                                    "text": "true",
                                                                    "value": true,
                                                                    "valueText": "true",
                                                                    "hasTrailingTrivia": true,
                                                                    "hasTrailingNewLine": true,
                                                                    "trailingTrivia": [
                                                                        {
                                                                            "kind": "NewLineTrivia",
                                                                            "text": "\r\n"
                                                                        }
                                                                    ]
                                                                }
                                                            }
                                                        ],
                                                        "closeBraceToken": {
                                                            "kind": "CloseBraceToken",
                                                            "fullStart": 1279,
                                                            "fullEnd": 1292,
                                                            "start": 1291,
                                                            "end": 1292,
                                                            "fullWidth": 13,
                                                            "width": 1,
                                                            "text": "}",
                                                            "value": "}",
                                                            "valueText": "}",
                                                            "hasLeadingTrivia": true,
                                                            "leadingTrivia": [
                                                                {
                                                                    "kind": "WhitespaceTrivia",
                                                                    "text": "            "
                                                                }
                                                            ]
                                                        }
                                                    }
                                                ],
                                                "closeParenToken": {
                                                    "kind": "CloseParenToken",
                                                    "fullStart": 1292,
                                                    "fullEnd": 1293,
                                                    "start": 1292,
                                                    "end": 1293,
                                                    "fullWidth": 1,
                                                    "width": 1,
                                                    "text": ")",
                                                    "value": ")",
                                                    "valueText": ")"
                                                }
                                            }
                                        },
                                        "semicolonToken": {
                                            "kind": "SemicolonToken",
                                            "fullStart": 1293,
                                            "fullEnd": 1296,
                                            "start": 1293,
                                            "end": 1294,
                                            "fullWidth": 3,
                                            "width": 1,
                                            "text": ";",
                                            "value": ";",
                                            "valueText": ";",
                                            "hasTrailingTrivia": true,
                                            "hasTrailingNewLine": true,
                                            "trailingTrivia": [
                                                {
                                                    "kind": "NewLineTrivia",
                                                    "text": "\r\n"
                                                }
                                            ]
                                        }
                                    },
                                    {
                                        "kind": "ExpressionStatement",
                                        "fullStart": 1296,
                                        "fullEnd": 1347,
                                        "start": 1308,
                                        "end": 1345,
                                        "fullWidth": 51,
                                        "width": 37,
                                        "expression": {
                                            "kind": "InvocationExpression",
                                            "fullStart": 1296,
                                            "fullEnd": 1344,
                                            "start": 1308,
                                            "end": 1344,
                                            "fullWidth": 48,
                                            "width": 36,
                                            "expression": {
                                                "kind": "MemberAccessExpression",
                                                "fullStart": 1296,
                                                "fullEnd": 1318,
                                                "start": 1308,
                                                "end": 1318,
                                                "fullWidth": 22,
                                                "width": 10,
                                                "expression": {
                                                    "kind": "IdentifierName",
                                                    "fullStart": 1296,
                                                    "fullEnd": 1311,
                                                    "start": 1308,
                                                    "end": 1311,
                                                    "fullWidth": 15,
                                                    "width": 3,
                                                    "text": "arr",
                                                    "value": "arr",
                                                    "valueText": "arr",
                                                    "hasLeadingTrivia": true,
                                                    "leadingTrivia": [
                                                        {
                                                            "kind": "WhitespaceTrivia",
                                                            "text": "            "
                                                        }
                                                    ]
                                                },
                                                "dotToken": {
                                                    "kind": "DotToken",
                                                    "fullStart": 1311,
                                                    "fullEnd": 1312,
                                                    "start": 1311,
                                                    "end": 1312,
                                                    "fullWidth": 1,
                                                    "width": 1,
                                                    "text": ".",
                                                    "value": ".",
                                                    "valueText": "."
                                                },
                                                "name": {
                                                    "kind": "IdentifierName",
                                                    "fullStart": 1312,
                                                    "fullEnd": 1318,
                                                    "start": 1312,
                                                    "end": 1318,
                                                    "fullWidth": 6,
                                                    "width": 6,
                                                    "text": "reduce",
                                                    "value": "reduce",
                                                    "valueText": "reduce"
                                                }
                                            },
                                            "argumentList": {
                                                "kind": "ArgumentList",
                                                "fullStart": 1318,
                                                "fullEnd": 1344,
                                                "start": 1318,
                                                "end": 1344,
                                                "fullWidth": 26,
                                                "width": 26,
                                                "openParenToken": {
                                                    "kind": "OpenParenToken",
                                                    "fullStart": 1318,
                                                    "fullEnd": 1319,
                                                    "start": 1318,
                                                    "end": 1319,
                                                    "fullWidth": 1,
                                                    "width": 1,
                                                    "text": "(",
                                                    "value": "(",
                                                    "valueText": "("
                                                },
                                                "arguments": [
                                                    {
                                                        "kind": "IdentifierName",
                                                        "fullStart": 1319,
                                                        "fullEnd": 1329,
                                                        "start": 1319,
                                                        "end": 1329,
                                                        "fullWidth": 10,
                                                        "width": 10,
                                                        "text": "callbackfn",
                                                        "value": "callbackfn",
                                                        "valueText": "callbackfn"
                                                    },
                                                    {
                                                        "kind": "CommaToken",
                                                        "fullStart": 1329,
                                                        "fullEnd": 1331,
                                                        "start": 1329,
                                                        "end": 1330,
                                                        "fullWidth": 2,
                                                        "width": 1,
                                                        "text": ",",
                                                        "value": ",",
                                                        "valueText": ",",
                                                        "hasTrailingTrivia": true,
                                                        "trailingTrivia": [
                                                            {
                                                                "kind": "WhitespaceTrivia",
                                                                "text": " "
                                                            }
                                                        ]
                                                    },
                                                    {
                                                        "kind": "IdentifierName",
                                                        "fullStart": 1331,
                                                        "fullEnd": 1343,
                                                        "start": 1331,
                                                        "end": 1343,
                                                        "fullWidth": 12,
                                                        "width": 12,
                                                        "text": "initialValue",
                                                        "value": "initialValue",
                                                        "valueText": "initialValue"
                                                    }
                                                ],
                                                "closeParenToken": {
                                                    "kind": "CloseParenToken",
                                                    "fullStart": 1343,
                                                    "fullEnd": 1344,
                                                    "start": 1343,
                                                    "end": 1344,
                                                    "fullWidth": 1,
                                                    "width": 1,
                                                    "text": ")",
                                                    "value": ")",
                                                    "valueText": ")"
                                                }
                                            }
                                        },
                                        "semicolonToken": {
                                            "kind": "SemicolonToken",
                                            "fullStart": 1344,
                                            "fullEnd": 1347,
                                            "start": 1344,
                                            "end": 1345,
                                            "fullWidth": 3,
                                            "width": 1,
                                            "text": ";",
                                            "value": ";",
                                            "valueText": ";",
                                            "hasTrailingTrivia": true,
                                            "hasTrailingNewLine": true,
                                            "trailingTrivia": [
                                                {
                                                    "kind": "NewLineTrivia",
                                                    "text": "\r\n"
                                                }
                                            ]
                                        }
                                    },
                                    {
                                        "kind": "ReturnStatement",
                                        "fullStart": 1347,
                                        "fullEnd": 1379,
                                        "start": 1359,
                                        "end": 1377,
                                        "fullWidth": 32,
                                        "width": 18,
                                        "returnKeyword": {
                                            "kind": "ReturnKeyword",
                                            "fullStart": 1347,
                                            "fullEnd": 1366,
                                            "start": 1359,
                                            "end": 1365,
                                            "fullWidth": 19,
                                            "width": 6,
                                            "text": "return",
                                            "value": "return",
                                            "valueText": "return",
                                            "hasLeadingTrivia": true,
                                            "hasTrailingTrivia": true,
                                            "leadingTrivia": [
                                                {
                                                    "kind": "WhitespaceTrivia",
                                                    "text": "            "
                                                }
                                            ],
                                            "trailingTrivia": [
                                                {
                                                    "kind": "WhitespaceTrivia",
                                                    "text": " "
                                                }
                                            ]
                                        },
                                        "expression": {
                                            "kind": "IdentifierName",
                                            "fullStart": 1366,
                                            "fullEnd": 1376,
                                            "start": 1366,
                                            "end": 1376,
                                            "fullWidth": 10,
                                            "width": 10,
                                            "text": "testResult",
                                            "value": "testResult",
                                            "valueText": "testResult"
                                        },
                                        "semicolonToken": {
                                            "kind": "SemicolonToken",
                                            "fullStart": 1376,
                                            "fullEnd": 1379,
                                            "start": 1376,
                                            "end": 1377,
                                            "fullWidth": 3,
                                            "width": 1,
                                            "text": ";",
                                            "value": ";",
                                            "valueText": ";",
                                            "hasTrailingTrivia": true,
                                            "hasTrailingNewLine": true,
                                            "trailingTrivia": [
                                                {
                                                    "kind": "NewLineTrivia",
                                                    "text": "\r\n"
                                                }
                                            ]
                                        }
                                    }
                                ],
                                "closeBraceToken": {
                                    "kind": "CloseBraceToken",
                                    "fullStart": 1379,
                                    "fullEnd": 1391,
                                    "start": 1389,
                                    "end": 1390,
                                    "fullWidth": 12,
                                    "width": 1,
                                    "text": "}",
                                    "value": "}",
                                    "valueText": "}",
                                    "hasLeadingTrivia": true,
                                    "hasLeadingNewLine": true,
                                    "hasTrailingTrivia": true,
                                    "leadingTrivia": [
                                        {
                                            "kind": "NewLineTrivia",
                                            "text": "\r\n"
                                        },
                                        {
                                            "kind": "WhitespaceTrivia",
                                            "text": "        "
                                        }
                                    ],
                                    "trailingTrivia": [
                                        {
                                            "kind": "WhitespaceTrivia",
                                            "text": " "
                                        }
                                    ]
                                }
                            },
                            "finallyClause": {
                                "kind": "FinallyClause",
                                "fullStart": 1391,
                                "fullEnd": 1453,
                                "start": 1391,
                                "end": 1451,
                                "fullWidth": 62,
                                "width": 60,
                                "finallyKeyword": {
                                    "kind": "FinallyKeyword",
                                    "fullStart": 1391,
                                    "fullEnd": 1399,
                                    "start": 1391,
                                    "end": 1398,
                                    "fullWidth": 8,
                                    "width": 7,
                                    "text": "finally",
                                    "value": "finally",
                                    "valueText": "finally",
                                    "hasTrailingTrivia": true,
                                    "trailingTrivia": [
                                        {
                                            "kind": "WhitespaceTrivia",
                                            "text": " "
                                        }
                                    ]
                                },
                                "block": {
                                    "kind": "Block",
                                    "fullStart": 1399,
                                    "fullEnd": 1453,
                                    "start": 1399,
                                    "end": 1451,
                                    "fullWidth": 54,
                                    "width": 52,
                                    "openBraceToken": {
                                        "kind": "OpenBraceToken",
                                        "fullStart": 1399,
                                        "fullEnd": 1402,
                                        "start": 1399,
                                        "end": 1400,
                                        "fullWidth": 3,
                                        "width": 1,
                                        "text": "{",
                                        "value": "{",
                                        "valueText": "{",
                                        "hasTrailingTrivia": true,
                                        "hasTrailingNewLine": true,
                                        "trailingTrivia": [
                                            {
                                                "kind": "NewLineTrivia",
                                                "text": "\r\n"
                                            }
                                        ]
                                    },
                                    "statements": [
                                        {
                                            "kind": "ExpressionStatement",
                                            "fullStart": 1402,
                                            "fullEnd": 1442,
                                            "start": 1414,
                                            "end": 1440,
                                            "fullWidth": 40,
                                            "width": 26,
                                            "expression": {
                                                "kind": "DeleteExpression",
                                                "fullStart": 1402,
                                                "fullEnd": 1439,
                                                "start": 1414,
                                                "end": 1439,
                                                "fullWidth": 37,
                                                "width": 25,
                                                "deleteKeyword": {
                                                    "kind": "DeleteKeyword",
                                                    "fullStart": 1402,
                                                    "fullEnd": 1421,
                                                    "start": 1414,
                                                    "end": 1420,
                                                    "fullWidth": 19,
                                                    "width": 6,
                                                    "text": "delete",
                                                    "value": "delete",
                                                    "valueText": "delete",
                                                    "hasLeadingTrivia": true,
                                                    "hasTrailingTrivia": true,
                                                    "leadingTrivia": [
                                                        {
                                                            "kind": "WhitespaceTrivia",
                                                            "text": "            "
                                                        }
                                                    ],
                                                    "trailingTrivia": [
                                                        {
                                                            "kind": "WhitespaceTrivia",
                                                            "text": " "
                                                        }
                                                    ]
                                                },
                                                "expression": {
                                                    "kind": "ElementAccessExpression",
                                                    "fullStart": 1421,
                                                    "fullEnd": 1439,
                                                    "start": 1421,
                                                    "end": 1439,
                                                    "fullWidth": 18,
                                                    "width": 18,
                                                    "expression": {
                                                        "kind": "MemberAccessExpression",
                                                        "fullStart": 1421,
                                                        "fullEnd": 1436,
                                                        "start": 1421,
                                                        "end": 1436,
                                                        "fullWidth": 15,
                                                        "width": 15,
                                                        "expression": {
                                                            "kind": "IdentifierName",
                                                            "fullStart": 1421,
                                                            "fullEnd": 1426,
                                                            "start": 1421,
                                                            "end": 1426,
                                                            "fullWidth": 5,
                                                            "width": 5,
                                                            "text": "Array",
                                                            "value": "Array",
                                                            "valueText": "Array"
                                                        },
                                                        "dotToken": {
                                                            "kind": "DotToken",
                                                            "fullStart": 1426,
                                                            "fullEnd": 1427,
                                                            "start": 1426,
                                                            "end": 1427,
                                                            "fullWidth": 1,
                                                            "width": 1,
                                                            "text": ".",
                                                            "value": ".",
                                                            "valueText": "."
                                                        },
                                                        "name": {
                                                            "kind": "IdentifierName",
                                                            "fullStart": 1427,
                                                            "fullEnd": 1436,
                                                            "start": 1427,
                                                            "end": 1436,
                                                            "fullWidth": 9,
                                                            "width": 9,
                                                            "text": "prototype",
                                                            "value": "prototype",
                                                            "valueText": "prototype"
                                                        }
                                                    },
                                                    "openBracketToken": {
                                                        "kind": "OpenBracketToken",
                                                        "fullStart": 1436,
                                                        "fullEnd": 1437,
                                                        "start": 1436,
                                                        "end": 1437,
                                                        "fullWidth": 1,
                                                        "width": 1,
                                                        "text": "[",
                                                        "value": "[",
                                                        "valueText": "["
                                                    },
                                                    "argumentExpression": {
                                                        "kind": "NumericLiteral",
                                                        "fullStart": 1437,
                                                        "fullEnd": 1438,
                                                        "start": 1437,
                                                        "end": 1438,
                                                        "fullWidth": 1,
                                                        "width": 1,
                                                        "text": "1",
                                                        "value": 1,
                                                        "valueText": "1"
                                                    },
                                                    "closeBracketToken": {
                                                        "kind": "CloseBracketToken",
                                                        "fullStart": 1438,
                                                        "fullEnd": 1439,
                                                        "start": 1438,
                                                        "end": 1439,
                                                        "fullWidth": 1,
                                                        "width": 1,
                                                        "text": "]",
                                                        "value": "]",
                                                        "valueText": "]"
                                                    }
                                                }
                                            },
                                            "semicolonToken": {
                                                "kind": "SemicolonToken",
                                                "fullStart": 1439,
                                                "fullEnd": 1442,
                                                "start": 1439,
                                                "end": 1440,
                                                "fullWidth": 3,
                                                "width": 1,
                                                "text": ";",
                                                "value": ";",
                                                "valueText": ";",
                                                "hasTrailingTrivia": true,
                                                "hasTrailingNewLine": true,
                                                "trailingTrivia": [
                                                    {
                                                        "kind": "NewLineTrivia",
                                                        "text": "\r\n"
                                                    }
                                                ]
                                            }
                                        }
                                    ],
                                    "closeBraceToken": {
                                        "kind": "CloseBraceToken",
                                        "fullStart": 1442,
                                        "fullEnd": 1453,
                                        "start": 1450,
                                        "end": 1451,
                                        "fullWidth": 11,
                                        "width": 1,
                                        "text": "}",
                                        "value": "}",
                                        "valueText": "}",
                                        "hasLeadingTrivia": true,
                                        "hasTrailingTrivia": true,
                                        "hasTrailingNewLine": true,
                                        "leadingTrivia": [
                                            {
                                                "kind": "WhitespaceTrivia",
                                                "text": "        "
                                            }
                                        ],
                                        "trailingTrivia": [
                                            {
                                                "kind": "NewLineTrivia",
                                                "text": "\r\n"
                                            }
                                        ]
                                    }
                                }
                            }
                        }
                    ],
                    "closeBraceToken": {
                        "kind": "CloseBraceToken",
                        "fullStart": 1453,
                        "fullEnd": 1460,
                        "start": 1457,
                        "end": 1458,
                        "fullWidth": 7,
                        "width": 1,
                        "text": "}",
                        "value": "}",
                        "valueText": "}",
                        "hasLeadingTrivia": true,
                        "hasTrailingTrivia": true,
                        "hasTrailingNewLine": true,
                        "leadingTrivia": [
                            {
                                "kind": "WhitespaceTrivia",
                                "text": "    "
                            }
                        ],
                        "trailingTrivia": [
                            {
                                "kind": "NewLineTrivia",
                                "text": "\r\n"
                            }
                        ]
                    }
                }
            },
            {
                "kind": "ExpressionStatement",
                "fullStart": 1460,
                "fullEnd": 1484,
                "start": 1460,
                "end": 1482,
                "fullWidth": 24,
                "width": 22,
                "expression": {
                    "kind": "InvocationExpression",
                    "fullStart": 1460,
                    "fullEnd": 1481,
                    "start": 1460,
                    "end": 1481,
                    "fullWidth": 21,
                    "width": 21,
                    "expression": {
                        "kind": "IdentifierName",
                        "fullStart": 1460,
                        "fullEnd": 1471,
                        "start": 1460,
                        "end": 1471,
                        "fullWidth": 11,
                        "width": 11,
                        "text": "runTestCase",
                        "value": "runTestCase",
                        "valueText": "runTestCase"
                    },
                    "argumentList": {
                        "kind": "ArgumentList",
                        "fullStart": 1471,
                        "fullEnd": 1481,
                        "start": 1471,
                        "end": 1481,
                        "fullWidth": 10,
                        "width": 10,
                        "openParenToken": {
                            "kind": "OpenParenToken",
                            "fullStart": 1471,
                            "fullEnd": 1472,
                            "start": 1471,
                            "end": 1472,
                            "fullWidth": 1,
                            "width": 1,
                            "text": "(",
                            "value": "(",
                            "valueText": "("
                        },
                        "arguments": [
                            {
                                "kind": "IdentifierName",
                                "fullStart": 1472,
                                "fullEnd": 1480,
                                "start": 1472,
                                "end": 1480,
                                "fullWidth": 8,
                                "width": 8,
                                "text": "testcase",
                                "value": "testcase",
                                "valueText": "testcase"
                            }
                        ],
                        "closeParenToken": {
                            "kind": "CloseParenToken",
                            "fullStart": 1480,
                            "fullEnd": 1481,
                            "start": 1480,
                            "end": 1481,
                            "fullWidth": 1,
                            "width": 1,
                            "text": ")",
                            "value": ")",
                            "valueText": ")"
                        }
                    }
                },
                "semicolonToken": {
                    "kind": "SemicolonToken",
                    "fullStart": 1481,
                    "fullEnd": 1484,
                    "start": 1481,
                    "end": 1482,
                    "fullWidth": 3,
                    "width": 1,
                    "text": ";",
                    "value": ";",
                    "valueText": ";",
                    "hasTrailingTrivia": true,
                    "hasTrailingNewLine": true,
                    "trailingTrivia": [
                        {
                            "kind": "NewLineTrivia",
                            "text": "\r\n"
                        }
                    ]
                }
            }
        ],
        "endOfFileToken": {
            "kind": "EndOfFileToken",
            "fullStart": 1484,
            "fullEnd": 1484,
            "start": 1484,
            "end": 1484,
            "fullWidth": 0,
            "width": 0,
            "text": ""
        }
    },
    "lineMap": {
        "lineStarts": [
            0,
            67,
            152,
            232,
            308,
            380,
            385,
            444,
            593,
            598,
            600,
            602,
            625,
            627,
            660,
            691,
            749,
            779,
            828,
            843,
            854,
            856,
            871,
            930,
            966,
            997,
            1017,
            1053,
            1070,
            1072,
            1104,
            1106,
            1153,
            1189,
            1223,
            1243,
            1279,
            1296,
            1347,
            1379,
            1381,
            1402,
            1442,
            1453,
            1460,
            1484
        ],
        "length": 1484
    }
}<|MERGE_RESOLUTION|>--- conflicted
+++ resolved
@@ -554,11 +554,8 @@
                                             "start": 719,
                                             "end": 726,
                                             "fullWidth": 7,
-<<<<<<< HEAD
                                             "width": 7,
-=======
                                             "modifiers": [],
->>>>>>> e3c38734
                                             "identifier": {
                                                 "kind": "IdentifierName",
                                                 "fullStart": 719,
@@ -598,11 +595,8 @@
                                             "start": 728,
                                             "end": 734,
                                             "fullWidth": 6,
-<<<<<<< HEAD
                                             "width": 6,
-=======
                                             "modifiers": [],
->>>>>>> e3c38734
                                             "identifier": {
                                                 "kind": "IdentifierName",
                                                 "fullStart": 728,
@@ -642,11 +636,8 @@
                                             "start": 736,
                                             "end": 739,
                                             "fullWidth": 3,
-<<<<<<< HEAD
                                             "width": 3,
-=======
                                             "modifiers": [],
->>>>>>> e3c38734
                                             "identifier": {
                                                 "kind": "IdentifierName",
                                                 "fullStart": 736,
@@ -686,11 +677,8 @@
                                             "start": 741,
                                             "end": 744,
                                             "fullWidth": 3,
-<<<<<<< HEAD
                                             "width": 3,
-=======
                                             "modifiers": [],
->>>>>>> e3c38734
                                             "identifier": {
                                                 "kind": "IdentifierName",
                                                 "fullStart": 741,
