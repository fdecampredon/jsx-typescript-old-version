--- conflicted
+++ resolved
@@ -290,11 +290,8 @@
                                             "start": 655,
                                             "end": 662,
                                             "fullWidth": 7,
-<<<<<<< HEAD
                                             "width": 7,
-=======
                                             "modifiers": [],
->>>>>>> e3c38734
                                             "identifier": {
                                                 "kind": "IdentifierName",
                                                 "fullStart": 655,
@@ -334,11 +331,8 @@
                                             "start": 664,
                                             "end": 670,
                                             "fullWidth": 6,
-<<<<<<< HEAD
                                             "width": 6,
-=======
                                             "modifiers": [],
->>>>>>> e3c38734
                                             "identifier": {
                                                 "kind": "IdentifierName",
                                                 "fullStart": 664,
@@ -378,11 +372,8 @@
                                             "start": 672,
                                             "end": 675,
                                             "fullWidth": 3,
-<<<<<<< HEAD
                                             "width": 3,
-=======
                                             "modifiers": [],
->>>>>>> e3c38734
                                             "identifier": {
                                                 "kind": "IdentifierName",
                                                 "fullStart": 672,
@@ -422,11 +413,8 @@
                                             "start": 677,
                                             "end": 680,
                                             "fullWidth": 3,
-<<<<<<< HEAD
                                             "width": 3,
-=======
                                             "modifiers": [],
->>>>>>> e3c38734
                                             "identifier": {
                                                 "kind": "IdentifierName",
                                                 "fullStart": 677,
