--- conflicted
+++ resolved
@@ -252,12 +252,8 @@
                                         "start": 634,
                                         "end": 652,
                                         "fullWidth": 18,
-<<<<<<< HEAD
                                         "width": 18,
-                                        "identifier": {
-=======
                                         "propertyName": {
->>>>>>> 85e84683
                                             "kind": "IdentifierName",
                                             "fullStart": 634,
                                             "fullEnd": 645,
@@ -1070,12 +1066,8 @@
                                         "start": 827,
                                         "end": 841,
                                         "fullWidth": 14,
-<<<<<<< HEAD
                                         "width": 14,
-                                        "identifier": {
-=======
                                         "propertyName": {
->>>>>>> 85e84683
                                             "kind": "IdentifierName",
                                             "fullStart": 827,
                                             "fullEnd": 831,
