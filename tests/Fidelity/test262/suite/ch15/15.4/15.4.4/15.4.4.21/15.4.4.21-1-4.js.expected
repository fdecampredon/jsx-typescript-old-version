{
    "isDeclaration": false,
    "languageVersion": "EcmaScript5",
    "parseOptions": {
        "allowAutomaticSemicolonInsertion": true
    },
    "sourceUnit": {
        "kind": "SourceUnit",
        "fullStart": 0,
        "fullEnd": 857,
        "start": 514,
        "end": 857,
        "fullWidth": 857,
        "width": 343,
        "isIncrementallyUnusable": true,
        "moduleElements": [
            {
                "kind": "FunctionDeclaration",
                "fullStart": 0,
                "fullEnd": 833,
                "start": 514,
                "end": 831,
                "fullWidth": 833,
                "width": 317,
                "modifiers": [],
                "functionKeyword": {
                    "kind": "FunctionKeyword",
                    "fullStart": 0,
                    "fullEnd": 523,
                    "start": 514,
                    "end": 522,
                    "fullWidth": 523,
                    "width": 8,
                    "text": "function",
                    "value": "function",
                    "valueText": "function",
                    "hasLeadingTrivia": true,
                    "hasLeadingComment": true,
                    "hasLeadingNewLine": true,
                    "hasTrailingTrivia": true,
                    "leadingTrivia": [
                        {
                            "kind": "SingleLineCommentTrivia",
                            "text": "/// Copyright (c) 2012 Ecma International.  All rights reserved. "
                        },
                        {
                            "kind": "NewLineTrivia",
                            "text": "\r\n"
                        },
                        {
                            "kind": "SingleLineCommentTrivia",
                            "text": "/// Ecma International makes this code available under the terms and conditions set"
                        },
                        {
                            "kind": "NewLineTrivia",
                            "text": "\r\n"
                        },
                        {
                            "kind": "SingleLineCommentTrivia",
                            "text": "/// forth on http://hg.ecmascript.org/tests/test262/raw-file/tip/LICENSE (the "
                        },
                        {
                            "kind": "NewLineTrivia",
                            "text": "\r\n"
                        },
                        {
                            "kind": "SingleLineCommentTrivia",
                            "text": "/// \"Use Terms\").   Any redistribution of this code must retain the above "
                        },
                        {
                            "kind": "NewLineTrivia",
                            "text": "\r\n"
                        },
                        {
                            "kind": "SingleLineCommentTrivia",
                            "text": "/// copyright and this notice and otherwise comply with the Use Terms."
                        },
                        {
                            "kind": "NewLineTrivia",
                            "text": "\r\n"
                        },
                        {
                            "kind": "MultiLineCommentTrivia",
                            "text": "/**\r\n * @path ch15/15.4/15.4.4/15.4.4.21/15.4.4.21-1-4.js\r\n * @description Array.prototype.reduce applied to Boolean object\r\n */"
                        },
                        {
                            "kind": "NewLineTrivia",
                            "text": "\r\n"
                        },
                        {
                            "kind": "NewLineTrivia",
                            "text": "\r\n"
                        },
                        {
                            "kind": "NewLineTrivia",
                            "text": "\r\n"
                        }
                    ],
                    "trailingTrivia": [
                        {
                            "kind": "WhitespaceTrivia",
                            "text": " "
                        }
                    ]
                },
                "identifier": {
                    "kind": "IdentifierName",
                    "fullStart": 523,
                    "fullEnd": 531,
                    "start": 523,
                    "end": 531,
                    "fullWidth": 8,
                    "width": 8,
                    "text": "testcase",
                    "value": "testcase",
                    "valueText": "testcase"
                },
                "callSignature": {
                    "kind": "CallSignature",
                    "fullStart": 531,
                    "fullEnd": 534,
                    "start": 531,
                    "end": 533,
                    "fullWidth": 3,
                    "width": 2,
                    "parameterList": {
                        "kind": "ParameterList",
                        "fullStart": 531,
                        "fullEnd": 534,
                        "start": 531,
                        "end": 533,
                        "fullWidth": 3,
                        "width": 2,
                        "openParenToken": {
                            "kind": "OpenParenToken",
                            "fullStart": 531,
                            "fullEnd": 532,
                            "start": 531,
                            "end": 532,
                            "fullWidth": 1,
                            "width": 1,
                            "text": "(",
                            "value": "(",
                            "valueText": "("
                        },
                        "parameters": [],
                        "closeParenToken": {
                            "kind": "CloseParenToken",
                            "fullStart": 532,
                            "fullEnd": 534,
                            "start": 532,
                            "end": 533,
                            "fullWidth": 2,
                            "width": 1,
                            "text": ")",
                            "value": ")",
                            "valueText": ")",
                            "hasTrailingTrivia": true,
                            "trailingTrivia": [
                                {
                                    "kind": "WhitespaceTrivia",
                                    "text": " "
                                }
                            ]
                        }
                    }
                },
                "block": {
                    "kind": "Block",
                    "fullStart": 534,
                    "fullEnd": 833,
                    "start": 534,
                    "end": 831,
                    "fullWidth": 299,
                    "width": 297,
                    "openBraceToken": {
                        "kind": "OpenBraceToken",
                        "fullStart": 534,
                        "fullEnd": 537,
                        "start": 534,
                        "end": 535,
                        "fullWidth": 3,
                        "width": 1,
                        "text": "{",
                        "value": "{",
                        "valueText": "{",
                        "hasTrailingTrivia": true,
                        "hasTrailingNewLine": true,
                        "trailingTrivia": [
                            {
                                "kind": "NewLineTrivia",
                                "text": "\r\n"
                            }
                        ]
                    },
                    "statements": [
                        {
                            "kind": "FunctionDeclaration",
                            "fullStart": 537,
                            "fullEnd": 650,
                            "start": 545,
                            "end": 648,
                            "fullWidth": 113,
                            "width": 103,
                            "modifiers": [],
                            "functionKeyword": {
                                "kind": "FunctionKeyword",
                                "fullStart": 537,
                                "fullEnd": 554,
                                "start": 545,
                                "end": 553,
                                "fullWidth": 17,
                                "width": 8,
                                "text": "function",
                                "value": "function",
                                "valueText": "function",
                                "hasLeadingTrivia": true,
                                "hasTrailingTrivia": true,
                                "leadingTrivia": [
                                    {
                                        "kind": "WhitespaceTrivia",
                                        "text": "        "
                                    }
                                ],
                                "trailingTrivia": [
                                    {
                                        "kind": "WhitespaceTrivia",
                                        "text": " "
                                    }
                                ]
                            },
                            "identifier": {
                                "kind": "IdentifierName",
                                "fullStart": 554,
                                "fullEnd": 564,
                                "start": 554,
                                "end": 564,
                                "fullWidth": 10,
                                "width": 10,
                                "text": "callbackfn",
                                "value": "callbackfn",
                                "valueText": "callbackfn"
                            },
                            "callSignature": {
                                "kind": "CallSignature",
                                "fullStart": 564,
                                "fullEnd": 592,
                                "start": 564,
                                "end": 591,
                                "fullWidth": 28,
                                "width": 27,
                                "parameterList": {
                                    "kind": "ParameterList",
                                    "fullStart": 564,
                                    "fullEnd": 592,
                                    "start": 564,
                                    "end": 591,
                                    "fullWidth": 28,
                                    "width": 27,
                                    "openParenToken": {
                                        "kind": "OpenParenToken",
                                        "fullStart": 564,
                                        "fullEnd": 565,
                                        "start": 564,
                                        "end": 565,
                                        "fullWidth": 1,
                                        "width": 1,
                                        "text": "(",
                                        "value": "(",
                                        "valueText": "("
                                    },
                                    "parameters": [
                                        {
                                            "kind": "Parameter",
                                            "fullStart": 565,
                                            "fullEnd": 572,
                                            "start": 565,
                                            "end": 572,
                                            "fullWidth": 7,
<<<<<<< HEAD
                                            "width": 7,
=======
                                            "modifiers": [],
>>>>>>> e3c38734
                                            "identifier": {
                                                "kind": "IdentifierName",
                                                "fullStart": 565,
                                                "fullEnd": 572,
                                                "start": 565,
                                                "end": 572,
                                                "fullWidth": 7,
                                                "width": 7,
                                                "text": "prevVal",
                                                "value": "prevVal",
                                                "valueText": "prevVal"
                                            }
                                        },
                                        {
                                            "kind": "CommaToken",
                                            "fullStart": 572,
                                            "fullEnd": 574,
                                            "start": 572,
                                            "end": 573,
                                            "fullWidth": 2,
                                            "width": 1,
                                            "text": ",",
                                            "value": ",",
                                            "valueText": ",",
                                            "hasTrailingTrivia": true,
                                            "trailingTrivia": [
                                                {
                                                    "kind": "WhitespaceTrivia",
                                                    "text": " "
                                                }
                                            ]
                                        },
                                        {
                                            "kind": "Parameter",
                                            "fullStart": 574,
                                            "fullEnd": 580,
                                            "start": 574,
                                            "end": 580,
                                            "fullWidth": 6,
<<<<<<< HEAD
                                            "width": 6,
=======
                                            "modifiers": [],
>>>>>>> e3c38734
                                            "identifier": {
                                                "kind": "IdentifierName",
                                                "fullStart": 574,
                                                "fullEnd": 580,
                                                "start": 574,
                                                "end": 580,
                                                "fullWidth": 6,
                                                "width": 6,
                                                "text": "curVal",
                                                "value": "curVal",
                                                "valueText": "curVal"
                                            }
                                        },
                                        {
                                            "kind": "CommaToken",
                                            "fullStart": 580,
                                            "fullEnd": 582,
                                            "start": 580,
                                            "end": 581,
                                            "fullWidth": 2,
                                            "width": 1,
                                            "text": ",",
                                            "value": ",",
                                            "valueText": ",",
                                            "hasTrailingTrivia": true,
                                            "trailingTrivia": [
                                                {
                                                    "kind": "WhitespaceTrivia",
                                                    "text": " "
                                                }
                                            ]
                                        },
                                        {
                                            "kind": "Parameter",
                                            "fullStart": 582,
                                            "fullEnd": 585,
                                            "start": 582,
                                            "end": 585,
                                            "fullWidth": 3,
<<<<<<< HEAD
                                            "width": 3,
=======
                                            "modifiers": [],
>>>>>>> e3c38734
                                            "identifier": {
                                                "kind": "IdentifierName",
                                                "fullStart": 582,
                                                "fullEnd": 585,
                                                "start": 582,
                                                "end": 585,
                                                "fullWidth": 3,
                                                "width": 3,
                                                "text": "idx",
                                                "value": "idx",
                                                "valueText": "idx"
                                            }
                                        },
                                        {
                                            "kind": "CommaToken",
                                            "fullStart": 585,
                                            "fullEnd": 587,
                                            "start": 585,
                                            "end": 586,
                                            "fullWidth": 2,
                                            "width": 1,
                                            "text": ",",
                                            "value": ",",
                                            "valueText": ",",
                                            "hasTrailingTrivia": true,
                                            "trailingTrivia": [
                                                {
                                                    "kind": "WhitespaceTrivia",
                                                    "text": " "
                                                }
                                            ]
                                        },
                                        {
                                            "kind": "Parameter",
                                            "fullStart": 587,
                                            "fullEnd": 590,
                                            "start": 587,
                                            "end": 590,
                                            "fullWidth": 3,
<<<<<<< HEAD
                                            "width": 3,
=======
                                            "modifiers": [],
>>>>>>> e3c38734
                                            "identifier": {
                                                "kind": "IdentifierName",
                                                "fullStart": 587,
                                                "fullEnd": 590,
                                                "start": 587,
                                                "end": 590,
                                                "fullWidth": 3,
                                                "width": 3,
                                                "text": "obj",
                                                "value": "obj",
                                                "valueText": "obj"
                                            }
                                        }
                                    ],
                                    "closeParenToken": {
                                        "kind": "CloseParenToken",
                                        "fullStart": 590,
                                        "fullEnd": 592,
                                        "start": 590,
                                        "end": 591,
                                        "fullWidth": 2,
                                        "width": 1,
                                        "text": ")",
                                        "value": ")",
                                        "valueText": ")",
                                        "hasTrailingTrivia": true,
                                        "trailingTrivia": [
                                            {
                                                "kind": "WhitespaceTrivia",
                                                "text": " "
                                            }
                                        ]
                                    }
                                }
                            },
                            "block": {
                                "kind": "Block",
                                "fullStart": 592,
                                "fullEnd": 650,
                                "start": 592,
                                "end": 648,
                                "fullWidth": 58,
                                "width": 56,
                                "openBraceToken": {
                                    "kind": "OpenBraceToken",
                                    "fullStart": 592,
                                    "fullEnd": 595,
                                    "start": 592,
                                    "end": 593,
                                    "fullWidth": 3,
                                    "width": 1,
                                    "text": "{",
                                    "value": "{",
                                    "valueText": "{",
                                    "hasTrailingTrivia": true,
                                    "hasTrailingNewLine": true,
                                    "trailingTrivia": [
                                        {
                                            "kind": "NewLineTrivia",
                                            "text": "\r\n"
                                        }
                                    ]
                                },
                                "statements": [
                                    {
                                        "kind": "ReturnStatement",
                                        "fullStart": 595,
                                        "fullEnd": 639,
                                        "start": 607,
                                        "end": 637,
                                        "fullWidth": 44,
                                        "width": 30,
                                        "returnKeyword": {
                                            "kind": "ReturnKeyword",
                                            "fullStart": 595,
                                            "fullEnd": 614,
                                            "start": 607,
                                            "end": 613,
                                            "fullWidth": 19,
                                            "width": 6,
                                            "text": "return",
                                            "value": "return",
                                            "valueText": "return",
                                            "hasLeadingTrivia": true,
                                            "hasTrailingTrivia": true,
                                            "leadingTrivia": [
                                                {
                                                    "kind": "WhitespaceTrivia",
                                                    "text": "            "
                                                }
                                            ],
                                            "trailingTrivia": [
                                                {
                                                    "kind": "WhitespaceTrivia",
                                                    "text": " "
                                                }
                                            ]
                                        },
                                        "expression": {
                                            "kind": "InstanceOfExpression",
                                            "fullStart": 614,
                                            "fullEnd": 636,
                                            "start": 614,
                                            "end": 636,
                                            "fullWidth": 22,
                                            "width": 22,
                                            "left": {
                                                "kind": "IdentifierName",
                                                "fullStart": 614,
                                                "fullEnd": 618,
                                                "start": 614,
                                                "end": 617,
                                                "fullWidth": 4,
                                                "width": 3,
                                                "text": "obj",
                                                "value": "obj",
                                                "valueText": "obj",
                                                "hasTrailingTrivia": true,
                                                "trailingTrivia": [
                                                    {
                                                        "kind": "WhitespaceTrivia",
                                                        "text": " "
                                                    }
                                                ]
                                            },
                                            "operatorToken": {
                                                "kind": "InstanceOfKeyword",
                                                "fullStart": 618,
                                                "fullEnd": 629,
                                                "start": 618,
                                                "end": 628,
                                                "fullWidth": 11,
                                                "width": 10,
                                                "text": "instanceof",
                                                "value": "instanceof",
                                                "valueText": "instanceof",
                                                "hasTrailingTrivia": true,
                                                "trailingTrivia": [
                                                    {
                                                        "kind": "WhitespaceTrivia",
                                                        "text": " "
                                                    }
                                                ]
                                            },
                                            "right": {
                                                "kind": "IdentifierName",
                                                "fullStart": 629,
                                                "fullEnd": 636,
                                                "start": 629,
                                                "end": 636,
                                                "fullWidth": 7,
                                                "width": 7,
                                                "text": "Boolean",
                                                "value": "Boolean",
                                                "valueText": "Boolean"
                                            }
                                        },
                                        "semicolonToken": {
                                            "kind": "SemicolonToken",
                                            "fullStart": 636,
                                            "fullEnd": 639,
                                            "start": 636,
                                            "end": 637,
                                            "fullWidth": 3,
                                            "width": 1,
                                            "text": ";",
                                            "value": ";",
                                            "valueText": ";",
                                            "hasTrailingTrivia": true,
                                            "hasTrailingNewLine": true,
                                            "trailingTrivia": [
                                                {
                                                    "kind": "NewLineTrivia",
                                                    "text": "\r\n"
                                                }
                                            ]
                                        }
                                    }
                                ],
                                "closeBraceToken": {
                                    "kind": "CloseBraceToken",
                                    "fullStart": 639,
                                    "fullEnd": 650,
                                    "start": 647,
                                    "end": 648,
                                    "fullWidth": 11,
                                    "width": 1,
                                    "text": "}",
                                    "value": "}",
                                    "valueText": "}",
                                    "hasLeadingTrivia": true,
                                    "hasTrailingTrivia": true,
                                    "hasTrailingNewLine": true,
                                    "leadingTrivia": [
                                        {
                                            "kind": "WhitespaceTrivia",
                                            "text": "        "
                                        }
                                    ],
                                    "trailingTrivia": [
                                        {
                                            "kind": "NewLineTrivia",
                                            "text": "\r\n"
                                        }
                                    ]
                                }
                            }
                        },
                        {
                            "kind": "VariableStatement",
                            "fullStart": 650,
                            "fullEnd": 690,
                            "start": 660,
                            "end": 688,
                            "fullWidth": 40,
                            "width": 28,
                            "modifiers": [],
                            "variableDeclaration": {
                                "kind": "VariableDeclaration",
                                "fullStart": 650,
                                "fullEnd": 687,
                                "start": 660,
                                "end": 687,
                                "fullWidth": 37,
                                "width": 27,
                                "varKeyword": {
                                    "kind": "VarKeyword",
                                    "fullStart": 650,
                                    "fullEnd": 664,
                                    "start": 660,
                                    "end": 663,
                                    "fullWidth": 14,
                                    "width": 3,
                                    "text": "var",
                                    "value": "var",
                                    "valueText": "var",
                                    "hasLeadingTrivia": true,
                                    "hasLeadingNewLine": true,
                                    "hasTrailingTrivia": true,
                                    "leadingTrivia": [
                                        {
                                            "kind": "NewLineTrivia",
                                            "text": "\r\n"
                                        },
                                        {
                                            "kind": "WhitespaceTrivia",
                                            "text": "        "
                                        }
                                    ],
                                    "trailingTrivia": [
                                        {
                                            "kind": "WhitespaceTrivia",
                                            "text": " "
                                        }
                                    ]
                                },
                                "variableDeclarators": [
                                    {
                                        "kind": "VariableDeclarator",
                                        "fullStart": 664,
                                        "fullEnd": 687,
                                        "start": 664,
                                        "end": 687,
                                        "fullWidth": 23,
                                        "width": 23,
                                        "identifier": {
                                            "kind": "IdentifierName",
                                            "fullStart": 664,
                                            "fullEnd": 668,
                                            "start": 664,
                                            "end": 667,
                                            "fullWidth": 4,
                                            "width": 3,
                                            "text": "obj",
                                            "value": "obj",
                                            "valueText": "obj",
                                            "hasTrailingTrivia": true,
                                            "trailingTrivia": [
                                                {
                                                    "kind": "WhitespaceTrivia",
                                                    "text": " "
                                                }
                                            ]
                                        },
                                        "equalsValueClause": {
                                            "kind": "EqualsValueClause",
                                            "fullStart": 668,
                                            "fullEnd": 687,
                                            "start": 668,
                                            "end": 687,
                                            "fullWidth": 19,
                                            "width": 19,
                                            "equalsToken": {
                                                "kind": "EqualsToken",
                                                "fullStart": 668,
                                                "fullEnd": 670,
                                                "start": 668,
                                                "end": 669,
                                                "fullWidth": 2,
                                                "width": 1,
                                                "text": "=",
                                                "value": "=",
                                                "valueText": "=",
                                                "hasTrailingTrivia": true,
                                                "trailingTrivia": [
                                                    {
                                                        "kind": "WhitespaceTrivia",
                                                        "text": " "
                                                    }
                                                ]
                                            },
                                            "value": {
                                                "kind": "ObjectCreationExpression",
                                                "fullStart": 670,
                                                "fullEnd": 687,
                                                "start": 670,
                                                "end": 687,
                                                "fullWidth": 17,
                                                "width": 17,
                                                "newKeyword": {
                                                    "kind": "NewKeyword",
                                                    "fullStart": 670,
                                                    "fullEnd": 674,
                                                    "start": 670,
                                                    "end": 673,
                                                    "fullWidth": 4,
                                                    "width": 3,
                                                    "text": "new",
                                                    "value": "new",
                                                    "valueText": "new",
                                                    "hasTrailingTrivia": true,
                                                    "trailingTrivia": [
                                                        {
                                                            "kind": "WhitespaceTrivia",
                                                            "text": " "
                                                        }
                                                    ]
                                                },
                                                "expression": {
                                                    "kind": "IdentifierName",
                                                    "fullStart": 674,
                                                    "fullEnd": 681,
                                                    "start": 674,
                                                    "end": 681,
                                                    "fullWidth": 7,
                                                    "width": 7,
                                                    "text": "Boolean",
                                                    "value": "Boolean",
                                                    "valueText": "Boolean"
                                                },
                                                "argumentList": {
                                                    "kind": "ArgumentList",
                                                    "fullStart": 681,
                                                    "fullEnd": 687,
                                                    "start": 681,
                                                    "end": 687,
                                                    "fullWidth": 6,
                                                    "width": 6,
                                                    "openParenToken": {
                                                        "kind": "OpenParenToken",
                                                        "fullStart": 681,
                                                        "fullEnd": 682,
                                                        "start": 681,
                                                        "end": 682,
                                                        "fullWidth": 1,
                                                        "width": 1,
                                                        "text": "(",
                                                        "value": "(",
                                                        "valueText": "("
                                                    },
                                                    "arguments": [
                                                        {
                                                            "kind": "TrueKeyword",
                                                            "fullStart": 682,
                                                            "fullEnd": 686,
                                                            "start": 682,
                                                            "end": 686,
                                                            "fullWidth": 4,
                                                            "width": 4,
                                                            "text": "true",
                                                            "value": true,
                                                            "valueText": "true"
                                                        }
                                                    ],
                                                    "closeParenToken": {
                                                        "kind": "CloseParenToken",
                                                        "fullStart": 686,
                                                        "fullEnd": 687,
                                                        "start": 686,
                                                        "end": 687,
                                                        "fullWidth": 1,
                                                        "width": 1,
                                                        "text": ")",
                                                        "value": ")",
                                                        "valueText": ")"
                                                    }
                                                }
                                            }
                                        }
                                    }
                                ]
                            },
                            "semicolonToken": {
                                "kind": "SemicolonToken",
                                "fullStart": 687,
                                "fullEnd": 690,
                                "start": 687,
                                "end": 688,
                                "fullWidth": 3,
                                "width": 1,
                                "text": ";",
                                "value": ";",
                                "valueText": ";",
                                "hasTrailingTrivia": true,
                                "hasTrailingNewLine": true,
                                "trailingTrivia": [
                                    {
                                        "kind": "NewLineTrivia",
                                        "text": "\r\n"
                                    }
                                ]
                            }
                        },
                        {
                            "kind": "ExpressionStatement",
                            "fullStart": 690,
                            "fullEnd": 715,
                            "start": 698,
                            "end": 713,
                            "fullWidth": 25,
                            "width": 15,
                            "expression": {
                                "kind": "AssignmentExpression",
                                "fullStart": 690,
                                "fullEnd": 712,
                                "start": 698,
                                "end": 712,
                                "fullWidth": 22,
                                "width": 14,
                                "left": {
                                    "kind": "MemberAccessExpression",
                                    "fullStart": 690,
                                    "fullEnd": 709,
                                    "start": 698,
                                    "end": 708,
                                    "fullWidth": 19,
                                    "width": 10,
                                    "expression": {
                                        "kind": "IdentifierName",
                                        "fullStart": 690,
                                        "fullEnd": 701,
                                        "start": 698,
                                        "end": 701,
                                        "fullWidth": 11,
                                        "width": 3,
                                        "text": "obj",
                                        "value": "obj",
                                        "valueText": "obj",
                                        "hasLeadingTrivia": true,
                                        "leadingTrivia": [
                                            {
                                                "kind": "WhitespaceTrivia",
                                                "text": "        "
                                            }
                                        ]
                                    },
                                    "dotToken": {
                                        "kind": "DotToken",
                                        "fullStart": 701,
                                        "fullEnd": 702,
                                        "start": 701,
                                        "end": 702,
                                        "fullWidth": 1,
                                        "width": 1,
                                        "text": ".",
                                        "value": ".",
                                        "valueText": "."
                                    },
                                    "name": {
                                        "kind": "IdentifierName",
                                        "fullStart": 702,
                                        "fullEnd": 709,
                                        "start": 702,
                                        "end": 708,
                                        "fullWidth": 7,
                                        "width": 6,
                                        "text": "length",
                                        "value": "length",
                                        "valueText": "length",
                                        "hasTrailingTrivia": true,
                                        "trailingTrivia": [
                                            {
                                                "kind": "WhitespaceTrivia",
                                                "text": " "
                                            }
                                        ]
                                    }
                                },
                                "operatorToken": {
                                    "kind": "EqualsToken",
                                    "fullStart": 709,
                                    "fullEnd": 711,
                                    "start": 709,
                                    "end": 710,
                                    "fullWidth": 2,
                                    "width": 1,
                                    "text": "=",
                                    "value": "=",
                                    "valueText": "=",
                                    "hasTrailingTrivia": true,
                                    "trailingTrivia": [
                                        {
                                            "kind": "WhitespaceTrivia",
                                            "text": " "
                                        }
                                    ]
                                },
                                "right": {
                                    "kind": "NumericLiteral",
                                    "fullStart": 711,
                                    "fullEnd": 712,
                                    "start": 711,
                                    "end": 712,
                                    "fullWidth": 1,
                                    "width": 1,
                                    "text": "2",
                                    "value": 2,
                                    "valueText": "2"
                                }
                            },
                            "semicolonToken": {
                                "kind": "SemicolonToken",
                                "fullStart": 712,
                                "fullEnd": 715,
                                "start": 712,
                                "end": 713,
                                "fullWidth": 3,
                                "width": 1,
                                "text": ";",
                                "value": ";",
                                "valueText": ";",
                                "hasTrailingTrivia": true,
                                "hasTrailingNewLine": true,
                                "trailingTrivia": [
                                    {
                                        "kind": "NewLineTrivia",
                                        "text": "\r\n"
                                    }
                                ]
                            }
                        },
                        {
                            "kind": "ExpressionStatement",
                            "fullStart": 715,
                            "fullEnd": 737,
                            "start": 723,
                            "end": 735,
                            "fullWidth": 22,
                            "width": 12,
                            "expression": {
                                "kind": "AssignmentExpression",
                                "fullStart": 715,
                                "fullEnd": 734,
                                "start": 723,
                                "end": 734,
                                "fullWidth": 19,
                                "width": 11,
                                "left": {
                                    "kind": "ElementAccessExpression",
                                    "fullStart": 715,
                                    "fullEnd": 730,
                                    "start": 723,
                                    "end": 729,
                                    "fullWidth": 15,
                                    "width": 6,
                                    "expression": {
                                        "kind": "IdentifierName",
                                        "fullStart": 715,
                                        "fullEnd": 726,
                                        "start": 723,
                                        "end": 726,
                                        "fullWidth": 11,
                                        "width": 3,
                                        "text": "obj",
                                        "value": "obj",
                                        "valueText": "obj",
                                        "hasLeadingTrivia": true,
                                        "leadingTrivia": [
                                            {
                                                "kind": "WhitespaceTrivia",
                                                "text": "        "
                                            }
                                        ]
                                    },
                                    "openBracketToken": {
                                        "kind": "OpenBracketToken",
                                        "fullStart": 726,
                                        "fullEnd": 727,
                                        "start": 726,
                                        "end": 727,
                                        "fullWidth": 1,
                                        "width": 1,
                                        "text": "[",
                                        "value": "[",
                                        "valueText": "["
                                    },
                                    "argumentExpression": {
                                        "kind": "NumericLiteral",
                                        "fullStart": 727,
                                        "fullEnd": 728,
                                        "start": 727,
                                        "end": 728,
                                        "fullWidth": 1,
                                        "width": 1,
                                        "text": "0",
                                        "value": 0,
                                        "valueText": "0"
                                    },
                                    "closeBracketToken": {
                                        "kind": "CloseBracketToken",
                                        "fullStart": 728,
                                        "fullEnd": 730,
                                        "start": 728,
                                        "end": 729,
                                        "fullWidth": 2,
                                        "width": 1,
                                        "text": "]",
                                        "value": "]",
                                        "valueText": "]",
                                        "hasTrailingTrivia": true,
                                        "trailingTrivia": [
                                            {
                                                "kind": "WhitespaceTrivia",
                                                "text": " "
                                            }
                                        ]
                                    }
                                },
                                "operatorToken": {
                                    "kind": "EqualsToken",
                                    "fullStart": 730,
                                    "fullEnd": 732,
                                    "start": 730,
                                    "end": 731,
                                    "fullWidth": 2,
                                    "width": 1,
                                    "text": "=",
                                    "value": "=",
                                    "valueText": "=",
                                    "hasTrailingTrivia": true,
                                    "trailingTrivia": [
                                        {
                                            "kind": "WhitespaceTrivia",
                                            "text": " "
                                        }
                                    ]
                                },
                                "right": {
                                    "kind": "NumericLiteral",
                                    "fullStart": 732,
                                    "fullEnd": 734,
                                    "start": 732,
                                    "end": 734,
                                    "fullWidth": 2,
                                    "width": 2,
                                    "text": "11",
                                    "value": 11,
                                    "valueText": "11"
                                }
                            },
                            "semicolonToken": {
                                "kind": "SemicolonToken",
                                "fullStart": 734,
                                "fullEnd": 737,
                                "start": 734,
                                "end": 735,
                                "fullWidth": 3,
                                "width": 1,
                                "text": ";",
                                "value": ";",
                                "valueText": ";",
                                "hasTrailingTrivia": true,
                                "hasTrailingNewLine": true,
                                "trailingTrivia": [
                                    {
                                        "kind": "NewLineTrivia",
                                        "text": "\r\n"
                                    }
                                ]
                            }
                        },
                        {
                            "kind": "ExpressionStatement",
                            "fullStart": 737,
                            "fullEnd": 759,
                            "start": 745,
                            "end": 757,
                            "fullWidth": 22,
                            "width": 12,
                            "expression": {
                                "kind": "AssignmentExpression",
                                "fullStart": 737,
                                "fullEnd": 756,
                                "start": 745,
                                "end": 756,
                                "fullWidth": 19,
                                "width": 11,
                                "left": {
                                    "kind": "ElementAccessExpression",
                                    "fullStart": 737,
                                    "fullEnd": 752,
                                    "start": 745,
                                    "end": 751,
                                    "fullWidth": 15,
                                    "width": 6,
                                    "expression": {
                                        "kind": "IdentifierName",
                                        "fullStart": 737,
                                        "fullEnd": 748,
                                        "start": 745,
                                        "end": 748,
                                        "fullWidth": 11,
                                        "width": 3,
                                        "text": "obj",
                                        "value": "obj",
                                        "valueText": "obj",
                                        "hasLeadingTrivia": true,
                                        "leadingTrivia": [
                                            {
                                                "kind": "WhitespaceTrivia",
                                                "text": "        "
                                            }
                                        ]
                                    },
                                    "openBracketToken": {
                                        "kind": "OpenBracketToken",
                                        "fullStart": 748,
                                        "fullEnd": 749,
                                        "start": 748,
                                        "end": 749,
                                        "fullWidth": 1,
                                        "width": 1,
                                        "text": "[",
                                        "value": "[",
                                        "valueText": "["
                                    },
                                    "argumentExpression": {
                                        "kind": "NumericLiteral",
                                        "fullStart": 749,
                                        "fullEnd": 750,
                                        "start": 749,
                                        "end": 750,
                                        "fullWidth": 1,
                                        "width": 1,
                                        "text": "1",
                                        "value": 1,
                                        "valueText": "1"
                                    },
                                    "closeBracketToken": {
                                        "kind": "CloseBracketToken",
                                        "fullStart": 750,
                                        "fullEnd": 752,
                                        "start": 750,
                                        "end": 751,
                                        "fullWidth": 2,
                                        "width": 1,
                                        "text": "]",
                                        "value": "]",
                                        "valueText": "]",
                                        "hasTrailingTrivia": true,
                                        "trailingTrivia": [
                                            {
                                                "kind": "WhitespaceTrivia",
                                                "text": " "
                                            }
                                        ]
                                    }
                                },
                                "operatorToken": {
                                    "kind": "EqualsToken",
                                    "fullStart": 752,
                                    "fullEnd": 754,
                                    "start": 752,
                                    "end": 753,
                                    "fullWidth": 2,
                                    "width": 1,
                                    "text": "=",
                                    "value": "=",
                                    "valueText": "=",
                                    "hasTrailingTrivia": true,
                                    "trailingTrivia": [
                                        {
                                            "kind": "WhitespaceTrivia",
                                            "text": " "
                                        }
                                    ]
                                },
                                "right": {
                                    "kind": "NumericLiteral",
                                    "fullStart": 754,
                                    "fullEnd": 756,
                                    "start": 754,
                                    "end": 756,
                                    "fullWidth": 2,
                                    "width": 2,
                                    "text": "12",
                                    "value": 12,
                                    "valueText": "12"
                                }
                            },
                            "semicolonToken": {
                                "kind": "SemicolonToken",
                                "fullStart": 756,
                                "fullEnd": 759,
                                "start": 756,
                                "end": 757,
                                "fullWidth": 3,
                                "width": 1,
                                "text": ";",
                                "value": ";",
                                "valueText": ";",
                                "hasTrailingTrivia": true,
                                "hasTrailingNewLine": true,
                                "trailingTrivia": [
                                    {
                                        "kind": "NewLineTrivia",
                                        "text": "\r\n"
                                    }
                                ]
                            }
                        },
                        {
                            "kind": "ReturnStatement",
                            "fullStart": 759,
                            "fullEnd": 826,
                            "start": 769,
                            "end": 824,
                            "fullWidth": 67,
                            "width": 55,
                            "returnKeyword": {
                                "kind": "ReturnKeyword",
                                "fullStart": 759,
                                "fullEnd": 776,
                                "start": 769,
                                "end": 775,
                                "fullWidth": 17,
                                "width": 6,
                                "text": "return",
                                "value": "return",
                                "valueText": "return",
                                "hasLeadingTrivia": true,
                                "hasLeadingNewLine": true,
                                "hasTrailingTrivia": true,
                                "leadingTrivia": [
                                    {
                                        "kind": "NewLineTrivia",
                                        "text": "\r\n"
                                    },
                                    {
                                        "kind": "WhitespaceTrivia",
                                        "text": "        "
                                    }
                                ],
                                "trailingTrivia": [
                                    {
                                        "kind": "WhitespaceTrivia",
                                        "text": " "
                                    }
                                ]
                            },
                            "expression": {
                                "kind": "InvocationExpression",
                                "fullStart": 776,
                                "fullEnd": 823,
                                "start": 776,
                                "end": 823,
                                "fullWidth": 47,
                                "width": 47,
                                "expression": {
                                    "kind": "MemberAccessExpression",
                                    "fullStart": 776,
                                    "fullEnd": 803,
                                    "start": 776,
                                    "end": 803,
                                    "fullWidth": 27,
                                    "width": 27,
                                    "expression": {
                                        "kind": "MemberAccessExpression",
                                        "fullStart": 776,
                                        "fullEnd": 798,
                                        "start": 776,
                                        "end": 798,
                                        "fullWidth": 22,
                                        "width": 22,
                                        "expression": {
                                            "kind": "MemberAccessExpression",
                                            "fullStart": 776,
                                            "fullEnd": 791,
                                            "start": 776,
                                            "end": 791,
                                            "fullWidth": 15,
                                            "width": 15,
                                            "expression": {
                                                "kind": "IdentifierName",
                                                "fullStart": 776,
                                                "fullEnd": 781,
                                                "start": 776,
                                                "end": 781,
                                                "fullWidth": 5,
                                                "width": 5,
                                                "text": "Array",
                                                "value": "Array",
                                                "valueText": "Array"
                                            },
                                            "dotToken": {
                                                "kind": "DotToken",
                                                "fullStart": 781,
                                                "fullEnd": 782,
                                                "start": 781,
                                                "end": 782,
                                                "fullWidth": 1,
                                                "width": 1,
                                                "text": ".",
                                                "value": ".",
                                                "valueText": "."
                                            },
                                            "name": {
                                                "kind": "IdentifierName",
                                                "fullStart": 782,
                                                "fullEnd": 791,
                                                "start": 782,
                                                "end": 791,
                                                "fullWidth": 9,
                                                "width": 9,
                                                "text": "prototype",
                                                "value": "prototype",
                                                "valueText": "prototype"
                                            }
                                        },
                                        "dotToken": {
                                            "kind": "DotToken",
                                            "fullStart": 791,
                                            "fullEnd": 792,
                                            "start": 791,
                                            "end": 792,
                                            "fullWidth": 1,
                                            "width": 1,
                                            "text": ".",
                                            "value": ".",
                                            "valueText": "."
                                        },
                                        "name": {
                                            "kind": "IdentifierName",
                                            "fullStart": 792,
                                            "fullEnd": 798,
                                            "start": 792,
                                            "end": 798,
                                            "fullWidth": 6,
                                            "width": 6,
                                            "text": "reduce",
                                            "value": "reduce",
                                            "valueText": "reduce"
                                        }
                                    },
                                    "dotToken": {
                                        "kind": "DotToken",
                                        "fullStart": 798,
                                        "fullEnd": 799,
                                        "start": 798,
                                        "end": 799,
                                        "fullWidth": 1,
                                        "width": 1,
                                        "text": ".",
                                        "value": ".",
                                        "valueText": "."
                                    },
                                    "name": {
                                        "kind": "IdentifierName",
                                        "fullStart": 799,
                                        "fullEnd": 803,
                                        "start": 799,
                                        "end": 803,
                                        "fullWidth": 4,
                                        "width": 4,
                                        "text": "call",
                                        "value": "call",
                                        "valueText": "call"
                                    }
                                },
                                "argumentList": {
                                    "kind": "ArgumentList",
                                    "fullStart": 803,
                                    "fullEnd": 823,
                                    "start": 803,
                                    "end": 823,
                                    "fullWidth": 20,
                                    "width": 20,
                                    "openParenToken": {
                                        "kind": "OpenParenToken",
                                        "fullStart": 803,
                                        "fullEnd": 804,
                                        "start": 803,
                                        "end": 804,
                                        "fullWidth": 1,
                                        "width": 1,
                                        "text": "(",
                                        "value": "(",
                                        "valueText": "("
                                    },
                                    "arguments": [
                                        {
                                            "kind": "IdentifierName",
                                            "fullStart": 804,
                                            "fullEnd": 807,
                                            "start": 804,
                                            "end": 807,
                                            "fullWidth": 3,
                                            "width": 3,
                                            "text": "obj",
                                            "value": "obj",
                                            "valueText": "obj"
                                        },
                                        {
                                            "kind": "CommaToken",
                                            "fullStart": 807,
                                            "fullEnd": 809,
                                            "start": 807,
                                            "end": 808,
                                            "fullWidth": 2,
                                            "width": 1,
                                            "text": ",",
                                            "value": ",",
                                            "valueText": ",",
                                            "hasTrailingTrivia": true,
                                            "trailingTrivia": [
                                                {
                                                    "kind": "WhitespaceTrivia",
                                                    "text": " "
                                                }
                                            ]
                                        },
                                        {
                                            "kind": "IdentifierName",
                                            "fullStart": 809,
                                            "fullEnd": 819,
                                            "start": 809,
                                            "end": 819,
                                            "fullWidth": 10,
                                            "width": 10,
                                            "text": "callbackfn",
                                            "value": "callbackfn",
                                            "valueText": "callbackfn"
                                        },
                                        {
                                            "kind": "CommaToken",
                                            "fullStart": 819,
                                            "fullEnd": 821,
                                            "start": 819,
                                            "end": 820,
                                            "fullWidth": 2,
                                            "width": 1,
                                            "text": ",",
                                            "value": ",",
                                            "valueText": ",",
                                            "hasTrailingTrivia": true,
                                            "trailingTrivia": [
                                                {
                                                    "kind": "WhitespaceTrivia",
                                                    "text": " "
                                                }
                                            ]
                                        },
                                        {
                                            "kind": "NumericLiteral",
                                            "fullStart": 821,
                                            "fullEnd": 822,
                                            "start": 821,
                                            "end": 822,
                                            "fullWidth": 1,
                                            "width": 1,
                                            "text": "1",
                                            "value": 1,
                                            "valueText": "1"
                                        }
                                    ],
                                    "closeParenToken": {
                                        "kind": "CloseParenToken",
                                        "fullStart": 822,
                                        "fullEnd": 823,
                                        "start": 822,
                                        "end": 823,
                                        "fullWidth": 1,
                                        "width": 1,
                                        "text": ")",
                                        "value": ")",
                                        "valueText": ")"
                                    }
                                }
                            },
                            "semicolonToken": {
                                "kind": "SemicolonToken",
                                "fullStart": 823,
                                "fullEnd": 826,
                                "start": 823,
                                "end": 824,
                                "fullWidth": 3,
                                "width": 1,
                                "text": ";",
                                "value": ";",
                                "valueText": ";",
                                "hasTrailingTrivia": true,
                                "hasTrailingNewLine": true,
                                "trailingTrivia": [
                                    {
                                        "kind": "NewLineTrivia",
                                        "text": "\r\n"
                                    }
                                ]
                            }
                        }
                    ],
                    "closeBraceToken": {
                        "kind": "CloseBraceToken",
                        "fullStart": 826,
                        "fullEnd": 833,
                        "start": 830,
                        "end": 831,
                        "fullWidth": 7,
                        "width": 1,
                        "text": "}",
                        "value": "}",
                        "valueText": "}",
                        "hasLeadingTrivia": true,
                        "hasTrailingTrivia": true,
                        "hasTrailingNewLine": true,
                        "leadingTrivia": [
                            {
                                "kind": "WhitespaceTrivia",
                                "text": "    "
                            }
                        ],
                        "trailingTrivia": [
                            {
                                "kind": "NewLineTrivia",
                                "text": "\r\n"
                            }
                        ]
                    }
                }
            },
            {
                "kind": "ExpressionStatement",
                "fullStart": 833,
                "fullEnd": 857,
                "start": 833,
                "end": 855,
                "fullWidth": 24,
                "width": 22,
                "expression": {
                    "kind": "InvocationExpression",
                    "fullStart": 833,
                    "fullEnd": 854,
                    "start": 833,
                    "end": 854,
                    "fullWidth": 21,
                    "width": 21,
                    "expression": {
                        "kind": "IdentifierName",
                        "fullStart": 833,
                        "fullEnd": 844,
                        "start": 833,
                        "end": 844,
                        "fullWidth": 11,
                        "width": 11,
                        "text": "runTestCase",
                        "value": "runTestCase",
                        "valueText": "runTestCase"
                    },
                    "argumentList": {
                        "kind": "ArgumentList",
                        "fullStart": 844,
                        "fullEnd": 854,
                        "start": 844,
                        "end": 854,
                        "fullWidth": 10,
                        "width": 10,
                        "openParenToken": {
                            "kind": "OpenParenToken",
                            "fullStart": 844,
                            "fullEnd": 845,
                            "start": 844,
                            "end": 845,
                            "fullWidth": 1,
                            "width": 1,
                            "text": "(",
                            "value": "(",
                            "valueText": "("
                        },
                        "arguments": [
                            {
                                "kind": "IdentifierName",
                                "fullStart": 845,
                                "fullEnd": 853,
                                "start": 845,
                                "end": 853,
                                "fullWidth": 8,
                                "width": 8,
                                "text": "testcase",
                                "value": "testcase",
                                "valueText": "testcase"
                            }
                        ],
                        "closeParenToken": {
                            "kind": "CloseParenToken",
                            "fullStart": 853,
                            "fullEnd": 854,
                            "start": 853,
                            "end": 854,
                            "fullWidth": 1,
                            "width": 1,
                            "text": ")",
                            "value": ")",
                            "valueText": ")"
                        }
                    }
                },
                "semicolonToken": {
                    "kind": "SemicolonToken",
                    "fullStart": 854,
                    "fullEnd": 857,
                    "start": 854,
                    "end": 855,
                    "fullWidth": 3,
                    "width": 1,
                    "text": ";",
                    "value": ";",
                    "valueText": ";",
                    "hasTrailingTrivia": true,
                    "hasTrailingNewLine": true,
                    "trailingTrivia": [
                        {
                            "kind": "NewLineTrivia",
                            "text": "\r\n"
                        }
                    ]
                }
            }
        ],
        "endOfFileToken": {
            "kind": "EndOfFileToken",
            "fullStart": 857,
            "fullEnd": 857,
            "start": 857,
            "end": 857,
            "fullWidth": 0,
            "width": 0,
            "text": ""
        }
    },
    "lineMap": {
        "lineStarts": [
            0,
            67,
            152,
            232,
            308,
            380,
            385,
            439,
            505,
            510,
            512,
            514,
            537,
            595,
            639,
            650,
            652,
            690,
            715,
            737,
            759,
            761,
            826,
            833,
            857
        ],
        "length": 857
    }
}<|MERGE_RESOLUTION|>--- conflicted
+++ resolved
@@ -277,11 +277,8 @@
                                             "start": 565,
                                             "end": 572,
                                             "fullWidth": 7,
-<<<<<<< HEAD
                                             "width": 7,
-=======
                                             "modifiers": [],
->>>>>>> e3c38734
                                             "identifier": {
                                                 "kind": "IdentifierName",
                                                 "fullStart": 565,
@@ -321,11 +318,8 @@
                                             "start": 574,
                                             "end": 580,
                                             "fullWidth": 6,
-<<<<<<< HEAD
                                             "width": 6,
-=======
                                             "modifiers": [],
->>>>>>> e3c38734
                                             "identifier": {
                                                 "kind": "IdentifierName",
                                                 "fullStart": 574,
@@ -365,11 +359,8 @@
                                             "start": 582,
                                             "end": 585,
                                             "fullWidth": 3,
-<<<<<<< HEAD
                                             "width": 3,
-=======
                                             "modifiers": [],
->>>>>>> e3c38734
                                             "identifier": {
                                                 "kind": "IdentifierName",
                                                 "fullStart": 582,
@@ -409,11 +400,8 @@
                                             "start": 587,
                                             "end": 590,
                                             "fullWidth": 3,
-<<<<<<< HEAD
                                             "width": 3,
-=======
                                             "modifiers": [],
->>>>>>> e3c38734
                                             "identifier": {
                                                 "kind": "IdentifierName",
                                                 "fullStart": 587,
