--- conflicted
+++ resolved
@@ -619,11 +619,8 @@
                                             "start": 664,
                                             "end": 671,
                                             "fullWidth": 7,
-<<<<<<< HEAD
                                             "width": 7,
-=======
                                             "modifiers": [],
->>>>>>> e3c38734
                                             "identifier": {
                                                 "kind": "IdentifierName",
                                                 "fullStart": 664,
@@ -663,11 +660,8 @@
                                             "start": 673,
                                             "end": 679,
                                             "fullWidth": 6,
-<<<<<<< HEAD
                                             "width": 6,
-=======
                                             "modifiers": [],
->>>>>>> e3c38734
                                             "identifier": {
                                                 "kind": "IdentifierName",
                                                 "fullStart": 673,
@@ -707,11 +701,8 @@
                                             "start": 681,
                                             "end": 684,
                                             "fullWidth": 3,
-<<<<<<< HEAD
                                             "width": 3,
-=======
                                             "modifiers": [],
->>>>>>> e3c38734
                                             "identifier": {
                                                 "kind": "IdentifierName",
                                                 "fullStart": 681,
@@ -751,11 +742,8 @@
                                             "start": 686,
                                             "end": 689,
                                             "fullWidth": 3,
-<<<<<<< HEAD
                                             "width": 3,
-=======
                                             "modifiers": [],
->>>>>>> e3c38734
                                             "identifier": {
                                                 "kind": "IdentifierName",
                                                 "fullStart": 686,
