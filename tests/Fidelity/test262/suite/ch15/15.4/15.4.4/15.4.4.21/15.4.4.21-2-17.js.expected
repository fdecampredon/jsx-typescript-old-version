{
    "isDeclaration": false,
    "languageVersion": "EcmaScript5",
    "parseOptions": {
        "allowAutomaticSemicolonInsertion": true
    },
    "sourceUnit": {
        "kind": "SourceUnit",
        "fullStart": 0,
        "fullEnd": 931,
        "start": 567,
        "end": 931,
        "fullWidth": 931,
        "width": 364,
        "isIncrementallyUnusable": true,
        "moduleElements": [
            {
                "kind": "FunctionDeclaration",
                "fullStart": 0,
                "fullEnd": 907,
                "start": 567,
                "end": 905,
                "fullWidth": 907,
                "width": 338,
                "modifiers": [],
                "functionKeyword": {
                    "kind": "FunctionKeyword",
                    "fullStart": 0,
                    "fullEnd": 576,
                    "start": 567,
                    "end": 575,
                    "fullWidth": 576,
                    "width": 8,
                    "text": "function",
                    "value": "function",
                    "valueText": "function",
                    "hasLeadingTrivia": true,
                    "hasLeadingComment": true,
                    "hasLeadingNewLine": true,
                    "hasTrailingTrivia": true,
                    "leadingTrivia": [
                        {
                            "kind": "SingleLineCommentTrivia",
                            "text": "/// Copyright (c) 2012 Ecma International.  All rights reserved. "
                        },
                        {
                            "kind": "NewLineTrivia",
                            "text": "\r\n"
                        },
                        {
                            "kind": "SingleLineCommentTrivia",
                            "text": "/// Ecma International makes this code available under the terms and conditions set"
                        },
                        {
                            "kind": "NewLineTrivia",
                            "text": "\r\n"
                        },
                        {
                            "kind": "SingleLineCommentTrivia",
                            "text": "/// forth on http://hg.ecmascript.org/tests/test262/raw-file/tip/LICENSE (the "
                        },
                        {
                            "kind": "NewLineTrivia",
                            "text": "\r\n"
                        },
                        {
                            "kind": "SingleLineCommentTrivia",
                            "text": "/// \"Use Terms\").   Any redistribution of this code must retain the above "
                        },
                        {
                            "kind": "NewLineTrivia",
                            "text": "\r\n"
                        },
                        {
                            "kind": "SingleLineCommentTrivia",
                            "text": "/// copyright and this notice and otherwise comply with the Use Terms."
                        },
                        {
                            "kind": "NewLineTrivia",
                            "text": "\r\n"
                        },
                        {
                            "kind": "MultiLineCommentTrivia",
                            "text": "/**\r\n * @path ch15/15.4/15.4.4/15.4.4.21/15.4.4.21-2-17.js\r\n * @description Array.prototype.reduce applied to the Arguments object, which implements its own property get method\r\n */"
                        },
                        {
                            "kind": "NewLineTrivia",
                            "text": "\r\n"
                        },
                        {
                            "kind": "NewLineTrivia",
                            "text": "\r\n"
                        },
                        {
                            "kind": "NewLineTrivia",
                            "text": "\r\n"
                        }
                    ],
                    "trailingTrivia": [
                        {
                            "kind": "WhitespaceTrivia",
                            "text": " "
                        }
                    ]
                },
                "identifier": {
                    "kind": "IdentifierName",
                    "fullStart": 576,
                    "fullEnd": 584,
                    "start": 576,
                    "end": 584,
                    "fullWidth": 8,
                    "width": 8,
                    "text": "testcase",
                    "value": "testcase",
                    "valueText": "testcase"
                },
                "callSignature": {
                    "kind": "CallSignature",
                    "fullStart": 584,
                    "fullEnd": 587,
                    "start": 584,
                    "end": 586,
                    "fullWidth": 3,
                    "width": 2,
                    "parameterList": {
                        "kind": "ParameterList",
                        "fullStart": 584,
                        "fullEnd": 587,
                        "start": 584,
                        "end": 586,
                        "fullWidth": 3,
                        "width": 2,
                        "openParenToken": {
                            "kind": "OpenParenToken",
                            "fullStart": 584,
                            "fullEnd": 585,
                            "start": 584,
                            "end": 585,
                            "fullWidth": 1,
                            "width": 1,
                            "text": "(",
                            "value": "(",
                            "valueText": "("
                        },
                        "parameters": [],
                        "closeParenToken": {
                            "kind": "CloseParenToken",
                            "fullStart": 585,
                            "fullEnd": 587,
                            "start": 585,
                            "end": 586,
                            "fullWidth": 2,
                            "width": 1,
                            "text": ")",
                            "value": ")",
                            "valueText": ")",
                            "hasTrailingTrivia": true,
                            "trailingTrivia": [
                                {
                                    "kind": "WhitespaceTrivia",
                                    "text": " "
                                }
                            ]
                        }
                    }
                },
                "block": {
                    "kind": "Block",
                    "fullStart": 587,
                    "fullEnd": 907,
                    "start": 587,
                    "end": 905,
                    "fullWidth": 320,
                    "width": 318,
                    "openBraceToken": {
                        "kind": "OpenBraceToken",
                        "fullStart": 587,
                        "fullEnd": 590,
                        "start": 587,
                        "end": 588,
                        "fullWidth": 3,
                        "width": 1,
                        "text": "{",
                        "value": "{",
                        "valueText": "{",
                        "hasTrailingTrivia": true,
                        "hasTrailingNewLine": true,
                        "trailingTrivia": [
                            {
                                "kind": "NewLineTrivia",
                                "text": "\r\n"
                            }
                        ]
                    },
                    "statements": [
                        {
                            "kind": "FunctionDeclaration",
                            "fullStart": 590,
                            "fullEnd": 701,
                            "start": 600,
                            "end": 699,
                            "fullWidth": 111,
                            "width": 99,
                            "modifiers": [],
                            "functionKeyword": {
                                "kind": "FunctionKeyword",
                                "fullStart": 590,
                                "fullEnd": 609,
                                "start": 600,
                                "end": 608,
                                "fullWidth": 19,
                                "width": 8,
                                "text": "function",
                                "value": "function",
                                "valueText": "function",
                                "hasLeadingTrivia": true,
                                "hasLeadingNewLine": true,
                                "hasTrailingTrivia": true,
                                "leadingTrivia": [
                                    {
                                        "kind": "NewLineTrivia",
                                        "text": "\r\n"
                                    },
                                    {
                                        "kind": "WhitespaceTrivia",
                                        "text": "        "
                                    }
                                ],
                                "trailingTrivia": [
                                    {
                                        "kind": "WhitespaceTrivia",
                                        "text": " "
                                    }
                                ]
                            },
                            "identifier": {
                                "kind": "IdentifierName",
                                "fullStart": 609,
                                "fullEnd": 619,
                                "start": 609,
                                "end": 619,
                                "fullWidth": 10,
                                "width": 10,
                                "text": "callbackfn",
                                "value": "callbackfn",
                                "valueText": "callbackfn"
                            },
                            "callSignature": {
                                "kind": "CallSignature",
                                "fullStart": 619,
                                "fullEnd": 647,
                                "start": 619,
                                "end": 646,
                                "fullWidth": 28,
                                "width": 27,
                                "parameterList": {
                                    "kind": "ParameterList",
                                    "fullStart": 619,
                                    "fullEnd": 647,
                                    "start": 619,
                                    "end": 646,
                                    "fullWidth": 28,
                                    "width": 27,
                                    "openParenToken": {
                                        "kind": "OpenParenToken",
                                        "fullStart": 619,
                                        "fullEnd": 620,
                                        "start": 619,
                                        "end": 620,
                                        "fullWidth": 1,
                                        "width": 1,
                                        "text": "(",
                                        "value": "(",
                                        "valueText": "("
                                    },
                                    "parameters": [
                                        {
                                            "kind": "Parameter",
                                            "fullStart": 620,
                                            "fullEnd": 627,
                                            "start": 620,
                                            "end": 627,
                                            "fullWidth": 7,
                                            "width": 7,
                                            "modifiers": [],
                                            "identifier": {
                                                "kind": "IdentifierName",
                                                "fullStart": 620,
                                                "fullEnd": 627,
                                                "start": 620,
                                                "end": 627,
                                                "fullWidth": 7,
                                                "width": 7,
                                                "text": "prevVal",
                                                "value": "prevVal",
                                                "valueText": "prevVal"
                                            }
                                        },
                                        {
                                            "kind": "CommaToken",
                                            "fullStart": 627,
                                            "fullEnd": 629,
                                            "start": 627,
                                            "end": 628,
                                            "fullWidth": 2,
                                            "width": 1,
                                            "text": ",",
                                            "value": ",",
                                            "valueText": ",",
                                            "hasTrailingTrivia": true,
                                            "trailingTrivia": [
                                                {
                                                    "kind": "WhitespaceTrivia",
                                                    "text": " "
                                                }
                                            ]
                                        },
                                        {
                                            "kind": "Parameter",
                                            "fullStart": 629,
                                            "fullEnd": 635,
                                            "start": 629,
                                            "end": 635,
                                            "fullWidth": 6,
                                            "width": 6,
                                            "modifiers": [],
                                            "identifier": {
                                                "kind": "IdentifierName",
                                                "fullStart": 629,
                                                "fullEnd": 635,
                                                "start": 629,
                                                "end": 635,
                                                "fullWidth": 6,
                                                "width": 6,
                                                "text": "curVal",
                                                "value": "curVal",
                                                "valueText": "curVal"
                                            }
                                        },
                                        {
                                            "kind": "CommaToken",
                                            "fullStart": 635,
                                            "fullEnd": 637,
                                            "start": 635,
                                            "end": 636,
                                            "fullWidth": 2,
                                            "width": 1,
                                            "text": ",",
                                            "value": ",",
                                            "valueText": ",",
                                            "hasTrailingTrivia": true,
                                            "trailingTrivia": [
                                                {
                                                    "kind": "WhitespaceTrivia",
                                                    "text": " "
                                                }
                                            ]
                                        },
                                        {
                                            "kind": "Parameter",
                                            "fullStart": 637,
                                            "fullEnd": 640,
                                            "start": 637,
                                            "end": 640,
                                            "fullWidth": 3,
                                            "width": 3,
                                            "modifiers": [],
                                            "identifier": {
                                                "kind": "IdentifierName",
                                                "fullStart": 637,
                                                "fullEnd": 640,
                                                "start": 637,
                                                "end": 640,
                                                "fullWidth": 3,
                                                "width": 3,
                                                "text": "idx",
                                                "value": "idx",
                                                "valueText": "idx"
                                            }
                                        },
                                        {
                                            "kind": "CommaToken",
                                            "fullStart": 640,
                                            "fullEnd": 642,
                                            "start": 640,
                                            "end": 641,
                                            "fullWidth": 2,
                                            "width": 1,
                                            "text": ",",
                                            "value": ",",
                                            "valueText": ",",
                                            "hasTrailingTrivia": true,
                                            "trailingTrivia": [
                                                {
                                                    "kind": "WhitespaceTrivia",
                                                    "text": " "
                                                }
                                            ]
                                        },
                                        {
                                            "kind": "Parameter",
                                            "fullStart": 642,
                                            "fullEnd": 645,
                                            "start": 642,
                                            "end": 645,
                                            "fullWidth": 3,
                                            "width": 3,
                                            "modifiers": [],
                                            "identifier": {
                                                "kind": "IdentifierName",
                                                "fullStart": 642,
                                                "fullEnd": 645,
                                                "start": 642,
                                                "end": 645,
                                                "fullWidth": 3,
                                                "width": 3,
                                                "text": "obj",
                                                "value": "obj",
                                                "valueText": "obj"
                                            }
                                        }
                                    ],
                                    "closeParenToken": {
                                        "kind": "CloseParenToken",
                                        "fullStart": 645,
                                        "fullEnd": 647,
                                        "start": 645,
                                        "end": 646,
                                        "fullWidth": 2,
                                        "width": 1,
                                        "text": ")",
                                        "value": ")",
                                        "valueText": ")",
                                        "hasTrailingTrivia": true,
                                        "trailingTrivia": [
                                            {
                                                "kind": "WhitespaceTrivia",
                                                "text": " "
                                            }
                                        ]
                                    }
                                }
                            },
                            "block": {
                                "kind": "Block",
                                "fullStart": 647,
                                "fullEnd": 701,
                                "start": 647,
                                "end": 699,
                                "fullWidth": 54,
                                "width": 52,
                                "openBraceToken": {
                                    "kind": "OpenBraceToken",
                                    "fullStart": 647,
                                    "fullEnd": 650,
                                    "start": 647,
                                    "end": 648,
                                    "fullWidth": 3,
                                    "width": 1,
                                    "text": "{",
                                    "value": "{",
                                    "valueText": "{",
                                    "hasTrailingTrivia": true,
                                    "hasTrailingNewLine": true,
                                    "trailingTrivia": [
                                        {
                                            "kind": "NewLineTrivia",
                                            "text": "\r\n"
                                        }
                                    ]
                                },
                                "statements": [
                                    {
                                        "kind": "ReturnStatement",
                                        "fullStart": 650,
                                        "fullEnd": 690,
                                        "start": 662,
                                        "end": 688,
                                        "fullWidth": 40,
                                        "width": 26,
                                        "returnKeyword": {
                                            "kind": "ReturnKeyword",
                                            "fullStart": 650,
                                            "fullEnd": 669,
                                            "start": 662,
                                            "end": 668,
                                            "fullWidth": 19,
                                            "width": 6,
                                            "text": "return",
                                            "value": "return",
                                            "valueText": "return",
                                            "hasLeadingTrivia": true,
                                            "hasTrailingTrivia": true,
                                            "leadingTrivia": [
                                                {
                                                    "kind": "WhitespaceTrivia",
                                                    "text": "            "
                                                }
                                            ],
                                            "trailingTrivia": [
                                                {
                                                    "kind": "WhitespaceTrivia",
                                                    "text": " "
                                                }
                                            ]
                                        },
                                        "expression": {
                                            "kind": "ParenthesizedExpression",
                                            "fullStart": 669,
                                            "fullEnd": 687,
                                            "start": 669,
                                            "end": 687,
                                            "fullWidth": 18,
                                            "width": 18,
                                            "openParenToken": {
                                                "kind": "OpenParenToken",
                                                "fullStart": 669,
                                                "fullEnd": 670,
                                                "start": 669,
                                                "end": 670,
                                                "fullWidth": 1,
                                                "width": 1,
                                                "text": "(",
                                                "value": "(",
                                                "valueText": "("
                                            },
                                            "expression": {
                                                "kind": "EqualsExpression",
                                                "fullStart": 670,
                                                "fullEnd": 686,
                                                "start": 670,
                                                "end": 686,
                                                "fullWidth": 16,
                                                "width": 16,
                                                "left": {
                                                    "kind": "MemberAccessExpression",
                                                    "fullStart": 670,
                                                    "fullEnd": 681,
                                                    "start": 670,
                                                    "end": 680,
                                                    "fullWidth": 11,
                                                    "width": 10,
                                                    "expression": {
                                                        "kind": "IdentifierName",
                                                        "fullStart": 670,
                                                        "fullEnd": 673,
                                                        "start": 670,
                                                        "end": 673,
                                                        "fullWidth": 3,
                                                        "width": 3,
                                                        "text": "obj",
                                                        "value": "obj",
                                                        "valueText": "obj"
                                                    },
                                                    "dotToken": {
                                                        "kind": "DotToken",
                                                        "fullStart": 673,
                                                        "fullEnd": 674,
                                                        "start": 673,
                                                        "end": 674,
                                                        "fullWidth": 1,
                                                        "width": 1,
                                                        "text": ".",
                                                        "value": ".",
                                                        "valueText": "."
                                                    },
                                                    "name": {
                                                        "kind": "IdentifierName",
                                                        "fullStart": 674,
                                                        "fullEnd": 681,
                                                        "start": 674,
                                                        "end": 680,
                                                        "fullWidth": 7,
                                                        "width": 6,
                                                        "text": "length",
                                                        "value": "length",
                                                        "valueText": "length",
                                                        "hasTrailingTrivia": true,
                                                        "trailingTrivia": [
                                                            {
                                                                "kind": "WhitespaceTrivia",
                                                                "text": " "
                                                            }
                                                        ]
                                                    }
                                                },
                                                "operatorToken": {
                                                    "kind": "EqualsEqualsEqualsToken",
                                                    "fullStart": 681,
                                                    "fullEnd": 685,
                                                    "start": 681,
                                                    "end": 684,
                                                    "fullWidth": 4,
                                                    "width": 3,
                                                    "text": "===",
                                                    "value": "===",
                                                    "valueText": "===",
                                                    "hasTrailingTrivia": true,
                                                    "trailingTrivia": [
                                                        {
                                                            "kind": "WhitespaceTrivia",
                                                            "text": " "
                                                        }
                                                    ]
                                                },
                                                "right": {
                                                    "kind": "NumericLiteral",
                                                    "fullStart": 685,
                                                    "fullEnd": 686,
                                                    "start": 685,
                                                    "end": 686,
                                                    "fullWidth": 1,
                                                    "width": 1,
                                                    "text": "2",
                                                    "value": 2,
                                                    "valueText": "2"
                                                }
                                            },
                                            "closeParenToken": {
                                                "kind": "CloseParenToken",
                                                "fullStart": 686,
                                                "fullEnd": 687,
                                                "start": 686,
                                                "end": 687,
                                                "fullWidth": 1,
                                                "width": 1,
                                                "text": ")",
                                                "value": ")",
                                                "valueText": ")"
                                            }
                                        },
                                        "semicolonToken": {
                                            "kind": "SemicolonToken",
                                            "fullStart": 687,
                                            "fullEnd": 690,
                                            "start": 687,
                                            "end": 688,
                                            "fullWidth": 3,
                                            "width": 1,
                                            "text": ";",
                                            "value": ";",
                                            "valueText": ";",
                                            "hasTrailingTrivia": true,
                                            "hasTrailingNewLine": true,
                                            "trailingTrivia": [
                                                {
                                                    "kind": "NewLineTrivia",
                                                    "text": "\r\n"
                                                }
                                            ]
                                        }
                                    }
                                ],
                                "closeBraceToken": {
                                    "kind": "CloseBraceToken",
                                    "fullStart": 690,
                                    "fullEnd": 701,
                                    "start": 698,
                                    "end": 699,
                                    "fullWidth": 11,
                                    "width": 1,
                                    "text": "}",
                                    "value": "}",
                                    "valueText": "}",
                                    "hasLeadingTrivia": true,
                                    "hasTrailingTrivia": true,
                                    "hasTrailingNewLine": true,
                                    "leadingTrivia": [
                                        {
                                            "kind": "WhitespaceTrivia",
                                            "text": "        "
                                        }
                                    ],
                                    "trailingTrivia": [
                                        {
                                            "kind": "NewLineTrivia",
                                            "text": "\r\n"
                                        }
                                    ]
                                }
                            }
                        },
                        {
                            "kind": "VariableStatement",
                            "fullStart": 701,
                            "fullEnd": 859,
                            "start": 711,
                            "end": 857,
                            "fullWidth": 158,
                            "width": 146,
                            "modifiers": [],
                            "variableDeclaration": {
                                "kind": "VariableDeclaration",
                                "fullStart": 701,
                                "fullEnd": 856,
                                "start": 711,
                                "end": 856,
                                "fullWidth": 155,
                                "width": 145,
                                "varKeyword": {
                                    "kind": "VarKeyword",
                                    "fullStart": 701,
                                    "fullEnd": 715,
                                    "start": 711,
                                    "end": 714,
                                    "fullWidth": 14,
                                    "width": 3,
                                    "text": "var",
                                    "value": "var",
                                    "valueText": "var",
                                    "hasLeadingTrivia": true,
                                    "hasLeadingNewLine": true,
                                    "hasTrailingTrivia": true,
                                    "leadingTrivia": [
                                        {
                                            "kind": "NewLineTrivia",
                                            "text": "\r\n"
                                        },
                                        {
                                            "kind": "WhitespaceTrivia",
                                            "text": "        "
                                        }
                                    ],
                                    "trailingTrivia": [
                                        {
                                            "kind": "WhitespaceTrivia",
                                            "text": " "
                                        }
                                    ]
                                },
                                "variableDeclarators": [
                                    {
                                        "kind": "VariableDeclarator",
                                        "fullStart": 715,
                                        "fullEnd": 856,
                                        "start": 715,
                                        "end": 856,
                                        "fullWidth": 141,
<<<<<<< HEAD
                                        "width": 141,
                                        "identifier": {
=======
                                        "propertyName": {
>>>>>>> 85e84683
                                            "kind": "IdentifierName",
                                            "fullStart": 715,
                                            "fullEnd": 720,
                                            "start": 715,
                                            "end": 719,
                                            "fullWidth": 5,
                                            "width": 4,
                                            "text": "func",
                                            "value": "func",
                                            "valueText": "func",
                                            "hasTrailingTrivia": true,
                                            "trailingTrivia": [
                                                {
                                                    "kind": "WhitespaceTrivia",
                                                    "text": " "
                                                }
                                            ]
                                        },
                                        "equalsValueClause": {
                                            "kind": "EqualsValueClause",
                                            "fullStart": 720,
                                            "fullEnd": 856,
                                            "start": 720,
                                            "end": 856,
                                            "fullWidth": 136,
                                            "width": 136,
                                            "equalsToken": {
                                                "kind": "EqualsToken",
                                                "fullStart": 720,
                                                "fullEnd": 722,
                                                "start": 720,
                                                "end": 721,
                                                "fullWidth": 2,
                                                "width": 1,
                                                "text": "=",
                                                "value": "=",
                                                "valueText": "=",
                                                "hasTrailingTrivia": true,
                                                "trailingTrivia": [
                                                    {
                                                        "kind": "WhitespaceTrivia",
                                                        "text": " "
                                                    }
                                                ]
                                            },
                                            "value": {
                                                "kind": "FunctionExpression",
                                                "fullStart": 722,
                                                "fullEnd": 856,
                                                "start": 722,
                                                "end": 856,
                                                "fullWidth": 134,
                                                "width": 134,
                                                "functionKeyword": {
                                                    "kind": "FunctionKeyword",
                                                    "fullStart": 722,
                                                    "fullEnd": 731,
                                                    "start": 722,
                                                    "end": 730,
                                                    "fullWidth": 9,
                                                    "width": 8,
                                                    "text": "function",
                                                    "value": "function",
                                                    "valueText": "function",
                                                    "hasTrailingTrivia": true,
                                                    "trailingTrivia": [
                                                        {
                                                            "kind": "WhitespaceTrivia",
                                                            "text": " "
                                                        }
                                                    ]
                                                },
                                                "callSignature": {
                                                    "kind": "CallSignature",
                                                    "fullStart": 731,
                                                    "fullEnd": 738,
                                                    "start": 731,
                                                    "end": 737,
                                                    "fullWidth": 7,
                                                    "width": 6,
                                                    "parameterList": {
                                                        "kind": "ParameterList",
                                                        "fullStart": 731,
                                                        "fullEnd": 738,
                                                        "start": 731,
                                                        "end": 737,
                                                        "fullWidth": 7,
                                                        "width": 6,
                                                        "openParenToken": {
                                                            "kind": "OpenParenToken",
                                                            "fullStart": 731,
                                                            "fullEnd": 732,
                                                            "start": 731,
                                                            "end": 732,
                                                            "fullWidth": 1,
                                                            "width": 1,
                                                            "text": "(",
                                                            "value": "(",
                                                            "valueText": "("
                                                        },
                                                        "parameters": [
                                                            {
                                                                "kind": "Parameter",
                                                                "fullStart": 732,
                                                                "fullEnd": 733,
                                                                "start": 732,
                                                                "end": 733,
                                                                "fullWidth": 1,
                                                                "width": 1,
                                                                "modifiers": [],
                                                                "identifier": {
                                                                    "kind": "IdentifierName",
                                                                    "fullStart": 732,
                                                                    "fullEnd": 733,
                                                                    "start": 732,
                                                                    "end": 733,
                                                                    "fullWidth": 1,
                                                                    "width": 1,
                                                                    "text": "a",
                                                                    "value": "a",
                                                                    "valueText": "a"
                                                                }
                                                            },
                                                            {
                                                                "kind": "CommaToken",
                                                                "fullStart": 733,
                                                                "fullEnd": 735,
                                                                "start": 733,
                                                                "end": 734,
                                                                "fullWidth": 2,
                                                                "width": 1,
                                                                "text": ",",
                                                                "value": ",",
                                                                "valueText": ",",
                                                                "hasTrailingTrivia": true,
                                                                "trailingTrivia": [
                                                                    {
                                                                        "kind": "WhitespaceTrivia",
                                                                        "text": " "
                                                                    }
                                                                ]
                                                            },
                                                            {
                                                                "kind": "Parameter",
                                                                "fullStart": 735,
                                                                "fullEnd": 736,
                                                                "start": 735,
                                                                "end": 736,
                                                                "fullWidth": 1,
                                                                "width": 1,
                                                                "modifiers": [],
                                                                "identifier": {
                                                                    "kind": "IdentifierName",
                                                                    "fullStart": 735,
                                                                    "fullEnd": 736,
                                                                    "start": 735,
                                                                    "end": 736,
                                                                    "fullWidth": 1,
                                                                    "width": 1,
                                                                    "text": "b",
                                                                    "value": "b",
                                                                    "valueText": "b"
                                                                }
                                                            }
                                                        ],
                                                        "closeParenToken": {
                                                            "kind": "CloseParenToken",
                                                            "fullStart": 736,
                                                            "fullEnd": 738,
                                                            "start": 736,
                                                            "end": 737,
                                                            "fullWidth": 2,
                                                            "width": 1,
                                                            "text": ")",
                                                            "value": ")",
                                                            "valueText": ")",
                                                            "hasTrailingTrivia": true,
                                                            "trailingTrivia": [
                                                                {
                                                                    "kind": "WhitespaceTrivia",
                                                                    "text": " "
                                                                }
                                                            ]
                                                        }
                                                    }
                                                },
                                                "block": {
                                                    "kind": "Block",
                                                    "fullStart": 738,
                                                    "fullEnd": 856,
                                                    "start": 738,
                                                    "end": 856,
                                                    "fullWidth": 118,
                                                    "width": 118,
                                                    "openBraceToken": {
                                                        "kind": "OpenBraceToken",
                                                        "fullStart": 738,
                                                        "fullEnd": 741,
                                                        "start": 738,
                                                        "end": 739,
                                                        "fullWidth": 3,
                                                        "width": 1,
                                                        "text": "{",
                                                        "value": "{",
                                                        "valueText": "{",
                                                        "hasTrailingTrivia": true,
                                                        "hasTrailingNewLine": true,
                                                        "trailingTrivia": [
                                                            {
                                                                "kind": "NewLineTrivia",
                                                                "text": "\r\n"
                                                            }
                                                        ]
                                                    },
                                                    "statements": [
                                                        {
                                                            "kind": "ExpressionStatement",
                                                            "fullStart": 741,
                                                            "fullEnd": 772,
                                                            "start": 753,
                                                            "end": 770,
                                                            "fullWidth": 31,
                                                            "width": 17,
                                                            "expression": {
                                                                "kind": "AssignmentExpression",
                                                                "fullStart": 741,
                                                                "fullEnd": 769,
                                                                "start": 753,
                                                                "end": 769,
                                                                "fullWidth": 28,
                                                                "width": 16,
                                                                "left": {
                                                                    "kind": "ElementAccessExpression",
                                                                    "fullStart": 741,
                                                                    "fullEnd": 766,
                                                                    "start": 753,
                                                                    "end": 765,
                                                                    "fullWidth": 25,
                                                                    "width": 12,
                                                                    "expression": {
                                                                        "kind": "IdentifierName",
                                                                        "fullStart": 741,
                                                                        "fullEnd": 762,
                                                                        "start": 753,
                                                                        "end": 762,
                                                                        "fullWidth": 21,
                                                                        "width": 9,
                                                                        "text": "arguments",
                                                                        "value": "arguments",
                                                                        "valueText": "arguments",
                                                                        "hasLeadingTrivia": true,
                                                                        "leadingTrivia": [
                                                                            {
                                                                                "kind": "WhitespaceTrivia",
                                                                                "text": "            "
                                                                            }
                                                                        ]
                                                                    },
                                                                    "openBracketToken": {
                                                                        "kind": "OpenBracketToken",
                                                                        "fullStart": 762,
                                                                        "fullEnd": 763,
                                                                        "start": 762,
                                                                        "end": 763,
                                                                        "fullWidth": 1,
                                                                        "width": 1,
                                                                        "text": "[",
                                                                        "value": "[",
                                                                        "valueText": "["
                                                                    },
                                                                    "argumentExpression": {
                                                                        "kind": "NumericLiteral",
                                                                        "fullStart": 763,
                                                                        "fullEnd": 764,
                                                                        "start": 763,
                                                                        "end": 764,
                                                                        "fullWidth": 1,
                                                                        "width": 1,
                                                                        "text": "2",
                                                                        "value": 2,
                                                                        "valueText": "2"
                                                                    },
                                                                    "closeBracketToken": {
                                                                        "kind": "CloseBracketToken",
                                                                        "fullStart": 764,
                                                                        "fullEnd": 766,
                                                                        "start": 764,
                                                                        "end": 765,
                                                                        "fullWidth": 2,
                                                                        "width": 1,
                                                                        "text": "]",
                                                                        "value": "]",
                                                                        "valueText": "]",
                                                                        "hasTrailingTrivia": true,
                                                                        "trailingTrivia": [
                                                                            {
                                                                                "kind": "WhitespaceTrivia",
                                                                                "text": " "
                                                                            }
                                                                        ]
                                                                    }
                                                                },
                                                                "operatorToken": {
                                                                    "kind": "EqualsToken",
                                                                    "fullStart": 766,
                                                                    "fullEnd": 768,
                                                                    "start": 766,
                                                                    "end": 767,
                                                                    "fullWidth": 2,
                                                                    "width": 1,
                                                                    "text": "=",
                                                                    "value": "=",
                                                                    "valueText": "=",
                                                                    "hasTrailingTrivia": true,
                                                                    "trailingTrivia": [
                                                                        {
                                                                            "kind": "WhitespaceTrivia",
                                                                            "text": " "
                                                                        }
                                                                    ]
                                                                },
                                                                "right": {
                                                                    "kind": "NumericLiteral",
                                                                    "fullStart": 768,
                                                                    "fullEnd": 769,
                                                                    "start": 768,
                                                                    "end": 769,
                                                                    "fullWidth": 1,
                                                                    "width": 1,
                                                                    "text": "9",
                                                                    "value": 9,
                                                                    "valueText": "9"
                                                                }
                                                            },
                                                            "semicolonToken": {
                                                                "kind": "SemicolonToken",
                                                                "fullStart": 769,
                                                                "fullEnd": 772,
                                                                "start": 769,
                                                                "end": 770,
                                                                "fullWidth": 3,
                                                                "width": 1,
                                                                "text": ";",
                                                                "value": ";",
                                                                "valueText": ";",
                                                                "hasTrailingTrivia": true,
                                                                "hasTrailingNewLine": true,
                                                                "trailingTrivia": [
                                                                    {
                                                                        "kind": "NewLineTrivia",
                                                                        "text": "\r\n"
                                                                    }
                                                                ]
                                                            }
                                                        },
                                                        {
                                                            "kind": "ReturnStatement",
                                                            "fullStart": 772,
                                                            "fullEnd": 847,
                                                            "start": 784,
                                                            "end": 845,
                                                            "fullWidth": 75,
                                                            "width": 61,
                                                            "returnKeyword": {
                                                                "kind": "ReturnKeyword",
                                                                "fullStart": 772,
                                                                "fullEnd": 791,
                                                                "start": 784,
                                                                "end": 790,
                                                                "fullWidth": 19,
                                                                "width": 6,
                                                                "text": "return",
                                                                "value": "return",
                                                                "valueText": "return",
                                                                "hasLeadingTrivia": true,
                                                                "hasTrailingTrivia": true,
                                                                "leadingTrivia": [
                                                                    {
                                                                        "kind": "WhitespaceTrivia",
                                                                        "text": "            "
                                                                    }
                                                                ],
                                                                "trailingTrivia": [
                                                                    {
                                                                        "kind": "WhitespaceTrivia",
                                                                        "text": " "
                                                                    }
                                                                ]
                                                            },
                                                            "expression": {
                                                                "kind": "InvocationExpression",
                                                                "fullStart": 791,
                                                                "fullEnd": 844,
                                                                "start": 791,
                                                                "end": 844,
                                                                "fullWidth": 53,
                                                                "width": 53,
                                                                "expression": {
                                                                    "kind": "MemberAccessExpression",
                                                                    "fullStart": 791,
                                                                    "fullEnd": 818,
                                                                    "start": 791,
                                                                    "end": 818,
                                                                    "fullWidth": 27,
                                                                    "width": 27,
                                                                    "expression": {
                                                                        "kind": "MemberAccessExpression",
                                                                        "fullStart": 791,
                                                                        "fullEnd": 813,
                                                                        "start": 791,
                                                                        "end": 813,
                                                                        "fullWidth": 22,
                                                                        "width": 22,
                                                                        "expression": {
                                                                            "kind": "MemberAccessExpression",
                                                                            "fullStart": 791,
                                                                            "fullEnd": 806,
                                                                            "start": 791,
                                                                            "end": 806,
                                                                            "fullWidth": 15,
                                                                            "width": 15,
                                                                            "expression": {
                                                                                "kind": "IdentifierName",
                                                                                "fullStart": 791,
                                                                                "fullEnd": 796,
                                                                                "start": 791,
                                                                                "end": 796,
                                                                                "fullWidth": 5,
                                                                                "width": 5,
                                                                                "text": "Array",
                                                                                "value": "Array",
                                                                                "valueText": "Array"
                                                                            },
                                                                            "dotToken": {
                                                                                "kind": "DotToken",
                                                                                "fullStart": 796,
                                                                                "fullEnd": 797,
                                                                                "start": 796,
                                                                                "end": 797,
                                                                                "fullWidth": 1,
                                                                                "width": 1,
                                                                                "text": ".",
                                                                                "value": ".",
                                                                                "valueText": "."
                                                                            },
                                                                            "name": {
                                                                                "kind": "IdentifierName",
                                                                                "fullStart": 797,
                                                                                "fullEnd": 806,
                                                                                "start": 797,
                                                                                "end": 806,
                                                                                "fullWidth": 9,
                                                                                "width": 9,
                                                                                "text": "prototype",
                                                                                "value": "prototype",
                                                                                "valueText": "prototype"
                                                                            }
                                                                        },
                                                                        "dotToken": {
                                                                            "kind": "DotToken",
                                                                            "fullStart": 806,
                                                                            "fullEnd": 807,
                                                                            "start": 806,
                                                                            "end": 807,
                                                                            "fullWidth": 1,
                                                                            "width": 1,
                                                                            "text": ".",
                                                                            "value": ".",
                                                                            "valueText": "."
                                                                        },
                                                                        "name": {
                                                                            "kind": "IdentifierName",
                                                                            "fullStart": 807,
                                                                            "fullEnd": 813,
                                                                            "start": 807,
                                                                            "end": 813,
                                                                            "fullWidth": 6,
                                                                            "width": 6,
                                                                            "text": "reduce",
                                                                            "value": "reduce",
                                                                            "valueText": "reduce"
                                                                        }
                                                                    },
                                                                    "dotToken": {
                                                                        "kind": "DotToken",
                                                                        "fullStart": 813,
                                                                        "fullEnd": 814,
                                                                        "start": 813,
                                                                        "end": 814,
                                                                        "fullWidth": 1,
                                                                        "width": 1,
                                                                        "text": ".",
                                                                        "value": ".",
                                                                        "valueText": "."
                                                                    },
                                                                    "name": {
                                                                        "kind": "IdentifierName",
                                                                        "fullStart": 814,
                                                                        "fullEnd": 818,
                                                                        "start": 814,
                                                                        "end": 818,
                                                                        "fullWidth": 4,
                                                                        "width": 4,
                                                                        "text": "call",
                                                                        "value": "call",
                                                                        "valueText": "call"
                                                                    }
                                                                },
                                                                "argumentList": {
                                                                    "kind": "ArgumentList",
                                                                    "fullStart": 818,
                                                                    "fullEnd": 844,
                                                                    "start": 818,
                                                                    "end": 844,
                                                                    "fullWidth": 26,
                                                                    "width": 26,
                                                                    "openParenToken": {
                                                                        "kind": "OpenParenToken",
                                                                        "fullStart": 818,
                                                                        "fullEnd": 819,
                                                                        "start": 818,
                                                                        "end": 819,
                                                                        "fullWidth": 1,
                                                                        "width": 1,
                                                                        "text": "(",
                                                                        "value": "(",
                                                                        "valueText": "("
                                                                    },
                                                                    "arguments": [
                                                                        {
                                                                            "kind": "IdentifierName",
                                                                            "fullStart": 819,
                                                                            "fullEnd": 828,
                                                                            "start": 819,
                                                                            "end": 828,
                                                                            "fullWidth": 9,
                                                                            "width": 9,
                                                                            "text": "arguments",
                                                                            "value": "arguments",
                                                                            "valueText": "arguments"
                                                                        },
                                                                        {
                                                                            "kind": "CommaToken",
                                                                            "fullStart": 828,
                                                                            "fullEnd": 830,
                                                                            "start": 828,
                                                                            "end": 829,
                                                                            "fullWidth": 2,
                                                                            "width": 1,
                                                                            "text": ",",
                                                                            "value": ",",
                                                                            "valueText": ",",
                                                                            "hasTrailingTrivia": true,
                                                                            "trailingTrivia": [
                                                                                {
                                                                                    "kind": "WhitespaceTrivia",
                                                                                    "text": " "
                                                                                }
                                                                            ]
                                                                        },
                                                                        {
                                                                            "kind": "IdentifierName",
                                                                            "fullStart": 830,
                                                                            "fullEnd": 840,
                                                                            "start": 830,
                                                                            "end": 840,
                                                                            "fullWidth": 10,
                                                                            "width": 10,
                                                                            "text": "callbackfn",
                                                                            "value": "callbackfn",
                                                                            "valueText": "callbackfn"
                                                                        },
                                                                        {
                                                                            "kind": "CommaToken",
                                                                            "fullStart": 840,
                                                                            "fullEnd": 842,
                                                                            "start": 840,
                                                                            "end": 841,
                                                                            "fullWidth": 2,
                                                                            "width": 1,
                                                                            "text": ",",
                                                                            "value": ",",
                                                                            "valueText": ",",
                                                                            "hasTrailingTrivia": true,
                                                                            "trailingTrivia": [
                                                                                {
                                                                                    "kind": "WhitespaceTrivia",
                                                                                    "text": " "
                                                                                }
                                                                            ]
                                                                        },
                                                                        {
                                                                            "kind": "NumericLiteral",
                                                                            "fullStart": 842,
                                                                            "fullEnd": 843,
                                                                            "start": 842,
                                                                            "end": 843,
                                                                            "fullWidth": 1,
                                                                            "width": 1,
                                                                            "text": "1",
                                                                            "value": 1,
                                                                            "valueText": "1"
                                                                        }
                                                                    ],
                                                                    "closeParenToken": {
                                                                        "kind": "CloseParenToken",
                                                                        "fullStart": 843,
                                                                        "fullEnd": 844,
                                                                        "start": 843,
                                                                        "end": 844,
                                                                        "fullWidth": 1,
                                                                        "width": 1,
                                                                        "text": ")",
                                                                        "value": ")",
                                                                        "valueText": ")"
                                                                    }
                                                                }
                                                            },
                                                            "semicolonToken": {
                                                                "kind": "SemicolonToken",
                                                                "fullStart": 844,
                                                                "fullEnd": 847,
                                                                "start": 844,
                                                                "end": 845,
                                                                "fullWidth": 3,
                                                                "width": 1,
                                                                "text": ";",
                                                                "value": ";",
                                                                "valueText": ";",
                                                                "hasTrailingTrivia": true,
                                                                "hasTrailingNewLine": true,
                                                                "trailingTrivia": [
                                                                    {
                                                                        "kind": "NewLineTrivia",
                                                                        "text": "\r\n"
                                                                    }
                                                                ]
                                                            }
                                                        }
                                                    ],
                                                    "closeBraceToken": {
                                                        "kind": "CloseBraceToken",
                                                        "fullStart": 847,
                                                        "fullEnd": 856,
                                                        "start": 855,
                                                        "end": 856,
                                                        "fullWidth": 9,
                                                        "width": 1,
                                                        "text": "}",
                                                        "value": "}",
                                                        "valueText": "}",
                                                        "hasLeadingTrivia": true,
                                                        "leadingTrivia": [
                                                            {
                                                                "kind": "WhitespaceTrivia",
                                                                "text": "        "
                                                            }
                                                        ]
                                                    }
                                                }
                                            }
                                        }
                                    }
                                ]
                            },
                            "semicolonToken": {
                                "kind": "SemicolonToken",
                                "fullStart": 856,
                                "fullEnd": 859,
                                "start": 856,
                                "end": 857,
                                "fullWidth": 3,
                                "width": 1,
                                "text": ";",
                                "value": ";",
                                "valueText": ";",
                                "hasTrailingTrivia": true,
                                "hasTrailingNewLine": true,
                                "trailingTrivia": [
                                    {
                                        "kind": "NewLineTrivia",
                                        "text": "\r\n"
                                    }
                                ]
                            }
                        },
                        {
                            "kind": "ReturnStatement",
                            "fullStart": 859,
                            "fullEnd": 900,
                            "start": 869,
                            "end": 898,
                            "fullWidth": 41,
                            "width": 29,
                            "returnKeyword": {
                                "kind": "ReturnKeyword",
                                "fullStart": 859,
                                "fullEnd": 876,
                                "start": 869,
                                "end": 875,
                                "fullWidth": 17,
                                "width": 6,
                                "text": "return",
                                "value": "return",
                                "valueText": "return",
                                "hasLeadingTrivia": true,
                                "hasLeadingNewLine": true,
                                "hasTrailingTrivia": true,
                                "leadingTrivia": [
                                    {
                                        "kind": "NewLineTrivia",
                                        "text": "\r\n"
                                    },
                                    {
                                        "kind": "WhitespaceTrivia",
                                        "text": "        "
                                    }
                                ],
                                "trailingTrivia": [
                                    {
                                        "kind": "WhitespaceTrivia",
                                        "text": " "
                                    }
                                ]
                            },
                            "expression": {
                                "kind": "EqualsExpression",
                                "fullStart": 876,
                                "fullEnd": 897,
                                "start": 876,
                                "end": 897,
                                "fullWidth": 21,
                                "width": 21,
                                "left": {
                                    "kind": "InvocationExpression",
                                    "fullStart": 876,
                                    "fullEnd": 889,
                                    "start": 876,
                                    "end": 888,
                                    "fullWidth": 13,
                                    "width": 12,
                                    "expression": {
                                        "kind": "IdentifierName",
                                        "fullStart": 876,
                                        "fullEnd": 880,
                                        "start": 876,
                                        "end": 880,
                                        "fullWidth": 4,
                                        "width": 4,
                                        "text": "func",
                                        "value": "func",
                                        "valueText": "func"
                                    },
                                    "argumentList": {
                                        "kind": "ArgumentList",
                                        "fullStart": 880,
                                        "fullEnd": 889,
                                        "start": 880,
                                        "end": 888,
                                        "fullWidth": 9,
                                        "width": 8,
                                        "openParenToken": {
                                            "kind": "OpenParenToken",
                                            "fullStart": 880,
                                            "fullEnd": 881,
                                            "start": 880,
                                            "end": 881,
                                            "fullWidth": 1,
                                            "width": 1,
                                            "text": "(",
                                            "value": "(",
                                            "valueText": "("
                                        },
                                        "arguments": [
                                            {
                                                "kind": "NumericLiteral",
                                                "fullStart": 881,
                                                "fullEnd": 883,
                                                "start": 881,
                                                "end": 883,
                                                "fullWidth": 2,
                                                "width": 2,
                                                "text": "12",
                                                "value": 12,
                                                "valueText": "12"
                                            },
                                            {
                                                "kind": "CommaToken",
                                                "fullStart": 883,
                                                "fullEnd": 885,
                                                "start": 883,
                                                "end": 884,
                                                "fullWidth": 2,
                                                "width": 1,
                                                "text": ",",
                                                "value": ",",
                                                "valueText": ",",
                                                "hasTrailingTrivia": true,
                                                "trailingTrivia": [
                                                    {
                                                        "kind": "WhitespaceTrivia",
                                                        "text": " "
                                                    }
                                                ]
                                            },
                                            {
                                                "kind": "NumericLiteral",
                                                "fullStart": 885,
                                                "fullEnd": 887,
                                                "start": 885,
                                                "end": 887,
                                                "fullWidth": 2,
                                                "width": 2,
                                                "text": "11",
                                                "value": 11,
                                                "valueText": "11"
                                            }
                                        ],
                                        "closeParenToken": {
                                            "kind": "CloseParenToken",
                                            "fullStart": 887,
                                            "fullEnd": 889,
                                            "start": 887,
                                            "end": 888,
                                            "fullWidth": 2,
                                            "width": 1,
                                            "text": ")",
                                            "value": ")",
                                            "valueText": ")",
                                            "hasTrailingTrivia": true,
                                            "trailingTrivia": [
                                                {
                                                    "kind": "WhitespaceTrivia",
                                                    "text": " "
                                                }
                                            ]
                                        }
                                    }
                                },
                                "operatorToken": {
                                    "kind": "EqualsEqualsEqualsToken",
                                    "fullStart": 889,
                                    "fullEnd": 893,
                                    "start": 889,
                                    "end": 892,
                                    "fullWidth": 4,
                                    "width": 3,
                                    "text": "===",
                                    "value": "===",
                                    "valueText": "===",
                                    "hasTrailingTrivia": true,
                                    "trailingTrivia": [
                                        {
                                            "kind": "WhitespaceTrivia",
                                            "text": " "
                                        }
                                    ]
                                },
                                "right": {
                                    "kind": "TrueKeyword",
                                    "fullStart": 893,
                                    "fullEnd": 897,
                                    "start": 893,
                                    "end": 897,
                                    "fullWidth": 4,
                                    "width": 4,
                                    "text": "true",
                                    "value": true,
                                    "valueText": "true"
                                }
                            },
                            "semicolonToken": {
                                "kind": "SemicolonToken",
                                "fullStart": 897,
                                "fullEnd": 900,
                                "start": 897,
                                "end": 898,
                                "fullWidth": 3,
                                "width": 1,
                                "text": ";",
                                "value": ";",
                                "valueText": ";",
                                "hasTrailingTrivia": true,
                                "hasTrailingNewLine": true,
                                "trailingTrivia": [
                                    {
                                        "kind": "NewLineTrivia",
                                        "text": "\r\n"
                                    }
                                ]
                            }
                        }
                    ],
                    "closeBraceToken": {
                        "kind": "CloseBraceToken",
                        "fullStart": 900,
                        "fullEnd": 907,
                        "start": 904,
                        "end": 905,
                        "fullWidth": 7,
                        "width": 1,
                        "text": "}",
                        "value": "}",
                        "valueText": "}",
                        "hasLeadingTrivia": true,
                        "hasTrailingTrivia": true,
                        "hasTrailingNewLine": true,
                        "leadingTrivia": [
                            {
                                "kind": "WhitespaceTrivia",
                                "text": "    "
                            }
                        ],
                        "trailingTrivia": [
                            {
                                "kind": "NewLineTrivia",
                                "text": "\r\n"
                            }
                        ]
                    }
                }
            },
            {
                "kind": "ExpressionStatement",
                "fullStart": 907,
                "fullEnd": 931,
                "start": 907,
                "end": 929,
                "fullWidth": 24,
                "width": 22,
                "expression": {
                    "kind": "InvocationExpression",
                    "fullStart": 907,
                    "fullEnd": 928,
                    "start": 907,
                    "end": 928,
                    "fullWidth": 21,
                    "width": 21,
                    "expression": {
                        "kind": "IdentifierName",
                        "fullStart": 907,
                        "fullEnd": 918,
                        "start": 907,
                        "end": 918,
                        "fullWidth": 11,
                        "width": 11,
                        "text": "runTestCase",
                        "value": "runTestCase",
                        "valueText": "runTestCase"
                    },
                    "argumentList": {
                        "kind": "ArgumentList",
                        "fullStart": 918,
                        "fullEnd": 928,
                        "start": 918,
                        "end": 928,
                        "fullWidth": 10,
                        "width": 10,
                        "openParenToken": {
                            "kind": "OpenParenToken",
                            "fullStart": 918,
                            "fullEnd": 919,
                            "start": 918,
                            "end": 919,
                            "fullWidth": 1,
                            "width": 1,
                            "text": "(",
                            "value": "(",
                            "valueText": "("
                        },
                        "arguments": [
                            {
                                "kind": "IdentifierName",
                                "fullStart": 919,
                                "fullEnd": 927,
                                "start": 919,
                                "end": 927,
                                "fullWidth": 8,
                                "width": 8,
                                "text": "testcase",
                                "value": "testcase",
                                "valueText": "testcase"
                            }
                        ],
                        "closeParenToken": {
                            "kind": "CloseParenToken",
                            "fullStart": 927,
                            "fullEnd": 928,
                            "start": 927,
                            "end": 928,
                            "fullWidth": 1,
                            "width": 1,
                            "text": ")",
                            "value": ")",
                            "valueText": ")"
                        }
                    }
                },
                "semicolonToken": {
                    "kind": "SemicolonToken",
                    "fullStart": 928,
                    "fullEnd": 931,
                    "start": 928,
                    "end": 929,
                    "fullWidth": 3,
                    "width": 1,
                    "text": ";",
                    "value": ";",
                    "valueText": ";",
                    "hasTrailingTrivia": true,
                    "hasTrailingNewLine": true,
                    "trailingTrivia": [
                        {
                            "kind": "NewLineTrivia",
                            "text": "\r\n"
                        }
                    ]
                }
            }
        ],
        "endOfFileToken": {
            "kind": "EndOfFileToken",
            "fullStart": 931,
            "fullEnd": 931,
            "start": 931,
            "end": 931,
            "fullWidth": 0,
            "width": 0,
            "text": ""
        }
    },
    "lineMap": {
        "lineStarts": [
            0,
            67,
            152,
            232,
            308,
            380,
            385,
            440,
            558,
            563,
            565,
            567,
            590,
            592,
            650,
            690,
            701,
            703,
            741,
            772,
            847,
            859,
            861,
            900,
            907,
            931
        ],
        "length": 931
    }
}<|MERGE_RESOLUTION|>--- conflicted
+++ resolved
@@ -737,12 +737,8 @@
                                         "start": 715,
                                         "end": 856,
                                         "fullWidth": 141,
-<<<<<<< HEAD
                                         "width": 141,
-                                        "identifier": {
-=======
                                         "propertyName": {
->>>>>>> 85e84683
                                             "kind": "IdentifierName",
                                             "fullStart": 715,
                                             "fullEnd": 720,
