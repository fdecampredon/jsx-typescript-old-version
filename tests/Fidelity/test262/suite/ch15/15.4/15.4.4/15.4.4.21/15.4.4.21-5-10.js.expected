{
    "isDeclaration": false,
    "languageVersion": "EcmaScript5",
    "parseOptions": {
        "allowAutomaticSemicolonInsertion": true
    },
    "sourceUnit": {
        "kind": "SourceUnit",
        "fullStart": 0,
        "fullEnd": 1211,
        "start": 578,
        "end": 1211,
        "fullWidth": 1211,
        "width": 633,
        "isIncrementallyUnusable": true,
        "moduleElements": [
            {
                "kind": "FunctionDeclaration",
                "fullStart": 0,
                "fullEnd": 1187,
                "start": 578,
                "end": 1185,
                "fullWidth": 1187,
                "width": 607,
                "isIncrementallyUnusable": true,
                "modifiers": [],
                "functionKeyword": {
                    "kind": "FunctionKeyword",
                    "fullStart": 0,
                    "fullEnd": 587,
                    "start": 578,
                    "end": 586,
                    "fullWidth": 587,
                    "width": 8,
                    "text": "function",
                    "value": "function",
                    "valueText": "function",
                    "hasLeadingTrivia": true,
                    "hasLeadingComment": true,
                    "hasLeadingNewLine": true,
                    "hasTrailingTrivia": true,
                    "leadingTrivia": [
                        {
                            "kind": "SingleLineCommentTrivia",
                            "text": "/// Copyright (c) 2012 Ecma International.  All rights reserved. "
                        },
                        {
                            "kind": "NewLineTrivia",
                            "text": "\r\n"
                        },
                        {
                            "kind": "SingleLineCommentTrivia",
                            "text": "/// Ecma International makes this code available under the terms and conditions set"
                        },
                        {
                            "kind": "NewLineTrivia",
                            "text": "\r\n"
                        },
                        {
                            "kind": "SingleLineCommentTrivia",
                            "text": "/// forth on http://hg.ecmascript.org/tests/test262/raw-file/tip/LICENSE (the "
                        },
                        {
                            "kind": "NewLineTrivia",
                            "text": "\r\n"
                        },
                        {
                            "kind": "SingleLineCommentTrivia",
                            "text": "/// \"Use Terms\").   Any redistribution of this code must retain the above "
                        },
                        {
                            "kind": "NewLineTrivia",
                            "text": "\r\n"
                        },
                        {
                            "kind": "SingleLineCommentTrivia",
                            "text": "/// copyright and this notice and otherwise comply with the Use Terms."
                        },
                        {
                            "kind": "NewLineTrivia",
                            "text": "\r\n"
                        },
                        {
                            "kind": "MultiLineCommentTrivia",
                            "text": "/**\r\n * @path ch15/15.4/15.4.4/15.4.4.21/15.4.4.21-5-10.js\r\n * @description Array.prototype.reduce - if exception occurs, it occurs after any side-effects that might be produced by step 2\r\n */"
                        },
                        {
                            "kind": "NewLineTrivia",
                            "text": "\r\n"
                        },
                        {
                            "kind": "NewLineTrivia",
                            "text": "\r\n"
                        },
                        {
                            "kind": "NewLineTrivia",
                            "text": "\r\n"
                        }
                    ],
                    "trailingTrivia": [
                        {
                            "kind": "WhitespaceTrivia",
                            "text": " "
                        }
                    ]
                },
                "identifier": {
                    "kind": "IdentifierName",
                    "fullStart": 587,
                    "fullEnd": 595,
                    "start": 587,
                    "end": 595,
                    "fullWidth": 8,
                    "width": 8,
                    "text": "testcase",
                    "value": "testcase",
                    "valueText": "testcase"
                },
                "callSignature": {
                    "kind": "CallSignature",
                    "fullStart": 595,
                    "fullEnd": 598,
                    "start": 595,
                    "end": 597,
                    "fullWidth": 3,
                    "width": 2,
                    "parameterList": {
                        "kind": "ParameterList",
                        "fullStart": 595,
                        "fullEnd": 598,
                        "start": 595,
                        "end": 597,
                        "fullWidth": 3,
                        "width": 2,
                        "openParenToken": {
                            "kind": "OpenParenToken",
                            "fullStart": 595,
                            "fullEnd": 596,
                            "start": 595,
                            "end": 596,
                            "fullWidth": 1,
                            "width": 1,
                            "text": "(",
                            "value": "(",
                            "valueText": "("
                        },
                        "parameters": [],
                        "closeParenToken": {
                            "kind": "CloseParenToken",
                            "fullStart": 596,
                            "fullEnd": 598,
                            "start": 596,
                            "end": 597,
                            "fullWidth": 2,
                            "width": 1,
                            "text": ")",
                            "value": ")",
                            "valueText": ")",
                            "hasTrailingTrivia": true,
                            "trailingTrivia": [
                                {
                                    "kind": "WhitespaceTrivia",
                                    "text": " "
                                }
                            ]
                        }
                    }
                },
                "block": {
                    "kind": "Block",
                    "fullStart": 598,
                    "fullEnd": 1187,
                    "start": 598,
                    "end": 1185,
                    "fullWidth": 589,
                    "width": 587,
                    "isIncrementallyUnusable": true,
                    "openBraceToken": {
                        "kind": "OpenBraceToken",
                        "fullStart": 598,
                        "fullEnd": 601,
                        "start": 598,
                        "end": 599,
                        "fullWidth": 3,
                        "width": 1,
                        "text": "{",
                        "value": "{",
                        "valueText": "{",
                        "hasTrailingTrivia": true,
                        "hasTrailingNewLine": true,
                        "trailingTrivia": [
                            {
                                "kind": "NewLineTrivia",
                                "text": "\r\n"
                            }
                        ]
                    },
                    "statements": [
                        {
                            "kind": "FunctionDeclaration",
                            "fullStart": 601,
                            "fullEnd": 707,
                            "start": 611,
                            "end": 705,
                            "fullWidth": 106,
                            "width": 94,
                            "modifiers": [],
                            "functionKeyword": {
                                "kind": "FunctionKeyword",
                                "fullStart": 601,
                                "fullEnd": 620,
                                "start": 611,
                                "end": 619,
                                "fullWidth": 19,
                                "width": 8,
                                "text": "function",
                                "value": "function",
                                "valueText": "function",
                                "hasLeadingTrivia": true,
                                "hasLeadingNewLine": true,
                                "hasTrailingTrivia": true,
                                "leadingTrivia": [
                                    {
                                        "kind": "NewLineTrivia",
                                        "text": "\r\n"
                                    },
                                    {
                                        "kind": "WhitespaceTrivia",
                                        "text": "        "
                                    }
                                ],
                                "trailingTrivia": [
                                    {
                                        "kind": "WhitespaceTrivia",
                                        "text": " "
                                    }
                                ]
                            },
                            "identifier": {
                                "kind": "IdentifierName",
                                "fullStart": 620,
                                "fullEnd": 630,
                                "start": 620,
                                "end": 630,
                                "fullWidth": 10,
                                "width": 10,
                                "text": "callbackfn",
                                "value": "callbackfn",
                                "valueText": "callbackfn"
                            },
                            "callSignature": {
                                "kind": "CallSignature",
                                "fullStart": 630,
                                "fullEnd": 658,
                                "start": 630,
                                "end": 657,
                                "fullWidth": 28,
                                "width": 27,
                                "parameterList": {
                                    "kind": "ParameterList",
                                    "fullStart": 630,
                                    "fullEnd": 658,
                                    "start": 630,
                                    "end": 657,
                                    "fullWidth": 28,
                                    "width": 27,
                                    "openParenToken": {
                                        "kind": "OpenParenToken",
                                        "fullStart": 630,
                                        "fullEnd": 631,
                                        "start": 630,
                                        "end": 631,
                                        "fullWidth": 1,
                                        "width": 1,
                                        "text": "(",
                                        "value": "(",
                                        "valueText": "("
                                    },
                                    "parameters": [
                                        {
                                            "kind": "Parameter",
                                            "fullStart": 631,
                                            "fullEnd": 638,
                                            "start": 631,
                                            "end": 638,
                                            "fullWidth": 7,
                                            "width": 7,
                                            "modifiers": [],
                                            "identifier": {
                                                "kind": "IdentifierName",
                                                "fullStart": 631,
                                                "fullEnd": 638,
                                                "start": 631,
                                                "end": 638,
                                                "fullWidth": 7,
                                                "width": 7,
                                                "text": "prevVal",
                                                "value": "prevVal",
                                                "valueText": "prevVal"
                                            }
                                        },
                                        {
                                            "kind": "CommaToken",
                                            "fullStart": 638,
                                            "fullEnd": 640,
                                            "start": 638,
                                            "end": 639,
                                            "fullWidth": 2,
                                            "width": 1,
                                            "text": ",",
                                            "value": ",",
                                            "valueText": ",",
                                            "hasTrailingTrivia": true,
                                            "trailingTrivia": [
                                                {
                                                    "kind": "WhitespaceTrivia",
                                                    "text": " "
                                                }
                                            ]
                                        },
                                        {
                                            "kind": "Parameter",
                                            "fullStart": 640,
                                            "fullEnd": 646,
                                            "start": 640,
                                            "end": 646,
                                            "fullWidth": 6,
                                            "width": 6,
                                            "modifiers": [],
                                            "identifier": {
                                                "kind": "IdentifierName",
                                                "fullStart": 640,
                                                "fullEnd": 646,
                                                "start": 640,
                                                "end": 646,
                                                "fullWidth": 6,
                                                "width": 6,
                                                "text": "curVal",
                                                "value": "curVal",
                                                "valueText": "curVal"
                                            }
                                        },
                                        {
                                            "kind": "CommaToken",
                                            "fullStart": 646,
                                            "fullEnd": 648,
                                            "start": 646,
                                            "end": 647,
                                            "fullWidth": 2,
                                            "width": 1,
                                            "text": ",",
                                            "value": ",",
                                            "valueText": ",",
                                            "hasTrailingTrivia": true,
                                            "trailingTrivia": [
                                                {
                                                    "kind": "WhitespaceTrivia",
                                                    "text": " "
                                                }
                                            ]
                                        },
                                        {
                                            "kind": "Parameter",
                                            "fullStart": 648,
                                            "fullEnd": 651,
                                            "start": 648,
                                            "end": 651,
                                            "fullWidth": 3,
                                            "width": 3,
                                            "modifiers": [],
                                            "identifier": {
                                                "kind": "IdentifierName",
                                                "fullStart": 648,
                                                "fullEnd": 651,
                                                "start": 648,
                                                "end": 651,
                                                "fullWidth": 3,
                                                "width": 3,
                                                "text": "idx",
                                                "value": "idx",
                                                "valueText": "idx"
                                            }
                                        },
                                        {
                                            "kind": "CommaToken",
                                            "fullStart": 651,
                                            "fullEnd": 653,
                                            "start": 651,
                                            "end": 652,
                                            "fullWidth": 2,
                                            "width": 1,
                                            "text": ",",
                                            "value": ",",
                                            "valueText": ",",
                                            "hasTrailingTrivia": true,
                                            "trailingTrivia": [
                                                {
                                                    "kind": "WhitespaceTrivia",
                                                    "text": " "
                                                }
                                            ]
                                        },
                                        {
                                            "kind": "Parameter",
                                            "fullStart": 653,
                                            "fullEnd": 656,
                                            "start": 653,
                                            "end": 656,
                                            "fullWidth": 3,
                                            "width": 3,
                                            "modifiers": [],
                                            "identifier": {
                                                "kind": "IdentifierName",
                                                "fullStart": 653,
                                                "fullEnd": 656,
                                                "start": 653,
                                                "end": 656,
                                                "fullWidth": 3,
                                                "width": 3,
                                                "text": "obj",
                                                "value": "obj",
                                                "valueText": "obj"
                                            }
                                        }
                                    ],
                                    "closeParenToken": {
                                        "kind": "CloseParenToken",
                                        "fullStart": 656,
                                        "fullEnd": 658,
                                        "start": 656,
                                        "end": 657,
                                        "fullWidth": 2,
                                        "width": 1,
                                        "text": ")",
                                        "value": ")",
                                        "valueText": ")",
                                        "hasTrailingTrivia": true,
                                        "trailingTrivia": [
                                            {
                                                "kind": "WhitespaceTrivia",
                                                "text": " "
                                            }
                                        ]
                                    }
                                }
                            },
                            "block": {
                                "kind": "Block",
                                "fullStart": 658,
                                "fullEnd": 707,
                                "start": 658,
                                "end": 705,
                                "fullWidth": 49,
                                "width": 47,
                                "openBraceToken": {
                                    "kind": "OpenBraceToken",
                                    "fullStart": 658,
                                    "fullEnd": 661,
                                    "start": 658,
                                    "end": 659,
                                    "fullWidth": 3,
                                    "width": 1,
                                    "text": "{",
                                    "value": "{",
                                    "valueText": "{",
                                    "hasTrailingTrivia": true,
                                    "hasTrailingNewLine": true,
                                    "trailingTrivia": [
                                        {
                                            "kind": "NewLineTrivia",
                                            "text": "\r\n"
                                        }
                                    ]
                                },
                                "statements": [
                                    {
                                        "kind": "ReturnStatement",
                                        "fullStart": 661,
                                        "fullEnd": 696,
                                        "start": 673,
                                        "end": 694,
                                        "fullWidth": 35,
                                        "width": 21,
                                        "returnKeyword": {
                                            "kind": "ReturnKeyword",
                                            "fullStart": 661,
                                            "fullEnd": 680,
                                            "start": 673,
                                            "end": 679,
                                            "fullWidth": 19,
                                            "width": 6,
                                            "text": "return",
                                            "value": "return",
                                            "valueText": "return",
                                            "hasLeadingTrivia": true,
                                            "hasTrailingTrivia": true,
                                            "leadingTrivia": [
                                                {
                                                    "kind": "WhitespaceTrivia",
                                                    "text": "            "
                                                }
                                            ],
                                            "trailingTrivia": [
                                                {
                                                    "kind": "WhitespaceTrivia",
                                                    "text": " "
                                                }
                                            ]
                                        },
                                        "expression": {
                                            "kind": "ParenthesizedExpression",
                                            "fullStart": 680,
                                            "fullEnd": 693,
                                            "start": 680,
                                            "end": 693,
                                            "fullWidth": 13,
                                            "width": 13,
                                            "openParenToken": {
                                                "kind": "OpenParenToken",
                                                "fullStart": 680,
                                                "fullEnd": 681,
                                                "start": 680,
                                                "end": 681,
                                                "fullWidth": 1,
                                                "width": 1,
                                                "text": "(",
                                                "value": "(",
                                                "valueText": "("
                                            },
                                            "expression": {
                                                "kind": "GreaterThanExpression",
                                                "fullStart": 681,
                                                "fullEnd": 692,
                                                "start": 681,
                                                "end": 692,
                                                "fullWidth": 11,
                                                "width": 11,
                                                "left": {
                                                    "kind": "IdentifierName",
                                                    "fullStart": 681,
                                                    "fullEnd": 688,
                                                    "start": 681,
                                                    "end": 687,
                                                    "fullWidth": 7,
                                                    "width": 6,
                                                    "text": "curVal",
                                                    "value": "curVal",
                                                    "valueText": "curVal",
                                                    "hasTrailingTrivia": true,
                                                    "trailingTrivia": [
                                                        {
                                                            "kind": "WhitespaceTrivia",
                                                            "text": " "
                                                        }
                                                    ]
                                                },
                                                "operatorToken": {
                                                    "kind": "GreaterThanToken",
                                                    "fullStart": 688,
                                                    "fullEnd": 690,
                                                    "start": 688,
                                                    "end": 689,
                                                    "fullWidth": 2,
                                                    "width": 1,
                                                    "text": ">",
                                                    "value": ">",
                                                    "valueText": ">",
                                                    "hasTrailingTrivia": true,
                                                    "trailingTrivia": [
                                                        {
                                                            "kind": "WhitespaceTrivia",
                                                            "text": " "
                                                        }
                                                    ]
                                                },
                                                "right": {
                                                    "kind": "NumericLiteral",
                                                    "fullStart": 690,
                                                    "fullEnd": 692,
                                                    "start": 690,
                                                    "end": 692,
                                                    "fullWidth": 2,
                                                    "width": 2,
                                                    "text": "10",
                                                    "value": 10,
                                                    "valueText": "10"
                                                }
                                            },
                                            "closeParenToken": {
                                                "kind": "CloseParenToken",
                                                "fullStart": 692,
                                                "fullEnd": 693,
                                                "start": 692,
                                                "end": 693,
                                                "fullWidth": 1,
                                                "width": 1,
                                                "text": ")",
                                                "value": ")",
                                                "valueText": ")"
                                            }
                                        },
                                        "semicolonToken": {
                                            "kind": "SemicolonToken",
                                            "fullStart": 693,
                                            "fullEnd": 696,
                                            "start": 693,
                                            "end": 694,
                                            "fullWidth": 3,
                                            "width": 1,
                                            "text": ";",
                                            "value": ";",
                                            "valueText": ";",
                                            "hasTrailingTrivia": true,
                                            "hasTrailingNewLine": true,
                                            "trailingTrivia": [
                                                {
                                                    "kind": "NewLineTrivia",
                                                    "text": "\r\n"
                                                }
                                            ]
                                        }
                                    }
                                ],
                                "closeBraceToken": {
                                    "kind": "CloseBraceToken",
                                    "fullStart": 696,
                                    "fullEnd": 707,
                                    "start": 704,
                                    "end": 705,
                                    "fullWidth": 11,
                                    "width": 1,
                                    "text": "}",
                                    "value": "}",
                                    "valueText": "}",
                                    "hasLeadingTrivia": true,
                                    "hasTrailingTrivia": true,
                                    "hasTrailingNewLine": true,
                                    "leadingTrivia": [
                                        {
                                            "kind": "WhitespaceTrivia",
                                            "text": "        "
                                        }
                                    ],
                                    "trailingTrivia": [
                                        {
                                            "kind": "NewLineTrivia",
                                            "text": "\r\n"
                                        }
                                    ]
                                }
                            }
                        },
                        {
                            "kind": "VariableStatement",
                            "fullStart": 707,
                            "fullEnd": 746,
                            "start": 717,
                            "end": 744,
                            "fullWidth": 39,
                            "width": 27,
                            "modifiers": [],
                            "variableDeclaration": {
                                "kind": "VariableDeclaration",
                                "fullStart": 707,
                                "fullEnd": 743,
                                "start": 717,
                                "end": 743,
                                "fullWidth": 36,
                                "width": 26,
                                "varKeyword": {
                                    "kind": "VarKeyword",
                                    "fullStart": 707,
                                    "fullEnd": 721,
                                    "start": 717,
                                    "end": 720,
                                    "fullWidth": 14,
                                    "width": 3,
                                    "text": "var",
                                    "value": "var",
                                    "valueText": "var",
                                    "hasLeadingTrivia": true,
                                    "hasLeadingNewLine": true,
                                    "hasTrailingTrivia": true,
                                    "leadingTrivia": [
                                        {
                                            "kind": "NewLineTrivia",
                                            "text": "\r\n"
                                        },
                                        {
                                            "kind": "WhitespaceTrivia",
                                            "text": "        "
                                        }
                                    ],
                                    "trailingTrivia": [
                                        {
                                            "kind": "WhitespaceTrivia",
                                            "text": " "
                                        }
                                    ]
                                },
                                "variableDeclarators": [
                                    {
                                        "kind": "VariableDeclarator",
                                        "fullStart": 721,
                                        "fullEnd": 743,
                                        "start": 721,
                                        "end": 743,
                                        "fullWidth": 22,
<<<<<<< HEAD
                                        "width": 22,
                                        "identifier": {
=======
                                        "propertyName": {
>>>>>>> 85e84683
                                            "kind": "IdentifierName",
                                            "fullStart": 721,
                                            "fullEnd": 725,
                                            "start": 721,
                                            "end": 724,
                                            "fullWidth": 4,
                                            "width": 3,
                                            "text": "obj",
                                            "value": "obj",
                                            "valueText": "obj",
                                            "hasTrailingTrivia": true,
                                            "trailingTrivia": [
                                                {
                                                    "kind": "WhitespaceTrivia",
                                                    "text": " "
                                                }
                                            ]
                                        },
                                        "equalsValueClause": {
                                            "kind": "EqualsValueClause",
                                            "fullStart": 725,
                                            "fullEnd": 743,
                                            "start": 725,
                                            "end": 743,
                                            "fullWidth": 18,
                                            "width": 18,
                                            "equalsToken": {
                                                "kind": "EqualsToken",
                                                "fullStart": 725,
                                                "fullEnd": 727,
                                                "start": 725,
                                                "end": 726,
                                                "fullWidth": 2,
                                                "width": 1,
                                                "text": "=",
                                                "value": "=",
                                                "valueText": "=",
                                                "hasTrailingTrivia": true,
                                                "trailingTrivia": [
                                                    {
                                                        "kind": "WhitespaceTrivia",
                                                        "text": " "
                                                    }
                                                ]
                                            },
                                            "value": {
                                                "kind": "ObjectLiteralExpression",
                                                "fullStart": 727,
                                                "fullEnd": 743,
                                                "start": 727,
                                                "end": 743,
                                                "fullWidth": 16,
                                                "width": 16,
                                                "openBraceToken": {
                                                    "kind": "OpenBraceToken",
                                                    "fullStart": 727,
                                                    "fullEnd": 729,
                                                    "start": 727,
                                                    "end": 728,
                                                    "fullWidth": 2,
                                                    "width": 1,
                                                    "text": "{",
                                                    "value": "{",
                                                    "valueText": "{",
                                                    "hasTrailingTrivia": true,
                                                    "trailingTrivia": [
                                                        {
                                                            "kind": "WhitespaceTrivia",
                                                            "text": " "
                                                        }
                                                    ]
                                                },
                                                "propertyAssignments": [
                                                    {
                                                        "kind": "SimplePropertyAssignment",
                                                        "fullStart": 729,
                                                        "fullEnd": 734,
                                                        "start": 729,
                                                        "end": 734,
                                                        "fullWidth": 5,
                                                        "width": 5,
                                                        "propertyName": {
                                                            "kind": "NumericLiteral",
                                                            "fullStart": 729,
                                                            "fullEnd": 730,
                                                            "start": 729,
                                                            "end": 730,
                                                            "fullWidth": 1,
                                                            "width": 1,
                                                            "text": "0",
                                                            "value": 0,
                                                            "valueText": "0"
                                                        },
                                                        "colonToken": {
                                                            "kind": "ColonToken",
                                                            "fullStart": 730,
                                                            "fullEnd": 732,
                                                            "start": 730,
                                                            "end": 731,
                                                            "fullWidth": 2,
                                                            "width": 1,
                                                            "text": ":",
                                                            "value": ":",
                                                            "valueText": ":",
                                                            "hasTrailingTrivia": true,
                                                            "trailingTrivia": [
                                                                {
                                                                    "kind": "WhitespaceTrivia",
                                                                    "text": " "
                                                                }
                                                            ]
                                                        },
                                                        "expression": {
                                                            "kind": "NumericLiteral",
                                                            "fullStart": 732,
                                                            "fullEnd": 734,
                                                            "start": 732,
                                                            "end": 734,
                                                            "fullWidth": 2,
                                                            "width": 2,
                                                            "text": "11",
                                                            "value": 11,
                                                            "valueText": "11"
                                                        }
                                                    },
                                                    {
                                                        "kind": "CommaToken",
                                                        "fullStart": 734,
                                                        "fullEnd": 736,
                                                        "start": 734,
                                                        "end": 735,
                                                        "fullWidth": 2,
                                                        "width": 1,
                                                        "text": ",",
                                                        "value": ",",
                                                        "valueText": ",",
                                                        "hasTrailingTrivia": true,
                                                        "trailingTrivia": [
                                                            {
                                                                "kind": "WhitespaceTrivia",
                                                                "text": " "
                                                            }
                                                        ]
                                                    },
                                                    {
                                                        "kind": "SimplePropertyAssignment",
                                                        "fullStart": 736,
                                                        "fullEnd": 742,
                                                        "start": 736,
                                                        "end": 741,
                                                        "fullWidth": 6,
                                                        "width": 5,
                                                        "propertyName": {
                                                            "kind": "NumericLiteral",
                                                            "fullStart": 736,
                                                            "fullEnd": 737,
                                                            "start": 736,
                                                            "end": 737,
                                                            "fullWidth": 1,
                                                            "width": 1,
                                                            "text": "1",
                                                            "value": 1,
                                                            "valueText": "1"
                                                        },
                                                        "colonToken": {
                                                            "kind": "ColonToken",
                                                            "fullStart": 737,
                                                            "fullEnd": 739,
                                                            "start": 737,
                                                            "end": 738,
                                                            "fullWidth": 2,
                                                            "width": 1,
                                                            "text": ":",
                                                            "value": ":",
                                                            "valueText": ":",
                                                            "hasTrailingTrivia": true,
                                                            "trailingTrivia": [
                                                                {
                                                                    "kind": "WhitespaceTrivia",
                                                                    "text": " "
                                                                }
                                                            ]
                                                        },
                                                        "expression": {
                                                            "kind": "NumericLiteral",
                                                            "fullStart": 739,
                                                            "fullEnd": 742,
                                                            "start": 739,
                                                            "end": 741,
                                                            "fullWidth": 3,
                                                            "width": 2,
                                                            "text": "12",
                                                            "value": 12,
                                                            "valueText": "12",
                                                            "hasTrailingTrivia": true,
                                                            "trailingTrivia": [
                                                                {
                                                                    "kind": "WhitespaceTrivia",
                                                                    "text": " "
                                                                }
                                                            ]
                                                        }
                                                    }
                                                ],
                                                "closeBraceToken": {
                                                    "kind": "CloseBraceToken",
                                                    "fullStart": 742,
                                                    "fullEnd": 743,
                                                    "start": 742,
                                                    "end": 743,
                                                    "fullWidth": 1,
                                                    "width": 1,
                                                    "text": "}",
                                                    "value": "}",
                                                    "valueText": "}"
                                                }
                                            }
                                        }
                                    }
                                ]
                            },
                            "semicolonToken": {
                                "kind": "SemicolonToken",
                                "fullStart": 743,
                                "fullEnd": 746,
                                "start": 743,
                                "end": 744,
                                "fullWidth": 3,
                                "width": 1,
                                "text": ";",
                                "value": ";",
                                "valueText": ";",
                                "hasTrailingTrivia": true,
                                "hasTrailingNewLine": true,
                                "trailingTrivia": [
                                    {
                                        "kind": "NewLineTrivia",
                                        "text": "\r\n"
                                    }
                                ]
                            }
                        },
                        {
                            "kind": "VariableStatement",
                            "fullStart": 746,
                            "fullEnd": 779,
                            "start": 756,
                            "end": 777,
                            "fullWidth": 33,
                            "width": 21,
                            "modifiers": [],
                            "variableDeclaration": {
                                "kind": "VariableDeclaration",
                                "fullStart": 746,
                                "fullEnd": 776,
                                "start": 756,
                                "end": 776,
                                "fullWidth": 30,
                                "width": 20,
                                "varKeyword": {
                                    "kind": "VarKeyword",
                                    "fullStart": 746,
                                    "fullEnd": 760,
                                    "start": 756,
                                    "end": 759,
                                    "fullWidth": 14,
                                    "width": 3,
                                    "text": "var",
                                    "value": "var",
                                    "valueText": "var",
                                    "hasLeadingTrivia": true,
                                    "hasLeadingNewLine": true,
                                    "hasTrailingTrivia": true,
                                    "leadingTrivia": [
                                        {
                                            "kind": "NewLineTrivia",
                                            "text": "\r\n"
                                        },
                                        {
                                            "kind": "WhitespaceTrivia",
                                            "text": "        "
                                        }
                                    ],
                                    "trailingTrivia": [
                                        {
                                            "kind": "WhitespaceTrivia",
                                            "text": " "
                                        }
                                    ]
                                },
                                "variableDeclarators": [
                                    {
                                        "kind": "VariableDeclarator",
                                        "fullStart": 760,
                                        "fullEnd": 776,
                                        "start": 760,
                                        "end": 776,
                                        "fullWidth": 16,
<<<<<<< HEAD
                                        "width": 16,
                                        "identifier": {
=======
                                        "propertyName": {
>>>>>>> 85e84683
                                            "kind": "IdentifierName",
                                            "fullStart": 760,
                                            "fullEnd": 769,
                                            "start": 760,
                                            "end": 768,
                                            "fullWidth": 9,
                                            "width": 8,
                                            "text": "accessed",
                                            "value": "accessed",
                                            "valueText": "accessed",
                                            "hasTrailingTrivia": true,
                                            "trailingTrivia": [
                                                {
                                                    "kind": "WhitespaceTrivia",
                                                    "text": " "
                                                }
                                            ]
                                        },
                                        "equalsValueClause": {
                                            "kind": "EqualsValueClause",
                                            "fullStart": 769,
                                            "fullEnd": 776,
                                            "start": 769,
                                            "end": 776,
                                            "fullWidth": 7,
                                            "width": 7,
                                            "equalsToken": {
                                                "kind": "EqualsToken",
                                                "fullStart": 769,
                                                "fullEnd": 771,
                                                "start": 769,
                                                "end": 770,
                                                "fullWidth": 2,
                                                "width": 1,
                                                "text": "=",
                                                "value": "=",
                                                "valueText": "=",
                                                "hasTrailingTrivia": true,
                                                "trailingTrivia": [
                                                    {
                                                        "kind": "WhitespaceTrivia",
                                                        "text": " "
                                                    }
                                                ]
                                            },
                                            "value": {
                                                "kind": "FalseKeyword",
                                                "fullStart": 771,
                                                "fullEnd": 776,
                                                "start": 771,
                                                "end": 776,
                                                "fullWidth": 5,
                                                "width": 5,
                                                "text": "false",
                                                "value": false,
                                                "valueText": "false"
                                            }
                                        }
                                    }
                                ]
                            },
                            "semicolonToken": {
                                "kind": "SemicolonToken",
                                "fullStart": 776,
                                "fullEnd": 779,
                                "start": 776,
                                "end": 777,
                                "fullWidth": 3,
                                "width": 1,
                                "text": ";",
                                "value": ";",
                                "valueText": ";",
                                "hasTrailingTrivia": true,
                                "hasTrailingNewLine": true,
                                "trailingTrivia": [
                                    {
                                        "kind": "NewLineTrivia",
                                        "text": "\r\n"
                                    }
                                ]
                            }
                        },
                        {
                            "kind": "ExpressionStatement",
                            "fullStart": 779,
                            "fullEnd": 983,
                            "start": 789,
                            "end": 981,
                            "fullWidth": 204,
                            "width": 192,
                            "isIncrementallyUnusable": true,
                            "expression": {
                                "kind": "InvocationExpression",
                                "fullStart": 779,
                                "fullEnd": 980,
                                "start": 789,
                                "end": 980,
                                "fullWidth": 201,
                                "width": 191,
                                "isIncrementallyUnusable": true,
                                "expression": {
                                    "kind": "MemberAccessExpression",
                                    "fullStart": 779,
                                    "fullEnd": 810,
                                    "start": 789,
                                    "end": 810,
                                    "fullWidth": 31,
                                    "width": 21,
                                    "expression": {
                                        "kind": "IdentifierName",
                                        "fullStart": 779,
                                        "fullEnd": 795,
                                        "start": 789,
                                        "end": 795,
                                        "fullWidth": 16,
                                        "width": 6,
                                        "text": "Object",
                                        "value": "Object",
                                        "valueText": "Object",
                                        "hasLeadingTrivia": true,
                                        "hasLeadingNewLine": true,
                                        "leadingTrivia": [
                                            {
                                                "kind": "NewLineTrivia",
                                                "text": "\r\n"
                                            },
                                            {
                                                "kind": "WhitespaceTrivia",
                                                "text": "        "
                                            }
                                        ]
                                    },
                                    "dotToken": {
                                        "kind": "DotToken",
                                        "fullStart": 795,
                                        "fullEnd": 796,
                                        "start": 795,
                                        "end": 796,
                                        "fullWidth": 1,
                                        "width": 1,
                                        "text": ".",
                                        "value": ".",
                                        "valueText": "."
                                    },
                                    "name": {
                                        "kind": "IdentifierName",
                                        "fullStart": 796,
                                        "fullEnd": 810,
                                        "start": 796,
                                        "end": 810,
                                        "fullWidth": 14,
                                        "width": 14,
                                        "text": "defineProperty",
                                        "value": "defineProperty",
                                        "valueText": "defineProperty"
                                    }
                                },
                                "argumentList": {
                                    "kind": "ArgumentList",
                                    "fullStart": 810,
                                    "fullEnd": 980,
                                    "start": 810,
                                    "end": 980,
                                    "fullWidth": 170,
                                    "width": 170,
                                    "isIncrementallyUnusable": true,
                                    "openParenToken": {
                                        "kind": "OpenParenToken",
                                        "fullStart": 810,
                                        "fullEnd": 811,
                                        "start": 810,
                                        "end": 811,
                                        "fullWidth": 1,
                                        "width": 1,
                                        "text": "(",
                                        "value": "(",
                                        "valueText": "("
                                    },
                                    "arguments": [
                                        {
                                            "kind": "IdentifierName",
                                            "fullStart": 811,
                                            "fullEnd": 814,
                                            "start": 811,
                                            "end": 814,
                                            "fullWidth": 3,
                                            "width": 3,
                                            "text": "obj",
                                            "value": "obj",
                                            "valueText": "obj"
                                        },
                                        {
                                            "kind": "CommaToken",
                                            "fullStart": 814,
                                            "fullEnd": 816,
                                            "start": 814,
                                            "end": 815,
                                            "fullWidth": 2,
                                            "width": 1,
                                            "text": ",",
                                            "value": ",",
                                            "valueText": ",",
                                            "hasTrailingTrivia": true,
                                            "trailingTrivia": [
                                                {
                                                    "kind": "WhitespaceTrivia",
                                                    "text": " "
                                                }
                                            ]
                                        },
                                        {
                                            "kind": "StringLiteral",
                                            "fullStart": 816,
                                            "fullEnd": 824,
                                            "start": 816,
                                            "end": 824,
                                            "fullWidth": 8,
                                            "width": 8,
                                            "text": "\"length\"",
                                            "value": "length",
                                            "valueText": "length"
                                        },
                                        {
                                            "kind": "CommaToken",
                                            "fullStart": 824,
                                            "fullEnd": 826,
                                            "start": 824,
                                            "end": 825,
                                            "fullWidth": 2,
                                            "width": 1,
                                            "text": ",",
                                            "value": ",",
                                            "valueText": ",",
                                            "hasTrailingTrivia": true,
                                            "trailingTrivia": [
                                                {
                                                    "kind": "WhitespaceTrivia",
                                                    "text": " "
                                                }
                                            ]
                                        },
                                        {
                                            "kind": "ObjectLiteralExpression",
                                            "fullStart": 826,
                                            "fullEnd": 979,
                                            "start": 826,
                                            "end": 979,
                                            "fullWidth": 153,
                                            "width": 153,
                                            "isIncrementallyUnusable": true,
                                            "openBraceToken": {
                                                "kind": "OpenBraceToken",
                                                "fullStart": 826,
                                                "fullEnd": 829,
                                                "start": 826,
                                                "end": 827,
                                                "fullWidth": 3,
                                                "width": 1,
                                                "text": "{",
                                                "value": "{",
                                                "valueText": "{",
                                                "hasTrailingTrivia": true,
                                                "hasTrailingNewLine": true,
                                                "trailingTrivia": [
                                                    {
                                                        "kind": "NewLineTrivia",
                                                        "text": "\r\n"
                                                    }
                                                ]
                                            },
                                            "propertyAssignments": [
                                                {
                                                    "kind": "SimplePropertyAssignment",
                                                    "fullStart": 829,
                                                    "fullEnd": 935,
                                                    "start": 841,
                                                    "end": 935,
                                                    "fullWidth": 106,
                                                    "width": 94,
                                                    "isIncrementallyUnusable": true,
                                                    "propertyName": {
                                                        "kind": "IdentifierName",
                                                        "fullStart": 829,
                                                        "fullEnd": 844,
                                                        "start": 841,
                                                        "end": 844,
                                                        "fullWidth": 15,
                                                        "width": 3,
                                                        "text": "get",
                                                        "value": "get",
                                                        "valueText": "get",
                                                        "hasLeadingTrivia": true,
                                                        "leadingTrivia": [
                                                            {
                                                                "kind": "WhitespaceTrivia",
                                                                "text": "            "
                                                            }
                                                        ]
                                                    },
                                                    "colonToken": {
                                                        "kind": "ColonToken",
                                                        "fullStart": 844,
                                                        "fullEnd": 846,
                                                        "start": 844,
                                                        "end": 845,
                                                        "fullWidth": 2,
                                                        "width": 1,
                                                        "text": ":",
                                                        "value": ":",
                                                        "valueText": ":",
                                                        "hasTrailingTrivia": true,
                                                        "trailingTrivia": [
                                                            {
                                                                "kind": "WhitespaceTrivia",
                                                                "text": " "
                                                            }
                                                        ]
                                                    },
                                                    "expression": {
                                                        "kind": "FunctionExpression",
                                                        "fullStart": 846,
                                                        "fullEnd": 935,
                                                        "start": 846,
                                                        "end": 935,
                                                        "fullWidth": 89,
                                                        "width": 89,
                                                        "functionKeyword": {
                                                            "kind": "FunctionKeyword",
                                                            "fullStart": 846,
                                                            "fullEnd": 855,
                                                            "start": 846,
                                                            "end": 854,
                                                            "fullWidth": 9,
                                                            "width": 8,
                                                            "text": "function",
                                                            "value": "function",
                                                            "valueText": "function",
                                                            "hasTrailingTrivia": true,
                                                            "trailingTrivia": [
                                                                {
                                                                    "kind": "WhitespaceTrivia",
                                                                    "text": " "
                                                                }
                                                            ]
                                                        },
                                                        "callSignature": {
                                                            "kind": "CallSignature",
                                                            "fullStart": 855,
                                                            "fullEnd": 858,
                                                            "start": 855,
                                                            "end": 857,
                                                            "fullWidth": 3,
                                                            "width": 2,
                                                            "parameterList": {
                                                                "kind": "ParameterList",
                                                                "fullStart": 855,
                                                                "fullEnd": 858,
                                                                "start": 855,
                                                                "end": 857,
                                                                "fullWidth": 3,
                                                                "width": 2,
                                                                "openParenToken": {
                                                                    "kind": "OpenParenToken",
                                                                    "fullStart": 855,
                                                                    "fullEnd": 856,
                                                                    "start": 855,
                                                                    "end": 856,
                                                                    "fullWidth": 1,
                                                                    "width": 1,
                                                                    "text": "(",
                                                                    "value": "(",
                                                                    "valueText": "("
                                                                },
                                                                "parameters": [],
                                                                "closeParenToken": {
                                                                    "kind": "CloseParenToken",
                                                                    "fullStart": 856,
                                                                    "fullEnd": 858,
                                                                    "start": 856,
                                                                    "end": 857,
                                                                    "fullWidth": 2,
                                                                    "width": 1,
                                                                    "text": ")",
                                                                    "value": ")",
                                                                    "valueText": ")",
                                                                    "hasTrailingTrivia": true,
                                                                    "trailingTrivia": [
                                                                        {
                                                                            "kind": "WhitespaceTrivia",
                                                                            "text": " "
                                                                        }
                                                                    ]
                                                                }
                                                            }
                                                        },
                                                        "block": {
                                                            "kind": "Block",
                                                            "fullStart": 858,
                                                            "fullEnd": 935,
                                                            "start": 858,
                                                            "end": 935,
                                                            "fullWidth": 77,
                                                            "width": 77,
                                                            "openBraceToken": {
                                                                "kind": "OpenBraceToken",
                                                                "fullStart": 858,
                                                                "fullEnd": 861,
                                                                "start": 858,
                                                                "end": 859,
                                                                "fullWidth": 3,
                                                                "width": 1,
                                                                "text": "{",
                                                                "value": "{",
                                                                "valueText": "{",
                                                                "hasTrailingTrivia": true,
                                                                "hasTrailingNewLine": true,
                                                                "trailingTrivia": [
                                                                    {
                                                                        "kind": "NewLineTrivia",
                                                                        "text": "\r\n"
                                                                    }
                                                                ]
                                                            },
                                                            "statements": [
                                                                {
                                                                    "kind": "ExpressionStatement",
                                                                    "fullStart": 861,
                                                                    "fullEnd": 895,
                                                                    "start": 877,
                                                                    "end": 893,
                                                                    "fullWidth": 34,
                                                                    "width": 16,
                                                                    "expression": {
                                                                        "kind": "AssignmentExpression",
                                                                        "fullStart": 861,
                                                                        "fullEnd": 892,
                                                                        "start": 877,
                                                                        "end": 892,
                                                                        "fullWidth": 31,
                                                                        "width": 15,
                                                                        "left": {
                                                                            "kind": "IdentifierName",
                                                                            "fullStart": 861,
                                                                            "fullEnd": 886,
                                                                            "start": 877,
                                                                            "end": 885,
                                                                            "fullWidth": 25,
                                                                            "width": 8,
                                                                            "text": "accessed",
                                                                            "value": "accessed",
                                                                            "valueText": "accessed",
                                                                            "hasLeadingTrivia": true,
                                                                            "hasTrailingTrivia": true,
                                                                            "leadingTrivia": [
                                                                                {
                                                                                    "kind": "WhitespaceTrivia",
                                                                                    "text": "                "
                                                                                }
                                                                            ],
                                                                            "trailingTrivia": [
                                                                                {
                                                                                    "kind": "WhitespaceTrivia",
                                                                                    "text": " "
                                                                                }
                                                                            ]
                                                                        },
                                                                        "operatorToken": {
                                                                            "kind": "EqualsToken",
                                                                            "fullStart": 886,
                                                                            "fullEnd": 888,
                                                                            "start": 886,
                                                                            "end": 887,
                                                                            "fullWidth": 2,
                                                                            "width": 1,
                                                                            "text": "=",
                                                                            "value": "=",
                                                                            "valueText": "=",
                                                                            "hasTrailingTrivia": true,
                                                                            "trailingTrivia": [
                                                                                {
                                                                                    "kind": "WhitespaceTrivia",
                                                                                    "text": " "
                                                                                }
                                                                            ]
                                                                        },
                                                                        "right": {
                                                                            "kind": "TrueKeyword",
                                                                            "fullStart": 888,
                                                                            "fullEnd": 892,
                                                                            "start": 888,
                                                                            "end": 892,
                                                                            "fullWidth": 4,
                                                                            "width": 4,
                                                                            "text": "true",
                                                                            "value": true,
                                                                            "valueText": "true"
                                                                        }
                                                                    },
                                                                    "semicolonToken": {
                                                                        "kind": "SemicolonToken",
                                                                        "fullStart": 892,
                                                                        "fullEnd": 895,
                                                                        "start": 892,
                                                                        "end": 893,
                                                                        "fullWidth": 3,
                                                                        "width": 1,
                                                                        "text": ";",
                                                                        "value": ";",
                                                                        "valueText": ";",
                                                                        "hasTrailingTrivia": true,
                                                                        "hasTrailingNewLine": true,
                                                                        "trailingTrivia": [
                                                                            {
                                                                                "kind": "NewLineTrivia",
                                                                                "text": "\r\n"
                                                                            }
                                                                        ]
                                                                    }
                                                                },
                                                                {
                                                                    "kind": "ReturnStatement",
                                                                    "fullStart": 895,
                                                                    "fullEnd": 922,
                                                                    "start": 911,
                                                                    "end": 920,
                                                                    "fullWidth": 27,
                                                                    "width": 9,
                                                                    "returnKeyword": {
                                                                        "kind": "ReturnKeyword",
                                                                        "fullStart": 895,
                                                                        "fullEnd": 918,
                                                                        "start": 911,
                                                                        "end": 917,
                                                                        "fullWidth": 23,
                                                                        "width": 6,
                                                                        "text": "return",
                                                                        "value": "return",
                                                                        "valueText": "return",
                                                                        "hasLeadingTrivia": true,
                                                                        "hasTrailingTrivia": true,
                                                                        "leadingTrivia": [
                                                                            {
                                                                                "kind": "WhitespaceTrivia",
                                                                                "text": "                "
                                                                            }
                                                                        ],
                                                                        "trailingTrivia": [
                                                                            {
                                                                                "kind": "WhitespaceTrivia",
                                                                                "text": " "
                                                                            }
                                                                        ]
                                                                    },
                                                                    "expression": {
                                                                        "kind": "NumericLiteral",
                                                                        "fullStart": 918,
                                                                        "fullEnd": 919,
                                                                        "start": 918,
                                                                        "end": 919,
                                                                        "fullWidth": 1,
                                                                        "width": 1,
                                                                        "text": "0",
                                                                        "value": 0,
                                                                        "valueText": "0"
                                                                    },
                                                                    "semicolonToken": {
                                                                        "kind": "SemicolonToken",
                                                                        "fullStart": 919,
                                                                        "fullEnd": 922,
                                                                        "start": 919,
                                                                        "end": 920,
                                                                        "fullWidth": 3,
                                                                        "width": 1,
                                                                        "text": ";",
                                                                        "value": ";",
                                                                        "valueText": ";",
                                                                        "hasTrailingTrivia": true,
                                                                        "hasTrailingNewLine": true,
                                                                        "trailingTrivia": [
                                                                            {
                                                                                "kind": "NewLineTrivia",
                                                                                "text": "\r\n"
                                                                            }
                                                                        ]
                                                                    }
                                                                }
                                                            ],
                                                            "closeBraceToken": {
                                                                "kind": "CloseBraceToken",
                                                                "fullStart": 922,
                                                                "fullEnd": 935,
                                                                "start": 934,
                                                                "end": 935,
                                                                "fullWidth": 13,
                                                                "width": 1,
                                                                "text": "}",
                                                                "value": "}",
                                                                "valueText": "}",
                                                                "hasLeadingTrivia": true,
                                                                "leadingTrivia": [
                                                                    {
                                                                        "kind": "WhitespaceTrivia",
                                                                        "text": "            "
                                                                    }
                                                                ]
                                                            }
                                                        }
                                                    }
                                                },
                                                {
                                                    "kind": "CommaToken",
                                                    "fullStart": 935,
                                                    "fullEnd": 938,
                                                    "start": 935,
                                                    "end": 936,
                                                    "fullWidth": 3,
                                                    "width": 1,
                                                    "text": ",",
                                                    "value": ",",
                                                    "valueText": ",",
                                                    "hasTrailingTrivia": true,
                                                    "hasTrailingNewLine": true,
                                                    "trailingTrivia": [
                                                        {
                                                            "kind": "NewLineTrivia",
                                                            "text": "\r\n"
                                                        }
                                                    ]
                                                },
                                                {
                                                    "kind": "SimplePropertyAssignment",
                                                    "fullStart": 938,
                                                    "fullEnd": 970,
                                                    "start": 950,
                                                    "end": 968,
                                                    "fullWidth": 32,
                                                    "width": 18,
                                                    "propertyName": {
                                                        "kind": "IdentifierName",
                                                        "fullStart": 938,
                                                        "fullEnd": 962,
                                                        "start": 950,
                                                        "end": 962,
                                                        "fullWidth": 24,
                                                        "width": 12,
                                                        "text": "configurable",
                                                        "value": "configurable",
                                                        "valueText": "configurable",
                                                        "hasLeadingTrivia": true,
                                                        "leadingTrivia": [
                                                            {
                                                                "kind": "WhitespaceTrivia",
                                                                "text": "            "
                                                            }
                                                        ]
                                                    },
                                                    "colonToken": {
                                                        "kind": "ColonToken",
                                                        "fullStart": 962,
                                                        "fullEnd": 964,
                                                        "start": 962,
                                                        "end": 963,
                                                        "fullWidth": 2,
                                                        "width": 1,
                                                        "text": ":",
                                                        "value": ":",
                                                        "valueText": ":",
                                                        "hasTrailingTrivia": true,
                                                        "trailingTrivia": [
                                                            {
                                                                "kind": "WhitespaceTrivia",
                                                                "text": " "
                                                            }
                                                        ]
                                                    },
                                                    "expression": {
                                                        "kind": "TrueKeyword",
                                                        "fullStart": 964,
                                                        "fullEnd": 970,
                                                        "start": 964,
                                                        "end": 968,
                                                        "fullWidth": 6,
                                                        "width": 4,
                                                        "text": "true",
                                                        "value": true,
                                                        "valueText": "true",
                                                        "hasTrailingTrivia": true,
                                                        "hasTrailingNewLine": true,
                                                        "trailingTrivia": [
                                                            {
                                                                "kind": "NewLineTrivia",
                                                                "text": "\r\n"
                                                            }
                                                        ]
                                                    }
                                                }
                                            ],
                                            "closeBraceToken": {
                                                "kind": "CloseBraceToken",
                                                "fullStart": 970,
                                                "fullEnd": 979,
                                                "start": 978,
                                                "end": 979,
                                                "fullWidth": 9,
                                                "width": 1,
                                                "text": "}",
                                                "value": "}",
                                                "valueText": "}",
                                                "hasLeadingTrivia": true,
                                                "leadingTrivia": [
                                                    {
                                                        "kind": "WhitespaceTrivia",
                                                        "text": "        "
                                                    }
                                                ]
                                            }
                                        }
                                    ],
                                    "closeParenToken": {
                                        "kind": "CloseParenToken",
                                        "fullStart": 979,
                                        "fullEnd": 980,
                                        "start": 979,
                                        "end": 980,
                                        "fullWidth": 1,
                                        "width": 1,
                                        "text": ")",
                                        "value": ")",
                                        "valueText": ")"
                                    }
                                }
                            },
                            "semicolonToken": {
                                "kind": "SemicolonToken",
                                "fullStart": 980,
                                "fullEnd": 983,
                                "start": 980,
                                "end": 981,
                                "fullWidth": 3,
                                "width": 1,
                                "text": ";",
                                "value": ";",
                                "valueText": ";",
                                "hasTrailingTrivia": true,
                                "hasTrailingNewLine": true,
                                "trailingTrivia": [
                                    {
                                        "kind": "NewLineTrivia",
                                        "text": "\r\n"
                                    }
                                ]
                            }
                        },
                        {
                            "kind": "TryStatement",
                            "fullStart": 983,
                            "fullEnd": 1180,
                            "start": 993,
                            "end": 1178,
                            "fullWidth": 197,
                            "width": 185,
                            "tryKeyword": {
                                "kind": "TryKeyword",
                                "fullStart": 983,
                                "fullEnd": 997,
                                "start": 993,
                                "end": 996,
                                "fullWidth": 14,
                                "width": 3,
                                "text": "try",
                                "value": "try",
                                "valueText": "try",
                                "hasLeadingTrivia": true,
                                "hasLeadingNewLine": true,
                                "hasTrailingTrivia": true,
                                "leadingTrivia": [
                                    {
                                        "kind": "NewLineTrivia",
                                        "text": "\r\n"
                                    },
                                    {
                                        "kind": "WhitespaceTrivia",
                                        "text": "        "
                                    }
                                ],
                                "trailingTrivia": [
                                    {
                                        "kind": "WhitespaceTrivia",
                                        "text": " "
                                    }
                                ]
                            },
                            "block": {
                                "kind": "Block",
                                "fullStart": 997,
                                "fullEnd": 1096,
                                "start": 997,
                                "end": 1095,
                                "fullWidth": 99,
                                "width": 98,
                                "openBraceToken": {
                                    "kind": "OpenBraceToken",
                                    "fullStart": 997,
                                    "fullEnd": 1000,
                                    "start": 997,
                                    "end": 998,
                                    "fullWidth": 3,
                                    "width": 1,
                                    "text": "{",
                                    "value": "{",
                                    "valueText": "{",
                                    "hasTrailingTrivia": true,
                                    "hasTrailingNewLine": true,
                                    "trailingTrivia": [
                                        {
                                            "kind": "NewLineTrivia",
                                            "text": "\r\n"
                                        }
                                    ]
                                },
                                "statements": [
                                    {
                                        "kind": "ExpressionStatement",
                                        "fullStart": 1000,
                                        "fullEnd": 1059,
                                        "start": 1012,
                                        "end": 1057,
                                        "fullWidth": 59,
                                        "width": 45,
                                        "expression": {
                                            "kind": "InvocationExpression",
                                            "fullStart": 1000,
                                            "fullEnd": 1056,
                                            "start": 1012,
                                            "end": 1056,
                                            "fullWidth": 56,
                                            "width": 44,
                                            "expression": {
                                                "kind": "MemberAccessExpression",
                                                "fullStart": 1000,
                                                "fullEnd": 1039,
                                                "start": 1012,
                                                "end": 1039,
                                                "fullWidth": 39,
                                                "width": 27,
                                                "expression": {
                                                    "kind": "MemberAccessExpression",
                                                    "fullStart": 1000,
                                                    "fullEnd": 1034,
                                                    "start": 1012,
                                                    "end": 1034,
                                                    "fullWidth": 34,
                                                    "width": 22,
                                                    "expression": {
                                                        "kind": "MemberAccessExpression",
                                                        "fullStart": 1000,
                                                        "fullEnd": 1027,
                                                        "start": 1012,
                                                        "end": 1027,
                                                        "fullWidth": 27,
                                                        "width": 15,
                                                        "expression": {
                                                            "kind": "IdentifierName",
                                                            "fullStart": 1000,
                                                            "fullEnd": 1017,
                                                            "start": 1012,
                                                            "end": 1017,
                                                            "fullWidth": 17,
                                                            "width": 5,
                                                            "text": "Array",
                                                            "value": "Array",
                                                            "valueText": "Array",
                                                            "hasLeadingTrivia": true,
                                                            "leadingTrivia": [
                                                                {
                                                                    "kind": "WhitespaceTrivia",
                                                                    "text": "            "
                                                                }
                                                            ]
                                                        },
                                                        "dotToken": {
                                                            "kind": "DotToken",
                                                            "fullStart": 1017,
                                                            "fullEnd": 1018,
                                                            "start": 1017,
                                                            "end": 1018,
                                                            "fullWidth": 1,
                                                            "width": 1,
                                                            "text": ".",
                                                            "value": ".",
                                                            "valueText": "."
                                                        },
                                                        "name": {
                                                            "kind": "IdentifierName",
                                                            "fullStart": 1018,
                                                            "fullEnd": 1027,
                                                            "start": 1018,
                                                            "end": 1027,
                                                            "fullWidth": 9,
                                                            "width": 9,
                                                            "text": "prototype",
                                                            "value": "prototype",
                                                            "valueText": "prototype"
                                                        }
                                                    },
                                                    "dotToken": {
                                                        "kind": "DotToken",
                                                        "fullStart": 1027,
                                                        "fullEnd": 1028,
                                                        "start": 1027,
                                                        "end": 1028,
                                                        "fullWidth": 1,
                                                        "width": 1,
                                                        "text": ".",
                                                        "value": ".",
                                                        "valueText": "."
                                                    },
                                                    "name": {
                                                        "kind": "IdentifierName",
                                                        "fullStart": 1028,
                                                        "fullEnd": 1034,
                                                        "start": 1028,
                                                        "end": 1034,
                                                        "fullWidth": 6,
                                                        "width": 6,
                                                        "text": "reduce",
                                                        "value": "reduce",
                                                        "valueText": "reduce"
                                                    }
                                                },
                                                "dotToken": {
                                                    "kind": "DotToken",
                                                    "fullStart": 1034,
                                                    "fullEnd": 1035,
                                                    "start": 1034,
                                                    "end": 1035,
                                                    "fullWidth": 1,
                                                    "width": 1,
                                                    "text": ".",
                                                    "value": ".",
                                                    "valueText": "."
                                                },
                                                "name": {
                                                    "kind": "IdentifierName",
                                                    "fullStart": 1035,
                                                    "fullEnd": 1039,
                                                    "start": 1035,
                                                    "end": 1039,
                                                    "fullWidth": 4,
                                                    "width": 4,
                                                    "text": "call",
                                                    "value": "call",
                                                    "valueText": "call"
                                                }
                                            },
                                            "argumentList": {
                                                "kind": "ArgumentList",
                                                "fullStart": 1039,
                                                "fullEnd": 1056,
                                                "start": 1039,
                                                "end": 1056,
                                                "fullWidth": 17,
                                                "width": 17,
                                                "openParenToken": {
                                                    "kind": "OpenParenToken",
                                                    "fullStart": 1039,
                                                    "fullEnd": 1040,
                                                    "start": 1039,
                                                    "end": 1040,
                                                    "fullWidth": 1,
                                                    "width": 1,
                                                    "text": "(",
                                                    "value": "(",
                                                    "valueText": "("
                                                },
                                                "arguments": [
                                                    {
                                                        "kind": "IdentifierName",
                                                        "fullStart": 1040,
                                                        "fullEnd": 1043,
                                                        "start": 1040,
                                                        "end": 1043,
                                                        "fullWidth": 3,
                                                        "width": 3,
                                                        "text": "obj",
                                                        "value": "obj",
                                                        "valueText": "obj"
                                                    },
                                                    {
                                                        "kind": "CommaToken",
                                                        "fullStart": 1043,
                                                        "fullEnd": 1045,
                                                        "start": 1043,
                                                        "end": 1044,
                                                        "fullWidth": 2,
                                                        "width": 1,
                                                        "text": ",",
                                                        "value": ",",
                                                        "valueText": ",",
                                                        "hasTrailingTrivia": true,
                                                        "trailingTrivia": [
                                                            {
                                                                "kind": "WhitespaceTrivia",
                                                                "text": " "
                                                            }
                                                        ]
                                                    },
                                                    {
                                                        "kind": "IdentifierName",
                                                        "fullStart": 1045,
                                                        "fullEnd": 1055,
                                                        "start": 1045,
                                                        "end": 1055,
                                                        "fullWidth": 10,
                                                        "width": 10,
                                                        "text": "callbackfn",
                                                        "value": "callbackfn",
                                                        "valueText": "callbackfn"
                                                    }
                                                ],
                                                "closeParenToken": {
                                                    "kind": "CloseParenToken",
                                                    "fullStart": 1055,
                                                    "fullEnd": 1056,
                                                    "start": 1055,
                                                    "end": 1056,
                                                    "fullWidth": 1,
                                                    "width": 1,
                                                    "text": ")",
                                                    "value": ")",
                                                    "valueText": ")"
                                                }
                                            }
                                        },
                                        "semicolonToken": {
                                            "kind": "SemicolonToken",
                                            "fullStart": 1056,
                                            "fullEnd": 1059,
                                            "start": 1056,
                                            "end": 1057,
                                            "fullWidth": 3,
                                            "width": 1,
                                            "text": ";",
                                            "value": ";",
                                            "valueText": ";",
                                            "hasTrailingTrivia": true,
                                            "hasTrailingNewLine": true,
                                            "trailingTrivia": [
                                                {
                                                    "kind": "NewLineTrivia",
                                                    "text": "\r\n"
                                                }
                                            ]
                                        }
                                    },
                                    {
                                        "kind": "ReturnStatement",
                                        "fullStart": 1059,
                                        "fullEnd": 1086,
                                        "start": 1071,
                                        "end": 1084,
                                        "fullWidth": 27,
                                        "width": 13,
                                        "returnKeyword": {
                                            "kind": "ReturnKeyword",
                                            "fullStart": 1059,
                                            "fullEnd": 1078,
                                            "start": 1071,
                                            "end": 1077,
                                            "fullWidth": 19,
                                            "width": 6,
                                            "text": "return",
                                            "value": "return",
                                            "valueText": "return",
                                            "hasLeadingTrivia": true,
                                            "hasTrailingTrivia": true,
                                            "leadingTrivia": [
                                                {
                                                    "kind": "WhitespaceTrivia",
                                                    "text": "            "
                                                }
                                            ],
                                            "trailingTrivia": [
                                                {
                                                    "kind": "WhitespaceTrivia",
                                                    "text": " "
                                                }
                                            ]
                                        },
                                        "expression": {
                                            "kind": "FalseKeyword",
                                            "fullStart": 1078,
                                            "fullEnd": 1083,
                                            "start": 1078,
                                            "end": 1083,
                                            "fullWidth": 5,
                                            "width": 5,
                                            "text": "false",
                                            "value": false,
                                            "valueText": "false"
                                        },
                                        "semicolonToken": {
                                            "kind": "SemicolonToken",
                                            "fullStart": 1083,
                                            "fullEnd": 1086,
                                            "start": 1083,
                                            "end": 1084,
                                            "fullWidth": 3,
                                            "width": 1,
                                            "text": ";",
                                            "value": ";",
                                            "valueText": ";",
                                            "hasTrailingTrivia": true,
                                            "hasTrailingNewLine": true,
                                            "trailingTrivia": [
                                                {
                                                    "kind": "NewLineTrivia",
                                                    "text": "\r\n"
                                                }
                                            ]
                                        }
                                    }
                                ],
                                "closeBraceToken": {
                                    "kind": "CloseBraceToken",
                                    "fullStart": 1086,
                                    "fullEnd": 1096,
                                    "start": 1094,
                                    "end": 1095,
                                    "fullWidth": 10,
                                    "width": 1,
                                    "text": "}",
                                    "value": "}",
                                    "valueText": "}",
                                    "hasLeadingTrivia": true,
                                    "hasTrailingTrivia": true,
                                    "leadingTrivia": [
                                        {
                                            "kind": "WhitespaceTrivia",
                                            "text": "        "
                                        }
                                    ],
                                    "trailingTrivia": [
                                        {
                                            "kind": "WhitespaceTrivia",
                                            "text": " "
                                        }
                                    ]
                                }
                            },
                            "catchClause": {
                                "kind": "CatchClause",
                                "fullStart": 1096,
                                "fullEnd": 1180,
                                "start": 1096,
                                "end": 1178,
                                "fullWidth": 84,
                                "width": 82,
                                "catchKeyword": {
                                    "kind": "CatchKeyword",
                                    "fullStart": 1096,
                                    "fullEnd": 1102,
                                    "start": 1096,
                                    "end": 1101,
                                    "fullWidth": 6,
                                    "width": 5,
                                    "text": "catch",
                                    "value": "catch",
                                    "valueText": "catch",
                                    "hasTrailingTrivia": true,
                                    "trailingTrivia": [
                                        {
                                            "kind": "WhitespaceTrivia",
                                            "text": " "
                                        }
                                    ]
                                },
                                "openParenToken": {
                                    "kind": "OpenParenToken",
                                    "fullStart": 1102,
                                    "fullEnd": 1103,
                                    "start": 1102,
                                    "end": 1103,
                                    "fullWidth": 1,
                                    "width": 1,
                                    "text": "(",
                                    "value": "(",
                                    "valueText": "("
                                },
                                "identifier": {
                                    "kind": "IdentifierName",
                                    "fullStart": 1103,
                                    "fullEnd": 1105,
                                    "start": 1103,
                                    "end": 1105,
                                    "fullWidth": 2,
                                    "width": 2,
                                    "text": "ex",
                                    "value": "ex",
                                    "valueText": "ex"
                                },
                                "closeParenToken": {
                                    "kind": "CloseParenToken",
                                    "fullStart": 1105,
                                    "fullEnd": 1107,
                                    "start": 1105,
                                    "end": 1106,
                                    "fullWidth": 2,
                                    "width": 1,
                                    "text": ")",
                                    "value": ")",
                                    "valueText": ")",
                                    "hasTrailingTrivia": true,
                                    "trailingTrivia": [
                                        {
                                            "kind": "WhitespaceTrivia",
                                            "text": " "
                                        }
                                    ]
                                },
                                "block": {
                                    "kind": "Block",
                                    "fullStart": 1107,
                                    "fullEnd": 1180,
                                    "start": 1107,
                                    "end": 1178,
                                    "fullWidth": 73,
                                    "width": 71,
                                    "openBraceToken": {
                                        "kind": "OpenBraceToken",
                                        "fullStart": 1107,
                                        "fullEnd": 1110,
                                        "start": 1107,
                                        "end": 1108,
                                        "fullWidth": 3,
                                        "width": 1,
                                        "text": "{",
                                        "value": "{",
                                        "valueText": "{",
                                        "hasTrailingTrivia": true,
                                        "hasTrailingNewLine": true,
                                        "trailingTrivia": [
                                            {
                                                "kind": "NewLineTrivia",
                                                "text": "\r\n"
                                            }
                                        ]
                                    },
                                    "statements": [
                                        {
                                            "kind": "ReturnStatement",
                                            "fullStart": 1110,
                                            "fullEnd": 1169,
                                            "start": 1122,
                                            "end": 1167,
                                            "fullWidth": 59,
                                            "width": 45,
                                            "returnKeyword": {
                                                "kind": "ReturnKeyword",
                                                "fullStart": 1110,
                                                "fullEnd": 1129,
                                                "start": 1122,
                                                "end": 1128,
                                                "fullWidth": 19,
                                                "width": 6,
                                                "text": "return",
                                                "value": "return",
                                                "valueText": "return",
                                                "hasLeadingTrivia": true,
                                                "hasTrailingTrivia": true,
                                                "leadingTrivia": [
                                                    {
                                                        "kind": "WhitespaceTrivia",
                                                        "text": "            "
                                                    }
                                                ],
                                                "trailingTrivia": [
                                                    {
                                                        "kind": "WhitespaceTrivia",
                                                        "text": " "
                                                    }
                                                ]
                                            },
                                            "expression": {
                                                "kind": "LogicalAndExpression",
                                                "fullStart": 1129,
                                                "fullEnd": 1166,
                                                "start": 1129,
                                                "end": 1166,
                                                "fullWidth": 37,
                                                "width": 37,
                                                "left": {
                                                    "kind": "ParenthesizedExpression",
                                                    "fullStart": 1129,
                                                    "fullEnd": 1155,
                                                    "start": 1129,
                                                    "end": 1154,
                                                    "fullWidth": 26,
                                                    "width": 25,
                                                    "openParenToken": {
                                                        "kind": "OpenParenToken",
                                                        "fullStart": 1129,
                                                        "fullEnd": 1130,
                                                        "start": 1129,
                                                        "end": 1130,
                                                        "fullWidth": 1,
                                                        "width": 1,
                                                        "text": "(",
                                                        "value": "(",
                                                        "valueText": "("
                                                    },
                                                    "expression": {
                                                        "kind": "InstanceOfExpression",
                                                        "fullStart": 1130,
                                                        "fullEnd": 1153,
                                                        "start": 1130,
                                                        "end": 1153,
                                                        "fullWidth": 23,
                                                        "width": 23,
                                                        "left": {
                                                            "kind": "IdentifierName",
                                                            "fullStart": 1130,
                                                            "fullEnd": 1133,
                                                            "start": 1130,
                                                            "end": 1132,
                                                            "fullWidth": 3,
                                                            "width": 2,
                                                            "text": "ex",
                                                            "value": "ex",
                                                            "valueText": "ex",
                                                            "hasTrailingTrivia": true,
                                                            "trailingTrivia": [
                                                                {
                                                                    "kind": "WhitespaceTrivia",
                                                                    "text": " "
                                                                }
                                                            ]
                                                        },
                                                        "operatorToken": {
                                                            "kind": "InstanceOfKeyword",
                                                            "fullStart": 1133,
                                                            "fullEnd": 1144,
                                                            "start": 1133,
                                                            "end": 1143,
                                                            "fullWidth": 11,
                                                            "width": 10,
                                                            "text": "instanceof",
                                                            "value": "instanceof",
                                                            "valueText": "instanceof",
                                                            "hasTrailingTrivia": true,
                                                            "trailingTrivia": [
                                                                {
                                                                    "kind": "WhitespaceTrivia",
                                                                    "text": " "
                                                                }
                                                            ]
                                                        },
                                                        "right": {
                                                            "kind": "IdentifierName",
                                                            "fullStart": 1144,
                                                            "fullEnd": 1153,
                                                            "start": 1144,
                                                            "end": 1153,
                                                            "fullWidth": 9,
                                                            "width": 9,
                                                            "text": "TypeError",
                                                            "value": "TypeError",
                                                            "valueText": "TypeError"
                                                        }
                                                    },
                                                    "closeParenToken": {
                                                        "kind": "CloseParenToken",
                                                        "fullStart": 1153,
                                                        "fullEnd": 1155,
                                                        "start": 1153,
                                                        "end": 1154,
                                                        "fullWidth": 2,
                                                        "width": 1,
                                                        "text": ")",
                                                        "value": ")",
                                                        "valueText": ")",
                                                        "hasTrailingTrivia": true,
                                                        "trailingTrivia": [
                                                            {
                                                                "kind": "WhitespaceTrivia",
                                                                "text": " "
                                                            }
                                                        ]
                                                    }
                                                },
                                                "operatorToken": {
                                                    "kind": "AmpersandAmpersandToken",
                                                    "fullStart": 1155,
                                                    "fullEnd": 1158,
                                                    "start": 1155,
                                                    "end": 1157,
                                                    "fullWidth": 3,
                                                    "width": 2,
                                                    "text": "&&",
                                                    "value": "&&",
                                                    "valueText": "&&",
                                                    "hasTrailingTrivia": true,
                                                    "trailingTrivia": [
                                                        {
                                                            "kind": "WhitespaceTrivia",
                                                            "text": " "
                                                        }
                                                    ]
                                                },
                                                "right": {
                                                    "kind": "IdentifierName",
                                                    "fullStart": 1158,
                                                    "fullEnd": 1166,
                                                    "start": 1158,
                                                    "end": 1166,
                                                    "fullWidth": 8,
                                                    "width": 8,
                                                    "text": "accessed",
                                                    "value": "accessed",
                                                    "valueText": "accessed"
                                                }
                                            },
                                            "semicolonToken": {
                                                "kind": "SemicolonToken",
                                                "fullStart": 1166,
                                                "fullEnd": 1169,
                                                "start": 1166,
                                                "end": 1167,
                                                "fullWidth": 3,
                                                "width": 1,
                                                "text": ";",
                                                "value": ";",
                                                "valueText": ";",
                                                "hasTrailingTrivia": true,
                                                "hasTrailingNewLine": true,
                                                "trailingTrivia": [
                                                    {
                                                        "kind": "NewLineTrivia",
                                                        "text": "\r\n"
                                                    }
                                                ]
                                            }
                                        }
                                    ],
                                    "closeBraceToken": {
                                        "kind": "CloseBraceToken",
                                        "fullStart": 1169,
                                        "fullEnd": 1180,
                                        "start": 1177,
                                        "end": 1178,
                                        "fullWidth": 11,
                                        "width": 1,
                                        "text": "}",
                                        "value": "}",
                                        "valueText": "}",
                                        "hasLeadingTrivia": true,
                                        "hasTrailingTrivia": true,
                                        "hasTrailingNewLine": true,
                                        "leadingTrivia": [
                                            {
                                                "kind": "WhitespaceTrivia",
                                                "text": "        "
                                            }
                                        ],
                                        "trailingTrivia": [
                                            {
                                                "kind": "NewLineTrivia",
                                                "text": "\r\n"
                                            }
                                        ]
                                    }
                                }
                            }
                        }
                    ],
                    "closeBraceToken": {
                        "kind": "CloseBraceToken",
                        "fullStart": 1180,
                        "fullEnd": 1187,
                        "start": 1184,
                        "end": 1185,
                        "fullWidth": 7,
                        "width": 1,
                        "text": "}",
                        "value": "}",
                        "valueText": "}",
                        "hasLeadingTrivia": true,
                        "hasTrailingTrivia": true,
                        "hasTrailingNewLine": true,
                        "leadingTrivia": [
                            {
                                "kind": "WhitespaceTrivia",
                                "text": "    "
                            }
                        ],
                        "trailingTrivia": [
                            {
                                "kind": "NewLineTrivia",
                                "text": "\r\n"
                            }
                        ]
                    }
                }
            },
            {
                "kind": "ExpressionStatement",
                "fullStart": 1187,
                "fullEnd": 1211,
                "start": 1187,
                "end": 1209,
                "fullWidth": 24,
                "width": 22,
                "expression": {
                    "kind": "InvocationExpression",
                    "fullStart": 1187,
                    "fullEnd": 1208,
                    "start": 1187,
                    "end": 1208,
                    "fullWidth": 21,
                    "width": 21,
                    "expression": {
                        "kind": "IdentifierName",
                        "fullStart": 1187,
                        "fullEnd": 1198,
                        "start": 1187,
                        "end": 1198,
                        "fullWidth": 11,
                        "width": 11,
                        "text": "runTestCase",
                        "value": "runTestCase",
                        "valueText": "runTestCase"
                    },
                    "argumentList": {
                        "kind": "ArgumentList",
                        "fullStart": 1198,
                        "fullEnd": 1208,
                        "start": 1198,
                        "end": 1208,
                        "fullWidth": 10,
                        "width": 10,
                        "openParenToken": {
                            "kind": "OpenParenToken",
                            "fullStart": 1198,
                            "fullEnd": 1199,
                            "start": 1198,
                            "end": 1199,
                            "fullWidth": 1,
                            "width": 1,
                            "text": "(",
                            "value": "(",
                            "valueText": "("
                        },
                        "arguments": [
                            {
                                "kind": "IdentifierName",
                                "fullStart": 1199,
                                "fullEnd": 1207,
                                "start": 1199,
                                "end": 1207,
                                "fullWidth": 8,
                                "width": 8,
                                "text": "testcase",
                                "value": "testcase",
                                "valueText": "testcase"
                            }
                        ],
                        "closeParenToken": {
                            "kind": "CloseParenToken",
                            "fullStart": 1207,
                            "fullEnd": 1208,
                            "start": 1207,
                            "end": 1208,
                            "fullWidth": 1,
                            "width": 1,
                            "text": ")",
                            "value": ")",
                            "valueText": ")"
                        }
                    }
                },
                "semicolonToken": {
                    "kind": "SemicolonToken",
                    "fullStart": 1208,
                    "fullEnd": 1211,
                    "start": 1208,
                    "end": 1209,
                    "fullWidth": 3,
                    "width": 1,
                    "text": ";",
                    "value": ";",
                    "valueText": ";",
                    "hasTrailingTrivia": true,
                    "hasTrailingNewLine": true,
                    "trailingTrivia": [
                        {
                            "kind": "NewLineTrivia",
                            "text": "\r\n"
                        }
                    ]
                }
            }
        ],
        "endOfFileToken": {
            "kind": "EndOfFileToken",
            "fullStart": 1211,
            "fullEnd": 1211,
            "start": 1211,
            "end": 1211,
            "fullWidth": 0,
            "width": 0,
            "text": ""
        }
    },
    "lineMap": {
        "lineStarts": [
            0,
            67,
            152,
            232,
            308,
            380,
            385,
            440,
            569,
            574,
            576,
            578,
            601,
            603,
            661,
            696,
            707,
            709,
            746,
            748,
            779,
            781,
            829,
            861,
            895,
            922,
            938,
            970,
            983,
            985,
            1000,
            1059,
            1086,
            1110,
            1169,
            1180,
            1187,
            1211
        ],
        "length": 1211
    }
}<|MERGE_RESOLUTION|>--- conflicted
+++ resolved
@@ -706,12 +706,8 @@
                                         "start": 721,
                                         "end": 743,
                                         "fullWidth": 22,
-<<<<<<< HEAD
                                         "width": 22,
-                                        "identifier": {
-=======
                                         "propertyName": {
->>>>>>> 85e84683
                                             "kind": "IdentifierName",
                                             "fullStart": 721,
                                             "fullEnd": 725,
@@ -1010,12 +1006,8 @@
                                         "start": 760,
                                         "end": 776,
                                         "fullWidth": 16,
-<<<<<<< HEAD
                                         "width": 16,
-                                        "identifier": {
-=======
                                         "propertyName": {
->>>>>>> 85e84683
                                             "kind": "IdentifierName",
                                             "fullStart": 760,
                                             "fullEnd": 769,
