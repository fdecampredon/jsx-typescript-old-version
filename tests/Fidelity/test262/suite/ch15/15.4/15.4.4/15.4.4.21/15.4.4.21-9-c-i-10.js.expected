{
    "isDeclaration": false,
    "languageVersion": "EcmaScript5",
    "parseOptions": {
        "allowAutomaticSemicolonInsertion": true
    },
    "sourceUnit": {
        "kind": "SourceUnit",
        "fullStart": 0,
        "fullEnd": 1109,
        "start": 556,
        "end": 1109,
        "fullWidth": 1109,
        "width": 553,
        "isIncrementallyUnusable": true,
        "moduleElements": [
            {
                "kind": "FunctionDeclaration",
                "fullStart": 0,
                "fullEnd": 1085,
                "start": 556,
                "end": 1083,
                "fullWidth": 1085,
                "width": 527,
                "isIncrementallyUnusable": true,
                "modifiers": [],
                "functionKeyword": {
                    "kind": "FunctionKeyword",
                    "fullStart": 0,
                    "fullEnd": 565,
                    "start": 556,
                    "end": 564,
                    "fullWidth": 565,
                    "width": 8,
                    "text": "function",
                    "value": "function",
                    "valueText": "function",
                    "hasLeadingTrivia": true,
                    "hasLeadingComment": true,
                    "hasLeadingNewLine": true,
                    "hasTrailingTrivia": true,
                    "leadingTrivia": [
                        {
                            "kind": "SingleLineCommentTrivia",
                            "text": "/// Copyright (c) 2012 Ecma International.  All rights reserved. "
                        },
                        {
                            "kind": "NewLineTrivia",
                            "text": "\r\n"
                        },
                        {
                            "kind": "SingleLineCommentTrivia",
                            "text": "/// Ecma International makes this code available under the terms and conditions set"
                        },
                        {
                            "kind": "NewLineTrivia",
                            "text": "\r\n"
                        },
                        {
                            "kind": "SingleLineCommentTrivia",
                            "text": "/// forth on http://hg.ecmascript.org/tests/test262/raw-file/tip/LICENSE (the "
                        },
                        {
                            "kind": "NewLineTrivia",
                            "text": "\r\n"
                        },
                        {
                            "kind": "SingleLineCommentTrivia",
                            "text": "/// \"Use Terms\").   Any redistribution of this code must retain the above "
                        },
                        {
                            "kind": "NewLineTrivia",
                            "text": "\r\n"
                        },
                        {
                            "kind": "SingleLineCommentTrivia",
                            "text": "/// copyright and this notice and otherwise comply with the Use Terms."
                        },
                        {
                            "kind": "NewLineTrivia",
                            "text": "\r\n"
                        },
                        {
                            "kind": "MultiLineCommentTrivia",
                            "text": "/**\r\n * @path ch15/15.4/15.4.4/15.4.4.21/15.4.4.21-9-c-i-10.js\r\n * @description Array.prototype.reduce - element to be retrieved is own accessor property on an Array\r\n */"
                        },
                        {
                            "kind": "NewLineTrivia",
                            "text": "\r\n"
                        },
                        {
                            "kind": "NewLineTrivia",
                            "text": "\r\n"
                        },
                        {
                            "kind": "NewLineTrivia",
                            "text": "\r\n"
                        }
                    ],
                    "trailingTrivia": [
                        {
                            "kind": "WhitespaceTrivia",
                            "text": " "
                        }
                    ]
                },
                "identifier": {
                    "kind": "IdentifierName",
                    "fullStart": 565,
                    "fullEnd": 573,
                    "start": 565,
                    "end": 573,
                    "fullWidth": 8,
                    "width": 8,
                    "text": "testcase",
                    "value": "testcase",
                    "valueText": "testcase"
                },
                "callSignature": {
                    "kind": "CallSignature",
                    "fullStart": 573,
                    "fullEnd": 576,
                    "start": 573,
                    "end": 575,
                    "fullWidth": 3,
                    "width": 2,
                    "parameterList": {
                        "kind": "ParameterList",
                        "fullStart": 573,
                        "fullEnd": 576,
                        "start": 573,
                        "end": 575,
                        "fullWidth": 3,
                        "width": 2,
                        "openParenToken": {
                            "kind": "OpenParenToken",
                            "fullStart": 573,
                            "fullEnd": 574,
                            "start": 573,
                            "end": 574,
                            "fullWidth": 1,
                            "width": 1,
                            "text": "(",
                            "value": "(",
                            "valueText": "("
                        },
                        "parameters": [],
                        "closeParenToken": {
                            "kind": "CloseParenToken",
                            "fullStart": 574,
                            "fullEnd": 576,
                            "start": 574,
                            "end": 575,
                            "fullWidth": 2,
                            "width": 1,
                            "text": ")",
                            "value": ")",
                            "valueText": ")",
                            "hasTrailingTrivia": true,
                            "trailingTrivia": [
                                {
                                    "kind": "WhitespaceTrivia",
                                    "text": " "
                                }
                            ]
                        }
                    }
                },
                "block": {
                    "kind": "Block",
                    "fullStart": 576,
                    "fullEnd": 1085,
                    "start": 576,
                    "end": 1083,
                    "fullWidth": 509,
                    "width": 507,
                    "isIncrementallyUnusable": true,
                    "openBraceToken": {
                        "kind": "OpenBraceToken",
                        "fullStart": 576,
                        "fullEnd": 579,
                        "start": 576,
                        "end": 577,
                        "fullWidth": 3,
                        "width": 1,
                        "text": "{",
                        "value": "{",
                        "valueText": "{",
                        "hasTrailingTrivia": true,
                        "hasTrailingNewLine": true,
                        "trailingTrivia": [
                            {
                                "kind": "NewLineTrivia",
                                "text": "\r\n"
                            }
                        ]
                    },
                    "statements": [
                        {
                            "kind": "VariableStatement",
                            "fullStart": 579,
                            "fullEnd": 614,
                            "start": 589,
                            "end": 612,
                            "fullWidth": 35,
                            "width": 23,
                            "modifiers": [],
                            "variableDeclaration": {
                                "kind": "VariableDeclaration",
                                "fullStart": 579,
                                "fullEnd": 611,
                                "start": 589,
                                "end": 611,
                                "fullWidth": 32,
                                "width": 22,
                                "varKeyword": {
                                    "kind": "VarKeyword",
                                    "fullStart": 579,
                                    "fullEnd": 593,
                                    "start": 589,
                                    "end": 592,
                                    "fullWidth": 14,
                                    "width": 3,
                                    "text": "var",
                                    "value": "var",
                                    "valueText": "var",
                                    "hasLeadingTrivia": true,
                                    "hasLeadingNewLine": true,
                                    "hasTrailingTrivia": true,
                                    "leadingTrivia": [
                                        {
                                            "kind": "NewLineTrivia",
                                            "text": "\r\n"
                                        },
                                        {
                                            "kind": "WhitespaceTrivia",
                                            "text": "        "
                                        }
                                    ],
                                    "trailingTrivia": [
                                        {
                                            "kind": "WhitespaceTrivia",
                                            "text": " "
                                        }
                                    ]
                                },
                                "variableDeclarators": [
                                    {
                                        "kind": "VariableDeclarator",
                                        "fullStart": 593,
                                        "fullEnd": 611,
                                        "start": 593,
                                        "end": 611,
                                        "fullWidth": 18,
<<<<<<< HEAD
                                        "width": 18,
                                        "identifier": {
=======
                                        "propertyName": {
>>>>>>> 85e84683
                                            "kind": "IdentifierName",
                                            "fullStart": 593,
                                            "fullEnd": 604,
                                            "start": 593,
                                            "end": 603,
                                            "fullWidth": 11,
                                            "width": 10,
                                            "text": "testResult",
                                            "value": "testResult",
                                            "valueText": "testResult",
                                            "hasTrailingTrivia": true,
                                            "trailingTrivia": [
                                                {
                                                    "kind": "WhitespaceTrivia",
                                                    "text": " "
                                                }
                                            ]
                                        },
                                        "equalsValueClause": {
                                            "kind": "EqualsValueClause",
                                            "fullStart": 604,
                                            "fullEnd": 611,
                                            "start": 604,
                                            "end": 611,
                                            "fullWidth": 7,
                                            "width": 7,
                                            "equalsToken": {
                                                "kind": "EqualsToken",
                                                "fullStart": 604,
                                                "fullEnd": 606,
                                                "start": 604,
                                                "end": 605,
                                                "fullWidth": 2,
                                                "width": 1,
                                                "text": "=",
                                                "value": "=",
                                                "valueText": "=",
                                                "hasTrailingTrivia": true,
                                                "trailingTrivia": [
                                                    {
                                                        "kind": "WhitespaceTrivia",
                                                        "text": " "
                                                    }
                                                ]
                                            },
                                            "value": {
                                                "kind": "FalseKeyword",
                                                "fullStart": 606,
                                                "fullEnd": 611,
                                                "start": 606,
                                                "end": 611,
                                                "fullWidth": 5,
                                                "width": 5,
                                                "text": "false",
                                                "value": false,
                                                "valueText": "false"
                                            }
                                        }
                                    }
                                ]
                            },
                            "semicolonToken": {
                                "kind": "SemicolonToken",
                                "fullStart": 611,
                                "fullEnd": 614,
                                "start": 611,
                                "end": 612,
                                "fullWidth": 3,
                                "width": 1,
                                "text": ";",
                                "value": ";",
                                "valueText": ";",
                                "hasTrailingTrivia": true,
                                "hasTrailingNewLine": true,
                                "trailingTrivia": [
                                    {
                                        "kind": "NewLineTrivia",
                                        "text": "\r\n"
                                    }
                                ]
                            }
                        },
                        {
                            "kind": "VariableStatement",
                            "fullStart": 614,
                            "fullEnd": 645,
                            "start": 622,
                            "end": 643,
                            "fullWidth": 31,
                            "width": 21,
                            "modifiers": [],
                            "variableDeclaration": {
                                "kind": "VariableDeclaration",
                                "fullStart": 614,
                                "fullEnd": 642,
                                "start": 622,
                                "end": 642,
                                "fullWidth": 28,
                                "width": 20,
                                "varKeyword": {
                                    "kind": "VarKeyword",
                                    "fullStart": 614,
                                    "fullEnd": 626,
                                    "start": 622,
                                    "end": 625,
                                    "fullWidth": 12,
                                    "width": 3,
                                    "text": "var",
                                    "value": "var",
                                    "valueText": "var",
                                    "hasLeadingTrivia": true,
                                    "hasTrailingTrivia": true,
                                    "leadingTrivia": [
                                        {
                                            "kind": "WhitespaceTrivia",
                                            "text": "        "
                                        }
                                    ],
                                    "trailingTrivia": [
                                        {
                                            "kind": "WhitespaceTrivia",
                                            "text": " "
                                        }
                                    ]
                                },
                                "variableDeclarators": [
                                    {
                                        "kind": "VariableDeclarator",
                                        "fullStart": 626,
                                        "fullEnd": 642,
                                        "start": 626,
                                        "end": 642,
                                        "fullWidth": 16,
<<<<<<< HEAD
                                        "width": 16,
                                        "identifier": {
=======
                                        "propertyName": {
>>>>>>> 85e84683
                                            "kind": "IdentifierName",
                                            "fullStart": 626,
                                            "fullEnd": 639,
                                            "start": 626,
                                            "end": 638,
                                            "fullWidth": 13,
                                            "width": 12,
                                            "text": "initialValue",
                                            "value": "initialValue",
                                            "valueText": "initialValue",
                                            "hasTrailingTrivia": true,
                                            "trailingTrivia": [
                                                {
                                                    "kind": "WhitespaceTrivia",
                                                    "text": " "
                                                }
                                            ]
                                        },
                                        "equalsValueClause": {
                                            "kind": "EqualsValueClause",
                                            "fullStart": 639,
                                            "fullEnd": 642,
                                            "start": 639,
                                            "end": 642,
                                            "fullWidth": 3,
                                            "width": 3,
                                            "equalsToken": {
                                                "kind": "EqualsToken",
                                                "fullStart": 639,
                                                "fullEnd": 641,
                                                "start": 639,
                                                "end": 640,
                                                "fullWidth": 2,
                                                "width": 1,
                                                "text": "=",
                                                "value": "=",
                                                "valueText": "=",
                                                "hasTrailingTrivia": true,
                                                "trailingTrivia": [
                                                    {
                                                        "kind": "WhitespaceTrivia",
                                                        "text": " "
                                                    }
                                                ]
                                            },
                                            "value": {
                                                "kind": "NumericLiteral",
                                                "fullStart": 641,
                                                "fullEnd": 642,
                                                "start": 641,
                                                "end": 642,
                                                "fullWidth": 1,
                                                "width": 1,
                                                "text": "0",
                                                "value": 0,
                                                "valueText": "0"
                                            }
                                        }
                                    }
                                ]
                            },
                            "semicolonToken": {
                                "kind": "SemicolonToken",
                                "fullStart": 642,
                                "fullEnd": 645,
                                "start": 642,
                                "end": 643,
                                "fullWidth": 3,
                                "width": 1,
                                "text": ";",
                                "value": ";",
                                "valueText": ";",
                                "hasTrailingTrivia": true,
                                "hasTrailingNewLine": true,
                                "trailingTrivia": [
                                    {
                                        "kind": "NewLineTrivia",
                                        "text": "\r\n"
                                    }
                                ]
                            }
                        },
                        {
                            "kind": "FunctionDeclaration",
                            "fullStart": 645,
                            "fullEnd": 805,
                            "start": 653,
                            "end": 803,
                            "fullWidth": 160,
                            "width": 150,
                            "modifiers": [],
                            "functionKeyword": {
                                "kind": "FunctionKeyword",
                                "fullStart": 645,
                                "fullEnd": 662,
                                "start": 653,
                                "end": 661,
                                "fullWidth": 17,
                                "width": 8,
                                "text": "function",
                                "value": "function",
                                "valueText": "function",
                                "hasLeadingTrivia": true,
                                "hasTrailingTrivia": true,
                                "leadingTrivia": [
                                    {
                                        "kind": "WhitespaceTrivia",
                                        "text": "        "
                                    }
                                ],
                                "trailingTrivia": [
                                    {
                                        "kind": "WhitespaceTrivia",
                                        "text": " "
                                    }
                                ]
                            },
                            "identifier": {
                                "kind": "IdentifierName",
                                "fullStart": 662,
                                "fullEnd": 672,
                                "start": 662,
                                "end": 672,
                                "fullWidth": 10,
                                "width": 10,
                                "text": "callbackfn",
                                "value": "callbackfn",
                                "valueText": "callbackfn"
                            },
                            "callSignature": {
                                "kind": "CallSignature",
                                "fullStart": 672,
                                "fullEnd": 700,
                                "start": 672,
                                "end": 699,
                                "fullWidth": 28,
                                "width": 27,
                                "parameterList": {
                                    "kind": "ParameterList",
                                    "fullStart": 672,
                                    "fullEnd": 700,
                                    "start": 672,
                                    "end": 699,
                                    "fullWidth": 28,
                                    "width": 27,
                                    "openParenToken": {
                                        "kind": "OpenParenToken",
                                        "fullStart": 672,
                                        "fullEnd": 673,
                                        "start": 672,
                                        "end": 673,
                                        "fullWidth": 1,
                                        "width": 1,
                                        "text": "(",
                                        "value": "(",
                                        "valueText": "("
                                    },
                                    "parameters": [
                                        {
                                            "kind": "Parameter",
                                            "fullStart": 673,
                                            "fullEnd": 680,
                                            "start": 673,
                                            "end": 680,
                                            "fullWidth": 7,
                                            "width": 7,
                                            "modifiers": [],
                                            "identifier": {
                                                "kind": "IdentifierName",
                                                "fullStart": 673,
                                                "fullEnd": 680,
                                                "start": 673,
                                                "end": 680,
                                                "fullWidth": 7,
                                                "width": 7,
                                                "text": "prevVal",
                                                "value": "prevVal",
                                                "valueText": "prevVal"
                                            }
                                        },
                                        {
                                            "kind": "CommaToken",
                                            "fullStart": 680,
                                            "fullEnd": 682,
                                            "start": 680,
                                            "end": 681,
                                            "fullWidth": 2,
                                            "width": 1,
                                            "text": ",",
                                            "value": ",",
                                            "valueText": ",",
                                            "hasTrailingTrivia": true,
                                            "trailingTrivia": [
                                                {
                                                    "kind": "WhitespaceTrivia",
                                                    "text": " "
                                                }
                                            ]
                                        },
                                        {
                                            "kind": "Parameter",
                                            "fullStart": 682,
                                            "fullEnd": 688,
                                            "start": 682,
                                            "end": 688,
                                            "fullWidth": 6,
                                            "width": 6,
                                            "modifiers": [],
                                            "identifier": {
                                                "kind": "IdentifierName",
                                                "fullStart": 682,
                                                "fullEnd": 688,
                                                "start": 682,
                                                "end": 688,
                                                "fullWidth": 6,
                                                "width": 6,
                                                "text": "curVal",
                                                "value": "curVal",
                                                "valueText": "curVal"
                                            }
                                        },
                                        {
                                            "kind": "CommaToken",
                                            "fullStart": 688,
                                            "fullEnd": 690,
                                            "start": 688,
                                            "end": 689,
                                            "fullWidth": 2,
                                            "width": 1,
                                            "text": ",",
                                            "value": ",",
                                            "valueText": ",",
                                            "hasTrailingTrivia": true,
                                            "trailingTrivia": [
                                                {
                                                    "kind": "WhitespaceTrivia",
                                                    "text": " "
                                                }
                                            ]
                                        },
                                        {
                                            "kind": "Parameter",
                                            "fullStart": 690,
                                            "fullEnd": 693,
                                            "start": 690,
                                            "end": 693,
                                            "fullWidth": 3,
                                            "width": 3,
                                            "modifiers": [],
                                            "identifier": {
                                                "kind": "IdentifierName",
                                                "fullStart": 690,
                                                "fullEnd": 693,
                                                "start": 690,
                                                "end": 693,
                                                "fullWidth": 3,
                                                "width": 3,
                                                "text": "idx",
                                                "value": "idx",
                                                "valueText": "idx"
                                            }
                                        },
                                        {
                                            "kind": "CommaToken",
                                            "fullStart": 693,
                                            "fullEnd": 695,
                                            "start": 693,
                                            "end": 694,
                                            "fullWidth": 2,
                                            "width": 1,
                                            "text": ",",
                                            "value": ",",
                                            "valueText": ",",
                                            "hasTrailingTrivia": true,
                                            "trailingTrivia": [
                                                {
                                                    "kind": "WhitespaceTrivia",
                                                    "text": " "
                                                }
                                            ]
                                        },
                                        {
                                            "kind": "Parameter",
                                            "fullStart": 695,
                                            "fullEnd": 698,
                                            "start": 695,
                                            "end": 698,
                                            "fullWidth": 3,
                                            "width": 3,
                                            "modifiers": [],
                                            "identifier": {
                                                "kind": "IdentifierName",
                                                "fullStart": 695,
                                                "fullEnd": 698,
                                                "start": 695,
                                                "end": 698,
                                                "fullWidth": 3,
                                                "width": 3,
                                                "text": "obj",
                                                "value": "obj",
                                                "valueText": "obj"
                                            }
                                        }
                                    ],
                                    "closeParenToken": {
                                        "kind": "CloseParenToken",
                                        "fullStart": 698,
                                        "fullEnd": 700,
                                        "start": 698,
                                        "end": 699,
                                        "fullWidth": 2,
                                        "width": 1,
                                        "text": ")",
                                        "value": ")",
                                        "valueText": ")",
                                        "hasTrailingTrivia": true,
                                        "trailingTrivia": [
                                            {
                                                "kind": "WhitespaceTrivia",
                                                "text": " "
                                            }
                                        ]
                                    }
                                }
                            },
                            "block": {
                                "kind": "Block",
                                "fullStart": 700,
                                "fullEnd": 805,
                                "start": 700,
                                "end": 803,
                                "fullWidth": 105,
                                "width": 103,
                                "openBraceToken": {
                                    "kind": "OpenBraceToken",
                                    "fullStart": 700,
                                    "fullEnd": 703,
                                    "start": 700,
                                    "end": 701,
                                    "fullWidth": 3,
                                    "width": 1,
                                    "text": "{",
                                    "value": "{",
                                    "valueText": "{",
                                    "hasTrailingTrivia": true,
                                    "hasTrailingNewLine": true,
                                    "trailingTrivia": [
                                        {
                                            "kind": "NewLineTrivia",
                                            "text": "\r\n"
                                        }
                                    ]
                                },
                                "statements": [
                                    {
                                        "kind": "IfStatement",
                                        "fullStart": 703,
                                        "fullEnd": 794,
                                        "start": 715,
                                        "end": 792,
                                        "fullWidth": 91,
                                        "width": 77,
                                        "ifKeyword": {
                                            "kind": "IfKeyword",
                                            "fullStart": 703,
                                            "fullEnd": 718,
                                            "start": 715,
                                            "end": 717,
                                            "fullWidth": 15,
                                            "width": 2,
                                            "text": "if",
                                            "value": "if",
                                            "valueText": "if",
                                            "hasLeadingTrivia": true,
                                            "hasTrailingTrivia": true,
                                            "leadingTrivia": [
                                                {
                                                    "kind": "WhitespaceTrivia",
                                                    "text": "            "
                                                }
                                            ],
                                            "trailingTrivia": [
                                                {
                                                    "kind": "WhitespaceTrivia",
                                                    "text": " "
                                                }
                                            ]
                                        },
                                        "openParenToken": {
                                            "kind": "OpenParenToken",
                                            "fullStart": 718,
                                            "fullEnd": 719,
                                            "start": 718,
                                            "end": 719,
                                            "fullWidth": 1,
                                            "width": 1,
                                            "text": "(",
                                            "value": "(",
                                            "valueText": "("
                                        },
                                        "condition": {
                                            "kind": "EqualsExpression",
                                            "fullStart": 719,
                                            "fullEnd": 728,
                                            "start": 719,
                                            "end": 728,
                                            "fullWidth": 9,
                                            "width": 9,
                                            "left": {
                                                "kind": "IdentifierName",
                                                "fullStart": 719,
                                                "fullEnd": 723,
                                                "start": 719,
                                                "end": 722,
                                                "fullWidth": 4,
                                                "width": 3,
                                                "text": "idx",
                                                "value": "idx",
                                                "valueText": "idx",
                                                "hasTrailingTrivia": true,
                                                "trailingTrivia": [
                                                    {
                                                        "kind": "WhitespaceTrivia",
                                                        "text": " "
                                                    }
                                                ]
                                            },
                                            "operatorToken": {
                                                "kind": "EqualsEqualsEqualsToken",
                                                "fullStart": 723,
                                                "fullEnd": 727,
                                                "start": 723,
                                                "end": 726,
                                                "fullWidth": 4,
                                                "width": 3,
                                                "text": "===",
                                                "value": "===",
                                                "valueText": "===",
                                                "hasTrailingTrivia": true,
                                                "trailingTrivia": [
                                                    {
                                                        "kind": "WhitespaceTrivia",
                                                        "text": " "
                                                    }
                                                ]
                                            },
                                            "right": {
                                                "kind": "NumericLiteral",
                                                "fullStart": 727,
                                                "fullEnd": 728,
                                                "start": 727,
                                                "end": 728,
                                                "fullWidth": 1,
                                                "width": 1,
                                                "text": "1",
                                                "value": 1,
                                                "valueText": "1"
                                            }
                                        },
                                        "closeParenToken": {
                                            "kind": "CloseParenToken",
                                            "fullStart": 728,
                                            "fullEnd": 730,
                                            "start": 728,
                                            "end": 729,
                                            "fullWidth": 2,
                                            "width": 1,
                                            "text": ")",
                                            "value": ")",
                                            "valueText": ")",
                                            "hasTrailingTrivia": true,
                                            "trailingTrivia": [
                                                {
                                                    "kind": "WhitespaceTrivia",
                                                    "text": " "
                                                }
                                            ]
                                        },
                                        "statement": {
                                            "kind": "Block",
                                            "fullStart": 730,
                                            "fullEnd": 794,
                                            "start": 730,
                                            "end": 792,
                                            "fullWidth": 64,
                                            "width": 62,
                                            "openBraceToken": {
                                                "kind": "OpenBraceToken",
                                                "fullStart": 730,
                                                "fullEnd": 733,
                                                "start": 730,
                                                "end": 731,
                                                "fullWidth": 3,
                                                "width": 1,
                                                "text": "{",
                                                "value": "{",
                                                "valueText": "{",
                                                "hasTrailingTrivia": true,
                                                "hasTrailingNewLine": true,
                                                "trailingTrivia": [
                                                    {
                                                        "kind": "NewLineTrivia",
                                                        "text": "\r\n"
                                                    }
                                                ]
                                            },
                                            "statements": [
                                                {
                                                    "kind": "ExpressionStatement",
                                                    "fullStart": 733,
                                                    "fullEnd": 779,
                                                    "start": 749,
                                                    "end": 777,
                                                    "fullWidth": 46,
                                                    "width": 28,
                                                    "expression": {
                                                        "kind": "AssignmentExpression",
                                                        "fullStart": 733,
                                                        "fullEnd": 776,
                                                        "start": 749,
                                                        "end": 776,
                                                        "fullWidth": 43,
                                                        "width": 27,
                                                        "left": {
                                                            "kind": "IdentifierName",
                                                            "fullStart": 733,
                                                            "fullEnd": 760,
                                                            "start": 749,
                                                            "end": 759,
                                                            "fullWidth": 27,
                                                            "width": 10,
                                                            "text": "testResult",
                                                            "value": "testResult",
                                                            "valueText": "testResult",
                                                            "hasLeadingTrivia": true,
                                                            "hasTrailingTrivia": true,
                                                            "leadingTrivia": [
                                                                {
                                                                    "kind": "WhitespaceTrivia",
                                                                    "text": "                "
                                                                }
                                                            ],
                                                            "trailingTrivia": [
                                                                {
                                                                    "kind": "WhitespaceTrivia",
                                                                    "text": " "
                                                                }
                                                            ]
                                                        },
                                                        "operatorToken": {
                                                            "kind": "EqualsToken",
                                                            "fullStart": 760,
                                                            "fullEnd": 762,
                                                            "start": 760,
                                                            "end": 761,
                                                            "fullWidth": 2,
                                                            "width": 1,
                                                            "text": "=",
                                                            "value": "=",
                                                            "valueText": "=",
                                                            "hasTrailingTrivia": true,
                                                            "trailingTrivia": [
                                                                {
                                                                    "kind": "WhitespaceTrivia",
                                                                    "text": " "
                                                                }
                                                            ]
                                                        },
                                                        "right": {
                                                            "kind": "ParenthesizedExpression",
                                                            "fullStart": 762,
                                                            "fullEnd": 776,
                                                            "start": 762,
                                                            "end": 776,
                                                            "fullWidth": 14,
                                                            "width": 14,
                                                            "openParenToken": {
                                                                "kind": "OpenParenToken",
                                                                "fullStart": 762,
                                                                "fullEnd": 763,
                                                                "start": 762,
                                                                "end": 763,
                                                                "fullWidth": 1,
                                                                "width": 1,
                                                                "text": "(",
                                                                "value": "(",
                                                                "valueText": "("
                                                            },
                                                            "expression": {
                                                                "kind": "EqualsExpression",
                                                                "fullStart": 763,
                                                                "fullEnd": 775,
                                                                "start": 763,
                                                                "end": 775,
                                                                "fullWidth": 12,
                                                                "width": 12,
                                                                "left": {
                                                                    "kind": "IdentifierName",
                                                                    "fullStart": 763,
                                                                    "fullEnd": 770,
                                                                    "start": 763,
                                                                    "end": 769,
                                                                    "fullWidth": 7,
                                                                    "width": 6,
                                                                    "text": "curVal",
                                                                    "value": "curVal",
                                                                    "valueText": "curVal",
                                                                    "hasTrailingTrivia": true,
                                                                    "trailingTrivia": [
                                                                        {
                                                                            "kind": "WhitespaceTrivia",
                                                                            "text": " "
                                                                        }
                                                                    ]
                                                                },
                                                                "operatorToken": {
                                                                    "kind": "EqualsEqualsEqualsToken",
                                                                    "fullStart": 770,
                                                                    "fullEnd": 774,
                                                                    "start": 770,
                                                                    "end": 773,
                                                                    "fullWidth": 4,
                                                                    "width": 3,
                                                                    "text": "===",
                                                                    "value": "===",
                                                                    "valueText": "===",
                                                                    "hasTrailingTrivia": true,
                                                                    "trailingTrivia": [
                                                                        {
                                                                            "kind": "WhitespaceTrivia",
                                                                            "text": " "
                                                                        }
                                                                    ]
                                                                },
                                                                "right": {
                                                                    "kind": "NumericLiteral",
                                                                    "fullStart": 774,
                                                                    "fullEnd": 775,
                                                                    "start": 774,
                                                                    "end": 775,
                                                                    "fullWidth": 1,
                                                                    "width": 1,
                                                                    "text": "1",
                                                                    "value": 1,
                                                                    "valueText": "1"
                                                                }
                                                            },
                                                            "closeParenToken": {
                                                                "kind": "CloseParenToken",
                                                                "fullStart": 775,
                                                                "fullEnd": 776,
                                                                "start": 775,
                                                                "end": 776,
                                                                "fullWidth": 1,
                                                                "width": 1,
                                                                "text": ")",
                                                                "value": ")",
                                                                "valueText": ")"
                                                            }
                                                        }
                                                    },
                                                    "semicolonToken": {
                                                        "kind": "SemicolonToken",
                                                        "fullStart": 776,
                                                        "fullEnd": 779,
                                                        "start": 776,
                                                        "end": 777,
                                                        "fullWidth": 3,
                                                        "width": 1,
                                                        "text": ";",
                                                        "value": ";",
                                                        "valueText": ";",
                                                        "hasTrailingTrivia": true,
                                                        "hasTrailingNewLine": true,
                                                        "trailingTrivia": [
                                                            {
                                                                "kind": "NewLineTrivia",
                                                                "text": "\r\n"
                                                            }
                                                        ]
                                                    }
                                                }
                                            ],
                                            "closeBraceToken": {
                                                "kind": "CloseBraceToken",
                                                "fullStart": 779,
                                                "fullEnd": 794,
                                                "start": 791,
                                                "end": 792,
                                                "fullWidth": 15,
                                                "width": 1,
                                                "text": "}",
                                                "value": "}",
                                                "valueText": "}",
                                                "hasLeadingTrivia": true,
                                                "hasTrailingTrivia": true,
                                                "hasTrailingNewLine": true,
                                                "leadingTrivia": [
                                                    {
                                                        "kind": "WhitespaceTrivia",
                                                        "text": "            "
                                                    }
                                                ],
                                                "trailingTrivia": [
                                                    {
                                                        "kind": "NewLineTrivia",
                                                        "text": "\r\n"
                                                    }
                                                ]
                                            }
                                        }
                                    }
                                ],
                                "closeBraceToken": {
                                    "kind": "CloseBraceToken",
                                    "fullStart": 794,
                                    "fullEnd": 805,
                                    "start": 802,
                                    "end": 803,
                                    "fullWidth": 11,
                                    "width": 1,
                                    "text": "}",
                                    "value": "}",
                                    "valueText": "}",
                                    "hasLeadingTrivia": true,
                                    "hasTrailingTrivia": true,
                                    "hasTrailingNewLine": true,
                                    "leadingTrivia": [
                                        {
                                            "kind": "WhitespaceTrivia",
                                            "text": "        "
                                        }
                                    ],
                                    "trailingTrivia": [
                                        {
                                            "kind": "NewLineTrivia",
                                            "text": "\r\n"
                                        }
                                    ]
                                }
                            }
                        },
                        {
                            "kind": "VariableStatement",
                            "fullStart": 805,
                            "fullEnd": 836,
                            "start": 815,
                            "end": 834,
                            "fullWidth": 31,
                            "width": 19,
                            "isIncrementallyUnusable": true,
                            "modifiers": [],
                            "variableDeclaration": {
                                "kind": "VariableDeclaration",
                                "fullStart": 805,
                                "fullEnd": 833,
                                "start": 815,
                                "end": 833,
                                "fullWidth": 28,
                                "width": 18,
                                "isIncrementallyUnusable": true,
                                "varKeyword": {
                                    "kind": "VarKeyword",
                                    "fullStart": 805,
                                    "fullEnd": 819,
                                    "start": 815,
                                    "end": 818,
                                    "fullWidth": 14,
                                    "width": 3,
                                    "text": "var",
                                    "value": "var",
                                    "valueText": "var",
                                    "hasLeadingTrivia": true,
                                    "hasLeadingNewLine": true,
                                    "hasTrailingTrivia": true,
                                    "leadingTrivia": [
                                        {
                                            "kind": "NewLineTrivia",
                                            "text": "\r\n"
                                        },
                                        {
                                            "kind": "WhitespaceTrivia",
                                            "text": "        "
                                        }
                                    ],
                                    "trailingTrivia": [
                                        {
                                            "kind": "WhitespaceTrivia",
                                            "text": " "
                                        }
                                    ]
                                },
                                "variableDeclarators": [
                                    {
                                        "kind": "VariableDeclarator",
                                        "fullStart": 819,
                                        "fullEnd": 833,
                                        "start": 819,
                                        "end": 833,
                                        "fullWidth": 14,
                                        "width": 14,
                                        "isIncrementallyUnusable": true,
                                        "propertyName": {
                                            "kind": "IdentifierName",
                                            "fullStart": 819,
                                            "fullEnd": 823,
                                            "start": 819,
                                            "end": 822,
                                            "fullWidth": 4,
                                            "width": 3,
                                            "text": "arr",
                                            "value": "arr",
                                            "valueText": "arr",
                                            "hasTrailingTrivia": true,
                                            "trailingTrivia": [
                                                {
                                                    "kind": "WhitespaceTrivia",
                                                    "text": " "
                                                }
                                            ]
                                        },
                                        "equalsValueClause": {
                                            "kind": "EqualsValueClause",
                                            "fullStart": 823,
                                            "fullEnd": 833,
                                            "start": 823,
                                            "end": 833,
                                            "fullWidth": 10,
                                            "width": 10,
                                            "isIncrementallyUnusable": true,
                                            "equalsToken": {
                                                "kind": "EqualsToken",
                                                "fullStart": 823,
                                                "fullEnd": 825,
                                                "start": 823,
                                                "end": 824,
                                                "fullWidth": 2,
                                                "width": 1,
                                                "text": "=",
                                                "value": "=",
                                                "valueText": "=",
                                                "hasTrailingTrivia": true,
                                                "trailingTrivia": [
                                                    {
                                                        "kind": "WhitespaceTrivia",
                                                        "text": " "
                                                    }
                                                ]
                                            },
                                            "value": {
                                                "kind": "ArrayLiteralExpression",
                                                "fullStart": 825,
                                                "fullEnd": 833,
                                                "start": 825,
                                                "end": 833,
                                                "fullWidth": 8,
                                                "width": 8,
                                                "isIncrementallyUnusable": true,
                                                "openBracketToken": {
                                                    "kind": "OpenBracketToken",
                                                    "fullStart": 825,
                                                    "fullEnd": 826,
                                                    "start": 825,
                                                    "end": 826,
                                                    "fullWidth": 1,
                                                    "width": 1,
                                                    "text": "[",
                                                    "value": "[",
                                                    "valueText": "["
                                                },
                                                "expressions": [
                                                    {
                                                        "kind": "NumericLiteral",
                                                        "fullStart": 826,
                                                        "fullEnd": 827,
                                                        "start": 826,
                                                        "end": 827,
                                                        "fullWidth": 1,
                                                        "width": 1,
                                                        "text": "0",
                                                        "value": 0,
                                                        "valueText": "0"
                                                    },
                                                    {
                                                        "kind": "CommaToken",
                                                        "fullStart": 827,
                                                        "fullEnd": 829,
                                                        "start": 827,
                                                        "end": 828,
                                                        "fullWidth": 2,
                                                        "width": 1,
                                                        "text": ",",
                                                        "value": ",",
                                                        "valueText": ",",
                                                        "hasTrailingTrivia": true,
                                                        "trailingTrivia": [
                                                            {
                                                                "kind": "WhitespaceTrivia",
                                                                "text": " "
                                                            }
                                                        ]
                                                    },
                                                    {
                                                        "kind": "OmittedExpression",
                                                        "fullStart": -1,
                                                        "fullEnd": -1,
                                                        "start": -1,
                                                        "end": -1,
                                                        "fullWidth": 0,
                                                        "width": 0,
                                                        "isIncrementallyUnusable": true
                                                    },
                                                    {
                                                        "kind": "CommaToken",
                                                        "fullStart": 829,
                                                        "fullEnd": 831,
                                                        "start": 829,
                                                        "end": 830,
                                                        "fullWidth": 2,
                                                        "width": 1,
                                                        "text": ",",
                                                        "value": ",",
                                                        "valueText": ",",
                                                        "hasTrailingTrivia": true,
                                                        "trailingTrivia": [
                                                            {
                                                                "kind": "WhitespaceTrivia",
                                                                "text": " "
                                                            }
                                                        ]
                                                    },
                                                    {
                                                        "kind": "NumericLiteral",
                                                        "fullStart": 831,
                                                        "fullEnd": 832,
                                                        "start": 831,
                                                        "end": 832,
                                                        "fullWidth": 1,
                                                        "width": 1,
                                                        "text": "2",
                                                        "value": 2,
                                                        "valueText": "2"
                                                    }
                                                ],
                                                "closeBracketToken": {
                                                    "kind": "CloseBracketToken",
                                                    "fullStart": 832,
                                                    "fullEnd": 833,
                                                    "start": 832,
                                                    "end": 833,
                                                    "fullWidth": 1,
                                                    "width": 1,
                                                    "text": "]",
                                                    "value": "]",
                                                    "valueText": "]"
                                                }
                                            }
                                        }
                                    }
                                ]
                            },
                            "semicolonToken": {
                                "kind": "SemicolonToken",
                                "fullStart": 833,
                                "fullEnd": 836,
                                "start": 833,
                                "end": 834,
                                "fullWidth": 3,
                                "width": 1,
                                "text": ";",
                                "value": ";",
                                "valueText": ";",
                                "hasTrailingTrivia": true,
                                "hasTrailingNewLine": true,
                                "trailingTrivia": [
                                    {
                                        "kind": "NewLineTrivia",
                                        "text": "\r\n"
                                    }
                                ]
                            }
                        },
                        {
                            "kind": "ExpressionStatement",
                            "fullStart": 836,
                            "fullEnd": 1001,
                            "start": 846,
                            "end": 999,
                            "fullWidth": 165,
                            "width": 153,
                            "isIncrementallyUnusable": true,
                            "expression": {
                                "kind": "InvocationExpression",
                                "fullStart": 836,
                                "fullEnd": 998,
                                "start": 846,
                                "end": 998,
                                "fullWidth": 162,
                                "width": 152,
                                "isIncrementallyUnusable": true,
                                "expression": {
                                    "kind": "MemberAccessExpression",
                                    "fullStart": 836,
                                    "fullEnd": 867,
                                    "start": 846,
                                    "end": 867,
                                    "fullWidth": 31,
                                    "width": 21,
                                    "expression": {
                                        "kind": "IdentifierName",
                                        "fullStart": 836,
                                        "fullEnd": 852,
                                        "start": 846,
                                        "end": 852,
                                        "fullWidth": 16,
                                        "width": 6,
                                        "text": "Object",
                                        "value": "Object",
                                        "valueText": "Object",
                                        "hasLeadingTrivia": true,
                                        "hasLeadingNewLine": true,
                                        "leadingTrivia": [
                                            {
                                                "kind": "NewLineTrivia",
                                                "text": "\r\n"
                                            },
                                            {
                                                "kind": "WhitespaceTrivia",
                                                "text": "        "
                                            }
                                        ]
                                    },
                                    "dotToken": {
                                        "kind": "DotToken",
                                        "fullStart": 852,
                                        "fullEnd": 853,
                                        "start": 852,
                                        "end": 853,
                                        "fullWidth": 1,
                                        "width": 1,
                                        "text": ".",
                                        "value": ".",
                                        "valueText": "."
                                    },
                                    "name": {
                                        "kind": "IdentifierName",
                                        "fullStart": 853,
                                        "fullEnd": 867,
                                        "start": 853,
                                        "end": 867,
                                        "fullWidth": 14,
                                        "width": 14,
                                        "text": "defineProperty",
                                        "value": "defineProperty",
                                        "valueText": "defineProperty"
                                    }
                                },
                                "argumentList": {
                                    "kind": "ArgumentList",
                                    "fullStart": 867,
                                    "fullEnd": 998,
                                    "start": 867,
                                    "end": 998,
                                    "fullWidth": 131,
                                    "width": 131,
                                    "isIncrementallyUnusable": true,
                                    "openParenToken": {
                                        "kind": "OpenParenToken",
                                        "fullStart": 867,
                                        "fullEnd": 868,
                                        "start": 867,
                                        "end": 868,
                                        "fullWidth": 1,
                                        "width": 1,
                                        "text": "(",
                                        "value": "(",
                                        "valueText": "("
                                    },
                                    "arguments": [
                                        {
                                            "kind": "IdentifierName",
                                            "fullStart": 868,
                                            "fullEnd": 871,
                                            "start": 868,
                                            "end": 871,
                                            "fullWidth": 3,
                                            "width": 3,
                                            "text": "arr",
                                            "value": "arr",
                                            "valueText": "arr"
                                        },
                                        {
                                            "kind": "CommaToken",
                                            "fullStart": 871,
                                            "fullEnd": 873,
                                            "start": 871,
                                            "end": 872,
                                            "fullWidth": 2,
                                            "width": 1,
                                            "text": ",",
                                            "value": ",",
                                            "valueText": ",",
                                            "hasTrailingTrivia": true,
                                            "trailingTrivia": [
                                                {
                                                    "kind": "WhitespaceTrivia",
                                                    "text": " "
                                                }
                                            ]
                                        },
                                        {
                                            "kind": "StringLiteral",
                                            "fullStart": 873,
                                            "fullEnd": 876,
                                            "start": 873,
                                            "end": 876,
                                            "fullWidth": 3,
                                            "width": 3,
                                            "text": "\"1\"",
                                            "value": "1",
                                            "valueText": "1"
                                        },
                                        {
                                            "kind": "CommaToken",
                                            "fullStart": 876,
                                            "fullEnd": 878,
                                            "start": 876,
                                            "end": 877,
                                            "fullWidth": 2,
                                            "width": 1,
                                            "text": ",",
                                            "value": ",",
                                            "valueText": ",",
                                            "hasTrailingTrivia": true,
                                            "trailingTrivia": [
                                                {
                                                    "kind": "WhitespaceTrivia",
                                                    "text": " "
                                                }
                                            ]
                                        },
                                        {
                                            "kind": "ObjectLiteralExpression",
                                            "fullStart": 878,
                                            "fullEnd": 997,
                                            "start": 878,
                                            "end": 997,
                                            "fullWidth": 119,
                                            "width": 119,
                                            "isIncrementallyUnusable": true,
                                            "openBraceToken": {
                                                "kind": "OpenBraceToken",
                                                "fullStart": 878,
                                                "fullEnd": 881,
                                                "start": 878,
                                                "end": 879,
                                                "fullWidth": 3,
                                                "width": 1,
                                                "text": "{",
                                                "value": "{",
                                                "valueText": "{",
                                                "hasTrailingTrivia": true,
                                                "hasTrailingNewLine": true,
                                                "trailingTrivia": [
                                                    {
                                                        "kind": "NewLineTrivia",
                                                        "text": "\r\n"
                                                    }
                                                ]
                                            },
                                            "propertyAssignments": [
                                                {
                                                    "kind": "SimplePropertyAssignment",
                                                    "fullStart": 881,
                                                    "fullEnd": 953,
                                                    "start": 893,
                                                    "end": 953,
                                                    "fullWidth": 72,
                                                    "width": 60,
                                                    "isIncrementallyUnusable": true,
                                                    "propertyName": {
                                                        "kind": "IdentifierName",
                                                        "fullStart": 881,
                                                        "fullEnd": 896,
                                                        "start": 893,
                                                        "end": 896,
                                                        "fullWidth": 15,
                                                        "width": 3,
                                                        "text": "get",
                                                        "value": "get",
                                                        "valueText": "get",
                                                        "hasLeadingTrivia": true,
                                                        "leadingTrivia": [
                                                            {
                                                                "kind": "WhitespaceTrivia",
                                                                "text": "            "
                                                            }
                                                        ]
                                                    },
                                                    "colonToken": {
                                                        "kind": "ColonToken",
                                                        "fullStart": 896,
                                                        "fullEnd": 898,
                                                        "start": 896,
                                                        "end": 897,
                                                        "fullWidth": 2,
                                                        "width": 1,
                                                        "text": ":",
                                                        "value": ":",
                                                        "valueText": ":",
                                                        "hasTrailingTrivia": true,
                                                        "trailingTrivia": [
                                                            {
                                                                "kind": "WhitespaceTrivia",
                                                                "text": " "
                                                            }
                                                        ]
                                                    },
                                                    "expression": {
                                                        "kind": "FunctionExpression",
                                                        "fullStart": 898,
                                                        "fullEnd": 953,
                                                        "start": 898,
                                                        "end": 953,
                                                        "fullWidth": 55,
                                                        "width": 55,
                                                        "functionKeyword": {
                                                            "kind": "FunctionKeyword",
                                                            "fullStart": 898,
                                                            "fullEnd": 907,
                                                            "start": 898,
                                                            "end": 906,
                                                            "fullWidth": 9,
                                                            "width": 8,
                                                            "text": "function",
                                                            "value": "function",
                                                            "valueText": "function",
                                                            "hasTrailingTrivia": true,
                                                            "trailingTrivia": [
                                                                {
                                                                    "kind": "WhitespaceTrivia",
                                                                    "text": " "
                                                                }
                                                            ]
                                                        },
                                                        "callSignature": {
                                                            "kind": "CallSignature",
                                                            "fullStart": 907,
                                                            "fullEnd": 910,
                                                            "start": 907,
                                                            "end": 909,
                                                            "fullWidth": 3,
                                                            "width": 2,
                                                            "parameterList": {
                                                                "kind": "ParameterList",
                                                                "fullStart": 907,
                                                                "fullEnd": 910,
                                                                "start": 907,
                                                                "end": 909,
                                                                "fullWidth": 3,
                                                                "width": 2,
                                                                "openParenToken": {
                                                                    "kind": "OpenParenToken",
                                                                    "fullStart": 907,
                                                                    "fullEnd": 908,
                                                                    "start": 907,
                                                                    "end": 908,
                                                                    "fullWidth": 1,
                                                                    "width": 1,
                                                                    "text": "(",
                                                                    "value": "(",
                                                                    "valueText": "("
                                                                },
                                                                "parameters": [],
                                                                "closeParenToken": {
                                                                    "kind": "CloseParenToken",
                                                                    "fullStart": 908,
                                                                    "fullEnd": 910,
                                                                    "start": 908,
                                                                    "end": 909,
                                                                    "fullWidth": 2,
                                                                    "width": 1,
                                                                    "text": ")",
                                                                    "value": ")",
                                                                    "valueText": ")",
                                                                    "hasTrailingTrivia": true,
                                                                    "trailingTrivia": [
                                                                        {
                                                                            "kind": "WhitespaceTrivia",
                                                                            "text": " "
                                                                        }
                                                                    ]
                                                                }
                                                            }
                                                        },
                                                        "block": {
                                                            "kind": "Block",
                                                            "fullStart": 910,
                                                            "fullEnd": 953,
                                                            "start": 910,
                                                            "end": 953,
                                                            "fullWidth": 43,
                                                            "width": 43,
                                                            "openBraceToken": {
                                                                "kind": "OpenBraceToken",
                                                                "fullStart": 910,
                                                                "fullEnd": 913,
                                                                "start": 910,
                                                                "end": 911,
                                                                "fullWidth": 3,
                                                                "width": 1,
                                                                "text": "{",
                                                                "value": "{",
                                                                "valueText": "{",
                                                                "hasTrailingTrivia": true,
                                                                "hasTrailingNewLine": true,
                                                                "trailingTrivia": [
                                                                    {
                                                                        "kind": "NewLineTrivia",
                                                                        "text": "\r\n"
                                                                    }
                                                                ]
                                                            },
                                                            "statements": [
                                                                {
                                                                    "kind": "ReturnStatement",
                                                                    "fullStart": 913,
                                                                    "fullEnd": 940,
                                                                    "start": 929,
                                                                    "end": 938,
                                                                    "fullWidth": 27,
                                                                    "width": 9,
                                                                    "returnKeyword": {
                                                                        "kind": "ReturnKeyword",
                                                                        "fullStart": 913,
                                                                        "fullEnd": 936,
                                                                        "start": 929,
                                                                        "end": 935,
                                                                        "fullWidth": 23,
                                                                        "width": 6,
                                                                        "text": "return",
                                                                        "value": "return",
                                                                        "valueText": "return",
                                                                        "hasLeadingTrivia": true,
                                                                        "hasTrailingTrivia": true,
                                                                        "leadingTrivia": [
                                                                            {
                                                                                "kind": "WhitespaceTrivia",
                                                                                "text": "                "
                                                                            }
                                                                        ],
                                                                        "trailingTrivia": [
                                                                            {
                                                                                "kind": "WhitespaceTrivia",
                                                                                "text": " "
                                                                            }
                                                                        ]
                                                                    },
                                                                    "expression": {
                                                                        "kind": "NumericLiteral",
                                                                        "fullStart": 936,
                                                                        "fullEnd": 937,
                                                                        "start": 936,
                                                                        "end": 937,
                                                                        "fullWidth": 1,
                                                                        "width": 1,
                                                                        "text": "1",
                                                                        "value": 1,
                                                                        "valueText": "1"
                                                                    },
                                                                    "semicolonToken": {
                                                                        "kind": "SemicolonToken",
                                                                        "fullStart": 937,
                                                                        "fullEnd": 940,
                                                                        "start": 937,
                                                                        "end": 938,
                                                                        "fullWidth": 3,
                                                                        "width": 1,
                                                                        "text": ";",
                                                                        "value": ";",
                                                                        "valueText": ";",
                                                                        "hasTrailingTrivia": true,
                                                                        "hasTrailingNewLine": true,
                                                                        "trailingTrivia": [
                                                                            {
                                                                                "kind": "NewLineTrivia",
                                                                                "text": "\r\n"
                                                                            }
                                                                        ]
                                                                    }
                                                                }
                                                            ],
                                                            "closeBraceToken": {
                                                                "kind": "CloseBraceToken",
                                                                "fullStart": 940,
                                                                "fullEnd": 953,
                                                                "start": 952,
                                                                "end": 953,
                                                                "fullWidth": 13,
                                                                "width": 1,
                                                                "text": "}",
                                                                "value": "}",
                                                                "valueText": "}",
                                                                "hasLeadingTrivia": true,
                                                                "leadingTrivia": [
                                                                    {
                                                                        "kind": "WhitespaceTrivia",
                                                                        "text": "            "
                                                                    }
                                                                ]
                                                            }
                                                        }
                                                    }
                                                },
                                                {
                                                    "kind": "CommaToken",
                                                    "fullStart": 953,
                                                    "fullEnd": 956,
                                                    "start": 953,
                                                    "end": 954,
                                                    "fullWidth": 3,
                                                    "width": 1,
                                                    "text": ",",
                                                    "value": ",",
                                                    "valueText": ",",
                                                    "hasTrailingTrivia": true,
                                                    "hasTrailingNewLine": true,
                                                    "trailingTrivia": [
                                                        {
                                                            "kind": "NewLineTrivia",
                                                            "text": "\r\n"
                                                        }
                                                    ]
                                                },
                                                {
                                                    "kind": "SimplePropertyAssignment",
                                                    "fullStart": 956,
                                                    "fullEnd": 988,
                                                    "start": 968,
                                                    "end": 986,
                                                    "fullWidth": 32,
                                                    "width": 18,
                                                    "propertyName": {
                                                        "kind": "IdentifierName",
                                                        "fullStart": 956,
                                                        "fullEnd": 980,
                                                        "start": 968,
                                                        "end": 980,
                                                        "fullWidth": 24,
                                                        "width": 12,
                                                        "text": "configurable",
                                                        "value": "configurable",
                                                        "valueText": "configurable",
                                                        "hasLeadingTrivia": true,
                                                        "leadingTrivia": [
                                                            {
                                                                "kind": "WhitespaceTrivia",
                                                                "text": "            "
                                                            }
                                                        ]
                                                    },
                                                    "colonToken": {
                                                        "kind": "ColonToken",
                                                        "fullStart": 980,
                                                        "fullEnd": 982,
                                                        "start": 980,
                                                        "end": 981,
                                                        "fullWidth": 2,
                                                        "width": 1,
                                                        "text": ":",
                                                        "value": ":",
                                                        "valueText": ":",
                                                        "hasTrailingTrivia": true,
                                                        "trailingTrivia": [
                                                            {
                                                                "kind": "WhitespaceTrivia",
                                                                "text": " "
                                                            }
                                                        ]
                                                    },
                                                    "expression": {
                                                        "kind": "TrueKeyword",
                                                        "fullStart": 982,
                                                        "fullEnd": 988,
                                                        "start": 982,
                                                        "end": 986,
                                                        "fullWidth": 6,
                                                        "width": 4,
                                                        "text": "true",
                                                        "value": true,
                                                        "valueText": "true",
                                                        "hasTrailingTrivia": true,
                                                        "hasTrailingNewLine": true,
                                                        "trailingTrivia": [
                                                            {
                                                                "kind": "NewLineTrivia",
                                                                "text": "\r\n"
                                                            }
                                                        ]
                                                    }
                                                }
                                            ],
                                            "closeBraceToken": {
                                                "kind": "CloseBraceToken",
                                                "fullStart": 988,
                                                "fullEnd": 997,
                                                "start": 996,
                                                "end": 997,
                                                "fullWidth": 9,
                                                "width": 1,
                                                "text": "}",
                                                "value": "}",
                                                "valueText": "}",
                                                "hasLeadingTrivia": true,
                                                "leadingTrivia": [
                                                    {
                                                        "kind": "WhitespaceTrivia",
                                                        "text": "        "
                                                    }
                                                ]
                                            }
                                        }
                                    ],
                                    "closeParenToken": {
                                        "kind": "CloseParenToken",
                                        "fullStart": 997,
                                        "fullEnd": 998,
                                        "start": 997,
                                        "end": 998,
                                        "fullWidth": 1,
                                        "width": 1,
                                        "text": ")",
                                        "value": ")",
                                        "valueText": ")"
                                    }
                                }
                            },
                            "semicolonToken": {
                                "kind": "SemicolonToken",
                                "fullStart": 998,
                                "fullEnd": 1001,
                                "start": 998,
                                "end": 999,
                                "fullWidth": 3,
                                "width": 1,
                                "text": ";",
                                "value": ";",
                                "valueText": ";",
                                "hasTrailingTrivia": true,
                                "hasTrailingNewLine": true,
                                "trailingTrivia": [
                                    {
                                        "kind": "NewLineTrivia",
                                        "text": "\r\n"
                                    }
                                ]
                            }
                        },
                        {
                            "kind": "ExpressionStatement",
                            "fullStart": 1001,
                            "fullEnd": 1050,
                            "start": 1011,
                            "end": 1048,
                            "fullWidth": 49,
                            "width": 37,
                            "expression": {
                                "kind": "InvocationExpression",
                                "fullStart": 1001,
                                "fullEnd": 1047,
                                "start": 1011,
                                "end": 1047,
                                "fullWidth": 46,
                                "width": 36,
                                "expression": {
                                    "kind": "MemberAccessExpression",
                                    "fullStart": 1001,
                                    "fullEnd": 1021,
                                    "start": 1011,
                                    "end": 1021,
                                    "fullWidth": 20,
                                    "width": 10,
                                    "expression": {
                                        "kind": "IdentifierName",
                                        "fullStart": 1001,
                                        "fullEnd": 1014,
                                        "start": 1011,
                                        "end": 1014,
                                        "fullWidth": 13,
                                        "width": 3,
                                        "text": "arr",
                                        "value": "arr",
                                        "valueText": "arr",
                                        "hasLeadingTrivia": true,
                                        "hasLeadingNewLine": true,
                                        "leadingTrivia": [
                                            {
                                                "kind": "NewLineTrivia",
                                                "text": "\r\n"
                                            },
                                            {
                                                "kind": "WhitespaceTrivia",
                                                "text": "        "
                                            }
                                        ]
                                    },
                                    "dotToken": {
                                        "kind": "DotToken",
                                        "fullStart": 1014,
                                        "fullEnd": 1015,
                                        "start": 1014,
                                        "end": 1015,
                                        "fullWidth": 1,
                                        "width": 1,
                                        "text": ".",
                                        "value": ".",
                                        "valueText": "."
                                    },
                                    "name": {
                                        "kind": "IdentifierName",
                                        "fullStart": 1015,
                                        "fullEnd": 1021,
                                        "start": 1015,
                                        "end": 1021,
                                        "fullWidth": 6,
                                        "width": 6,
                                        "text": "reduce",
                                        "value": "reduce",
                                        "valueText": "reduce"
                                    }
                                },
                                "argumentList": {
                                    "kind": "ArgumentList",
                                    "fullStart": 1021,
                                    "fullEnd": 1047,
                                    "start": 1021,
                                    "end": 1047,
                                    "fullWidth": 26,
                                    "width": 26,
                                    "openParenToken": {
                                        "kind": "OpenParenToken",
                                        "fullStart": 1021,
                                        "fullEnd": 1022,
                                        "start": 1021,
                                        "end": 1022,
                                        "fullWidth": 1,
                                        "width": 1,
                                        "text": "(",
                                        "value": "(",
                                        "valueText": "("
                                    },
                                    "arguments": [
                                        {
                                            "kind": "IdentifierName",
                                            "fullStart": 1022,
                                            "fullEnd": 1032,
                                            "start": 1022,
                                            "end": 1032,
                                            "fullWidth": 10,
                                            "width": 10,
                                            "text": "callbackfn",
                                            "value": "callbackfn",
                                            "valueText": "callbackfn"
                                        },
                                        {
                                            "kind": "CommaToken",
                                            "fullStart": 1032,
                                            "fullEnd": 1034,
                                            "start": 1032,
                                            "end": 1033,
                                            "fullWidth": 2,
                                            "width": 1,
                                            "text": ",",
                                            "value": ",",
                                            "valueText": ",",
                                            "hasTrailingTrivia": true,
                                            "trailingTrivia": [
                                                {
                                                    "kind": "WhitespaceTrivia",
                                                    "text": " "
                                                }
                                            ]
                                        },
                                        {
                                            "kind": "IdentifierName",
                                            "fullStart": 1034,
                                            "fullEnd": 1046,
                                            "start": 1034,
                                            "end": 1046,
                                            "fullWidth": 12,
                                            "width": 12,
                                            "text": "initialValue",
                                            "value": "initialValue",
                                            "valueText": "initialValue"
                                        }
                                    ],
                                    "closeParenToken": {
                                        "kind": "CloseParenToken",
                                        "fullStart": 1046,
                                        "fullEnd": 1047,
                                        "start": 1046,
                                        "end": 1047,
                                        "fullWidth": 1,
                                        "width": 1,
                                        "text": ")",
                                        "value": ")",
                                        "valueText": ")"
                                    }
                                }
                            },
                            "semicolonToken": {
                                "kind": "SemicolonToken",
                                "fullStart": 1047,
                                "fullEnd": 1050,
                                "start": 1047,
                                "end": 1048,
                                "fullWidth": 3,
                                "width": 1,
                                "text": ";",
                                "value": ";",
                                "valueText": ";",
                                "hasTrailingTrivia": true,
                                "hasTrailingNewLine": true,
                                "trailingTrivia": [
                                    {
                                        "kind": "NewLineTrivia",
                                        "text": "\r\n"
                                    }
                                ]
                            }
                        },
                        {
                            "kind": "ReturnStatement",
                            "fullStart": 1050,
                            "fullEnd": 1078,
                            "start": 1058,
                            "end": 1076,
                            "fullWidth": 28,
                            "width": 18,
                            "returnKeyword": {
                                "kind": "ReturnKeyword",
                                "fullStart": 1050,
                                "fullEnd": 1065,
                                "start": 1058,
                                "end": 1064,
                                "fullWidth": 15,
                                "width": 6,
                                "text": "return",
                                "value": "return",
                                "valueText": "return",
                                "hasLeadingTrivia": true,
                                "hasTrailingTrivia": true,
                                "leadingTrivia": [
                                    {
                                        "kind": "WhitespaceTrivia",
                                        "text": "        "
                                    }
                                ],
                                "trailingTrivia": [
                                    {
                                        "kind": "WhitespaceTrivia",
                                        "text": " "
                                    }
                                ]
                            },
                            "expression": {
                                "kind": "IdentifierName",
                                "fullStart": 1065,
                                "fullEnd": 1075,
                                "start": 1065,
                                "end": 1075,
                                "fullWidth": 10,
                                "width": 10,
                                "text": "testResult",
                                "value": "testResult",
                                "valueText": "testResult"
                            },
                            "semicolonToken": {
                                "kind": "SemicolonToken",
                                "fullStart": 1075,
                                "fullEnd": 1078,
                                "start": 1075,
                                "end": 1076,
                                "fullWidth": 3,
                                "width": 1,
                                "text": ";",
                                "value": ";",
                                "valueText": ";",
                                "hasTrailingTrivia": true,
                                "hasTrailingNewLine": true,
                                "trailingTrivia": [
                                    {
                                        "kind": "NewLineTrivia",
                                        "text": "\r\n"
                                    }
                                ]
                            }
                        }
                    ],
                    "closeBraceToken": {
                        "kind": "CloseBraceToken",
                        "fullStart": 1078,
                        "fullEnd": 1085,
                        "start": 1082,
                        "end": 1083,
                        "fullWidth": 7,
                        "width": 1,
                        "text": "}",
                        "value": "}",
                        "valueText": "}",
                        "hasLeadingTrivia": true,
                        "hasTrailingTrivia": true,
                        "hasTrailingNewLine": true,
                        "leadingTrivia": [
                            {
                                "kind": "WhitespaceTrivia",
                                "text": "    "
                            }
                        ],
                        "trailingTrivia": [
                            {
                                "kind": "NewLineTrivia",
                                "text": "\r\n"
                            }
                        ]
                    }
                }
            },
            {
                "kind": "ExpressionStatement",
                "fullStart": 1085,
                "fullEnd": 1109,
                "start": 1085,
                "end": 1107,
                "fullWidth": 24,
                "width": 22,
                "expression": {
                    "kind": "InvocationExpression",
                    "fullStart": 1085,
                    "fullEnd": 1106,
                    "start": 1085,
                    "end": 1106,
                    "fullWidth": 21,
                    "width": 21,
                    "expression": {
                        "kind": "IdentifierName",
                        "fullStart": 1085,
                        "fullEnd": 1096,
                        "start": 1085,
                        "end": 1096,
                        "fullWidth": 11,
                        "width": 11,
                        "text": "runTestCase",
                        "value": "runTestCase",
                        "valueText": "runTestCase"
                    },
                    "argumentList": {
                        "kind": "ArgumentList",
                        "fullStart": 1096,
                        "fullEnd": 1106,
                        "start": 1096,
                        "end": 1106,
                        "fullWidth": 10,
                        "width": 10,
                        "openParenToken": {
                            "kind": "OpenParenToken",
                            "fullStart": 1096,
                            "fullEnd": 1097,
                            "start": 1096,
                            "end": 1097,
                            "fullWidth": 1,
                            "width": 1,
                            "text": "(",
                            "value": "(",
                            "valueText": "("
                        },
                        "arguments": [
                            {
                                "kind": "IdentifierName",
                                "fullStart": 1097,
                                "fullEnd": 1105,
                                "start": 1097,
                                "end": 1105,
                                "fullWidth": 8,
                                "width": 8,
                                "text": "testcase",
                                "value": "testcase",
                                "valueText": "testcase"
                            }
                        ],
                        "closeParenToken": {
                            "kind": "CloseParenToken",
                            "fullStart": 1105,
                            "fullEnd": 1106,
                            "start": 1105,
                            "end": 1106,
                            "fullWidth": 1,
                            "width": 1,
                            "text": ")",
                            "value": ")",
                            "valueText": ")"
                        }
                    }
                },
                "semicolonToken": {
                    "kind": "SemicolonToken",
                    "fullStart": 1106,
                    "fullEnd": 1109,
                    "start": 1106,
                    "end": 1107,
                    "fullWidth": 3,
                    "width": 1,
                    "text": ";",
                    "value": ";",
                    "valueText": ";",
                    "hasTrailingTrivia": true,
                    "hasTrailingNewLine": true,
                    "trailingTrivia": [
                        {
                            "kind": "NewLineTrivia",
                            "text": "\r\n"
                        }
                    ]
                }
            }
        ],
        "endOfFileToken": {
            "kind": "EndOfFileToken",
            "fullStart": 1109,
            "fullEnd": 1109,
            "start": 1109,
            "end": 1109,
            "fullWidth": 0,
            "width": 0,
            "text": ""
        }
    },
    "lineMap": {
        "lineStarts": [
            0,
            67,
            152,
            232,
            308,
            380,
            385,
            444,
            547,
            552,
            554,
            556,
            579,
            581,
            614,
            645,
            703,
            733,
            779,
            794,
            805,
            807,
            836,
            838,
            881,
            913,
            940,
            956,
            988,
            1001,
            1003,
            1050,
            1078,
            1085,
            1109
        ],
        "length": 1109
    }
}<|MERGE_RESOLUTION|>--- conflicted
+++ resolved
@@ -252,12 +252,8 @@
                                         "start": 593,
                                         "end": 611,
                                         "fullWidth": 18,
-<<<<<<< HEAD
                                         "width": 18,
-                                        "identifier": {
-=======
                                         "propertyName": {
->>>>>>> 85e84683
                                             "kind": "IdentifierName",
                                             "fullStart": 593,
                                             "fullEnd": 604,
@@ -391,12 +387,8 @@
                                         "start": 626,
                                         "end": 642,
                                         "fullWidth": 16,
-<<<<<<< HEAD
                                         "width": 16,
-                                        "identifier": {
-=======
                                         "propertyName": {
->>>>>>> 85e84683
                                             "kind": "IdentifierName",
                                             "fullStart": 626,
                                             "fullEnd": 639,
