--- conflicted
+++ resolved
@@ -250,12 +250,8 @@
                                         "start": 631,
                                         "end": 654,
                                         "fullWidth": 23,
-<<<<<<< HEAD
                                         "width": 23,
-                                        "identifier": {
-=======
                                         "propertyName": {
->>>>>>> 85e84683
                                             "kind": "IdentifierName",
                                             "fullStart": 631,
                                             "fullEnd": 647,
@@ -389,12 +385,8 @@
                                         "start": 669,
                                         "end": 693,
                                         "fullWidth": 24,
-<<<<<<< HEAD
                                         "width": 24,
-                                        "identifier": {
-=======
                                         "propertyName": {
->>>>>>> 85e84683
                                             "kind": "IdentifierName",
                                             "fullStart": 669,
                                             "fullEnd": 686,
@@ -1081,12 +1073,8 @@
                                         "start": 831,
                                         "end": 970,
                                         "fullWidth": 139,
-<<<<<<< HEAD
                                         "width": 139,
-                                        "identifier": {
-=======
                                         "propertyName": {
->>>>>>> 85e84683
                                             "kind": "IdentifierName",
                                             "fullStart": 831,
                                             "fullEnd": 837,
@@ -1608,12 +1596,8 @@
                                         "start": 987,
                                         "end": 1008,
                                         "fullWidth": 21,
-<<<<<<< HEAD
                                         "width": 21,
-                                        "identifier": {
-=======
                                         "propertyName": {
->>>>>>> 85e84683
                                             "kind": "IdentifierName",
                                             "fullStart": 987,
                                             "fullEnd": 991,
@@ -1987,12 +1971,8 @@
                                         "start": 1057,
                                         "end": 1074,
                                         "fullWidth": 17,
-<<<<<<< HEAD
                                         "width": 17,
-                                        "identifier": {
-=======
                                         "propertyName": {
->>>>>>> 85e84683
                                             "kind": "IdentifierName",
                                             "fullStart": 1057,
                                             "fullEnd": 1063,
@@ -2604,12 +2584,8 @@
                                         "start": 1208,
                                         "end": 1292,
                                         "fullWidth": 84,
-<<<<<<< HEAD
                                         "width": 84,
-                                        "identifier": {
-=======
                                         "propertyName": {
->>>>>>> 85e84683
                                             "kind": "IdentifierName",
                                             "fullStart": 1208,
                                             "fullEnd": 1212,
