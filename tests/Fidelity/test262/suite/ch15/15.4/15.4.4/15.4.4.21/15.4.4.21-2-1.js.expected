{
    "isDeclaration": false,
    "languageVersion": "EcmaScript5",
    "parseOptions": {
        "allowAutomaticSemicolonInsertion": true
    },
    "sourceUnit": {
        "kind": "SourceUnit",
        "fullStart": 0,
        "fullEnd": 902,
        "start": 544,
        "end": 902,
        "fullWidth": 902,
        "width": 358,
        "isIncrementallyUnusable": true,
        "moduleElements": [
            {
                "kind": "FunctionDeclaration",
                "fullStart": 0,
                "fullEnd": 878,
                "start": 544,
                "end": 876,
                "fullWidth": 878,
                "width": 332,
                "modifiers": [],
                "functionKeyword": {
                    "kind": "FunctionKeyword",
                    "fullStart": 0,
                    "fullEnd": 553,
                    "start": 544,
                    "end": 552,
                    "fullWidth": 553,
                    "width": 8,
                    "text": "function",
                    "value": "function",
                    "valueText": "function",
                    "hasLeadingTrivia": true,
                    "hasLeadingComment": true,
                    "hasLeadingNewLine": true,
                    "hasTrailingTrivia": true,
                    "leadingTrivia": [
                        {
                            "kind": "SingleLineCommentTrivia",
                            "text": "/// Copyright (c) 2012 Ecma International.  All rights reserved. "
                        },
                        {
                            "kind": "NewLineTrivia",
                            "text": "\r\n"
                        },
                        {
                            "kind": "SingleLineCommentTrivia",
                            "text": "/// Ecma International makes this code available under the terms and conditions set"
                        },
                        {
                            "kind": "NewLineTrivia",
                            "text": "\r\n"
                        },
                        {
                            "kind": "SingleLineCommentTrivia",
                            "text": "/// forth on http://hg.ecmascript.org/tests/test262/raw-file/tip/LICENSE (the "
                        },
                        {
                            "kind": "NewLineTrivia",
                            "text": "\r\n"
                        },
                        {
                            "kind": "SingleLineCommentTrivia",
                            "text": "/// \"Use Terms\").   Any redistribution of this code must retain the above "
                        },
                        {
                            "kind": "NewLineTrivia",
                            "text": "\r\n"
                        },
                        {
                            "kind": "SingleLineCommentTrivia",
                            "text": "/// copyright and this notice and otherwise comply with the Use Terms."
                        },
                        {
                            "kind": "NewLineTrivia",
                            "text": "\r\n"
                        },
                        {
                            "kind": "MultiLineCommentTrivia",
                            "text": "/**\r\n * @path ch15/15.4/15.4.4/15.4.4.21/15.4.4.21-2-1.js\r\n * @description Array.prototype.reduce - 'length' is own data property on an Array-like object\r\n */"
                        },
                        {
                            "kind": "NewLineTrivia",
                            "text": "\r\n"
                        },
                        {
                            "kind": "NewLineTrivia",
                            "text": "\r\n"
                        },
                        {
                            "kind": "NewLineTrivia",
                            "text": "\r\n"
                        }
                    ],
                    "trailingTrivia": [
                        {
                            "kind": "WhitespaceTrivia",
                            "text": " "
                        }
                    ]
                },
                "identifier": {
                    "kind": "IdentifierName",
                    "fullStart": 553,
                    "fullEnd": 561,
                    "start": 553,
                    "end": 561,
                    "fullWidth": 8,
                    "width": 8,
                    "text": "testcase",
                    "value": "testcase",
                    "valueText": "testcase"
                },
                "callSignature": {
                    "kind": "CallSignature",
                    "fullStart": 561,
                    "fullEnd": 564,
                    "start": 561,
                    "end": 563,
                    "fullWidth": 3,
                    "width": 2,
                    "parameterList": {
                        "kind": "ParameterList",
                        "fullStart": 561,
                        "fullEnd": 564,
                        "start": 561,
                        "end": 563,
                        "fullWidth": 3,
                        "width": 2,
                        "openParenToken": {
                            "kind": "OpenParenToken",
                            "fullStart": 561,
                            "fullEnd": 562,
                            "start": 561,
                            "end": 562,
                            "fullWidth": 1,
                            "width": 1,
                            "text": "(",
                            "value": "(",
                            "valueText": "("
                        },
                        "parameters": [],
                        "closeParenToken": {
                            "kind": "CloseParenToken",
                            "fullStart": 562,
                            "fullEnd": 564,
                            "start": 562,
                            "end": 563,
                            "fullWidth": 2,
                            "width": 1,
                            "text": ")",
                            "value": ")",
                            "valueText": ")",
                            "hasTrailingTrivia": true,
                            "trailingTrivia": [
                                {
                                    "kind": "WhitespaceTrivia",
                                    "text": " "
                                }
                            ]
                        }
                    }
                },
                "block": {
                    "kind": "Block",
                    "fullStart": 564,
                    "fullEnd": 878,
                    "start": 564,
                    "end": 876,
                    "fullWidth": 314,
                    "width": 312,
                    "openBraceToken": {
                        "kind": "OpenBraceToken",
                        "fullStart": 564,
                        "fullEnd": 567,
                        "start": 564,
                        "end": 565,
                        "fullWidth": 3,
                        "width": 1,
                        "text": "{",
                        "value": "{",
                        "valueText": "{",
                        "hasTrailingTrivia": true,
                        "hasTrailingNewLine": true,
                        "trailingTrivia": [
                            {
                                "kind": "NewLineTrivia",
                                "text": "\r\n"
                            }
                        ]
                    },
                    "statements": [
                        {
                            "kind": "FunctionDeclaration",
                            "fullStart": 567,
                            "fullEnd": 678,
                            "start": 577,
                            "end": 676,
                            "fullWidth": 111,
                            "width": 99,
                            "modifiers": [],
                            "functionKeyword": {
                                "kind": "FunctionKeyword",
                                "fullStart": 567,
                                "fullEnd": 586,
                                "start": 577,
                                "end": 585,
                                "fullWidth": 19,
                                "width": 8,
                                "text": "function",
                                "value": "function",
                                "valueText": "function",
                                "hasLeadingTrivia": true,
                                "hasLeadingNewLine": true,
                                "hasTrailingTrivia": true,
                                "leadingTrivia": [
                                    {
                                        "kind": "NewLineTrivia",
                                        "text": "\r\n"
                                    },
                                    {
                                        "kind": "WhitespaceTrivia",
                                        "text": "        "
                                    }
                                ],
                                "trailingTrivia": [
                                    {
                                        "kind": "WhitespaceTrivia",
                                        "text": " "
                                    }
                                ]
                            },
                            "identifier": {
                                "kind": "IdentifierName",
                                "fullStart": 586,
                                "fullEnd": 596,
                                "start": 586,
                                "end": 596,
                                "fullWidth": 10,
                                "width": 10,
                                "text": "callbackfn",
                                "value": "callbackfn",
                                "valueText": "callbackfn"
                            },
                            "callSignature": {
                                "kind": "CallSignature",
                                "fullStart": 596,
                                "fullEnd": 624,
                                "start": 596,
                                "end": 623,
                                "fullWidth": 28,
                                "width": 27,
                                "parameterList": {
                                    "kind": "ParameterList",
                                    "fullStart": 596,
                                    "fullEnd": 624,
                                    "start": 596,
                                    "end": 623,
                                    "fullWidth": 28,
                                    "width": 27,
                                    "openParenToken": {
                                        "kind": "OpenParenToken",
                                        "fullStart": 596,
                                        "fullEnd": 597,
                                        "start": 596,
                                        "end": 597,
                                        "fullWidth": 1,
                                        "width": 1,
                                        "text": "(",
                                        "value": "(",
                                        "valueText": "("
                                    },
                                    "parameters": [
                                        {
                                            "kind": "Parameter",
                                            "fullStart": 597,
                                            "fullEnd": 604,
                                            "start": 597,
                                            "end": 604,
                                            "fullWidth": 7,
                                            "width": 7,
                                            "modifiers": [],
                                            "identifier": {
                                                "kind": "IdentifierName",
                                                "fullStart": 597,
                                                "fullEnd": 604,
                                                "start": 597,
                                                "end": 604,
                                                "fullWidth": 7,
                                                "width": 7,
                                                "text": "prevVal",
                                                "value": "prevVal",
                                                "valueText": "prevVal"
                                            }
                                        },
                                        {
                                            "kind": "CommaToken",
                                            "fullStart": 604,
                                            "fullEnd": 606,
                                            "start": 604,
                                            "end": 605,
                                            "fullWidth": 2,
                                            "width": 1,
                                            "text": ",",
                                            "value": ",",
                                            "valueText": ",",
                                            "hasTrailingTrivia": true,
                                            "trailingTrivia": [
                                                {
                                                    "kind": "WhitespaceTrivia",
                                                    "text": " "
                                                }
                                            ]
                                        },
                                        {
                                            "kind": "Parameter",
                                            "fullStart": 606,
                                            "fullEnd": 612,
                                            "start": 606,
                                            "end": 612,
                                            "fullWidth": 6,
                                            "width": 6,
                                            "modifiers": [],
                                            "identifier": {
                                                "kind": "IdentifierName",
                                                "fullStart": 606,
                                                "fullEnd": 612,
                                                "start": 606,
                                                "end": 612,
                                                "fullWidth": 6,
                                                "width": 6,
                                                "text": "curVal",
                                                "value": "curVal",
                                                "valueText": "curVal"
                                            }
                                        },
                                        {
                                            "kind": "CommaToken",
                                            "fullStart": 612,
                                            "fullEnd": 614,
                                            "start": 612,
                                            "end": 613,
                                            "fullWidth": 2,
                                            "width": 1,
                                            "text": ",",
                                            "value": ",",
                                            "valueText": ",",
                                            "hasTrailingTrivia": true,
                                            "trailingTrivia": [
                                                {
                                                    "kind": "WhitespaceTrivia",
                                                    "text": " "
                                                }
                                            ]
                                        },
                                        {
                                            "kind": "Parameter",
                                            "fullStart": 614,
                                            "fullEnd": 617,
                                            "start": 614,
                                            "end": 617,
                                            "fullWidth": 3,
                                            "width": 3,
                                            "modifiers": [],
                                            "identifier": {
                                                "kind": "IdentifierName",
                                                "fullStart": 614,
                                                "fullEnd": 617,
                                                "start": 614,
                                                "end": 617,
                                                "fullWidth": 3,
                                                "width": 3,
                                                "text": "idx",
                                                "value": "idx",
                                                "valueText": "idx"
                                            }
                                        },
                                        {
                                            "kind": "CommaToken",
                                            "fullStart": 617,
                                            "fullEnd": 619,
                                            "start": 617,
                                            "end": 618,
                                            "fullWidth": 2,
                                            "width": 1,
                                            "text": ",",
                                            "value": ",",
                                            "valueText": ",",
                                            "hasTrailingTrivia": true,
                                            "trailingTrivia": [
                                                {
                                                    "kind": "WhitespaceTrivia",
                                                    "text": " "
                                                }
                                            ]
                                        },
                                        {
                                            "kind": "Parameter",
                                            "fullStart": 619,
                                            "fullEnd": 622,
                                            "start": 619,
                                            "end": 622,
                                            "fullWidth": 3,
                                            "width": 3,
                                            "modifiers": [],
                                            "identifier": {
                                                "kind": "IdentifierName",
                                                "fullStart": 619,
                                                "fullEnd": 622,
                                                "start": 619,
                                                "end": 622,
                                                "fullWidth": 3,
                                                "width": 3,
                                                "text": "obj",
                                                "value": "obj",
                                                "valueText": "obj"
                                            }
                                        }
                                    ],
                                    "closeParenToken": {
                                        "kind": "CloseParenToken",
                                        "fullStart": 622,
                                        "fullEnd": 624,
                                        "start": 622,
                                        "end": 623,
                                        "fullWidth": 2,
                                        "width": 1,
                                        "text": ")",
                                        "value": ")",
                                        "valueText": ")",
                                        "hasTrailingTrivia": true,
                                        "trailingTrivia": [
                                            {
                                                "kind": "WhitespaceTrivia",
                                                "text": " "
                                            }
                                        ]
                                    }
                                }
                            },
                            "block": {
                                "kind": "Block",
                                "fullStart": 624,
                                "fullEnd": 678,
                                "start": 624,
                                "end": 676,
                                "fullWidth": 54,
                                "width": 52,
                                "openBraceToken": {
                                    "kind": "OpenBraceToken",
                                    "fullStart": 624,
                                    "fullEnd": 627,
                                    "start": 624,
                                    "end": 625,
                                    "fullWidth": 3,
                                    "width": 1,
                                    "text": "{",
                                    "value": "{",
                                    "valueText": "{",
                                    "hasTrailingTrivia": true,
                                    "hasTrailingNewLine": true,
                                    "trailingTrivia": [
                                        {
                                            "kind": "NewLineTrivia",
                                            "text": "\r\n"
                                        }
                                    ]
                                },
                                "statements": [
                                    {
                                        "kind": "ReturnStatement",
                                        "fullStart": 627,
                                        "fullEnd": 667,
                                        "start": 639,
                                        "end": 665,
                                        "fullWidth": 40,
                                        "width": 26,
                                        "returnKeyword": {
                                            "kind": "ReturnKeyword",
                                            "fullStart": 627,
                                            "fullEnd": 646,
                                            "start": 639,
                                            "end": 645,
                                            "fullWidth": 19,
                                            "width": 6,
                                            "text": "return",
                                            "value": "return",
                                            "valueText": "return",
                                            "hasLeadingTrivia": true,
                                            "hasTrailingTrivia": true,
                                            "leadingTrivia": [
                                                {
                                                    "kind": "WhitespaceTrivia",
                                                    "text": "            "
                                                }
                                            ],
                                            "trailingTrivia": [
                                                {
                                                    "kind": "WhitespaceTrivia",
                                                    "text": " "
                                                }
                                            ]
                                        },
                                        "expression": {
                                            "kind": "ParenthesizedExpression",
                                            "fullStart": 646,
                                            "fullEnd": 664,
                                            "start": 646,
                                            "end": 664,
                                            "fullWidth": 18,
                                            "width": 18,
                                            "openParenToken": {
                                                "kind": "OpenParenToken",
                                                "fullStart": 646,
                                                "fullEnd": 647,
                                                "start": 646,
                                                "end": 647,
                                                "fullWidth": 1,
                                                "width": 1,
                                                "text": "(",
                                                "value": "(",
                                                "valueText": "("
                                            },
                                            "expression": {
                                                "kind": "EqualsExpression",
                                                "fullStart": 647,
                                                "fullEnd": 663,
                                                "start": 647,
                                                "end": 663,
                                                "fullWidth": 16,
                                                "width": 16,
                                                "left": {
                                                    "kind": "MemberAccessExpression",
                                                    "fullStart": 647,
                                                    "fullEnd": 658,
                                                    "start": 647,
                                                    "end": 657,
                                                    "fullWidth": 11,
                                                    "width": 10,
                                                    "expression": {
                                                        "kind": "IdentifierName",
                                                        "fullStart": 647,
                                                        "fullEnd": 650,
                                                        "start": 647,
                                                        "end": 650,
                                                        "fullWidth": 3,
                                                        "width": 3,
                                                        "text": "obj",
                                                        "value": "obj",
                                                        "valueText": "obj"
                                                    },
                                                    "dotToken": {
                                                        "kind": "DotToken",
                                                        "fullStart": 650,
                                                        "fullEnd": 651,
                                                        "start": 650,
                                                        "end": 651,
                                                        "fullWidth": 1,
                                                        "width": 1,
                                                        "text": ".",
                                                        "value": ".",
                                                        "valueText": "."
                                                    },
                                                    "name": {
                                                        "kind": "IdentifierName",
                                                        "fullStart": 651,
                                                        "fullEnd": 658,
                                                        "start": 651,
                                                        "end": 657,
                                                        "fullWidth": 7,
                                                        "width": 6,
                                                        "text": "length",
                                                        "value": "length",
                                                        "valueText": "length",
                                                        "hasTrailingTrivia": true,
                                                        "trailingTrivia": [
                                                            {
                                                                "kind": "WhitespaceTrivia",
                                                                "text": " "
                                                            }
                                                        ]
                                                    }
                                                },
                                                "operatorToken": {
                                                    "kind": "EqualsEqualsEqualsToken",
                                                    "fullStart": 658,
                                                    "fullEnd": 662,
                                                    "start": 658,
                                                    "end": 661,
                                                    "fullWidth": 4,
                                                    "width": 3,
                                                    "text": "===",
                                                    "value": "===",
                                                    "valueText": "===",
                                                    "hasTrailingTrivia": true,
                                                    "trailingTrivia": [
                                                        {
                                                            "kind": "WhitespaceTrivia",
                                                            "text": " "
                                                        }
                                                    ]
                                                },
                                                "right": {
                                                    "kind": "NumericLiteral",
                                                    "fullStart": 662,
                                                    "fullEnd": 663,
                                                    "start": 662,
                                                    "end": 663,
                                                    "fullWidth": 1,
                                                    "width": 1,
                                                    "text": "2",
                                                    "value": 2,
                                                    "valueText": "2"
                                                }
                                            },
                                            "closeParenToken": {
                                                "kind": "CloseParenToken",
                                                "fullStart": 663,
                                                "fullEnd": 664,
                                                "start": 663,
                                                "end": 664,
                                                "fullWidth": 1,
                                                "width": 1,
                                                "text": ")",
                                                "value": ")",
                                                "valueText": ")"
                                            }
                                        },
                                        "semicolonToken": {
                                            "kind": "SemicolonToken",
                                            "fullStart": 664,
                                            "fullEnd": 667,
                                            "start": 664,
                                            "end": 665,
                                            "fullWidth": 3,
                                            "width": 1,
                                            "text": ";",
                                            "value": ";",
                                            "valueText": ";",
                                            "hasTrailingTrivia": true,
                                            "hasTrailingNewLine": true,
                                            "trailingTrivia": [
                                                {
                                                    "kind": "NewLineTrivia",
                                                    "text": "\r\n"
                                                }
                                            ]
                                        }
                                    }
                                ],
                                "closeBraceToken": {
                                    "kind": "CloseBraceToken",
                                    "fullStart": 667,
                                    "fullEnd": 678,
                                    "start": 675,
                                    "end": 676,
                                    "fullWidth": 11,
                                    "width": 1,
                                    "text": "}",
                                    "value": "}",
                                    "valueText": "}",
                                    "hasLeadingTrivia": true,
                                    "hasTrailingTrivia": true,
                                    "hasTrailingNewLine": true,
                                    "leadingTrivia": [
                                        {
                                            "kind": "WhitespaceTrivia",
                                            "text": "        "
                                        }
                                    ],
                                    "trailingTrivia": [
                                        {
                                            "kind": "NewLineTrivia",
                                            "text": "\r\n"
                                        }
                                    ]
                                }
                            }
                        },
                        {
                            "kind": "VariableStatement",
                            "fullStart": 678,
                            "fullEnd": 795,
                            "start": 688,
                            "end": 793,
                            "fullWidth": 117,
                            "width": 105,
                            "modifiers": [],
                            "variableDeclaration": {
                                "kind": "VariableDeclaration",
                                "fullStart": 678,
                                "fullEnd": 792,
                                "start": 688,
                                "end": 792,
                                "fullWidth": 114,
                                "width": 104,
                                "varKeyword": {
                                    "kind": "VarKeyword",
                                    "fullStart": 678,
                                    "fullEnd": 692,
                                    "start": 688,
                                    "end": 691,
                                    "fullWidth": 14,
                                    "width": 3,
                                    "text": "var",
                                    "value": "var",
                                    "valueText": "var",
                                    "hasLeadingTrivia": true,
                                    "hasLeadingNewLine": true,
                                    "hasTrailingTrivia": true,
                                    "leadingTrivia": [
                                        {
                                            "kind": "NewLineTrivia",
                                            "text": "\r\n"
                                        },
                                        {
                                            "kind": "WhitespaceTrivia",
                                            "text": "        "
                                        }
                                    ],
                                    "trailingTrivia": [
                                        {
                                            "kind": "WhitespaceTrivia",
                                            "text": " "
                                        }
                                    ]
                                },
                                "variableDeclarators": [
                                    {
                                        "kind": "VariableDeclarator",
                                        "fullStart": 692,
                                        "fullEnd": 792,
                                        "start": 692,
                                        "end": 792,
                                        "fullWidth": 100,
<<<<<<< HEAD
                                        "width": 100,
                                        "identifier": {
=======
                                        "propertyName": {
>>>>>>> 85e84683
                                            "kind": "IdentifierName",
                                            "fullStart": 692,
                                            "fullEnd": 696,
                                            "start": 692,
                                            "end": 695,
                                            "fullWidth": 4,
                                            "width": 3,
                                            "text": "obj",
                                            "value": "obj",
                                            "valueText": "obj",
                                            "hasTrailingTrivia": true,
                                            "trailingTrivia": [
                                                {
                                                    "kind": "WhitespaceTrivia",
                                                    "text": " "
                                                }
                                            ]
                                        },
                                        "equalsValueClause": {
                                            "kind": "EqualsValueClause",
                                            "fullStart": 696,
                                            "fullEnd": 792,
                                            "start": 696,
                                            "end": 792,
                                            "fullWidth": 96,
                                            "width": 96,
                                            "equalsToken": {
                                                "kind": "EqualsToken",
                                                "fullStart": 696,
                                                "fullEnd": 698,
                                                "start": 696,
                                                "end": 697,
                                                "fullWidth": 2,
                                                "width": 1,
                                                "text": "=",
                                                "value": "=",
                                                "valueText": "=",
                                                "hasTrailingTrivia": true,
                                                "trailingTrivia": [
                                                    {
                                                        "kind": "WhitespaceTrivia",
                                                        "text": " "
                                                    }
                                                ]
                                            },
                                            "value": {
                                                "kind": "ObjectLiteralExpression",
                                                "fullStart": 698,
                                                "fullEnd": 792,
                                                "start": 698,
                                                "end": 792,
                                                "fullWidth": 94,
                                                "width": 94,
                                                "openBraceToken": {
                                                    "kind": "OpenBraceToken",
                                                    "fullStart": 698,
                                                    "fullEnd": 701,
                                                    "start": 698,
                                                    "end": 699,
                                                    "fullWidth": 3,
                                                    "width": 1,
                                                    "text": "{",
                                                    "value": "{",
                                                    "valueText": "{",
                                                    "hasTrailingTrivia": true,
                                                    "hasTrailingNewLine": true,
                                                    "trailingTrivia": [
                                                        {
                                                            "kind": "NewLineTrivia",
                                                            "text": "\r\n"
                                                        }
                                                    ]
                                                },
                                                "propertyAssignments": [
                                                    {
                                                        "kind": "SimplePropertyAssignment",
                                                        "fullStart": 701,
                                                        "fullEnd": 718,
                                                        "start": 713,
                                                        "end": 718,
                                                        "fullWidth": 17,
                                                        "width": 5,
                                                        "propertyName": {
                                                            "kind": "NumericLiteral",
                                                            "fullStart": 701,
                                                            "fullEnd": 714,
                                                            "start": 713,
                                                            "end": 714,
                                                            "fullWidth": 13,
                                                            "width": 1,
                                                            "text": "0",
                                                            "value": 0,
                                                            "valueText": "0",
                                                            "hasLeadingTrivia": true,
                                                            "leadingTrivia": [
                                                                {
                                                                    "kind": "WhitespaceTrivia",
                                                                    "text": "            "
                                                                }
                                                            ]
                                                        },
                                                        "colonToken": {
                                                            "kind": "ColonToken",
                                                            "fullStart": 714,
                                                            "fullEnd": 716,
                                                            "start": 714,
                                                            "end": 715,
                                                            "fullWidth": 2,
                                                            "width": 1,
                                                            "text": ":",
                                                            "value": ":",
                                                            "valueText": ":",
                                                            "hasTrailingTrivia": true,
                                                            "trailingTrivia": [
                                                                {
                                                                    "kind": "WhitespaceTrivia",
                                                                    "text": " "
                                                                }
                                                            ]
                                                        },
                                                        "expression": {
                                                            "kind": "NumericLiteral",
                                                            "fullStart": 716,
                                                            "fullEnd": 718,
                                                            "start": 716,
                                                            "end": 718,
                                                            "fullWidth": 2,
                                                            "width": 2,
                                                            "text": "12",
                                                            "value": 12,
                                                            "valueText": "12"
                                                        }
                                                    },
                                                    {
                                                        "kind": "CommaToken",
                                                        "fullStart": 718,
                                                        "fullEnd": 721,
                                                        "start": 718,
                                                        "end": 719,
                                                        "fullWidth": 3,
                                                        "width": 1,
                                                        "text": ",",
                                                        "value": ",",
                                                        "valueText": ",",
                                                        "hasTrailingTrivia": true,
                                                        "hasTrailingNewLine": true,
                                                        "trailingTrivia": [
                                                            {
                                                                "kind": "NewLineTrivia",
                                                                "text": "\r\n"
                                                            }
                                                        ]
                                                    },
                                                    {
                                                        "kind": "SimplePropertyAssignment",
                                                        "fullStart": 721,
                                                        "fullEnd": 738,
                                                        "start": 733,
                                                        "end": 738,
                                                        "fullWidth": 17,
                                                        "width": 5,
                                                        "propertyName": {
                                                            "kind": "NumericLiteral",
                                                            "fullStart": 721,
                                                            "fullEnd": 734,
                                                            "start": 733,
                                                            "end": 734,
                                                            "fullWidth": 13,
                                                            "width": 1,
                                                            "text": "1",
                                                            "value": 1,
                                                            "valueText": "1",
                                                            "hasLeadingTrivia": true,
                                                            "leadingTrivia": [
                                                                {
                                                                    "kind": "WhitespaceTrivia",
                                                                    "text": "            "
                                                                }
                                                            ]
                                                        },
                                                        "colonToken": {
                                                            "kind": "ColonToken",
                                                            "fullStart": 734,
                                                            "fullEnd": 736,
                                                            "start": 734,
                                                            "end": 735,
                                                            "fullWidth": 2,
                                                            "width": 1,
                                                            "text": ":",
                                                            "value": ":",
                                                            "valueText": ":",
                                                            "hasTrailingTrivia": true,
                                                            "trailingTrivia": [
                                                                {
                                                                    "kind": "WhitespaceTrivia",
                                                                    "text": " "
                                                                }
                                                            ]
                                                        },
                                                        "expression": {
                                                            "kind": "NumericLiteral",
                                                            "fullStart": 736,
                                                            "fullEnd": 738,
                                                            "start": 736,
                                                            "end": 738,
                                                            "fullWidth": 2,
                                                            "width": 2,
                                                            "text": "11",
                                                            "value": 11,
                                                            "valueText": "11"
                                                        }
                                                    },
                                                    {
                                                        "kind": "CommaToken",
                                                        "fullStart": 738,
                                                        "fullEnd": 741,
                                                        "start": 738,
                                                        "end": 739,
                                                        "fullWidth": 3,
                                                        "width": 1,
                                                        "text": ",",
                                                        "value": ",",
                                                        "valueText": ",",
                                                        "hasTrailingTrivia": true,
                                                        "hasTrailingNewLine": true,
                                                        "trailingTrivia": [
                                                            {
                                                                "kind": "NewLineTrivia",
                                                                "text": "\r\n"
                                                            }
                                                        ]
                                                    },
                                                    {
                                                        "kind": "SimplePropertyAssignment",
                                                        "fullStart": 741,
                                                        "fullEnd": 757,
                                                        "start": 753,
                                                        "end": 757,
                                                        "fullWidth": 16,
                                                        "width": 4,
                                                        "propertyName": {
                                                            "kind": "NumericLiteral",
                                                            "fullStart": 741,
                                                            "fullEnd": 754,
                                                            "start": 753,
                                                            "end": 754,
                                                            "fullWidth": 13,
                                                            "width": 1,
                                                            "text": "2",
                                                            "value": 2,
                                                            "valueText": "2",
                                                            "hasLeadingTrivia": true,
                                                            "leadingTrivia": [
                                                                {
                                                                    "kind": "WhitespaceTrivia",
                                                                    "text": "            "
                                                                }
                                                            ]
                                                        },
                                                        "colonToken": {
                                                            "kind": "ColonToken",
                                                            "fullStart": 754,
                                                            "fullEnd": 756,
                                                            "start": 754,
                                                            "end": 755,
                                                            "fullWidth": 2,
                                                            "width": 1,
                                                            "text": ":",
                                                            "value": ":",
                                                            "valueText": ":",
                                                            "hasTrailingTrivia": true,
                                                            "trailingTrivia": [
                                                                {
                                                                    "kind": "WhitespaceTrivia",
                                                                    "text": " "
                                                                }
                                                            ]
                                                        },
                                                        "expression": {
                                                            "kind": "NumericLiteral",
                                                            "fullStart": 756,
                                                            "fullEnd": 757,
                                                            "start": 756,
                                                            "end": 757,
                                                            "fullWidth": 1,
                                                            "width": 1,
                                                            "text": "9",
                                                            "value": 9,
                                                            "valueText": "9"
                                                        }
                                                    },
                                                    {
                                                        "kind": "CommaToken",
                                                        "fullStart": 757,
                                                        "fullEnd": 760,
                                                        "start": 757,
                                                        "end": 758,
                                                        "fullWidth": 3,
                                                        "width": 1,
                                                        "text": ",",
                                                        "value": ",",
                                                        "valueText": ",",
                                                        "hasTrailingTrivia": true,
                                                        "hasTrailingNewLine": true,
                                                        "trailingTrivia": [
                                                            {
                                                                "kind": "NewLineTrivia",
                                                                "text": "\r\n"
                                                            }
                                                        ]
                                                    },
                                                    {
                                                        "kind": "SimplePropertyAssignment",
                                                        "fullStart": 760,
                                                        "fullEnd": 783,
                                                        "start": 772,
                                                        "end": 781,
                                                        "fullWidth": 23,
                                                        "width": 9,
                                                        "propertyName": {
                                                            "kind": "IdentifierName",
                                                            "fullStart": 760,
                                                            "fullEnd": 778,
                                                            "start": 772,
                                                            "end": 778,
                                                            "fullWidth": 18,
                                                            "width": 6,
                                                            "text": "length",
                                                            "value": "length",
                                                            "valueText": "length",
                                                            "hasLeadingTrivia": true,
                                                            "leadingTrivia": [
                                                                {
                                                                    "kind": "WhitespaceTrivia",
                                                                    "text": "            "
                                                                }
                                                            ]
                                                        },
                                                        "colonToken": {
                                                            "kind": "ColonToken",
                                                            "fullStart": 778,
                                                            "fullEnd": 780,
                                                            "start": 778,
                                                            "end": 779,
                                                            "fullWidth": 2,
                                                            "width": 1,
                                                            "text": ":",
                                                            "value": ":",
                                                            "valueText": ":",
                                                            "hasTrailingTrivia": true,
                                                            "trailingTrivia": [
                                                                {
                                                                    "kind": "WhitespaceTrivia",
                                                                    "text": " "
                                                                }
                                                            ]
                                                        },
                                                        "expression": {
                                                            "kind": "NumericLiteral",
                                                            "fullStart": 780,
                                                            "fullEnd": 783,
                                                            "start": 780,
                                                            "end": 781,
                                                            "fullWidth": 3,
                                                            "width": 1,
                                                            "text": "2",
                                                            "value": 2,
                                                            "valueText": "2",
                                                            "hasTrailingTrivia": true,
                                                            "hasTrailingNewLine": true,
                                                            "trailingTrivia": [
                                                                {
                                                                    "kind": "NewLineTrivia",
                                                                    "text": "\r\n"
                                                                }
                                                            ]
                                                        }
                                                    }
                                                ],
                                                "closeBraceToken": {
                                                    "kind": "CloseBraceToken",
                                                    "fullStart": 783,
                                                    "fullEnd": 792,
                                                    "start": 791,
                                                    "end": 792,
                                                    "fullWidth": 9,
                                                    "width": 1,
                                                    "text": "}",
                                                    "value": "}",
                                                    "valueText": "}",
                                                    "hasLeadingTrivia": true,
                                                    "leadingTrivia": [
                                                        {
                                                            "kind": "WhitespaceTrivia",
                                                            "text": "        "
                                                        }
                                                    ]
                                                }
                                            }
                                        }
                                    }
                                ]
                            },
                            "semicolonToken": {
                                "kind": "SemicolonToken",
                                "fullStart": 792,
                                "fullEnd": 795,
                                "start": 792,
                                "end": 793,
                                "fullWidth": 3,
                                "width": 1,
                                "text": ";",
                                "value": ";",
                                "valueText": ";",
                                "hasTrailingTrivia": true,
                                "hasTrailingNewLine": true,
                                "trailingTrivia": [
                                    {
                                        "kind": "NewLineTrivia",
                                        "text": "\r\n"
                                    }
                                ]
                            }
                        },
                        {
                            "kind": "ReturnStatement",
                            "fullStart": 795,
                            "fullEnd": 871,
                            "start": 805,
                            "end": 869,
                            "fullWidth": 76,
                            "width": 64,
                            "returnKeyword": {
                                "kind": "ReturnKeyword",
                                "fullStart": 795,
                                "fullEnd": 812,
                                "start": 805,
                                "end": 811,
                                "fullWidth": 17,
                                "width": 6,
                                "text": "return",
                                "value": "return",
                                "valueText": "return",
                                "hasLeadingTrivia": true,
                                "hasLeadingNewLine": true,
                                "hasTrailingTrivia": true,
                                "leadingTrivia": [
                                    {
                                        "kind": "NewLineTrivia",
                                        "text": "\r\n"
                                    },
                                    {
                                        "kind": "WhitespaceTrivia",
                                        "text": "        "
                                    }
                                ],
                                "trailingTrivia": [
                                    {
                                        "kind": "WhitespaceTrivia",
                                        "text": " "
                                    }
                                ]
                            },
                            "expression": {
                                "kind": "EqualsExpression",
                                "fullStart": 812,
                                "fullEnd": 868,
                                "start": 812,
                                "end": 868,
                                "fullWidth": 56,
                                "width": 56,
                                "left": {
                                    "kind": "InvocationExpression",
                                    "fullStart": 812,
                                    "fullEnd": 860,
                                    "start": 812,
                                    "end": 859,
                                    "fullWidth": 48,
                                    "width": 47,
                                    "expression": {
                                        "kind": "MemberAccessExpression",
                                        "fullStart": 812,
                                        "fullEnd": 839,
                                        "start": 812,
                                        "end": 839,
                                        "fullWidth": 27,
                                        "width": 27,
                                        "expression": {
                                            "kind": "MemberAccessExpression",
                                            "fullStart": 812,
                                            "fullEnd": 834,
                                            "start": 812,
                                            "end": 834,
                                            "fullWidth": 22,
                                            "width": 22,
                                            "expression": {
                                                "kind": "MemberAccessExpression",
                                                "fullStart": 812,
                                                "fullEnd": 827,
                                                "start": 812,
                                                "end": 827,
                                                "fullWidth": 15,
                                                "width": 15,
                                                "expression": {
                                                    "kind": "IdentifierName",
                                                    "fullStart": 812,
                                                    "fullEnd": 817,
                                                    "start": 812,
                                                    "end": 817,
                                                    "fullWidth": 5,
                                                    "width": 5,
                                                    "text": "Array",
                                                    "value": "Array",
                                                    "valueText": "Array"
                                                },
                                                "dotToken": {
                                                    "kind": "DotToken",
                                                    "fullStart": 817,
                                                    "fullEnd": 818,
                                                    "start": 817,
                                                    "end": 818,
                                                    "fullWidth": 1,
                                                    "width": 1,
                                                    "text": ".",
                                                    "value": ".",
                                                    "valueText": "."
                                                },
                                                "name": {
                                                    "kind": "IdentifierName",
                                                    "fullStart": 818,
                                                    "fullEnd": 827,
                                                    "start": 818,
                                                    "end": 827,
                                                    "fullWidth": 9,
                                                    "width": 9,
                                                    "text": "prototype",
                                                    "value": "prototype",
                                                    "valueText": "prototype"
                                                }
                                            },
                                            "dotToken": {
                                                "kind": "DotToken",
                                                "fullStart": 827,
                                                "fullEnd": 828,
                                                "start": 827,
                                                "end": 828,
                                                "fullWidth": 1,
                                                "width": 1,
                                                "text": ".",
                                                "value": ".",
                                                "valueText": "."
                                            },
                                            "name": {
                                                "kind": "IdentifierName",
                                                "fullStart": 828,
                                                "fullEnd": 834,
                                                "start": 828,
                                                "end": 834,
                                                "fullWidth": 6,
                                                "width": 6,
                                                "text": "reduce",
                                                "value": "reduce",
                                                "valueText": "reduce"
                                            }
                                        },
                                        "dotToken": {
                                            "kind": "DotToken",
                                            "fullStart": 834,
                                            "fullEnd": 835,
                                            "start": 834,
                                            "end": 835,
                                            "fullWidth": 1,
                                            "width": 1,
                                            "text": ".",
                                            "value": ".",
                                            "valueText": "."
                                        },
                                        "name": {
                                            "kind": "IdentifierName",
                                            "fullStart": 835,
                                            "fullEnd": 839,
                                            "start": 835,
                                            "end": 839,
                                            "fullWidth": 4,
                                            "width": 4,
                                            "text": "call",
                                            "value": "call",
                                            "valueText": "call"
                                        }
                                    },
                                    "argumentList": {
                                        "kind": "ArgumentList",
                                        "fullStart": 839,
                                        "fullEnd": 860,
                                        "start": 839,
                                        "end": 859,
                                        "fullWidth": 21,
                                        "width": 20,
                                        "openParenToken": {
                                            "kind": "OpenParenToken",
                                            "fullStart": 839,
                                            "fullEnd": 840,
                                            "start": 839,
                                            "end": 840,
                                            "fullWidth": 1,
                                            "width": 1,
                                            "text": "(",
                                            "value": "(",
                                            "valueText": "("
                                        },
                                        "arguments": [
                                            {
                                                "kind": "IdentifierName",
                                                "fullStart": 840,
                                                "fullEnd": 843,
                                                "start": 840,
                                                "end": 843,
                                                "fullWidth": 3,
                                                "width": 3,
                                                "text": "obj",
                                                "value": "obj",
                                                "valueText": "obj"
                                            },
                                            {
                                                "kind": "CommaToken",
                                                "fullStart": 843,
                                                "fullEnd": 845,
                                                "start": 843,
                                                "end": 844,
                                                "fullWidth": 2,
                                                "width": 1,
                                                "text": ",",
                                                "value": ",",
                                                "valueText": ",",
                                                "hasTrailingTrivia": true,
                                                "trailingTrivia": [
                                                    {
                                                        "kind": "WhitespaceTrivia",
                                                        "text": " "
                                                    }
                                                ]
                                            },
                                            {
                                                "kind": "IdentifierName",
                                                "fullStart": 845,
                                                "fullEnd": 855,
                                                "start": 845,
                                                "end": 855,
                                                "fullWidth": 10,
                                                "width": 10,
                                                "text": "callbackfn",
                                                "value": "callbackfn",
                                                "valueText": "callbackfn"
                                            },
                                            {
                                                "kind": "CommaToken",
                                                "fullStart": 855,
                                                "fullEnd": 857,
                                                "start": 855,
                                                "end": 856,
                                                "fullWidth": 2,
                                                "width": 1,
                                                "text": ",",
                                                "value": ",",
                                                "valueText": ",",
                                                "hasTrailingTrivia": true,
                                                "trailingTrivia": [
                                                    {
                                                        "kind": "WhitespaceTrivia",
                                                        "text": " "
                                                    }
                                                ]
                                            },
                                            {
                                                "kind": "NumericLiteral",
                                                "fullStart": 857,
                                                "fullEnd": 858,
                                                "start": 857,
                                                "end": 858,
                                                "fullWidth": 1,
                                                "width": 1,
                                                "text": "1",
                                                "value": 1,
                                                "valueText": "1"
                                            }
                                        ],
                                        "closeParenToken": {
                                            "kind": "CloseParenToken",
                                            "fullStart": 858,
                                            "fullEnd": 860,
                                            "start": 858,
                                            "end": 859,
                                            "fullWidth": 2,
                                            "width": 1,
                                            "text": ")",
                                            "value": ")",
                                            "valueText": ")",
                                            "hasTrailingTrivia": true,
                                            "trailingTrivia": [
                                                {
                                                    "kind": "WhitespaceTrivia",
                                                    "text": " "
                                                }
                                            ]
                                        }
                                    }
                                },
                                "operatorToken": {
                                    "kind": "EqualsEqualsEqualsToken",
                                    "fullStart": 860,
                                    "fullEnd": 864,
                                    "start": 860,
                                    "end": 863,
                                    "fullWidth": 4,
                                    "width": 3,
                                    "text": "===",
                                    "value": "===",
                                    "valueText": "===",
                                    "hasTrailingTrivia": true,
                                    "trailingTrivia": [
                                        {
                                            "kind": "WhitespaceTrivia",
                                            "text": " "
                                        }
                                    ]
                                },
                                "right": {
                                    "kind": "TrueKeyword",
                                    "fullStart": 864,
                                    "fullEnd": 868,
                                    "start": 864,
                                    "end": 868,
                                    "fullWidth": 4,
                                    "width": 4,
                                    "text": "true",
                                    "value": true,
                                    "valueText": "true"
                                }
                            },
                            "semicolonToken": {
                                "kind": "SemicolonToken",
                                "fullStart": 868,
                                "fullEnd": 871,
                                "start": 868,
                                "end": 869,
                                "fullWidth": 3,
                                "width": 1,
                                "text": ";",
                                "value": ";",
                                "valueText": ";",
                                "hasTrailingTrivia": true,
                                "hasTrailingNewLine": true,
                                "trailingTrivia": [
                                    {
                                        "kind": "NewLineTrivia",
                                        "text": "\r\n"
                                    }
                                ]
                            }
                        }
                    ],
                    "closeBraceToken": {
                        "kind": "CloseBraceToken",
                        "fullStart": 871,
                        "fullEnd": 878,
                        "start": 875,
                        "end": 876,
                        "fullWidth": 7,
                        "width": 1,
                        "text": "}",
                        "value": "}",
                        "valueText": "}",
                        "hasLeadingTrivia": true,
                        "hasTrailingTrivia": true,
                        "hasTrailingNewLine": true,
                        "leadingTrivia": [
                            {
                                "kind": "WhitespaceTrivia",
                                "text": "    "
                            }
                        ],
                        "trailingTrivia": [
                            {
                                "kind": "NewLineTrivia",
                                "text": "\r\n"
                            }
                        ]
                    }
                }
            },
            {
                "kind": "ExpressionStatement",
                "fullStart": 878,
                "fullEnd": 902,
                "start": 878,
                "end": 900,
                "fullWidth": 24,
                "width": 22,
                "expression": {
                    "kind": "InvocationExpression",
                    "fullStart": 878,
                    "fullEnd": 899,
                    "start": 878,
                    "end": 899,
                    "fullWidth": 21,
                    "width": 21,
                    "expression": {
                        "kind": "IdentifierName",
                        "fullStart": 878,
                        "fullEnd": 889,
                        "start": 878,
                        "end": 889,
                        "fullWidth": 11,
                        "width": 11,
                        "text": "runTestCase",
                        "value": "runTestCase",
                        "valueText": "runTestCase"
                    },
                    "argumentList": {
                        "kind": "ArgumentList",
                        "fullStart": 889,
                        "fullEnd": 899,
                        "start": 889,
                        "end": 899,
                        "fullWidth": 10,
                        "width": 10,
                        "openParenToken": {
                            "kind": "OpenParenToken",
                            "fullStart": 889,
                            "fullEnd": 890,
                            "start": 889,
                            "end": 890,
                            "fullWidth": 1,
                            "width": 1,
                            "text": "(",
                            "value": "(",
                            "valueText": "("
                        },
                        "arguments": [
                            {
                                "kind": "IdentifierName",
                                "fullStart": 890,
                                "fullEnd": 898,
                                "start": 890,
                                "end": 898,
                                "fullWidth": 8,
                                "width": 8,
                                "text": "testcase",
                                "value": "testcase",
                                "valueText": "testcase"
                            }
                        ],
                        "closeParenToken": {
                            "kind": "CloseParenToken",
                            "fullStart": 898,
                            "fullEnd": 899,
                            "start": 898,
                            "end": 899,
                            "fullWidth": 1,
                            "width": 1,
                            "text": ")",
                            "value": ")",
                            "valueText": ")"
                        }
                    }
                },
                "semicolonToken": {
                    "kind": "SemicolonToken",
                    "fullStart": 899,
                    "fullEnd": 902,
                    "start": 899,
                    "end": 900,
                    "fullWidth": 3,
                    "width": 1,
                    "text": ";",
                    "value": ";",
                    "valueText": ";",
                    "hasTrailingTrivia": true,
                    "hasTrailingNewLine": true,
                    "trailingTrivia": [
                        {
                            "kind": "NewLineTrivia",
                            "text": "\r\n"
                        }
                    ]
                }
            }
        ],
        "endOfFileToken": {
            "kind": "EndOfFileToken",
            "fullStart": 902,
            "fullEnd": 902,
            "start": 902,
            "end": 902,
            "fullWidth": 0,
            "width": 0,
            "text": ""
        }
    },
    "lineMap": {
        "lineStarts": [
            0,
            67,
            152,
            232,
            308,
            380,
            385,
            439,
            535,
            540,
            542,
            544,
            567,
            569,
            627,
            667,
            678,
            680,
            701,
            721,
            741,
            760,
            783,
            795,
            797,
            871,
            878,
            902
        ],
        "length": 902
    }
}<|MERGE_RESOLUTION|>--- conflicted
+++ resolved
@@ -737,12 +737,8 @@
                                         "start": 692,
                                         "end": 792,
                                         "fullWidth": 100,
-<<<<<<< HEAD
                                         "width": 100,
-                                        "identifier": {
-=======
                                         "propertyName": {
->>>>>>> 85e84683
                                             "kind": "IdentifierName",
                                             "fullStart": 692,
                                             "fullEnd": 696,
