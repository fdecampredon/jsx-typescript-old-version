{
    "isDeclaration": false,
    "languageVersion": "EcmaScript5",
    "parseOptions": {
        "allowAutomaticSemicolonInsertion": true
    },
    "sourceUnit": {
        "kind": "SourceUnit",
        "fullStart": 0,
        "fullEnd": 1002,
        "start": 566,
        "end": 1002,
        "fullWidth": 1002,
        "width": 436,
        "isIncrementallyUnusable": true,
        "moduleElements": [
            {
                "kind": "FunctionDeclaration",
                "fullStart": 0,
                "fullEnd": 978,
                "start": 566,
                "end": 976,
                "fullWidth": 978,
                "width": 410,
                "modifiers": [],
                "functionKeyword": {
                    "kind": "FunctionKeyword",
                    "fullStart": 0,
                    "fullEnd": 575,
                    "start": 566,
                    "end": 574,
                    "fullWidth": 575,
                    "width": 8,
                    "text": "function",
                    "value": "function",
                    "valueText": "function",
                    "hasLeadingTrivia": true,
                    "hasLeadingComment": true,
                    "hasLeadingNewLine": true,
                    "hasTrailingTrivia": true,
                    "leadingTrivia": [
                        {
                            "kind": "SingleLineCommentTrivia",
                            "text": "/// Copyright (c) 2012 Ecma International.  All rights reserved. "
                        },
                        {
                            "kind": "NewLineTrivia",
                            "text": "\r\n"
                        },
                        {
                            "kind": "SingleLineCommentTrivia",
                            "text": "/// Ecma International makes this code available under the terms and conditions set"
                        },
                        {
                            "kind": "NewLineTrivia",
                            "text": "\r\n"
                        },
                        {
                            "kind": "SingleLineCommentTrivia",
                            "text": "/// forth on http://hg.ecmascript.org/tests/test262/raw-file/tip/LICENSE (the "
                        },
                        {
                            "kind": "NewLineTrivia",
                            "text": "\r\n"
                        },
                        {
                            "kind": "SingleLineCommentTrivia",
                            "text": "/// \"Use Terms\").   Any redistribution of this code must retain the above "
                        },
                        {
                            "kind": "NewLineTrivia",
                            "text": "\r\n"
                        },
                        {
                            "kind": "SingleLineCommentTrivia",
                            "text": "/// copyright and this notice and otherwise comply with the Use Terms."
                        },
                        {
                            "kind": "NewLineTrivia",
                            "text": "\r\n"
                        },
                        {
                            "kind": "MultiLineCommentTrivia",
                            "text": "/**\r\n * @path ch15/15.4/15.4.4/15.4.4.21/15.4.4.21-9-c-i-28.js\r\n * @description Array.prototype.reduce - applied to String object, which implements its own property get method\r\n */"
                        },
                        {
                            "kind": "NewLineTrivia",
                            "text": "\r\n"
                        },
                        {
                            "kind": "NewLineTrivia",
                            "text": "\r\n"
                        },
                        {
                            "kind": "NewLineTrivia",
                            "text": "\r\n"
                        }
                    ],
                    "trailingTrivia": [
                        {
                            "kind": "WhitespaceTrivia",
                            "text": " "
                        }
                    ]
                },
                "identifier": {
                    "kind": "IdentifierName",
                    "fullStart": 575,
                    "fullEnd": 583,
                    "start": 575,
                    "end": 583,
                    "fullWidth": 8,
                    "width": 8,
                    "text": "testcase",
                    "value": "testcase",
                    "valueText": "testcase"
                },
                "callSignature": {
                    "kind": "CallSignature",
                    "fullStart": 583,
                    "fullEnd": 586,
                    "start": 583,
                    "end": 585,
                    "fullWidth": 3,
                    "width": 2,
                    "parameterList": {
                        "kind": "ParameterList",
                        "fullStart": 583,
                        "fullEnd": 586,
                        "start": 583,
                        "end": 585,
                        "fullWidth": 3,
                        "width": 2,
                        "openParenToken": {
                            "kind": "OpenParenToken",
                            "fullStart": 583,
                            "fullEnd": 584,
                            "start": 583,
                            "end": 584,
                            "fullWidth": 1,
                            "width": 1,
                            "text": "(",
                            "value": "(",
                            "valueText": "("
                        },
                        "parameters": [],
                        "closeParenToken": {
                            "kind": "CloseParenToken",
                            "fullStart": 584,
                            "fullEnd": 586,
                            "start": 584,
                            "end": 585,
                            "fullWidth": 2,
                            "width": 1,
                            "text": ")",
                            "value": ")",
                            "valueText": ")",
                            "hasTrailingTrivia": true,
                            "trailingTrivia": [
                                {
                                    "kind": "WhitespaceTrivia",
                                    "text": " "
                                }
                            ]
                        }
                    }
                },
                "block": {
                    "kind": "Block",
                    "fullStart": 586,
                    "fullEnd": 978,
                    "start": 586,
                    "end": 976,
                    "fullWidth": 392,
                    "width": 390,
                    "openBraceToken": {
                        "kind": "OpenBraceToken",
                        "fullStart": 586,
                        "fullEnd": 589,
                        "start": 586,
                        "end": 587,
                        "fullWidth": 3,
                        "width": 1,
                        "text": "{",
                        "value": "{",
                        "valueText": "{",
                        "hasTrailingTrivia": true,
                        "hasTrailingNewLine": true,
                        "trailingTrivia": [
                            {
                                "kind": "NewLineTrivia",
                                "text": "\r\n"
                            }
                        ]
                    },
                    "statements": [
                        {
                            "kind": "VariableStatement",
                            "fullStart": 589,
                            "fullEnd": 624,
                            "start": 599,
                            "end": 622,
                            "fullWidth": 35,
                            "width": 23,
                            "modifiers": [],
                            "variableDeclaration": {
                                "kind": "VariableDeclaration",
                                "fullStart": 589,
                                "fullEnd": 621,
                                "start": 599,
                                "end": 621,
                                "fullWidth": 32,
                                "width": 22,
                                "varKeyword": {
                                    "kind": "VarKeyword",
                                    "fullStart": 589,
                                    "fullEnd": 603,
                                    "start": 599,
                                    "end": 602,
                                    "fullWidth": 14,
                                    "width": 3,
                                    "text": "var",
                                    "value": "var",
                                    "valueText": "var",
                                    "hasLeadingTrivia": true,
                                    "hasLeadingNewLine": true,
                                    "hasTrailingTrivia": true,
                                    "leadingTrivia": [
                                        {
                                            "kind": "NewLineTrivia",
                                            "text": "\r\n"
                                        },
                                        {
                                            "kind": "WhitespaceTrivia",
                                            "text": "        "
                                        }
                                    ],
                                    "trailingTrivia": [
                                        {
                                            "kind": "WhitespaceTrivia",
                                            "text": " "
                                        }
                                    ]
                                },
                                "variableDeclarators": [
                                    {
                                        "kind": "VariableDeclarator",
                                        "fullStart": 603,
                                        "fullEnd": 621,
                                        "start": 603,
                                        "end": 621,
                                        "fullWidth": 18,
                                        "width": 18,
                                        "identifier": {
                                            "kind": "IdentifierName",
                                            "fullStart": 603,
                                            "fullEnd": 614,
                                            "start": 603,
                                            "end": 613,
                                            "fullWidth": 11,
                                            "width": 10,
                                            "text": "testResult",
                                            "value": "testResult",
                                            "valueText": "testResult",
                                            "hasTrailingTrivia": true,
                                            "trailingTrivia": [
                                                {
                                                    "kind": "WhitespaceTrivia",
                                                    "text": " "
                                                }
                                            ]
                                        },
                                        "equalsValueClause": {
                                            "kind": "EqualsValueClause",
                                            "fullStart": 614,
                                            "fullEnd": 621,
                                            "start": 614,
                                            "end": 621,
                                            "fullWidth": 7,
                                            "width": 7,
                                            "equalsToken": {
                                                "kind": "EqualsToken",
                                                "fullStart": 614,
                                                "fullEnd": 616,
                                                "start": 614,
                                                "end": 615,
                                                "fullWidth": 2,
                                                "width": 1,
                                                "text": "=",
                                                "value": "=",
                                                "valueText": "=",
                                                "hasTrailingTrivia": true,
                                                "trailingTrivia": [
                                                    {
                                                        "kind": "WhitespaceTrivia",
                                                        "text": " "
                                                    }
                                                ]
                                            },
                                            "value": {
                                                "kind": "FalseKeyword",
                                                "fullStart": 616,
                                                "fullEnd": 621,
                                                "start": 616,
                                                "end": 621,
                                                "fullWidth": 5,
                                                "width": 5,
                                                "text": "false",
                                                "value": false,
                                                "valueText": "false"
                                            }
                                        }
                                    }
                                ]
                            },
                            "semicolonToken": {
                                "kind": "SemicolonToken",
                                "fullStart": 621,
                                "fullEnd": 624,
                                "start": 621,
                                "end": 622,
                                "fullWidth": 3,
                                "width": 1,
                                "text": ";",
                                "value": ";",
                                "valueText": ";",
                                "hasTrailingTrivia": true,
                                "hasTrailingNewLine": true,
                                "trailingTrivia": [
                                    {
                                        "kind": "NewLineTrivia",
                                        "text": "\r\n"
                                    }
                                ]
                            }
                        },
                        {
                            "kind": "VariableStatement",
                            "fullStart": 624,
                            "fullEnd": 655,
                            "start": 632,
                            "end": 653,
                            "fullWidth": 31,
                            "width": 21,
                            "modifiers": [],
                            "variableDeclaration": {
                                "kind": "VariableDeclaration",
                                "fullStart": 624,
                                "fullEnd": 652,
                                "start": 632,
                                "end": 652,
                                "fullWidth": 28,
                                "width": 20,
                                "varKeyword": {
                                    "kind": "VarKeyword",
                                    "fullStart": 624,
                                    "fullEnd": 636,
                                    "start": 632,
                                    "end": 635,
                                    "fullWidth": 12,
                                    "width": 3,
                                    "text": "var",
                                    "value": "var",
                                    "valueText": "var",
                                    "hasLeadingTrivia": true,
                                    "hasTrailingTrivia": true,
                                    "leadingTrivia": [
                                        {
                                            "kind": "WhitespaceTrivia",
                                            "text": "        "
                                        }
                                    ],
                                    "trailingTrivia": [
                                        {
                                            "kind": "WhitespaceTrivia",
                                            "text": " "
                                        }
                                    ]
                                },
                                "variableDeclarators": [
                                    {
                                        "kind": "VariableDeclarator",
                                        "fullStart": 636,
                                        "fullEnd": 652,
                                        "start": 636,
                                        "end": 652,
                                        "fullWidth": 16,
                                        "width": 16,
                                        "identifier": {
                                            "kind": "IdentifierName",
                                            "fullStart": 636,
                                            "fullEnd": 649,
                                            "start": 636,
                                            "end": 648,
                                            "fullWidth": 13,
                                            "width": 12,
                                            "text": "initialValue",
                                            "value": "initialValue",
                                            "valueText": "initialValue",
                                            "hasTrailingTrivia": true,
                                            "trailingTrivia": [
                                                {
                                                    "kind": "WhitespaceTrivia",
                                                    "text": " "
                                                }
                                            ]
                                        },
                                        "equalsValueClause": {
                                            "kind": "EqualsValueClause",
                                            "fullStart": 649,
                                            "fullEnd": 652,
                                            "start": 649,
                                            "end": 652,
                                            "fullWidth": 3,
                                            "width": 3,
                                            "equalsToken": {
                                                "kind": "EqualsToken",
                                                "fullStart": 649,
                                                "fullEnd": 651,
                                                "start": 649,
                                                "end": 650,
                                                "fullWidth": 2,
                                                "width": 1,
                                                "text": "=",
                                                "value": "=",
                                                "valueText": "=",
                                                "hasTrailingTrivia": true,
                                                "trailingTrivia": [
                                                    {
                                                        "kind": "WhitespaceTrivia",
                                                        "text": " "
                                                    }
                                                ]
                                            },
                                            "value": {
                                                "kind": "NumericLiteral",
                                                "fullStart": 651,
                                                "fullEnd": 652,
                                                "start": 651,
                                                "end": 652,
                                                "fullWidth": 1,
                                                "width": 1,
                                                "text": "0",
                                                "value": 0,
                                                "valueText": "0"
                                            }
                                        }
                                    }
                                ]
                            },
                            "semicolonToken": {
                                "kind": "SemicolonToken",
                                "fullStart": 652,
                                "fullEnd": 655,
                                "start": 652,
                                "end": 653,
                                "fullWidth": 3,
                                "width": 1,
                                "text": ";",
                                "value": ";",
                                "valueText": ";",
                                "hasTrailingTrivia": true,
                                "hasTrailingNewLine": true,
                                "trailingTrivia": [
                                    {
                                        "kind": "NewLineTrivia",
                                        "text": "\r\n"
                                    }
                                ]
                            }
                        },
                        {
                            "kind": "FunctionDeclaration",
                            "fullStart": 655,
                            "fullEnd": 817,
                            "start": 663,
                            "end": 815,
                            "fullWidth": 162,
                            "width": 152,
                            "modifiers": [],
                            "functionKeyword": {
                                "kind": "FunctionKeyword",
                                "fullStart": 655,
                                "fullEnd": 672,
                                "start": 663,
                                "end": 671,
                                "fullWidth": 17,
                                "width": 8,
                                "text": "function",
                                "value": "function",
                                "valueText": "function",
                                "hasLeadingTrivia": true,
                                "hasTrailingTrivia": true,
                                "leadingTrivia": [
                                    {
                                        "kind": "WhitespaceTrivia",
                                        "text": "        "
                                    }
                                ],
                                "trailingTrivia": [
                                    {
                                        "kind": "WhitespaceTrivia",
                                        "text": " "
                                    }
                                ]
                            },
                            "identifier": {
                                "kind": "IdentifierName",
                                "fullStart": 672,
                                "fullEnd": 682,
                                "start": 672,
                                "end": 682,
                                "fullWidth": 10,
                                "width": 10,
                                "text": "callbackfn",
                                "value": "callbackfn",
                                "valueText": "callbackfn"
                            },
                            "callSignature": {
                                "kind": "CallSignature",
                                "fullStart": 682,
                                "fullEnd": 710,
                                "start": 682,
                                "end": 709,
                                "fullWidth": 28,
                                "width": 27,
                                "parameterList": {
                                    "kind": "ParameterList",
                                    "fullStart": 682,
                                    "fullEnd": 710,
                                    "start": 682,
                                    "end": 709,
                                    "fullWidth": 28,
                                    "width": 27,
                                    "openParenToken": {
                                        "kind": "OpenParenToken",
                                        "fullStart": 682,
                                        "fullEnd": 683,
                                        "start": 682,
                                        "end": 683,
                                        "fullWidth": 1,
                                        "width": 1,
                                        "text": "(",
                                        "value": "(",
                                        "valueText": "("
                                    },
                                    "parameters": [
                                        {
                                            "kind": "Parameter",
                                            "fullStart": 683,
                                            "fullEnd": 690,
                                            "start": 683,
                                            "end": 690,
                                            "fullWidth": 7,
<<<<<<< HEAD
                                            "width": 7,
=======
                                            "modifiers": [],
>>>>>>> e3c38734
                                            "identifier": {
                                                "kind": "IdentifierName",
                                                "fullStart": 683,
                                                "fullEnd": 690,
                                                "start": 683,
                                                "end": 690,
                                                "fullWidth": 7,
                                                "width": 7,
                                                "text": "prevVal",
                                                "value": "prevVal",
                                                "valueText": "prevVal"
                                            }
                                        },
                                        {
                                            "kind": "CommaToken",
                                            "fullStart": 690,
                                            "fullEnd": 692,
                                            "start": 690,
                                            "end": 691,
                                            "fullWidth": 2,
                                            "width": 1,
                                            "text": ",",
                                            "value": ",",
                                            "valueText": ",",
                                            "hasTrailingTrivia": true,
                                            "trailingTrivia": [
                                                {
                                                    "kind": "WhitespaceTrivia",
                                                    "text": " "
                                                }
                                            ]
                                        },
                                        {
                                            "kind": "Parameter",
                                            "fullStart": 692,
                                            "fullEnd": 698,
                                            "start": 692,
                                            "end": 698,
                                            "fullWidth": 6,
<<<<<<< HEAD
                                            "width": 6,
=======
                                            "modifiers": [],
>>>>>>> e3c38734
                                            "identifier": {
                                                "kind": "IdentifierName",
                                                "fullStart": 692,
                                                "fullEnd": 698,
                                                "start": 692,
                                                "end": 698,
                                                "fullWidth": 6,
                                                "width": 6,
                                                "text": "curVal",
                                                "value": "curVal",
                                                "valueText": "curVal"
                                            }
                                        },
                                        {
                                            "kind": "CommaToken",
                                            "fullStart": 698,
                                            "fullEnd": 700,
                                            "start": 698,
                                            "end": 699,
                                            "fullWidth": 2,
                                            "width": 1,
                                            "text": ",",
                                            "value": ",",
                                            "valueText": ",",
                                            "hasTrailingTrivia": true,
                                            "trailingTrivia": [
                                                {
                                                    "kind": "WhitespaceTrivia",
                                                    "text": " "
                                                }
                                            ]
                                        },
                                        {
                                            "kind": "Parameter",
                                            "fullStart": 700,
                                            "fullEnd": 703,
                                            "start": 700,
                                            "end": 703,
                                            "fullWidth": 3,
<<<<<<< HEAD
                                            "width": 3,
=======
                                            "modifiers": [],
>>>>>>> e3c38734
                                            "identifier": {
                                                "kind": "IdentifierName",
                                                "fullStart": 700,
                                                "fullEnd": 703,
                                                "start": 700,
                                                "end": 703,
                                                "fullWidth": 3,
                                                "width": 3,
                                                "text": "idx",
                                                "value": "idx",
                                                "valueText": "idx"
                                            }
                                        },
                                        {
                                            "kind": "CommaToken",
                                            "fullStart": 703,
                                            "fullEnd": 705,
                                            "start": 703,
                                            "end": 704,
                                            "fullWidth": 2,
                                            "width": 1,
                                            "text": ",",
                                            "value": ",",
                                            "valueText": ",",
                                            "hasTrailingTrivia": true,
                                            "trailingTrivia": [
                                                {
                                                    "kind": "WhitespaceTrivia",
                                                    "text": " "
                                                }
                                            ]
                                        },
                                        {
                                            "kind": "Parameter",
                                            "fullStart": 705,
                                            "fullEnd": 708,
                                            "start": 705,
                                            "end": 708,
                                            "fullWidth": 3,
<<<<<<< HEAD
                                            "width": 3,
=======
                                            "modifiers": [],
>>>>>>> e3c38734
                                            "identifier": {
                                                "kind": "IdentifierName",
                                                "fullStart": 705,
                                                "fullEnd": 708,
                                                "start": 705,
                                                "end": 708,
                                                "fullWidth": 3,
                                                "width": 3,
                                                "text": "obj",
                                                "value": "obj",
                                                "valueText": "obj"
                                            }
                                        }
                                    ],
                                    "closeParenToken": {
                                        "kind": "CloseParenToken",
                                        "fullStart": 708,
                                        "fullEnd": 710,
                                        "start": 708,
                                        "end": 709,
                                        "fullWidth": 2,
                                        "width": 1,
                                        "text": ")",
                                        "value": ")",
                                        "valueText": ")",
                                        "hasTrailingTrivia": true,
                                        "trailingTrivia": [
                                            {
                                                "kind": "WhitespaceTrivia",
                                                "text": " "
                                            }
                                        ]
                                    }
                                }
                            },
                            "block": {
                                "kind": "Block",
                                "fullStart": 710,
                                "fullEnd": 817,
                                "start": 710,
                                "end": 815,
                                "fullWidth": 107,
                                "width": 105,
                                "openBraceToken": {
                                    "kind": "OpenBraceToken",
                                    "fullStart": 710,
                                    "fullEnd": 713,
                                    "start": 710,
                                    "end": 711,
                                    "fullWidth": 3,
                                    "width": 1,
                                    "text": "{",
                                    "value": "{",
                                    "valueText": "{",
                                    "hasTrailingTrivia": true,
                                    "hasTrailingNewLine": true,
                                    "trailingTrivia": [
                                        {
                                            "kind": "NewLineTrivia",
                                            "text": "\r\n"
                                        }
                                    ]
                                },
                                "statements": [
                                    {
                                        "kind": "IfStatement",
                                        "fullStart": 713,
                                        "fullEnd": 806,
                                        "start": 725,
                                        "end": 804,
                                        "fullWidth": 93,
                                        "width": 79,
                                        "ifKeyword": {
                                            "kind": "IfKeyword",
                                            "fullStart": 713,
                                            "fullEnd": 728,
                                            "start": 725,
                                            "end": 727,
                                            "fullWidth": 15,
                                            "width": 2,
                                            "text": "if",
                                            "value": "if",
                                            "valueText": "if",
                                            "hasLeadingTrivia": true,
                                            "hasTrailingTrivia": true,
                                            "leadingTrivia": [
                                                {
                                                    "kind": "WhitespaceTrivia",
                                                    "text": "            "
                                                }
                                            ],
                                            "trailingTrivia": [
                                                {
                                                    "kind": "WhitespaceTrivia",
                                                    "text": " "
                                                }
                                            ]
                                        },
                                        "openParenToken": {
                                            "kind": "OpenParenToken",
                                            "fullStart": 728,
                                            "fullEnd": 729,
                                            "start": 728,
                                            "end": 729,
                                            "fullWidth": 1,
                                            "width": 1,
                                            "text": "(",
                                            "value": "(",
                                            "valueText": "("
                                        },
                                        "condition": {
                                            "kind": "EqualsExpression",
                                            "fullStart": 729,
                                            "fullEnd": 738,
                                            "start": 729,
                                            "end": 738,
                                            "fullWidth": 9,
                                            "width": 9,
                                            "left": {
                                                "kind": "IdentifierName",
                                                "fullStart": 729,
                                                "fullEnd": 733,
                                                "start": 729,
                                                "end": 732,
                                                "fullWidth": 4,
                                                "width": 3,
                                                "text": "idx",
                                                "value": "idx",
                                                "valueText": "idx",
                                                "hasTrailingTrivia": true,
                                                "trailingTrivia": [
                                                    {
                                                        "kind": "WhitespaceTrivia",
                                                        "text": " "
                                                    }
                                                ]
                                            },
                                            "operatorToken": {
                                                "kind": "EqualsEqualsEqualsToken",
                                                "fullStart": 733,
                                                "fullEnd": 737,
                                                "start": 733,
                                                "end": 736,
                                                "fullWidth": 4,
                                                "width": 3,
                                                "text": "===",
                                                "value": "===",
                                                "valueText": "===",
                                                "hasTrailingTrivia": true,
                                                "trailingTrivia": [
                                                    {
                                                        "kind": "WhitespaceTrivia",
                                                        "text": " "
                                                    }
                                                ]
                                            },
                                            "right": {
                                                "kind": "NumericLiteral",
                                                "fullStart": 737,
                                                "fullEnd": 738,
                                                "start": 737,
                                                "end": 738,
                                                "fullWidth": 1,
                                                "width": 1,
                                                "text": "1",
                                                "value": 1,
                                                "valueText": "1"
                                            }
                                        },
                                        "closeParenToken": {
                                            "kind": "CloseParenToken",
                                            "fullStart": 738,
                                            "fullEnd": 740,
                                            "start": 738,
                                            "end": 739,
                                            "fullWidth": 2,
                                            "width": 1,
                                            "text": ")",
                                            "value": ")",
                                            "valueText": ")",
                                            "hasTrailingTrivia": true,
                                            "trailingTrivia": [
                                                {
                                                    "kind": "WhitespaceTrivia",
                                                    "text": " "
                                                }
                                            ]
                                        },
                                        "statement": {
                                            "kind": "Block",
                                            "fullStart": 740,
                                            "fullEnd": 806,
                                            "start": 740,
                                            "end": 804,
                                            "fullWidth": 66,
                                            "width": 64,
                                            "openBraceToken": {
                                                "kind": "OpenBraceToken",
                                                "fullStart": 740,
                                                "fullEnd": 743,
                                                "start": 740,
                                                "end": 741,
                                                "fullWidth": 3,
                                                "width": 1,
                                                "text": "{",
                                                "value": "{",
                                                "valueText": "{",
                                                "hasTrailingTrivia": true,
                                                "hasTrailingNewLine": true,
                                                "trailingTrivia": [
                                                    {
                                                        "kind": "NewLineTrivia",
                                                        "text": "\r\n"
                                                    }
                                                ]
                                            },
                                            "statements": [
                                                {
                                                    "kind": "ExpressionStatement",
                                                    "fullStart": 743,
                                                    "fullEnd": 791,
                                                    "start": 759,
                                                    "end": 789,
                                                    "fullWidth": 48,
                                                    "width": 30,
                                                    "expression": {
                                                        "kind": "AssignmentExpression",
                                                        "fullStart": 743,
                                                        "fullEnd": 788,
                                                        "start": 759,
                                                        "end": 788,
                                                        "fullWidth": 45,
                                                        "width": 29,
                                                        "left": {
                                                            "kind": "IdentifierName",
                                                            "fullStart": 743,
                                                            "fullEnd": 770,
                                                            "start": 759,
                                                            "end": 769,
                                                            "fullWidth": 27,
                                                            "width": 10,
                                                            "text": "testResult",
                                                            "value": "testResult",
                                                            "valueText": "testResult",
                                                            "hasLeadingTrivia": true,
                                                            "hasTrailingTrivia": true,
                                                            "leadingTrivia": [
                                                                {
                                                                    "kind": "WhitespaceTrivia",
                                                                    "text": "                "
                                                                }
                                                            ],
                                                            "trailingTrivia": [
                                                                {
                                                                    "kind": "WhitespaceTrivia",
                                                                    "text": " "
                                                                }
                                                            ]
                                                        },
                                                        "operatorToken": {
                                                            "kind": "EqualsToken",
                                                            "fullStart": 770,
                                                            "fullEnd": 772,
                                                            "start": 770,
                                                            "end": 771,
                                                            "fullWidth": 2,
                                                            "width": 1,
                                                            "text": "=",
                                                            "value": "=",
                                                            "valueText": "=",
                                                            "hasTrailingTrivia": true,
                                                            "trailingTrivia": [
                                                                {
                                                                    "kind": "WhitespaceTrivia",
                                                                    "text": " "
                                                                }
                                                            ]
                                                        },
                                                        "right": {
                                                            "kind": "ParenthesizedExpression",
                                                            "fullStart": 772,
                                                            "fullEnd": 788,
                                                            "start": 772,
                                                            "end": 788,
                                                            "fullWidth": 16,
                                                            "width": 16,
                                                            "openParenToken": {
                                                                "kind": "OpenParenToken",
                                                                "fullStart": 772,
                                                                "fullEnd": 773,
                                                                "start": 772,
                                                                "end": 773,
                                                                "fullWidth": 1,
                                                                "width": 1,
                                                                "text": "(",
                                                                "value": "(",
                                                                "valueText": "("
                                                            },
                                                            "expression": {
                                                                "kind": "EqualsExpression",
                                                                "fullStart": 773,
                                                                "fullEnd": 787,
                                                                "start": 773,
                                                                "end": 787,
                                                                "fullWidth": 14,
                                                                "width": 14,
                                                                "left": {
                                                                    "kind": "IdentifierName",
                                                                    "fullStart": 773,
                                                                    "fullEnd": 780,
                                                                    "start": 773,
                                                                    "end": 779,
                                                                    "fullWidth": 7,
                                                                    "width": 6,
                                                                    "text": "curVal",
                                                                    "value": "curVal",
                                                                    "valueText": "curVal",
                                                                    "hasTrailingTrivia": true,
                                                                    "trailingTrivia": [
                                                                        {
                                                                            "kind": "WhitespaceTrivia",
                                                                            "text": " "
                                                                        }
                                                                    ]
                                                                },
                                                                "operatorToken": {
                                                                    "kind": "EqualsEqualsEqualsToken",
                                                                    "fullStart": 780,
                                                                    "fullEnd": 784,
                                                                    "start": 780,
                                                                    "end": 783,
                                                                    "fullWidth": 4,
                                                                    "width": 3,
                                                                    "text": "===",
                                                                    "value": "===",
                                                                    "valueText": "===",
                                                                    "hasTrailingTrivia": true,
                                                                    "trailingTrivia": [
                                                                        {
                                                                            "kind": "WhitespaceTrivia",
                                                                            "text": " "
                                                                        }
                                                                    ]
                                                                },
                                                                "right": {
                                                                    "kind": "StringLiteral",
                                                                    "fullStart": 784,
                                                                    "fullEnd": 787,
                                                                    "start": 784,
                                                                    "end": 787,
                                                                    "fullWidth": 3,
                                                                    "width": 3,
                                                                    "text": "\"1\"",
                                                                    "value": "1",
                                                                    "valueText": "1"
                                                                }
                                                            },
                                                            "closeParenToken": {
                                                                "kind": "CloseParenToken",
                                                                "fullStart": 787,
                                                                "fullEnd": 788,
                                                                "start": 787,
                                                                "end": 788,
                                                                "fullWidth": 1,
                                                                "width": 1,
                                                                "text": ")",
                                                                "value": ")",
                                                                "valueText": ")"
                                                            }
                                                        }
                                                    },
                                                    "semicolonToken": {
                                                        "kind": "SemicolonToken",
                                                        "fullStart": 788,
                                                        "fullEnd": 791,
                                                        "start": 788,
                                                        "end": 789,
                                                        "fullWidth": 3,
                                                        "width": 1,
                                                        "text": ";",
                                                        "value": ";",
                                                        "valueText": ";",
                                                        "hasTrailingTrivia": true,
                                                        "hasTrailingNewLine": true,
                                                        "trailingTrivia": [
                                                            {
                                                                "kind": "NewLineTrivia",
                                                                "text": "\r\n"
                                                            }
                                                        ]
                                                    }
                                                }
                                            ],
                                            "closeBraceToken": {
                                                "kind": "CloseBraceToken",
                                                "fullStart": 791,
                                                "fullEnd": 806,
                                                "start": 803,
                                                "end": 804,
                                                "fullWidth": 15,
                                                "width": 1,
                                                "text": "}",
                                                "value": "}",
                                                "valueText": "}",
                                                "hasLeadingTrivia": true,
                                                "hasTrailingTrivia": true,
                                                "hasTrailingNewLine": true,
                                                "leadingTrivia": [
                                                    {
                                                        "kind": "WhitespaceTrivia",
                                                        "text": "            "
                                                    }
                                                ],
                                                "trailingTrivia": [
                                                    {
                                                        "kind": "NewLineTrivia",
                                                        "text": "\r\n"
                                                    }
                                                ]
                                            }
                                        }
                                    }
                                ],
                                "closeBraceToken": {
                                    "kind": "CloseBraceToken",
                                    "fullStart": 806,
                                    "fullEnd": 817,
                                    "start": 814,
                                    "end": 815,
                                    "fullWidth": 11,
                                    "width": 1,
                                    "text": "}",
                                    "value": "}",
                                    "valueText": "}",
                                    "hasLeadingTrivia": true,
                                    "hasTrailingTrivia": true,
                                    "hasTrailingNewLine": true,
                                    "leadingTrivia": [
                                        {
                                            "kind": "WhitespaceTrivia",
                                            "text": "        "
                                        }
                                    ],
                                    "trailingTrivia": [
                                        {
                                            "kind": "NewLineTrivia",
                                            "text": "\r\n"
                                        }
                                    ]
                                }
                            }
                        },
                        {
                            "kind": "VariableStatement",
                            "fullStart": 817,
                            "fullEnd": 857,
                            "start": 827,
                            "end": 855,
                            "fullWidth": 40,
                            "width": 28,
                            "modifiers": [],
                            "variableDeclaration": {
                                "kind": "VariableDeclaration",
                                "fullStart": 817,
                                "fullEnd": 854,
                                "start": 827,
                                "end": 854,
                                "fullWidth": 37,
                                "width": 27,
                                "varKeyword": {
                                    "kind": "VarKeyword",
                                    "fullStart": 817,
                                    "fullEnd": 831,
                                    "start": 827,
                                    "end": 830,
                                    "fullWidth": 14,
                                    "width": 3,
                                    "text": "var",
                                    "value": "var",
                                    "valueText": "var",
                                    "hasLeadingTrivia": true,
                                    "hasLeadingNewLine": true,
                                    "hasTrailingTrivia": true,
                                    "leadingTrivia": [
                                        {
                                            "kind": "NewLineTrivia",
                                            "text": "\r\n"
                                        },
                                        {
                                            "kind": "WhitespaceTrivia",
                                            "text": "        "
                                        }
                                    ],
                                    "trailingTrivia": [
                                        {
                                            "kind": "WhitespaceTrivia",
                                            "text": " "
                                        }
                                    ]
                                },
                                "variableDeclarators": [
                                    {
                                        "kind": "VariableDeclarator",
                                        "fullStart": 831,
                                        "fullEnd": 854,
                                        "start": 831,
                                        "end": 854,
                                        "fullWidth": 23,
                                        "width": 23,
                                        "identifier": {
                                            "kind": "IdentifierName",
                                            "fullStart": 831,
                                            "fullEnd": 835,
                                            "start": 831,
                                            "end": 834,
                                            "fullWidth": 4,
                                            "width": 3,
                                            "text": "str",
                                            "value": "str",
                                            "valueText": "str",
                                            "hasTrailingTrivia": true,
                                            "trailingTrivia": [
                                                {
                                                    "kind": "WhitespaceTrivia",
                                                    "text": " "
                                                }
                                            ]
                                        },
                                        "equalsValueClause": {
                                            "kind": "EqualsValueClause",
                                            "fullStart": 835,
                                            "fullEnd": 854,
                                            "start": 835,
                                            "end": 854,
                                            "fullWidth": 19,
                                            "width": 19,
                                            "equalsToken": {
                                                "kind": "EqualsToken",
                                                "fullStart": 835,
                                                "fullEnd": 837,
                                                "start": 835,
                                                "end": 836,
                                                "fullWidth": 2,
                                                "width": 1,
                                                "text": "=",
                                                "value": "=",
                                                "valueText": "=",
                                                "hasTrailingTrivia": true,
                                                "trailingTrivia": [
                                                    {
                                                        "kind": "WhitespaceTrivia",
                                                        "text": " "
                                                    }
                                                ]
                                            },
                                            "value": {
                                                "kind": "ObjectCreationExpression",
                                                "fullStart": 837,
                                                "fullEnd": 854,
                                                "start": 837,
                                                "end": 854,
                                                "fullWidth": 17,
                                                "width": 17,
                                                "newKeyword": {
                                                    "kind": "NewKeyword",
                                                    "fullStart": 837,
                                                    "fullEnd": 841,
                                                    "start": 837,
                                                    "end": 840,
                                                    "fullWidth": 4,
                                                    "width": 3,
                                                    "text": "new",
                                                    "value": "new",
                                                    "valueText": "new",
                                                    "hasTrailingTrivia": true,
                                                    "trailingTrivia": [
                                                        {
                                                            "kind": "WhitespaceTrivia",
                                                            "text": " "
                                                        }
                                                    ]
                                                },
                                                "expression": {
                                                    "kind": "IdentifierName",
                                                    "fullStart": 841,
                                                    "fullEnd": 847,
                                                    "start": 841,
                                                    "end": 847,
                                                    "fullWidth": 6,
                                                    "width": 6,
                                                    "text": "String",
                                                    "value": "String",
                                                    "valueText": "String"
                                                },
                                                "argumentList": {
                                                    "kind": "ArgumentList",
                                                    "fullStart": 847,
                                                    "fullEnd": 854,
                                                    "start": 847,
                                                    "end": 854,
                                                    "fullWidth": 7,
                                                    "width": 7,
                                                    "openParenToken": {
                                                        "kind": "OpenParenToken",
                                                        "fullStart": 847,
                                                        "fullEnd": 848,
                                                        "start": 847,
                                                        "end": 848,
                                                        "fullWidth": 1,
                                                        "width": 1,
                                                        "text": "(",
                                                        "value": "(",
                                                        "valueText": "("
                                                    },
                                                    "arguments": [
                                                        {
                                                            "kind": "StringLiteral",
                                                            "fullStart": 848,
                                                            "fullEnd": 853,
                                                            "start": 848,
                                                            "end": 853,
                                                            "fullWidth": 5,
                                                            "width": 5,
                                                            "text": "\"012\"",
                                                            "value": "012",
                                                            "valueText": "012"
                                                        }
                                                    ],
                                                    "closeParenToken": {
                                                        "kind": "CloseParenToken",
                                                        "fullStart": 853,
                                                        "fullEnd": 854,
                                                        "start": 853,
                                                        "end": 854,
                                                        "fullWidth": 1,
                                                        "width": 1,
                                                        "text": ")",
                                                        "value": ")",
                                                        "valueText": ")"
                                                    }
                                                }
                                            }
                                        }
                                    }
                                ]
                            },
                            "semicolonToken": {
                                "kind": "SemicolonToken",
                                "fullStart": 854,
                                "fullEnd": 857,
                                "start": 854,
                                "end": 855,
                                "fullWidth": 3,
                                "width": 1,
                                "text": ";",
                                "value": ";",
                                "valueText": ";",
                                "hasTrailingTrivia": true,
                                "hasTrailingNewLine": true,
                                "trailingTrivia": [
                                    {
                                        "kind": "NewLineTrivia",
                                        "text": "\r\n"
                                    }
                                ]
                            }
                        },
                        {
                            "kind": "ExpressionStatement",
                            "fullStart": 857,
                            "fullEnd": 933,
                            "start": 872,
                            "end": 931,
                            "fullWidth": 76,
                            "width": 59,
                            "expression": {
                                "kind": "InvocationExpression",
                                "fullStart": 857,
                                "fullEnd": 930,
                                "start": 872,
                                "end": 930,
                                "fullWidth": 73,
                                "width": 58,
                                "expression": {
                                    "kind": "MemberAccessExpression",
                                    "fullStart": 857,
                                    "fullEnd": 899,
                                    "start": 872,
                                    "end": 899,
                                    "fullWidth": 42,
                                    "width": 27,
                                    "expression": {
                                        "kind": "MemberAccessExpression",
                                        "fullStart": 857,
                                        "fullEnd": 894,
                                        "start": 872,
                                        "end": 894,
                                        "fullWidth": 37,
                                        "width": 22,
                                        "expression": {
                                            "kind": "MemberAccessExpression",
                                            "fullStart": 857,
                                            "fullEnd": 887,
                                            "start": 872,
                                            "end": 887,
                                            "fullWidth": 30,
                                            "width": 15,
                                            "expression": {
                                                "kind": "IdentifierName",
                                                "fullStart": 857,
                                                "fullEnd": 877,
                                                "start": 872,
                                                "end": 877,
                                                "fullWidth": 20,
                                                "width": 5,
                                                "text": "Array",
                                                "value": "Array",
                                                "valueText": "Array",
                                                "hasLeadingTrivia": true,
                                                "hasLeadingNewLine": true,
                                                "leadingTrivia": [
                                                    {
                                                        "kind": "WhitespaceTrivia",
                                                        "text": "     "
                                                    },
                                                    {
                                                        "kind": "NewLineTrivia",
                                                        "text": "\r\n"
                                                    },
                                                    {
                                                        "kind": "WhitespaceTrivia",
                                                        "text": "        "
                                                    }
                                                ]
                                            },
                                            "dotToken": {
                                                "kind": "DotToken",
                                                "fullStart": 877,
                                                "fullEnd": 878,
                                                "start": 877,
                                                "end": 878,
                                                "fullWidth": 1,
                                                "width": 1,
                                                "text": ".",
                                                "value": ".",
                                                "valueText": "."
                                            },
                                            "name": {
                                                "kind": "IdentifierName",
                                                "fullStart": 878,
                                                "fullEnd": 887,
                                                "start": 878,
                                                "end": 887,
                                                "fullWidth": 9,
                                                "width": 9,
                                                "text": "prototype",
                                                "value": "prototype",
                                                "valueText": "prototype"
                                            }
                                        },
                                        "dotToken": {
                                            "kind": "DotToken",
                                            "fullStart": 887,
                                            "fullEnd": 888,
                                            "start": 887,
                                            "end": 888,
                                            "fullWidth": 1,
                                            "width": 1,
                                            "text": ".",
                                            "value": ".",
                                            "valueText": "."
                                        },
                                        "name": {
                                            "kind": "IdentifierName",
                                            "fullStart": 888,
                                            "fullEnd": 894,
                                            "start": 888,
                                            "end": 894,
                                            "fullWidth": 6,
                                            "width": 6,
                                            "text": "reduce",
                                            "value": "reduce",
                                            "valueText": "reduce"
                                        }
                                    },
                                    "dotToken": {
                                        "kind": "DotToken",
                                        "fullStart": 894,
                                        "fullEnd": 895,
                                        "start": 894,
                                        "end": 895,
                                        "fullWidth": 1,
                                        "width": 1,
                                        "text": ".",
                                        "value": ".",
                                        "valueText": "."
                                    },
                                    "name": {
                                        "kind": "IdentifierName",
                                        "fullStart": 895,
                                        "fullEnd": 899,
                                        "start": 895,
                                        "end": 899,
                                        "fullWidth": 4,
                                        "width": 4,
                                        "text": "call",
                                        "value": "call",
                                        "valueText": "call"
                                    }
                                },
                                "argumentList": {
                                    "kind": "ArgumentList",
                                    "fullStart": 899,
                                    "fullEnd": 930,
                                    "start": 899,
                                    "end": 930,
                                    "fullWidth": 31,
                                    "width": 31,
                                    "openParenToken": {
                                        "kind": "OpenParenToken",
                                        "fullStart": 899,
                                        "fullEnd": 900,
                                        "start": 899,
                                        "end": 900,
                                        "fullWidth": 1,
                                        "width": 1,
                                        "text": "(",
                                        "value": "(",
                                        "valueText": "("
                                    },
                                    "arguments": [
                                        {
                                            "kind": "IdentifierName",
                                            "fullStart": 900,
                                            "fullEnd": 903,
                                            "start": 900,
                                            "end": 903,
                                            "fullWidth": 3,
                                            "width": 3,
                                            "text": "str",
                                            "value": "str",
                                            "valueText": "str"
                                        },
                                        {
                                            "kind": "CommaToken",
                                            "fullStart": 903,
                                            "fullEnd": 905,
                                            "start": 903,
                                            "end": 904,
                                            "fullWidth": 2,
                                            "width": 1,
                                            "text": ",",
                                            "value": ",",
                                            "valueText": ",",
                                            "hasTrailingTrivia": true,
                                            "trailingTrivia": [
                                                {
                                                    "kind": "WhitespaceTrivia",
                                                    "text": " "
                                                }
                                            ]
                                        },
                                        {
                                            "kind": "IdentifierName",
                                            "fullStart": 905,
                                            "fullEnd": 915,
                                            "start": 905,
                                            "end": 915,
                                            "fullWidth": 10,
                                            "width": 10,
                                            "text": "callbackfn",
                                            "value": "callbackfn",
                                            "valueText": "callbackfn"
                                        },
                                        {
                                            "kind": "CommaToken",
                                            "fullStart": 915,
                                            "fullEnd": 917,
                                            "start": 915,
                                            "end": 916,
                                            "fullWidth": 2,
                                            "width": 1,
                                            "text": ",",
                                            "value": ",",
                                            "valueText": ",",
                                            "hasTrailingTrivia": true,
                                            "trailingTrivia": [
                                                {
                                                    "kind": "WhitespaceTrivia",
                                                    "text": " "
                                                }
                                            ]
                                        },
                                        {
                                            "kind": "IdentifierName",
                                            "fullStart": 917,
                                            "fullEnd": 929,
                                            "start": 917,
                                            "end": 929,
                                            "fullWidth": 12,
                                            "width": 12,
                                            "text": "initialValue",
                                            "value": "initialValue",
                                            "valueText": "initialValue"
                                        }
                                    ],
                                    "closeParenToken": {
                                        "kind": "CloseParenToken",
                                        "fullStart": 929,
                                        "fullEnd": 930,
                                        "start": 929,
                                        "end": 930,
                                        "fullWidth": 1,
                                        "width": 1,
                                        "text": ")",
                                        "value": ")",
                                        "valueText": ")"
                                    }
                                }
                            },
                            "semicolonToken": {
                                "kind": "SemicolonToken",
                                "fullStart": 930,
                                "fullEnd": 933,
                                "start": 930,
                                "end": 931,
                                "fullWidth": 3,
                                "width": 1,
                                "text": ";",
                                "value": ";",
                                "valueText": ";",
                                "hasTrailingTrivia": true,
                                "hasTrailingNewLine": true,
                                "trailingTrivia": [
                                    {
                                        "kind": "NewLineTrivia",
                                        "text": "\r\n"
                                    }
                                ]
                            }
                        },
                        {
                            "kind": "ReturnStatement",
                            "fullStart": 933,
                            "fullEnd": 961,
                            "start": 941,
                            "end": 959,
                            "fullWidth": 28,
                            "width": 18,
                            "returnKeyword": {
                                "kind": "ReturnKeyword",
                                "fullStart": 933,
                                "fullEnd": 948,
                                "start": 941,
                                "end": 947,
                                "fullWidth": 15,
                                "width": 6,
                                "text": "return",
                                "value": "return",
                                "valueText": "return",
                                "hasLeadingTrivia": true,
                                "hasTrailingTrivia": true,
                                "leadingTrivia": [
                                    {
                                        "kind": "WhitespaceTrivia",
                                        "text": "        "
                                    }
                                ],
                                "trailingTrivia": [
                                    {
                                        "kind": "WhitespaceTrivia",
                                        "text": " "
                                    }
                                ]
                            },
                            "expression": {
                                "kind": "IdentifierName",
                                "fullStart": 948,
                                "fullEnd": 958,
                                "start": 948,
                                "end": 958,
                                "fullWidth": 10,
                                "width": 10,
                                "text": "testResult",
                                "value": "testResult",
                                "valueText": "testResult"
                            },
                            "semicolonToken": {
                                "kind": "SemicolonToken",
                                "fullStart": 958,
                                "fullEnd": 961,
                                "start": 958,
                                "end": 959,
                                "fullWidth": 3,
                                "width": 1,
                                "text": ";",
                                "value": ";",
                                "valueText": ";",
                                "hasTrailingTrivia": true,
                                "hasTrailingNewLine": true,
                                "trailingTrivia": [
                                    {
                                        "kind": "NewLineTrivia",
                                        "text": "\r\n"
                                    }
                                ]
                            }
                        }
                    ],
                    "closeBraceToken": {
                        "kind": "CloseBraceToken",
                        "fullStart": 961,
                        "fullEnd": 978,
                        "start": 975,
                        "end": 976,
                        "fullWidth": 17,
                        "width": 1,
                        "text": "}",
                        "value": "}",
                        "valueText": "}",
                        "hasLeadingTrivia": true,
                        "hasLeadingNewLine": true,
                        "hasTrailingTrivia": true,
                        "hasTrailingNewLine": true,
                        "leadingTrivia": [
                            {
                                "kind": "WhitespaceTrivia",
                                "text": "        "
                            },
                            {
                                "kind": "NewLineTrivia",
                                "text": "\r\n"
                            },
                            {
                                "kind": "WhitespaceTrivia",
                                "text": "    "
                            }
                        ],
                        "trailingTrivia": [
                            {
                                "kind": "NewLineTrivia",
                                "text": "\r\n"
                            }
                        ]
                    }
                }
            },
            {
                "kind": "ExpressionStatement",
                "fullStart": 978,
                "fullEnd": 1002,
                "start": 978,
                "end": 1000,
                "fullWidth": 24,
                "width": 22,
                "expression": {
                    "kind": "InvocationExpression",
                    "fullStart": 978,
                    "fullEnd": 999,
                    "start": 978,
                    "end": 999,
                    "fullWidth": 21,
                    "width": 21,
                    "expression": {
                        "kind": "IdentifierName",
                        "fullStart": 978,
                        "fullEnd": 989,
                        "start": 978,
                        "end": 989,
                        "fullWidth": 11,
                        "width": 11,
                        "text": "runTestCase",
                        "value": "runTestCase",
                        "valueText": "runTestCase"
                    },
                    "argumentList": {
                        "kind": "ArgumentList",
                        "fullStart": 989,
                        "fullEnd": 999,
                        "start": 989,
                        "end": 999,
                        "fullWidth": 10,
                        "width": 10,
                        "openParenToken": {
                            "kind": "OpenParenToken",
                            "fullStart": 989,
                            "fullEnd": 990,
                            "start": 989,
                            "end": 990,
                            "fullWidth": 1,
                            "width": 1,
                            "text": "(",
                            "value": "(",
                            "valueText": "("
                        },
                        "arguments": [
                            {
                                "kind": "IdentifierName",
                                "fullStart": 990,
                                "fullEnd": 998,
                                "start": 990,
                                "end": 998,
                                "fullWidth": 8,
                                "width": 8,
                                "text": "testcase",
                                "value": "testcase",
                                "valueText": "testcase"
                            }
                        ],
                        "closeParenToken": {
                            "kind": "CloseParenToken",
                            "fullStart": 998,
                            "fullEnd": 999,
                            "start": 998,
                            "end": 999,
                            "fullWidth": 1,
                            "width": 1,
                            "text": ")",
                            "value": ")",
                            "valueText": ")"
                        }
                    }
                },
                "semicolonToken": {
                    "kind": "SemicolonToken",
                    "fullStart": 999,
                    "fullEnd": 1002,
                    "start": 999,
                    "end": 1000,
                    "fullWidth": 3,
                    "width": 1,
                    "text": ";",
                    "value": ";",
                    "valueText": ";",
                    "hasTrailingTrivia": true,
                    "hasTrailingNewLine": true,
                    "trailingTrivia": [
                        {
                            "kind": "NewLineTrivia",
                            "text": "\r\n"
                        }
                    ]
                }
            }
        ],
        "endOfFileToken": {
            "kind": "EndOfFileToken",
            "fullStart": 1002,
            "fullEnd": 1002,
            "start": 1002,
            "end": 1002,
            "fullWidth": 0,
            "width": 0,
            "text": ""
        }
    },
    "lineMap": {
        "lineStarts": [
            0,
            67,
            152,
            232,
            308,
            380,
            385,
            444,
            557,
            562,
            564,
            566,
            589,
            591,
            624,
            655,
            713,
            743,
            791,
            806,
            817,
            819,
            857,
            864,
            933,
            961,
            971,
            978,
            1002
        ],
        "length": 1002
    }
}<|MERGE_RESOLUTION|>--- conflicted
+++ resolved
@@ -552,11 +552,8 @@
                                             "start": 683,
                                             "end": 690,
                                             "fullWidth": 7,
-<<<<<<< HEAD
                                             "width": 7,
-=======
                                             "modifiers": [],
->>>>>>> e3c38734
                                             "identifier": {
                                                 "kind": "IdentifierName",
                                                 "fullStart": 683,
@@ -596,11 +593,8 @@
                                             "start": 692,
                                             "end": 698,
                                             "fullWidth": 6,
-<<<<<<< HEAD
                                             "width": 6,
-=======
                                             "modifiers": [],
->>>>>>> e3c38734
                                             "identifier": {
                                                 "kind": "IdentifierName",
                                                 "fullStart": 692,
@@ -640,11 +634,8 @@
                                             "start": 700,
                                             "end": 703,
                                             "fullWidth": 3,
-<<<<<<< HEAD
                                             "width": 3,
-=======
                                             "modifiers": [],
->>>>>>> e3c38734
                                             "identifier": {
                                                 "kind": "IdentifierName",
                                                 "fullStart": 700,
@@ -684,11 +675,8 @@
                                             "start": 705,
                                             "end": 708,
                                             "fullWidth": 3,
-<<<<<<< HEAD
                                             "width": 3,
-=======
                                             "modifiers": [],
->>>>>>> e3c38734
                                             "identifier": {
                                                 "kind": "IdentifierName",
                                                 "fullStart": 705,
