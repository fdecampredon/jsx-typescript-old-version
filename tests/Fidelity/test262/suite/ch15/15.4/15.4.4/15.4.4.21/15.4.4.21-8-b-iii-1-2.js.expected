{
    "isDeclaration": false,
    "languageVersion": "EcmaScript5",
    "parseOptions": {
        "allowAutomaticSemicolonInsertion": true
    },
    "sourceUnit": {
        "kind": "SourceUnit",
        "fullStart": 0,
        "fullEnd": 898,
        "start": 555,
        "end": 898,
        "fullWidth": 898,
        "width": 343,
        "isIncrementallyUnusable": true,
        "moduleElements": [
            {
                "kind": "FunctionDeclaration",
                "fullStart": 0,
                "fullEnd": 874,
                "start": 555,
                "end": 872,
                "fullWidth": 874,
                "width": 317,
                "modifiers": [],
                "functionKeyword": {
                    "kind": "FunctionKeyword",
                    "fullStart": 0,
                    "fullEnd": 564,
                    "start": 555,
                    "end": 563,
                    "fullWidth": 564,
                    "width": 8,
                    "text": "function",
                    "value": "function",
                    "valueText": "function",
                    "hasLeadingTrivia": true,
                    "hasLeadingComment": true,
                    "hasLeadingNewLine": true,
                    "hasTrailingTrivia": true,
                    "leadingTrivia": [
                        {
                            "kind": "SingleLineCommentTrivia",
                            "text": "/// Copyright (c) 2012 Ecma International.  All rights reserved. "
                        },
                        {
                            "kind": "NewLineTrivia",
                            "text": "\r\n"
                        },
                        {
                            "kind": "SingleLineCommentTrivia",
                            "text": "/// Ecma International makes this code available under the terms and conditions set"
                        },
                        {
                            "kind": "NewLineTrivia",
                            "text": "\r\n"
                        },
                        {
                            "kind": "SingleLineCommentTrivia",
                            "text": "/// forth on http://hg.ecmascript.org/tests/test262/raw-file/tip/LICENSE (the "
                        },
                        {
                            "kind": "NewLineTrivia",
                            "text": "\r\n"
                        },
                        {
                            "kind": "SingleLineCommentTrivia",
                            "text": "/// \"Use Terms\").   Any redistribution of this code must retain the above "
                        },
                        {
                            "kind": "NewLineTrivia",
                            "text": "\r\n"
                        },
                        {
                            "kind": "SingleLineCommentTrivia",
                            "text": "/// copyright and this notice and otherwise comply with the Use Terms."
                        },
                        {
                            "kind": "NewLineTrivia",
                            "text": "\r\n"
                        },
                        {
                            "kind": "MultiLineCommentTrivia",
                            "text": "/**\r\n * @path ch15/15.4/15.4.4/15.4.4.21/15.4.4.21-8-b-iii-1-2.js\r\n * @description Array.prototype.reduce - element to be retrieved is own data property on an Array\r\n */"
                        },
                        {
                            "kind": "NewLineTrivia",
                            "text": "\r\n"
                        },
                        {
                            "kind": "NewLineTrivia",
                            "text": "\r\n"
                        },
                        {
                            "kind": "NewLineTrivia",
                            "text": "\r\n"
                        }
                    ],
                    "trailingTrivia": [
                        {
                            "kind": "WhitespaceTrivia",
                            "text": " "
                        }
                    ]
                },
                "identifier": {
                    "kind": "IdentifierName",
                    "fullStart": 564,
                    "fullEnd": 572,
                    "start": 564,
                    "end": 572,
                    "fullWidth": 8,
                    "width": 8,
                    "text": "testcase",
                    "value": "testcase",
                    "valueText": "testcase"
                },
                "callSignature": {
                    "kind": "CallSignature",
                    "fullStart": 572,
                    "fullEnd": 575,
                    "start": 572,
                    "end": 574,
                    "fullWidth": 3,
                    "width": 2,
                    "parameterList": {
                        "kind": "ParameterList",
                        "fullStart": 572,
                        "fullEnd": 575,
                        "start": 572,
                        "end": 574,
                        "fullWidth": 3,
                        "width": 2,
                        "openParenToken": {
                            "kind": "OpenParenToken",
                            "fullStart": 572,
                            "fullEnd": 573,
                            "start": 572,
                            "end": 573,
                            "fullWidth": 1,
                            "width": 1,
                            "text": "(",
                            "value": "(",
                            "valueText": "("
                        },
                        "parameters": [],
                        "closeParenToken": {
                            "kind": "CloseParenToken",
                            "fullStart": 573,
                            "fullEnd": 575,
                            "start": 573,
                            "end": 574,
                            "fullWidth": 2,
                            "width": 1,
                            "text": ")",
                            "value": ")",
                            "valueText": ")",
                            "hasTrailingTrivia": true,
                            "trailingTrivia": [
                                {
                                    "kind": "WhitespaceTrivia",
                                    "text": " "
                                }
                            ]
                        }
                    }
                },
                "block": {
                    "kind": "Block",
                    "fullStart": 575,
                    "fullEnd": 874,
                    "start": 575,
                    "end": 872,
                    "fullWidth": 299,
                    "width": 297,
                    "openBraceToken": {
                        "kind": "OpenBraceToken",
                        "fullStart": 575,
                        "fullEnd": 578,
                        "start": 575,
                        "end": 576,
                        "fullWidth": 3,
                        "width": 1,
                        "text": "{",
                        "value": "{",
                        "valueText": "{",
                        "hasTrailingTrivia": true,
                        "hasTrailingNewLine": true,
                        "trailingTrivia": [
                            {
                                "kind": "NewLineTrivia",
                                "text": "\r\n"
                            }
                        ]
                    },
                    "statements": [
                        {
                            "kind": "VariableStatement",
                            "fullStart": 578,
                            "fullEnd": 613,
                            "start": 588,
                            "end": 611,
                            "fullWidth": 35,
                            "width": 23,
                            "modifiers": [],
                            "variableDeclaration": {
                                "kind": "VariableDeclaration",
                                "fullStart": 578,
                                "fullEnd": 610,
                                "start": 588,
                                "end": 610,
                                "fullWidth": 32,
                                "width": 22,
                                "varKeyword": {
                                    "kind": "VarKeyword",
                                    "fullStart": 578,
                                    "fullEnd": 592,
                                    "start": 588,
                                    "end": 591,
                                    "fullWidth": 14,
                                    "width": 3,
                                    "text": "var",
                                    "value": "var",
                                    "valueText": "var",
                                    "hasLeadingTrivia": true,
                                    "hasLeadingNewLine": true,
                                    "hasTrailingTrivia": true,
                                    "leadingTrivia": [
                                        {
                                            "kind": "NewLineTrivia",
                                            "text": "\r\n"
                                        },
                                        {
                                            "kind": "WhitespaceTrivia",
                                            "text": "        "
                                        }
                                    ],
                                    "trailingTrivia": [
                                        {
                                            "kind": "WhitespaceTrivia",
                                            "text": " "
                                        }
                                    ]
                                },
                                "variableDeclarators": [
                                    {
                                        "kind": "VariableDeclarator",
                                        "fullStart": 592,
                                        "fullEnd": 610,
                                        "start": 592,
                                        "end": 610,
                                        "fullWidth": 18,
                                        "width": 18,
                                        "identifier": {
                                            "kind": "IdentifierName",
                                            "fullStart": 592,
                                            "fullEnd": 603,
                                            "start": 592,
                                            "end": 602,
                                            "fullWidth": 11,
                                            "width": 10,
                                            "text": "testResult",
                                            "value": "testResult",
                                            "valueText": "testResult",
                                            "hasTrailingTrivia": true,
                                            "trailingTrivia": [
                                                {
                                                    "kind": "WhitespaceTrivia",
                                                    "text": " "
                                                }
                                            ]
                                        },
                                        "equalsValueClause": {
                                            "kind": "EqualsValueClause",
                                            "fullStart": 603,
                                            "fullEnd": 610,
                                            "start": 603,
                                            "end": 610,
                                            "fullWidth": 7,
                                            "width": 7,
                                            "equalsToken": {
                                                "kind": "EqualsToken",
                                                "fullStart": 603,
                                                "fullEnd": 605,
                                                "start": 603,
                                                "end": 604,
                                                "fullWidth": 2,
                                                "width": 1,
                                                "text": "=",
                                                "value": "=",
                                                "valueText": "=",
                                                "hasTrailingTrivia": true,
                                                "trailingTrivia": [
                                                    {
                                                        "kind": "WhitespaceTrivia",
                                                        "text": " "
                                                    }
                                                ]
                                            },
                                            "value": {
                                                "kind": "FalseKeyword",
                                                "fullStart": 605,
                                                "fullEnd": 610,
                                                "start": 605,
                                                "end": 610,
                                                "fullWidth": 5,
                                                "width": 5,
                                                "text": "false",
                                                "value": false,
                                                "valueText": "false"
                                            }
                                        }
                                    }
                                ]
                            },
                            "semicolonToken": {
                                "kind": "SemicolonToken",
                                "fullStart": 610,
                                "fullEnd": 613,
                                "start": 610,
                                "end": 611,
                                "fullWidth": 3,
                                "width": 1,
                                "text": ";",
                                "value": ";",
                                "valueText": ";",
                                "hasTrailingTrivia": true,
                                "hasTrailingNewLine": true,
                                "trailingTrivia": [
                                    {
                                        "kind": "NewLineTrivia",
                                        "text": "\r\n"
                                    }
                                ]
                            }
                        },
                        {
                            "kind": "FunctionDeclaration",
                            "fullStart": 613,
                            "fullEnd": 774,
                            "start": 621,
                            "end": 772,
                            "fullWidth": 161,
                            "width": 151,
                            "modifiers": [],
                            "functionKeyword": {
                                "kind": "FunctionKeyword",
                                "fullStart": 613,
                                "fullEnd": 630,
                                "start": 621,
                                "end": 629,
                                "fullWidth": 17,
                                "width": 8,
                                "text": "function",
                                "value": "function",
                                "valueText": "function",
                                "hasLeadingTrivia": true,
                                "hasTrailingTrivia": true,
                                "leadingTrivia": [
                                    {
                                        "kind": "WhitespaceTrivia",
                                        "text": "        "
                                    }
                                ],
                                "trailingTrivia": [
                                    {
                                        "kind": "WhitespaceTrivia",
                                        "text": " "
                                    }
                                ]
                            },
                            "identifier": {
                                "kind": "IdentifierName",
                                "fullStart": 630,
                                "fullEnd": 640,
                                "start": 630,
                                "end": 640,
                                "fullWidth": 10,
                                "width": 10,
                                "text": "callbackfn",
                                "value": "callbackfn",
                                "valueText": "callbackfn"
                            },
                            "callSignature": {
                                "kind": "CallSignature",
                                "fullStart": 640,
                                "fullEnd": 668,
                                "start": 640,
                                "end": 667,
                                "fullWidth": 28,
                                "width": 27,
                                "parameterList": {
                                    "kind": "ParameterList",
                                    "fullStart": 640,
                                    "fullEnd": 668,
                                    "start": 640,
                                    "end": 667,
                                    "fullWidth": 28,
                                    "width": 27,
                                    "openParenToken": {
                                        "kind": "OpenParenToken",
                                        "fullStart": 640,
                                        "fullEnd": 641,
                                        "start": 640,
                                        "end": 641,
                                        "fullWidth": 1,
                                        "width": 1,
                                        "text": "(",
                                        "value": "(",
                                        "valueText": "("
                                    },
                                    "parameters": [
                                        {
                                            "kind": "Parameter",
                                            "fullStart": 641,
                                            "fullEnd": 648,
                                            "start": 641,
                                            "end": 648,
                                            "fullWidth": 7,
<<<<<<< HEAD
                                            "width": 7,
=======
                                            "modifiers": [],
>>>>>>> e3c38734
                                            "identifier": {
                                                "kind": "IdentifierName",
                                                "fullStart": 641,
                                                "fullEnd": 648,
                                                "start": 641,
                                                "end": 648,
                                                "fullWidth": 7,
                                                "width": 7,
                                                "text": "prevVal",
                                                "value": "prevVal",
                                                "valueText": "prevVal"
                                            }
                                        },
                                        {
                                            "kind": "CommaToken",
                                            "fullStart": 648,
                                            "fullEnd": 650,
                                            "start": 648,
                                            "end": 649,
                                            "fullWidth": 2,
                                            "width": 1,
                                            "text": ",",
                                            "value": ",",
                                            "valueText": ",",
                                            "hasTrailingTrivia": true,
                                            "trailingTrivia": [
                                                {
                                                    "kind": "WhitespaceTrivia",
                                                    "text": " "
                                                }
                                            ]
                                        },
                                        {
                                            "kind": "Parameter",
                                            "fullStart": 650,
                                            "fullEnd": 656,
                                            "start": 650,
                                            "end": 656,
                                            "fullWidth": 6,
<<<<<<< HEAD
                                            "width": 6,
=======
                                            "modifiers": [],
>>>>>>> e3c38734
                                            "identifier": {
                                                "kind": "IdentifierName",
                                                "fullStart": 650,
                                                "fullEnd": 656,
                                                "start": 650,
                                                "end": 656,
                                                "fullWidth": 6,
                                                "width": 6,
                                                "text": "curVal",
                                                "value": "curVal",
                                                "valueText": "curVal"
                                            }
                                        },
                                        {
                                            "kind": "CommaToken",
                                            "fullStart": 656,
                                            "fullEnd": 658,
                                            "start": 656,
                                            "end": 657,
                                            "fullWidth": 2,
                                            "width": 1,
                                            "text": ",",
                                            "value": ",",
                                            "valueText": ",",
                                            "hasTrailingTrivia": true,
                                            "trailingTrivia": [
                                                {
                                                    "kind": "WhitespaceTrivia",
                                                    "text": " "
                                                }
                                            ]
                                        },
                                        {
                                            "kind": "Parameter",
                                            "fullStart": 658,
                                            "fullEnd": 661,
                                            "start": 658,
                                            "end": 661,
                                            "fullWidth": 3,
<<<<<<< HEAD
                                            "width": 3,
=======
                                            "modifiers": [],
>>>>>>> e3c38734
                                            "identifier": {
                                                "kind": "IdentifierName",
                                                "fullStart": 658,
                                                "fullEnd": 661,
                                                "start": 658,
                                                "end": 661,
                                                "fullWidth": 3,
                                                "width": 3,
                                                "text": "idx",
                                                "value": "idx",
                                                "valueText": "idx"
                                            }
                                        },
                                        {
                                            "kind": "CommaToken",
                                            "fullStart": 661,
                                            "fullEnd": 663,
                                            "start": 661,
                                            "end": 662,
                                            "fullWidth": 2,
                                            "width": 1,
                                            "text": ",",
                                            "value": ",",
                                            "valueText": ",",
                                            "hasTrailingTrivia": true,
                                            "trailingTrivia": [
                                                {
                                                    "kind": "WhitespaceTrivia",
                                                    "text": " "
                                                }
                                            ]
                                        },
                                        {
                                            "kind": "Parameter",
                                            "fullStart": 663,
                                            "fullEnd": 666,
                                            "start": 663,
                                            "end": 666,
                                            "fullWidth": 3,
<<<<<<< HEAD
                                            "width": 3,
=======
                                            "modifiers": [],
>>>>>>> e3c38734
                                            "identifier": {
                                                "kind": "IdentifierName",
                                                "fullStart": 663,
                                                "fullEnd": 666,
                                                "start": 663,
                                                "end": 666,
                                                "fullWidth": 3,
                                                "width": 3,
                                                "text": "obj",
                                                "value": "obj",
                                                "valueText": "obj"
                                            }
                                        }
                                    ],
                                    "closeParenToken": {
                                        "kind": "CloseParenToken",
                                        "fullStart": 666,
                                        "fullEnd": 668,
                                        "start": 666,
                                        "end": 667,
                                        "fullWidth": 2,
                                        "width": 1,
                                        "text": ")",
                                        "value": ")",
                                        "valueText": ")",
                                        "hasTrailingTrivia": true,
                                        "trailingTrivia": [
                                            {
                                                "kind": "WhitespaceTrivia",
                                                "text": " "
                                            }
                                        ]
                                    }
                                }
                            },
                            "block": {
                                "kind": "Block",
                                "fullStart": 668,
                                "fullEnd": 774,
                                "start": 668,
                                "end": 772,
                                "fullWidth": 106,
                                "width": 104,
                                "openBraceToken": {
                                    "kind": "OpenBraceToken",
                                    "fullStart": 668,
                                    "fullEnd": 671,
                                    "start": 668,
                                    "end": 669,
                                    "fullWidth": 3,
                                    "width": 1,
                                    "text": "{",
                                    "value": "{",
                                    "valueText": "{",
                                    "hasTrailingTrivia": true,
                                    "hasTrailingNewLine": true,
                                    "trailingTrivia": [
                                        {
                                            "kind": "NewLineTrivia",
                                            "text": "\r\n"
                                        }
                                    ]
                                },
                                "statements": [
                                    {
                                        "kind": "IfStatement",
                                        "fullStart": 671,
                                        "fullEnd": 763,
                                        "start": 683,
                                        "end": 761,
                                        "fullWidth": 92,
                                        "width": 78,
                                        "ifKeyword": {
                                            "kind": "IfKeyword",
                                            "fullStart": 671,
                                            "fullEnd": 686,
                                            "start": 683,
                                            "end": 685,
                                            "fullWidth": 15,
                                            "width": 2,
                                            "text": "if",
                                            "value": "if",
                                            "valueText": "if",
                                            "hasLeadingTrivia": true,
                                            "hasTrailingTrivia": true,
                                            "leadingTrivia": [
                                                {
                                                    "kind": "WhitespaceTrivia",
                                                    "text": "            "
                                                }
                                            ],
                                            "trailingTrivia": [
                                                {
                                                    "kind": "WhitespaceTrivia",
                                                    "text": " "
                                                }
                                            ]
                                        },
                                        "openParenToken": {
                                            "kind": "OpenParenToken",
                                            "fullStart": 686,
                                            "fullEnd": 687,
                                            "start": 686,
                                            "end": 687,
                                            "fullWidth": 1,
                                            "width": 1,
                                            "text": "(",
                                            "value": "(",
                                            "valueText": "("
                                        },
                                        "condition": {
                                            "kind": "EqualsExpression",
                                            "fullStart": 687,
                                            "fullEnd": 696,
                                            "start": 687,
                                            "end": 696,
                                            "fullWidth": 9,
                                            "width": 9,
                                            "left": {
                                                "kind": "IdentifierName",
                                                "fullStart": 687,
                                                "fullEnd": 691,
                                                "start": 687,
                                                "end": 690,
                                                "fullWidth": 4,
                                                "width": 3,
                                                "text": "idx",
                                                "value": "idx",
                                                "valueText": "idx",
                                                "hasTrailingTrivia": true,
                                                "trailingTrivia": [
                                                    {
                                                        "kind": "WhitespaceTrivia",
                                                        "text": " "
                                                    }
                                                ]
                                            },
                                            "operatorToken": {
                                                "kind": "EqualsEqualsEqualsToken",
                                                "fullStart": 691,
                                                "fullEnd": 695,
                                                "start": 691,
                                                "end": 694,
                                                "fullWidth": 4,
                                                "width": 3,
                                                "text": "===",
                                                "value": "===",
                                                "valueText": "===",
                                                "hasTrailingTrivia": true,
                                                "trailingTrivia": [
                                                    {
                                                        "kind": "WhitespaceTrivia",
                                                        "text": " "
                                                    }
                                                ]
                                            },
                                            "right": {
                                                "kind": "NumericLiteral",
                                                "fullStart": 695,
                                                "fullEnd": 696,
                                                "start": 695,
                                                "end": 696,
                                                "fullWidth": 1,
                                                "width": 1,
                                                "text": "1",
                                                "value": 1,
                                                "valueText": "1"
                                            }
                                        },
                                        "closeParenToken": {
                                            "kind": "CloseParenToken",
                                            "fullStart": 696,
                                            "fullEnd": 698,
                                            "start": 696,
                                            "end": 697,
                                            "fullWidth": 2,
                                            "width": 1,
                                            "text": ")",
                                            "value": ")",
                                            "valueText": ")",
                                            "hasTrailingTrivia": true,
                                            "trailingTrivia": [
                                                {
                                                    "kind": "WhitespaceTrivia",
                                                    "text": " "
                                                }
                                            ]
                                        },
                                        "statement": {
                                            "kind": "Block",
                                            "fullStart": 698,
                                            "fullEnd": 763,
                                            "start": 698,
                                            "end": 761,
                                            "fullWidth": 65,
                                            "width": 63,
                                            "openBraceToken": {
                                                "kind": "OpenBraceToken",
                                                "fullStart": 698,
                                                "fullEnd": 701,
                                                "start": 698,
                                                "end": 699,
                                                "fullWidth": 3,
                                                "width": 1,
                                                "text": "{",
                                                "value": "{",
                                                "valueText": "{",
                                                "hasTrailingTrivia": true,
                                                "hasTrailingNewLine": true,
                                                "trailingTrivia": [
                                                    {
                                                        "kind": "NewLineTrivia",
                                                        "text": "\r\n"
                                                    }
                                                ]
                                            },
                                            "statements": [
                                                {
                                                    "kind": "ExpressionStatement",
                                                    "fullStart": 701,
                                                    "fullEnd": 748,
                                                    "start": 717,
                                                    "end": 746,
                                                    "fullWidth": 47,
                                                    "width": 29,
                                                    "expression": {
                                                        "kind": "AssignmentExpression",
                                                        "fullStart": 701,
                                                        "fullEnd": 745,
                                                        "start": 717,
                                                        "end": 745,
                                                        "fullWidth": 44,
                                                        "width": 28,
                                                        "left": {
                                                            "kind": "IdentifierName",
                                                            "fullStart": 701,
                                                            "fullEnd": 728,
                                                            "start": 717,
                                                            "end": 727,
                                                            "fullWidth": 27,
                                                            "width": 10,
                                                            "text": "testResult",
                                                            "value": "testResult",
                                                            "valueText": "testResult",
                                                            "hasLeadingTrivia": true,
                                                            "hasTrailingTrivia": true,
                                                            "leadingTrivia": [
                                                                {
                                                                    "kind": "WhitespaceTrivia",
                                                                    "text": "                "
                                                                }
                                                            ],
                                                            "trailingTrivia": [
                                                                {
                                                                    "kind": "WhitespaceTrivia",
                                                                    "text": " "
                                                                }
                                                            ]
                                                        },
                                                        "operatorToken": {
                                                            "kind": "EqualsToken",
                                                            "fullStart": 728,
                                                            "fullEnd": 730,
                                                            "start": 728,
                                                            "end": 729,
                                                            "fullWidth": 2,
                                                            "width": 1,
                                                            "text": "=",
                                                            "value": "=",
                                                            "valueText": "=",
                                                            "hasTrailingTrivia": true,
                                                            "trailingTrivia": [
                                                                {
                                                                    "kind": "WhitespaceTrivia",
                                                                    "text": " "
                                                                }
                                                            ]
                                                        },
                                                        "right": {
                                                            "kind": "ParenthesizedExpression",
                                                            "fullStart": 730,
                                                            "fullEnd": 745,
                                                            "start": 730,
                                                            "end": 745,
                                                            "fullWidth": 15,
                                                            "width": 15,
                                                            "openParenToken": {
                                                                "kind": "OpenParenToken",
                                                                "fullStart": 730,
                                                                "fullEnd": 731,
                                                                "start": 730,
                                                                "end": 731,
                                                                "fullWidth": 1,
                                                                "width": 1,
                                                                "text": "(",
                                                                "value": "(",
                                                                "valueText": "("
                                                            },
                                                            "expression": {
                                                                "kind": "EqualsExpression",
                                                                "fullStart": 731,
                                                                "fullEnd": 744,
                                                                "start": 731,
                                                                "end": 744,
                                                                "fullWidth": 13,
                                                                "width": 13,
                                                                "left": {
                                                                    "kind": "IdentifierName",
                                                                    "fullStart": 731,
                                                                    "fullEnd": 739,
                                                                    "start": 731,
                                                                    "end": 738,
                                                                    "fullWidth": 8,
                                                                    "width": 7,
                                                                    "text": "prevVal",
                                                                    "value": "prevVal",
                                                                    "valueText": "prevVal",
                                                                    "hasTrailingTrivia": true,
                                                                    "trailingTrivia": [
                                                                        {
                                                                            "kind": "WhitespaceTrivia",
                                                                            "text": " "
                                                                        }
                                                                    ]
                                                                },
                                                                "operatorToken": {
                                                                    "kind": "EqualsEqualsEqualsToken",
                                                                    "fullStart": 739,
                                                                    "fullEnd": 743,
                                                                    "start": 739,
                                                                    "end": 742,
                                                                    "fullWidth": 4,
                                                                    "width": 3,
                                                                    "text": "===",
                                                                    "value": "===",
                                                                    "valueText": "===",
                                                                    "hasTrailingTrivia": true,
                                                                    "trailingTrivia": [
                                                                        {
                                                                            "kind": "WhitespaceTrivia",
                                                                            "text": " "
                                                                        }
                                                                    ]
                                                                },
                                                                "right": {
                                                                    "kind": "NumericLiteral",
                                                                    "fullStart": 743,
                                                                    "fullEnd": 744,
                                                                    "start": 743,
                                                                    "end": 744,
                                                                    "fullWidth": 1,
                                                                    "width": 1,
                                                                    "text": "0",
                                                                    "value": 0,
                                                                    "valueText": "0"
                                                                }
                                                            },
                                                            "closeParenToken": {
                                                                "kind": "CloseParenToken",
                                                                "fullStart": 744,
                                                                "fullEnd": 745,
                                                                "start": 744,
                                                                "end": 745,
                                                                "fullWidth": 1,
                                                                "width": 1,
                                                                "text": ")",
                                                                "value": ")",
                                                                "valueText": ")"
                                                            }
                                                        }
                                                    },
                                                    "semicolonToken": {
                                                        "kind": "SemicolonToken",
                                                        "fullStart": 745,
                                                        "fullEnd": 748,
                                                        "start": 745,
                                                        "end": 746,
                                                        "fullWidth": 3,
                                                        "width": 1,
                                                        "text": ";",
                                                        "value": ";",
                                                        "valueText": ";",
                                                        "hasTrailingTrivia": true,
                                                        "hasTrailingNewLine": true,
                                                        "trailingTrivia": [
                                                            {
                                                                "kind": "NewLineTrivia",
                                                                "text": "\r\n"
                                                            }
                                                        ]
                                                    }
                                                }
                                            ],
                                            "closeBraceToken": {
                                                "kind": "CloseBraceToken",
                                                "fullStart": 748,
                                                "fullEnd": 763,
                                                "start": 760,
                                                "end": 761,
                                                "fullWidth": 15,
                                                "width": 1,
                                                "text": "}",
                                                "value": "}",
                                                "valueText": "}",
                                                "hasLeadingTrivia": true,
                                                "hasTrailingTrivia": true,
                                                "hasTrailingNewLine": true,
                                                "leadingTrivia": [
                                                    {
                                                        "kind": "WhitespaceTrivia",
                                                        "text": "            "
                                                    }
                                                ],
                                                "trailingTrivia": [
                                                    {
                                                        "kind": "NewLineTrivia",
                                                        "text": "\r\n"
                                                    }
                                                ]
                                            }
                                        }
                                    }
                                ],
                                "closeBraceToken": {
                                    "kind": "CloseBraceToken",
                                    "fullStart": 763,
                                    "fullEnd": 774,
                                    "start": 771,
                                    "end": 772,
                                    "fullWidth": 11,
                                    "width": 1,
                                    "text": "}",
                                    "value": "}",
                                    "valueText": "}",
                                    "hasLeadingTrivia": true,
                                    "hasTrailingTrivia": true,
                                    "hasTrailingNewLine": true,
                                    "leadingTrivia": [
                                        {
                                            "kind": "WhitespaceTrivia",
                                            "text": "        "
                                        }
                                    ],
                                    "trailingTrivia": [
                                        {
                                            "kind": "NewLineTrivia",
                                            "text": "\r\n"
                                        }
                                    ]
                                }
                            }
                        },
                        {
                            "kind": "VariableStatement",
                            "fullStart": 774,
                            "fullEnd": 806,
                            "start": 784,
                            "end": 804,
                            "fullWidth": 32,
                            "width": 20,
                            "modifiers": [],
                            "variableDeclaration": {
                                "kind": "VariableDeclaration",
                                "fullStart": 774,
                                "fullEnd": 803,
                                "start": 784,
                                "end": 803,
                                "fullWidth": 29,
                                "width": 19,
                                "varKeyword": {
                                    "kind": "VarKeyword",
                                    "fullStart": 774,
                                    "fullEnd": 788,
                                    "start": 784,
                                    "end": 787,
                                    "fullWidth": 14,
                                    "width": 3,
                                    "text": "var",
                                    "value": "var",
                                    "valueText": "var",
                                    "hasLeadingTrivia": true,
                                    "hasLeadingNewLine": true,
                                    "hasTrailingTrivia": true,
                                    "leadingTrivia": [
                                        {
                                            "kind": "NewLineTrivia",
                                            "text": "\r\n"
                                        },
                                        {
                                            "kind": "WhitespaceTrivia",
                                            "text": "        "
                                        }
                                    ],
                                    "trailingTrivia": [
                                        {
                                            "kind": "WhitespaceTrivia",
                                            "text": " "
                                        }
                                    ]
                                },
                                "variableDeclarators": [
                                    {
                                        "kind": "VariableDeclarator",
                                        "fullStart": 788,
                                        "fullEnd": 803,
                                        "start": 788,
                                        "end": 803,
                                        "fullWidth": 15,
                                        "width": 15,
                                        "identifier": {
                                            "kind": "IdentifierName",
                                            "fullStart": 788,
                                            "fullEnd": 792,
                                            "start": 788,
                                            "end": 791,
                                            "fullWidth": 4,
                                            "width": 3,
                                            "text": "arr",
                                            "value": "arr",
                                            "valueText": "arr",
                                            "hasTrailingTrivia": true,
                                            "trailingTrivia": [
                                                {
                                                    "kind": "WhitespaceTrivia",
                                                    "text": " "
                                                }
                                            ]
                                        },
                                        "equalsValueClause": {
                                            "kind": "EqualsValueClause",
                                            "fullStart": 792,
                                            "fullEnd": 803,
                                            "start": 792,
                                            "end": 803,
                                            "fullWidth": 11,
                                            "width": 11,
                                            "equalsToken": {
                                                "kind": "EqualsToken",
                                                "fullStart": 792,
                                                "fullEnd": 794,
                                                "start": 792,
                                                "end": 793,
                                                "fullWidth": 2,
                                                "width": 1,
                                                "text": "=",
                                                "value": "=",
                                                "valueText": "=",
                                                "hasTrailingTrivia": true,
                                                "trailingTrivia": [
                                                    {
                                                        "kind": "WhitespaceTrivia",
                                                        "text": " "
                                                    }
                                                ]
                                            },
                                            "value": {
                                                "kind": "ArrayLiteralExpression",
                                                "fullStart": 794,
                                                "fullEnd": 803,
                                                "start": 794,
                                                "end": 803,
                                                "fullWidth": 9,
                                                "width": 9,
                                                "openBracketToken": {
                                                    "kind": "OpenBracketToken",
                                                    "fullStart": 794,
                                                    "fullEnd": 795,
                                                    "start": 794,
                                                    "end": 795,
                                                    "fullWidth": 1,
                                                    "width": 1,
                                                    "text": "[",
                                                    "value": "[",
                                                    "valueText": "["
                                                },
                                                "expressions": [
                                                    {
                                                        "kind": "NumericLiteral",
                                                        "fullStart": 795,
                                                        "fullEnd": 796,
                                                        "start": 795,
                                                        "end": 796,
                                                        "fullWidth": 1,
                                                        "width": 1,
                                                        "text": "0",
                                                        "value": 0,
                                                        "valueText": "0"
                                                    },
                                                    {
                                                        "kind": "CommaToken",
                                                        "fullStart": 796,
                                                        "fullEnd": 798,
                                                        "start": 796,
                                                        "end": 797,
                                                        "fullWidth": 2,
                                                        "width": 1,
                                                        "text": ",",
                                                        "value": ",",
                                                        "valueText": ",",
                                                        "hasTrailingTrivia": true,
                                                        "trailingTrivia": [
                                                            {
                                                                "kind": "WhitespaceTrivia",
                                                                "text": " "
                                                            }
                                                        ]
                                                    },
                                                    {
                                                        "kind": "NumericLiteral",
                                                        "fullStart": 798,
                                                        "fullEnd": 799,
                                                        "start": 798,
                                                        "end": 799,
                                                        "fullWidth": 1,
                                                        "width": 1,
                                                        "text": "1",
                                                        "value": 1,
                                                        "valueText": "1"
                                                    },
                                                    {
                                                        "kind": "CommaToken",
                                                        "fullStart": 799,
                                                        "fullEnd": 801,
                                                        "start": 799,
                                                        "end": 800,
                                                        "fullWidth": 2,
                                                        "width": 1,
                                                        "text": ",",
                                                        "value": ",",
                                                        "valueText": ",",
                                                        "hasTrailingTrivia": true,
                                                        "trailingTrivia": [
                                                            {
                                                                "kind": "WhitespaceTrivia",
                                                                "text": " "
                                                            }
                                                        ]
                                                    },
                                                    {
                                                        "kind": "NumericLiteral",
                                                        "fullStart": 801,
                                                        "fullEnd": 802,
                                                        "start": 801,
                                                        "end": 802,
                                                        "fullWidth": 1,
                                                        "width": 1,
                                                        "text": "2",
                                                        "value": 2,
                                                        "valueText": "2"
                                                    }
                                                ],
                                                "closeBracketToken": {
                                                    "kind": "CloseBracketToken",
                                                    "fullStart": 802,
                                                    "fullEnd": 803,
                                                    "start": 802,
                                                    "end": 803,
                                                    "fullWidth": 1,
                                                    "width": 1,
                                                    "text": "]",
                                                    "value": "]",
                                                    "valueText": "]"
                                                }
                                            }
                                        }
                                    }
                                ]
                            },
                            "semicolonToken": {
                                "kind": "SemicolonToken",
                                "fullStart": 803,
                                "fullEnd": 806,
                                "start": 803,
                                "end": 804,
                                "fullWidth": 3,
                                "width": 1,
                                "text": ";",
                                "value": ";",
                                "valueText": ";",
                                "hasTrailingTrivia": true,
                                "hasTrailingNewLine": true,
                                "trailingTrivia": [
                                    {
                                        "kind": "NewLineTrivia",
                                        "text": "\r\n"
                                    }
                                ]
                            }
                        },
                        {
                            "kind": "ExpressionStatement",
                            "fullStart": 806,
                            "fullEnd": 839,
                            "start": 814,
                            "end": 837,
                            "fullWidth": 33,
                            "width": 23,
                            "expression": {
                                "kind": "InvocationExpression",
                                "fullStart": 806,
                                "fullEnd": 836,
                                "start": 814,
                                "end": 836,
                                "fullWidth": 30,
                                "width": 22,
                                "expression": {
                                    "kind": "MemberAccessExpression",
                                    "fullStart": 806,
                                    "fullEnd": 824,
                                    "start": 814,
                                    "end": 824,
                                    "fullWidth": 18,
                                    "width": 10,
                                    "expression": {
                                        "kind": "IdentifierName",
                                        "fullStart": 806,
                                        "fullEnd": 817,
                                        "start": 814,
                                        "end": 817,
                                        "fullWidth": 11,
                                        "width": 3,
                                        "text": "arr",
                                        "value": "arr",
                                        "valueText": "arr",
                                        "hasLeadingTrivia": true,
                                        "leadingTrivia": [
                                            {
                                                "kind": "WhitespaceTrivia",
                                                "text": "        "
                                            }
                                        ]
                                    },
                                    "dotToken": {
                                        "kind": "DotToken",
                                        "fullStart": 817,
                                        "fullEnd": 818,
                                        "start": 817,
                                        "end": 818,
                                        "fullWidth": 1,
                                        "width": 1,
                                        "text": ".",
                                        "value": ".",
                                        "valueText": "."
                                    },
                                    "name": {
                                        "kind": "IdentifierName",
                                        "fullStart": 818,
                                        "fullEnd": 824,
                                        "start": 818,
                                        "end": 824,
                                        "fullWidth": 6,
                                        "width": 6,
                                        "text": "reduce",
                                        "value": "reduce",
                                        "valueText": "reduce"
                                    }
                                },
                                "argumentList": {
                                    "kind": "ArgumentList",
                                    "fullStart": 824,
                                    "fullEnd": 836,
                                    "start": 824,
                                    "end": 836,
                                    "fullWidth": 12,
                                    "width": 12,
                                    "openParenToken": {
                                        "kind": "OpenParenToken",
                                        "fullStart": 824,
                                        "fullEnd": 825,
                                        "start": 824,
                                        "end": 825,
                                        "fullWidth": 1,
                                        "width": 1,
                                        "text": "(",
                                        "value": "(",
                                        "valueText": "("
                                    },
                                    "arguments": [
                                        {
                                            "kind": "IdentifierName",
                                            "fullStart": 825,
                                            "fullEnd": 835,
                                            "start": 825,
                                            "end": 835,
                                            "fullWidth": 10,
                                            "width": 10,
                                            "text": "callbackfn",
                                            "value": "callbackfn",
                                            "valueText": "callbackfn"
                                        }
                                    ],
                                    "closeParenToken": {
                                        "kind": "CloseParenToken",
                                        "fullStart": 835,
                                        "fullEnd": 836,
                                        "start": 835,
                                        "end": 836,
                                        "fullWidth": 1,
                                        "width": 1,
                                        "text": ")",
                                        "value": ")",
                                        "valueText": ")"
                                    }
                                }
                            },
                            "semicolonToken": {
                                "kind": "SemicolonToken",
                                "fullStart": 836,
                                "fullEnd": 839,
                                "start": 836,
                                "end": 837,
                                "fullWidth": 3,
                                "width": 1,
                                "text": ";",
                                "value": ";",
                                "valueText": ";",
                                "hasTrailingTrivia": true,
                                "hasTrailingNewLine": true,
                                "trailingTrivia": [
                                    {
                                        "kind": "NewLineTrivia",
                                        "text": "\r\n"
                                    }
                                ]
                            }
                        },
                        {
                            "kind": "ReturnStatement",
                            "fullStart": 839,
                            "fullEnd": 867,
                            "start": 847,
                            "end": 865,
                            "fullWidth": 28,
                            "width": 18,
                            "returnKeyword": {
                                "kind": "ReturnKeyword",
                                "fullStart": 839,
                                "fullEnd": 854,
                                "start": 847,
                                "end": 853,
                                "fullWidth": 15,
                                "width": 6,
                                "text": "return",
                                "value": "return",
                                "valueText": "return",
                                "hasLeadingTrivia": true,
                                "hasTrailingTrivia": true,
                                "leadingTrivia": [
                                    {
                                        "kind": "WhitespaceTrivia",
                                        "text": "        "
                                    }
                                ],
                                "trailingTrivia": [
                                    {
                                        "kind": "WhitespaceTrivia",
                                        "text": " "
                                    }
                                ]
                            },
                            "expression": {
                                "kind": "IdentifierName",
                                "fullStart": 854,
                                "fullEnd": 864,
                                "start": 854,
                                "end": 864,
                                "fullWidth": 10,
                                "width": 10,
                                "text": "testResult",
                                "value": "testResult",
                                "valueText": "testResult"
                            },
                            "semicolonToken": {
                                "kind": "SemicolonToken",
                                "fullStart": 864,
                                "fullEnd": 867,
                                "start": 864,
                                "end": 865,
                                "fullWidth": 3,
                                "width": 1,
                                "text": ";",
                                "value": ";",
                                "valueText": ";",
                                "hasTrailingTrivia": true,
                                "hasTrailingNewLine": true,
                                "trailingTrivia": [
                                    {
                                        "kind": "NewLineTrivia",
                                        "text": "\r\n"
                                    }
                                ]
                            }
                        }
                    ],
                    "closeBraceToken": {
                        "kind": "CloseBraceToken",
                        "fullStart": 867,
                        "fullEnd": 874,
                        "start": 871,
                        "end": 872,
                        "fullWidth": 7,
                        "width": 1,
                        "text": "}",
                        "value": "}",
                        "valueText": "}",
                        "hasLeadingTrivia": true,
                        "hasTrailingTrivia": true,
                        "hasTrailingNewLine": true,
                        "leadingTrivia": [
                            {
                                "kind": "WhitespaceTrivia",
                                "text": "    "
                            }
                        ],
                        "trailingTrivia": [
                            {
                                "kind": "NewLineTrivia",
                                "text": "\r\n"
                            }
                        ]
                    }
                }
            },
            {
                "kind": "ExpressionStatement",
                "fullStart": 874,
                "fullEnd": 898,
                "start": 874,
                "end": 896,
                "fullWidth": 24,
                "width": 22,
                "expression": {
                    "kind": "InvocationExpression",
                    "fullStart": 874,
                    "fullEnd": 895,
                    "start": 874,
                    "end": 895,
                    "fullWidth": 21,
                    "width": 21,
                    "expression": {
                        "kind": "IdentifierName",
                        "fullStart": 874,
                        "fullEnd": 885,
                        "start": 874,
                        "end": 885,
                        "fullWidth": 11,
                        "width": 11,
                        "text": "runTestCase",
                        "value": "runTestCase",
                        "valueText": "runTestCase"
                    },
                    "argumentList": {
                        "kind": "ArgumentList",
                        "fullStart": 885,
                        "fullEnd": 895,
                        "start": 885,
                        "end": 895,
                        "fullWidth": 10,
                        "width": 10,
                        "openParenToken": {
                            "kind": "OpenParenToken",
                            "fullStart": 885,
                            "fullEnd": 886,
                            "start": 885,
                            "end": 886,
                            "fullWidth": 1,
                            "width": 1,
                            "text": "(",
                            "value": "(",
                            "valueText": "("
                        },
                        "arguments": [
                            {
                                "kind": "IdentifierName",
                                "fullStart": 886,
                                "fullEnd": 894,
                                "start": 886,
                                "end": 894,
                                "fullWidth": 8,
                                "width": 8,
                                "text": "testcase",
                                "value": "testcase",
                                "valueText": "testcase"
                            }
                        ],
                        "closeParenToken": {
                            "kind": "CloseParenToken",
                            "fullStart": 894,
                            "fullEnd": 895,
                            "start": 894,
                            "end": 895,
                            "fullWidth": 1,
                            "width": 1,
                            "text": ")",
                            "value": ")",
                            "valueText": ")"
                        }
                    }
                },
                "semicolonToken": {
                    "kind": "SemicolonToken",
                    "fullStart": 895,
                    "fullEnd": 898,
                    "start": 895,
                    "end": 896,
                    "fullWidth": 3,
                    "width": 1,
                    "text": ";",
                    "value": ";",
                    "valueText": ";",
                    "hasTrailingTrivia": true,
                    "hasTrailingNewLine": true,
                    "trailingTrivia": [
                        {
                            "kind": "NewLineTrivia",
                            "text": "\r\n"
                        }
                    ]
                }
            }
        ],
        "endOfFileToken": {
            "kind": "EndOfFileToken",
            "fullStart": 898,
            "fullEnd": 898,
            "start": 898,
            "end": 898,
            "fullWidth": 0,
            "width": 0,
            "text": ""
        }
    },
    "lineMap": {
        "lineStarts": [
            0,
            67,
            152,
            232,
            308,
            380,
            385,
            447,
            546,
            551,
            553,
            555,
            578,
            580,
            613,
            671,
            701,
            748,
            763,
            774,
            776,
            806,
            839,
            867,
            874,
            898
        ],
        "length": 898
    }
}<|MERGE_RESOLUTION|>--- conflicted
+++ resolved
@@ -417,11 +417,8 @@
                                             "start": 641,
                                             "end": 648,
                                             "fullWidth": 7,
-<<<<<<< HEAD
                                             "width": 7,
-=======
                                             "modifiers": [],
->>>>>>> e3c38734
                                             "identifier": {
                                                 "kind": "IdentifierName",
                                                 "fullStart": 641,
@@ -461,11 +458,8 @@
                                             "start": 650,
                                             "end": 656,
                                             "fullWidth": 6,
-<<<<<<< HEAD
                                             "width": 6,
-=======
                                             "modifiers": [],
->>>>>>> e3c38734
                                             "identifier": {
                                                 "kind": "IdentifierName",
                                                 "fullStart": 650,
@@ -505,11 +499,8 @@
                                             "start": 658,
                                             "end": 661,
                                             "fullWidth": 3,
-<<<<<<< HEAD
                                             "width": 3,
-=======
                                             "modifiers": [],
->>>>>>> e3c38734
                                             "identifier": {
                                                 "kind": "IdentifierName",
                                                 "fullStart": 658,
@@ -549,11 +540,8 @@
                                             "start": 663,
                                             "end": 666,
                                             "fullWidth": 3,
-<<<<<<< HEAD
                                             "width": 3,
-=======
                                             "modifiers": [],
->>>>>>> e3c38734
                                             "identifier": {
                                                 "kind": "IdentifierName",
                                                 "fullStart": 663,
