--- conflicted
+++ resolved
@@ -419,11 +419,8 @@
                                             "start": 669,
                                             "end": 676,
                                             "fullWidth": 7,
-<<<<<<< HEAD
                                             "width": 7,
-=======
                                             "modifiers": [],
->>>>>>> e3c38734
                                             "identifier": {
                                                 "kind": "IdentifierName",
                                                 "fullStart": 669,
@@ -463,11 +460,8 @@
                                             "start": 678,
                                             "end": 684,
                                             "fullWidth": 6,
-<<<<<<< HEAD
                                             "width": 6,
-=======
                                             "modifiers": [],
->>>>>>> e3c38734
                                             "identifier": {
                                                 "kind": "IdentifierName",
                                                 "fullStart": 678,
@@ -507,11 +501,8 @@
                                             "start": 686,
                                             "end": 689,
                                             "fullWidth": 3,
-<<<<<<< HEAD
                                             "width": 3,
-=======
                                             "modifiers": [],
->>>>>>> e3c38734
                                             "identifier": {
                                                 "kind": "IdentifierName",
                                                 "fullStart": 686,
@@ -551,11 +542,8 @@
                                             "start": 691,
                                             "end": 694,
                                             "fullWidth": 3,
-<<<<<<< HEAD
                                             "width": 3,
-=======
                                             "modifiers": [],
->>>>>>> e3c38734
                                             "identifier": {
                                                 "kind": "IdentifierName",
                                                 "fullStart": 691,
