--- conflicted
+++ resolved
@@ -666,12 +666,8 @@
                                         "start": 666,
                                         "end": 727,
                                         "fullWidth": 61,
-<<<<<<< HEAD
                                         "width": 61,
-                                        "identifier": {
-=======
                                         "propertyName": {
->>>>>>> 85e84683
                                             "kind": "IdentifierName",
                                             "fullStart": 666,
                                             "fullEnd": 670,
