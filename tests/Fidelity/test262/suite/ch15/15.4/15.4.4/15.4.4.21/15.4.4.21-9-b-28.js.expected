--- conflicted
+++ resolved
@@ -252,12 +252,8 @@
                                         "start": 627,
                                         "end": 645,
                                         "fullWidth": 18,
-<<<<<<< HEAD
                                         "width": 18,
-                                        "identifier": {
-=======
                                         "propertyName": {
->>>>>>> 85e84683
                                             "kind": "IdentifierName",
                                             "fullStart": 627,
                                             "fullEnd": 638,
@@ -1070,12 +1066,8 @@
                                         "start": 830,
                                         "end": 848,
                                         "fullWidth": 18,
-<<<<<<< HEAD
                                         "width": 18,
-                                        "identifier": {
-=======
                                         "propertyName": {
->>>>>>> 85e84683
                                             "kind": "IdentifierName",
                                             "fullStart": 830,
                                             "fullEnd": 834,
