{
    "isDeclaration": false,
    "languageVersion": "EcmaScript5",
    "parseOptions": {
        "allowAutomaticSemicolonInsertion": true
    },
    "sourceUnit": {
        "kind": "SourceUnit",
        "fullStart": 0,
        "fullEnd": 880,
        "start": 539,
        "end": 880,
        "fullWidth": 880,
        "width": 341,
        "isIncrementallyUnusable": true,
        "moduleElements": [
            {
                "kind": "FunctionDeclaration",
                "fullStart": 0,
                "fullEnd": 856,
                "start": 539,
                "end": 854,
                "fullWidth": 856,
                "width": 315,
                "modifiers": [],
                "functionKeyword": {
                    "kind": "FunctionKeyword",
                    "fullStart": 0,
                    "fullEnd": 548,
                    "start": 539,
                    "end": 547,
                    "fullWidth": 548,
                    "width": 8,
                    "text": "function",
                    "value": "function",
                    "valueText": "function",
                    "hasLeadingTrivia": true,
                    "hasLeadingComment": true,
                    "hasLeadingNewLine": true,
                    "hasTrailingTrivia": true,
                    "leadingTrivia": [
                        {
                            "kind": "SingleLineCommentTrivia",
                            "text": "/// Copyright (c) 2012 Ecma International.  All rights reserved. "
                        },
                        {
                            "kind": "NewLineTrivia",
                            "text": "\r\n"
                        },
                        {
                            "kind": "SingleLineCommentTrivia",
                            "text": "/// Ecma International makes this code available under the terms and conditions set"
                        },
                        {
                            "kind": "NewLineTrivia",
                            "text": "\r\n"
                        },
                        {
                            "kind": "SingleLineCommentTrivia",
                            "text": "/// forth on http://hg.ecmascript.org/tests/test262/raw-file/tip/LICENSE (the "
                        },
                        {
                            "kind": "NewLineTrivia",
                            "text": "\r\n"
                        },
                        {
                            "kind": "SingleLineCommentTrivia",
                            "text": "/// \"Use Terms\").   Any redistribution of this code must retain the above "
                        },
                        {
                            "kind": "NewLineTrivia",
                            "text": "\r\n"
                        },
                        {
                            "kind": "SingleLineCommentTrivia",
                            "text": "/// copyright and this notice and otherwise comply with the Use Terms."
                        },
                        {
                            "kind": "NewLineTrivia",
                            "text": "\r\n"
                        },
                        {
                            "kind": "MultiLineCommentTrivia",
                            "text": "/**\r\n * @path ch15/15.4/15.4.4/15.4.4.21/15.4.4.21-10-1.js\r\n * @description Array.prototype.reduce doesn't mutate the Array on which it is called on\r\n */"
                        },
                        {
                            "kind": "NewLineTrivia",
                            "text": "\r\n"
                        },
                        {
                            "kind": "NewLineTrivia",
                            "text": "\r\n"
                        },
                        {
                            "kind": "NewLineTrivia",
                            "text": "\r\n"
                        }
                    ],
                    "trailingTrivia": [
                        {
                            "kind": "WhitespaceTrivia",
                            "text": " "
                        }
                    ]
                },
                "identifier": {
                    "kind": "IdentifierName",
                    "fullStart": 548,
                    "fullEnd": 556,
                    "start": 548,
                    "end": 556,
                    "fullWidth": 8,
                    "width": 8,
                    "text": "testcase",
                    "value": "testcase",
                    "valueText": "testcase"
                },
                "callSignature": {
                    "kind": "CallSignature",
                    "fullStart": 556,
                    "fullEnd": 559,
                    "start": 556,
                    "end": 558,
                    "fullWidth": 3,
                    "width": 2,
                    "parameterList": {
                        "kind": "ParameterList",
                        "fullStart": 556,
                        "fullEnd": 559,
                        "start": 556,
                        "end": 558,
                        "fullWidth": 3,
                        "width": 2,
                        "openParenToken": {
                            "kind": "OpenParenToken",
                            "fullStart": 556,
                            "fullEnd": 557,
                            "start": 556,
                            "end": 557,
                            "fullWidth": 1,
                            "width": 1,
                            "text": "(",
                            "value": "(",
                            "valueText": "("
                        },
                        "parameters": [],
                        "closeParenToken": {
                            "kind": "CloseParenToken",
                            "fullStart": 557,
                            "fullEnd": 559,
                            "start": 557,
                            "end": 558,
                            "fullWidth": 2,
                            "width": 1,
                            "text": ")",
                            "value": ")",
                            "valueText": ")",
                            "hasTrailingTrivia": true,
                            "trailingTrivia": [
                                {
                                    "kind": "WhitespaceTrivia",
                                    "text": " "
                                }
                            ]
                        }
                    }
                },
                "block": {
                    "kind": "Block",
                    "fullStart": 559,
                    "fullEnd": 856,
                    "start": 559,
                    "end": 854,
                    "fullWidth": 297,
                    "width": 295,
                    "openBraceToken": {
                        "kind": "OpenBraceToken",
                        "fullStart": 559,
                        "fullEnd": 562,
                        "start": 559,
                        "end": 560,
                        "fullWidth": 3,
                        "width": 1,
                        "text": "{",
                        "value": "{",
                        "valueText": "{",
                        "hasTrailingTrivia": true,
                        "hasTrailingNewLine": true,
                        "trailingTrivia": [
                            {
                                "kind": "NewLineTrivia",
                                "text": "\r\n"
                            }
                        ]
                    },
                    "statements": [
                        {
                            "kind": "FunctionDeclaration",
                            "fullStart": 562,
                            "fullEnd": 640,
                            "start": 566,
                            "end": 638,
                            "fullWidth": 78,
                            "width": 72,
                            "modifiers": [],
                            "functionKeyword": {
                                "kind": "FunctionKeyword",
                                "fullStart": 562,
                                "fullEnd": 575,
                                "start": 566,
                                "end": 574,
                                "fullWidth": 13,
                                "width": 8,
                                "text": "function",
                                "value": "function",
                                "valueText": "function",
                                "hasLeadingTrivia": true,
                                "hasLeadingNewLine": true,
                                "hasTrailingTrivia": true,
                                "leadingTrivia": [
                                    {
                                        "kind": "NewLineTrivia",
                                        "text": "\r\n"
                                    },
                                    {
                                        "kind": "WhitespaceTrivia",
                                        "text": "  "
                                    }
                                ],
                                "trailingTrivia": [
                                    {
                                        "kind": "WhitespaceTrivia",
                                        "text": " "
                                    }
                                ]
                            },
                            "identifier": {
                                "kind": "IdentifierName",
                                "fullStart": 575,
                                "fullEnd": 585,
                                "start": 575,
                                "end": 585,
                                "fullWidth": 10,
                                "width": 10,
                                "text": "callbackfn",
                                "value": "callbackfn",
                                "valueText": "callbackfn"
                            },
                            "callSignature": {
                                "kind": "CallSignature",
                                "fullStart": 585,
                                "fullEnd": 615,
                                "start": 585,
                                "end": 613,
                                "fullWidth": 30,
                                "width": 28,
                                "parameterList": {
                                    "kind": "ParameterList",
                                    "fullStart": 585,
                                    "fullEnd": 615,
                                    "start": 585,
                                    "end": 613,
                                    "fullWidth": 30,
                                    "width": 28,
                                    "openParenToken": {
                                        "kind": "OpenParenToken",
                                        "fullStart": 585,
                                        "fullEnd": 586,
                                        "start": 585,
                                        "end": 586,
                                        "fullWidth": 1,
                                        "width": 1,
                                        "text": "(",
                                        "value": "(",
                                        "valueText": "("
                                    },
                                    "parameters": [
                                        {
                                            "kind": "Parameter",
                                            "fullStart": 586,
                                            "fullEnd": 593,
                                            "start": 586,
                                            "end": 593,
                                            "fullWidth": 7,
                                            "width": 7,
                                            "modifiers": [],
                                            "identifier": {
                                                "kind": "IdentifierName",
                                                "fullStart": 586,
                                                "fullEnd": 593,
                                                "start": 586,
                                                "end": 593,
                                                "fullWidth": 7,
                                                "width": 7,
                                                "text": "prevVal",
                                                "value": "prevVal",
                                                "valueText": "prevVal"
                                            }
                                        },
                                        {
                                            "kind": "CommaToken",
                                            "fullStart": 593,
                                            "fullEnd": 595,
                                            "start": 593,
                                            "end": 594,
                                            "fullWidth": 2,
                                            "width": 1,
                                            "text": ",",
                                            "value": ",",
                                            "valueText": ",",
                                            "hasTrailingTrivia": true,
                                            "trailingTrivia": [
                                                {
                                                    "kind": "WhitespaceTrivia",
                                                    "text": " "
                                                }
                                            ]
                                        },
                                        {
                                            "kind": "Parameter",
                                            "fullStart": 595,
                                            "fullEnd": 601,
                                            "start": 595,
                                            "end": 601,
                                            "fullWidth": 6,
                                            "width": 6,
                                            "modifiers": [],
                                            "identifier": {
                                                "kind": "IdentifierName",
                                                "fullStart": 595,
                                                "fullEnd": 601,
                                                "start": 595,
                                                "end": 601,
                                                "fullWidth": 6,
                                                "width": 6,
                                                "text": "curVal",
                                                "value": "curVal",
                                                "valueText": "curVal"
                                            }
                                        },
                                        {
                                            "kind": "CommaToken",
                                            "fullStart": 601,
                                            "fullEnd": 604,
                                            "start": 601,
                                            "end": 602,
                                            "fullWidth": 3,
                                            "width": 1,
                                            "text": ",",
                                            "value": ",",
                                            "valueText": ",",
                                            "hasTrailingTrivia": true,
                                            "trailingTrivia": [
                                                {
                                                    "kind": "WhitespaceTrivia",
                                                    "text": "  "
                                                }
                                            ]
                                        },
                                        {
                                            "kind": "Parameter",
                                            "fullStart": 604,
                                            "fullEnd": 607,
                                            "start": 604,
                                            "end": 607,
                                            "fullWidth": 3,
                                            "width": 3,
                                            "modifiers": [],
                                            "identifier": {
                                                "kind": "IdentifierName",
                                                "fullStart": 604,
                                                "fullEnd": 607,
                                                "start": 604,
                                                "end": 607,
                                                "fullWidth": 3,
                                                "width": 3,
                                                "text": "idx",
                                                "value": "idx",
                                                "valueText": "idx"
                                            }
                                        },
                                        {
                                            "kind": "CommaToken",
                                            "fullStart": 607,
                                            "fullEnd": 609,
                                            "start": 607,
                                            "end": 608,
                                            "fullWidth": 2,
                                            "width": 1,
                                            "text": ",",
                                            "value": ",",
                                            "valueText": ",",
                                            "hasTrailingTrivia": true,
                                            "trailingTrivia": [
                                                {
                                                    "kind": "WhitespaceTrivia",
                                                    "text": " "
                                                }
                                            ]
                                        },
                                        {
                                            "kind": "Parameter",
                                            "fullStart": 609,
                                            "fullEnd": 612,
                                            "start": 609,
                                            "end": 612,
                                            "fullWidth": 3,
                                            "width": 3,
                                            "modifiers": [],
                                            "identifier": {
                                                "kind": "IdentifierName",
                                                "fullStart": 609,
                                                "fullEnd": 612,
                                                "start": 609,
                                                "end": 612,
                                                "fullWidth": 3,
                                                "width": 3,
                                                "text": "obj",
                                                "value": "obj",
                                                "valueText": "obj"
                                            }
                                        }
                                    ],
                                    "closeParenToken": {
                                        "kind": "CloseParenToken",
                                        "fullStart": 612,
                                        "fullEnd": 615,
                                        "start": 612,
                                        "end": 613,
                                        "fullWidth": 3,
                                        "width": 1,
                                        "text": ")",
                                        "value": ")",
                                        "valueText": ")",
                                        "hasTrailingTrivia": true,
                                        "hasTrailingNewLine": true,
                                        "trailingTrivia": [
                                            {
                                                "kind": "NewLineTrivia",
                                                "text": "\r\n"
                                            }
                                        ]
                                    }
                                }
                            },
                            "block": {
                                "kind": "Block",
                                "fullStart": 615,
                                "fullEnd": 640,
                                "start": 617,
                                "end": 638,
                                "fullWidth": 25,
                                "width": 21,
                                "openBraceToken": {
                                    "kind": "OpenBraceToken",
                                    "fullStart": 615,
                                    "fullEnd": 620,
                                    "start": 617,
                                    "end": 618,
                                    "fullWidth": 5,
                                    "width": 1,
                                    "text": "{",
                                    "value": "{",
                                    "valueText": "{",
                                    "hasLeadingTrivia": true,
                                    "hasTrailingTrivia": true,
                                    "hasTrailingNewLine": true,
                                    "leadingTrivia": [
                                        {
                                            "kind": "WhitespaceTrivia",
                                            "text": "  "
                                        }
                                    ],
                                    "trailingTrivia": [
                                        {
                                            "kind": "NewLineTrivia",
                                            "text": "\r\n"
                                        }
                                    ]
                                },
                                "statements": [
                                    {
                                        "kind": "ReturnStatement",
                                        "fullStart": 620,
                                        "fullEnd": 635,
                                        "start": 624,
                                        "end": 633,
                                        "fullWidth": 15,
                                        "width": 9,
                                        "returnKeyword": {
                                            "kind": "ReturnKeyword",
                                            "fullStart": 620,
                                            "fullEnd": 631,
                                            "start": 624,
                                            "end": 630,
                                            "fullWidth": 11,
                                            "width": 6,
                                            "text": "return",
                                            "value": "return",
                                            "valueText": "return",
                                            "hasLeadingTrivia": true,
                                            "hasTrailingTrivia": true,
                                            "leadingTrivia": [
                                                {
                                                    "kind": "WhitespaceTrivia",
                                                    "text": "    "
                                                }
                                            ],
                                            "trailingTrivia": [
                                                {
                                                    "kind": "WhitespaceTrivia",
                                                    "text": " "
                                                }
                                            ]
                                        },
                                        "expression": {
                                            "kind": "NumericLiteral",
                                            "fullStart": 631,
                                            "fullEnd": 632,
                                            "start": 631,
                                            "end": 632,
                                            "fullWidth": 1,
                                            "width": 1,
                                            "text": "1",
                                            "value": 1,
                                            "valueText": "1"
                                        },
                                        "semicolonToken": {
                                            "kind": "SemicolonToken",
                                            "fullStart": 632,
                                            "fullEnd": 635,
                                            "start": 632,
                                            "end": 633,
                                            "fullWidth": 3,
                                            "width": 1,
                                            "text": ";",
                                            "value": ";",
                                            "valueText": ";",
                                            "hasTrailingTrivia": true,
                                            "hasTrailingNewLine": true,
                                            "trailingTrivia": [
                                                {
                                                    "kind": "NewLineTrivia",
                                                    "text": "\r\n"
                                                }
                                            ]
                                        }
                                    }
                                ],
                                "closeBraceToken": {
                                    "kind": "CloseBraceToken",
                                    "fullStart": 635,
                                    "fullEnd": 640,
                                    "start": 637,
                                    "end": 638,
                                    "fullWidth": 5,
                                    "width": 1,
                                    "text": "}",
                                    "value": "}",
                                    "valueText": "}",
                                    "hasLeadingTrivia": true,
                                    "hasTrailingTrivia": true,
                                    "hasTrailingNewLine": true,
                                    "leadingTrivia": [
                                        {
                                            "kind": "WhitespaceTrivia",
                                            "text": "  "
                                        }
                                    ],
                                    "trailingTrivia": [
                                        {
                                            "kind": "NewLineTrivia",
                                            "text": "\r\n"
                                        }
                                    ]
                                }
                            }
                        },
                        {
                            "kind": "VariableStatement",
                            "fullStart": 640,
                            "fullEnd": 669,
                            "start": 642,
                            "end": 667,
                            "fullWidth": 29,
                            "width": 25,
                            "modifiers": [],
                            "variableDeclaration": {
                                "kind": "VariableDeclaration",
                                "fullStart": 640,
                                "fullEnd": 666,
                                "start": 642,
                                "end": 666,
                                "fullWidth": 26,
                                "width": 24,
                                "varKeyword": {
                                    "kind": "VarKeyword",
                                    "fullStart": 640,
                                    "fullEnd": 646,
                                    "start": 642,
                                    "end": 645,
                                    "fullWidth": 6,
                                    "width": 3,
                                    "text": "var",
                                    "value": "var",
                                    "valueText": "var",
                                    "hasLeadingTrivia": true,
                                    "hasTrailingTrivia": true,
                                    "leadingTrivia": [
                                        {
                                            "kind": "WhitespaceTrivia",
                                            "text": "  "
                                        }
                                    ],
                                    "trailingTrivia": [
                                        {
                                            "kind": "WhitespaceTrivia",
                                            "text": " "
                                        }
                                    ]
                                },
                                "variableDeclarators": [
                                    {
                                        "kind": "VariableDeclarator",
                                        "fullStart": 646,
                                        "fullEnd": 666,
                                        "start": 646,
                                        "end": 666,
                                        "fullWidth": 20,
<<<<<<< HEAD
                                        "width": 20,
                                        "identifier": {
=======
                                        "propertyName": {
>>>>>>> 85e84683
                                            "kind": "IdentifierName",
                                            "fullStart": 646,
                                            "fullEnd": 653,
                                            "start": 646,
                                            "end": 652,
                                            "fullWidth": 7,
                                            "width": 6,
                                            "text": "srcArr",
                                            "value": "srcArr",
                                            "valueText": "srcArr",
                                            "hasTrailingTrivia": true,
                                            "trailingTrivia": [
                                                {
                                                    "kind": "WhitespaceTrivia",
                                                    "text": " "
                                                }
                                            ]
                                        },
                                        "equalsValueClause": {
                                            "kind": "EqualsValueClause",
                                            "fullStart": 653,
                                            "fullEnd": 666,
                                            "start": 653,
                                            "end": 666,
                                            "fullWidth": 13,
                                            "width": 13,
                                            "equalsToken": {
                                                "kind": "EqualsToken",
                                                "fullStart": 653,
                                                "fullEnd": 655,
                                                "start": 653,
                                                "end": 654,
                                                "fullWidth": 2,
                                                "width": 1,
                                                "text": "=",
                                                "value": "=",
                                                "valueText": "=",
                                                "hasTrailingTrivia": true,
                                                "trailingTrivia": [
                                                    {
                                                        "kind": "WhitespaceTrivia",
                                                        "text": " "
                                                    }
                                                ]
                                            },
                                            "value": {
                                                "kind": "ArrayLiteralExpression",
                                                "fullStart": 655,
                                                "fullEnd": 666,
                                                "start": 655,
                                                "end": 666,
                                                "fullWidth": 11,
                                                "width": 11,
                                                "openBracketToken": {
                                                    "kind": "OpenBracketToken",
                                                    "fullStart": 655,
                                                    "fullEnd": 656,
                                                    "start": 655,
                                                    "end": 656,
                                                    "fullWidth": 1,
                                                    "width": 1,
                                                    "text": "[",
                                                    "value": "[",
                                                    "valueText": "["
                                                },
                                                "expressions": [
                                                    {
                                                        "kind": "NumericLiteral",
                                                        "fullStart": 656,
                                                        "fullEnd": 657,
                                                        "start": 656,
                                                        "end": 657,
                                                        "fullWidth": 1,
                                                        "width": 1,
                                                        "text": "1",
                                                        "value": 1,
                                                        "valueText": "1"
                                                    },
                                                    {
                                                        "kind": "CommaToken",
                                                        "fullStart": 657,
                                                        "fullEnd": 658,
                                                        "start": 657,
                                                        "end": 658,
                                                        "fullWidth": 1,
                                                        "width": 1,
                                                        "text": ",",
                                                        "value": ",",
                                                        "valueText": ","
                                                    },
                                                    {
                                                        "kind": "NumericLiteral",
                                                        "fullStart": 658,
                                                        "fullEnd": 659,
                                                        "start": 658,
                                                        "end": 659,
                                                        "fullWidth": 1,
                                                        "width": 1,
                                                        "text": "2",
                                                        "value": 2,
                                                        "valueText": "2"
                                                    },
                                                    {
                                                        "kind": "CommaToken",
                                                        "fullStart": 659,
                                                        "fullEnd": 660,
                                                        "start": 659,
                                                        "end": 660,
                                                        "fullWidth": 1,
                                                        "width": 1,
                                                        "text": ",",
                                                        "value": ",",
                                                        "valueText": ","
                                                    },
                                                    {
                                                        "kind": "NumericLiteral",
                                                        "fullStart": 660,
                                                        "fullEnd": 661,
                                                        "start": 660,
                                                        "end": 661,
                                                        "fullWidth": 1,
                                                        "width": 1,
                                                        "text": "3",
                                                        "value": 3,
                                                        "valueText": "3"
                                                    },
                                                    {
                                                        "kind": "CommaToken",
                                                        "fullStart": 661,
                                                        "fullEnd": 662,
                                                        "start": 661,
                                                        "end": 662,
                                                        "fullWidth": 1,
                                                        "width": 1,
                                                        "text": ",",
                                                        "value": ",",
                                                        "valueText": ","
                                                    },
                                                    {
                                                        "kind": "NumericLiteral",
                                                        "fullStart": 662,
                                                        "fullEnd": 663,
                                                        "start": 662,
                                                        "end": 663,
                                                        "fullWidth": 1,
                                                        "width": 1,
                                                        "text": "4",
                                                        "value": 4,
                                                        "valueText": "4"
                                                    },
                                                    {
                                                        "kind": "CommaToken",
                                                        "fullStart": 663,
                                                        "fullEnd": 664,
                                                        "start": 663,
                                                        "end": 664,
                                                        "fullWidth": 1,
                                                        "width": 1,
                                                        "text": ",",
                                                        "value": ",",
                                                        "valueText": ","
                                                    },
                                                    {
                                                        "kind": "NumericLiteral",
                                                        "fullStart": 664,
                                                        "fullEnd": 665,
                                                        "start": 664,
                                                        "end": 665,
                                                        "fullWidth": 1,
                                                        "width": 1,
                                                        "text": "5",
                                                        "value": 5,
                                                        "valueText": "5"
                                                    }
                                                ],
                                                "closeBracketToken": {
                                                    "kind": "CloseBracketToken",
                                                    "fullStart": 665,
                                                    "fullEnd": 666,
                                                    "start": 665,
                                                    "end": 666,
                                                    "fullWidth": 1,
                                                    "width": 1,
                                                    "text": "]",
                                                    "value": "]",
                                                    "valueText": "]"
                                                }
                                            }
                                        }
                                    }
                                ]
                            },
                            "semicolonToken": {
                                "kind": "SemicolonToken",
                                "fullStart": 666,
                                "fullEnd": 669,
                                "start": 666,
                                "end": 667,
                                "fullWidth": 3,
                                "width": 1,
                                "text": ";",
                                "value": ";",
                                "valueText": ";",
                                "hasTrailingTrivia": true,
                                "hasTrailingNewLine": true,
                                "trailingTrivia": [
                                    {
                                        "kind": "NewLineTrivia",
                                        "text": "\r\n"
                                    }
                                ]
                            }
                        },
                        {
                            "kind": "ExpressionStatement",
                            "fullStart": 669,
                            "fullEnd": 699,
                            "start": 671,
                            "end": 697,
                            "fullWidth": 30,
                            "width": 26,
                            "expression": {
                                "kind": "InvocationExpression",
                                "fullStart": 669,
                                "fullEnd": 696,
                                "start": 671,
                                "end": 696,
                                "fullWidth": 27,
                                "width": 25,
                                "expression": {
                                    "kind": "MemberAccessExpression",
                                    "fullStart": 669,
                                    "fullEnd": 684,
                                    "start": 671,
                                    "end": 684,
                                    "fullWidth": 15,
                                    "width": 13,
                                    "expression": {
                                        "kind": "IdentifierName",
                                        "fullStart": 669,
                                        "fullEnd": 677,
                                        "start": 671,
                                        "end": 677,
                                        "fullWidth": 8,
                                        "width": 6,
                                        "text": "srcArr",
                                        "value": "srcArr",
                                        "valueText": "srcArr",
                                        "hasLeadingTrivia": true,
                                        "leadingTrivia": [
                                            {
                                                "kind": "WhitespaceTrivia",
                                                "text": "  "
                                            }
                                        ]
                                    },
                                    "dotToken": {
                                        "kind": "DotToken",
                                        "fullStart": 677,
                                        "fullEnd": 678,
                                        "start": 677,
                                        "end": 678,
                                        "fullWidth": 1,
                                        "width": 1,
                                        "text": ".",
                                        "value": ".",
                                        "valueText": "."
                                    },
                                    "name": {
                                        "kind": "IdentifierName",
                                        "fullStart": 678,
                                        "fullEnd": 684,
                                        "start": 678,
                                        "end": 684,
                                        "fullWidth": 6,
                                        "width": 6,
                                        "text": "reduce",
                                        "value": "reduce",
                                        "valueText": "reduce"
                                    }
                                },
                                "argumentList": {
                                    "kind": "ArgumentList",
                                    "fullStart": 684,
                                    "fullEnd": 696,
                                    "start": 684,
                                    "end": 696,
                                    "fullWidth": 12,
                                    "width": 12,
                                    "openParenToken": {
                                        "kind": "OpenParenToken",
                                        "fullStart": 684,
                                        "fullEnd": 685,
                                        "start": 684,
                                        "end": 685,
                                        "fullWidth": 1,
                                        "width": 1,
                                        "text": "(",
                                        "value": "(",
                                        "valueText": "("
                                    },
                                    "arguments": [
                                        {
                                            "kind": "IdentifierName",
                                            "fullStart": 685,
                                            "fullEnd": 695,
                                            "start": 685,
                                            "end": 695,
                                            "fullWidth": 10,
                                            "width": 10,
                                            "text": "callbackfn",
                                            "value": "callbackfn",
                                            "valueText": "callbackfn"
                                        }
                                    ],
                                    "closeParenToken": {
                                        "kind": "CloseParenToken",
                                        "fullStart": 695,
                                        "fullEnd": 696,
                                        "start": 695,
                                        "end": 696,
                                        "fullWidth": 1,
                                        "width": 1,
                                        "text": ")",
                                        "value": ")",
                                        "valueText": ")"
                                    }
                                }
                            },
                            "semicolonToken": {
                                "kind": "SemicolonToken",
                                "fullStart": 696,
                                "fullEnd": 699,
                                "start": 696,
                                "end": 697,
                                "fullWidth": 3,
                                "width": 1,
                                "text": ";",
                                "value": ";",
                                "valueText": ";",
                                "hasTrailingTrivia": true,
                                "hasTrailingNewLine": true,
                                "trailingTrivia": [
                                    {
                                        "kind": "NewLineTrivia",
                                        "text": "\r\n"
                                    }
                                ]
                            }
                        },
                        {
                            "kind": "IfStatement",
                            "fullStart": 699,
                            "fullEnd": 850,
                            "start": 701,
                            "end": 848,
                            "fullWidth": 151,
                            "width": 147,
                            "ifKeyword": {
                                "kind": "IfKeyword",
                                "fullStart": 699,
                                "fullEnd": 703,
                                "start": 701,
                                "end": 703,
                                "fullWidth": 4,
                                "width": 2,
                                "text": "if",
                                "value": "if",
                                "valueText": "if",
                                "hasLeadingTrivia": true,
                                "leadingTrivia": [
                                    {
                                        "kind": "WhitespaceTrivia",
                                        "text": "  "
                                    }
                                ]
                            },
                            "openParenToken": {
                                "kind": "OpenParenToken",
                                "fullStart": 703,
                                "fullEnd": 704,
                                "start": 703,
                                "end": 704,
                                "fullWidth": 1,
                                "width": 1,
                                "text": "(",
                                "value": "(",
                                "valueText": "("
                            },
                            "condition": {
                                "kind": "LogicalAndExpression",
                                "fullStart": 704,
                                "fullEnd": 819,
                                "start": 704,
                                "end": 819,
                                "fullWidth": 115,
                                "width": 115,
                                "left": {
                                    "kind": "LogicalAndExpression",
                                    "fullStart": 704,
                                    "fullEnd": 795,
                                    "start": 704,
                                    "end": 794,
                                    "fullWidth": 91,
                                    "width": 90,
                                    "left": {
                                        "kind": "LogicalAndExpression",
                                        "fullStart": 704,
                                        "fullEnd": 770,
                                        "start": 704,
                                        "end": 769,
                                        "fullWidth": 66,
                                        "width": 65,
                                        "left": {
                                            "kind": "LogicalAndExpression",
                                            "fullStart": 704,
                                            "fullEnd": 745,
                                            "start": 704,
                                            "end": 744,
                                            "fullWidth": 41,
                                            "width": 40,
                                            "left": {
                                                "kind": "EqualsExpression",
                                                "fullStart": 704,
                                                "fullEnd": 720,
                                                "start": 704,
                                                "end": 719,
                                                "fullWidth": 16,
                                                "width": 15,
                                                "left": {
                                                    "kind": "ElementAccessExpression",
                                                    "fullStart": 704,
                                                    "fullEnd": 714,
                                                    "start": 704,
                                                    "end": 713,
                                                    "fullWidth": 10,
                                                    "width": 9,
                                                    "expression": {
                                                        "kind": "IdentifierName",
                                                        "fullStart": 704,
                                                        "fullEnd": 710,
                                                        "start": 704,
                                                        "end": 710,
                                                        "fullWidth": 6,
                                                        "width": 6,
                                                        "text": "srcArr",
                                                        "value": "srcArr",
                                                        "valueText": "srcArr"
                                                    },
                                                    "openBracketToken": {
                                                        "kind": "OpenBracketToken",
                                                        "fullStart": 710,
                                                        "fullEnd": 711,
                                                        "start": 710,
                                                        "end": 711,
                                                        "fullWidth": 1,
                                                        "width": 1,
                                                        "text": "[",
                                                        "value": "[",
                                                        "valueText": "["
                                                    },
                                                    "argumentExpression": {
                                                        "kind": "NumericLiteral",
                                                        "fullStart": 711,
                                                        "fullEnd": 712,
                                                        "start": 711,
                                                        "end": 712,
                                                        "fullWidth": 1,
                                                        "width": 1,
                                                        "text": "0",
                                                        "value": 0,
                                                        "valueText": "0"
                                                    },
                                                    "closeBracketToken": {
                                                        "kind": "CloseBracketToken",
                                                        "fullStart": 712,
                                                        "fullEnd": 714,
                                                        "start": 712,
                                                        "end": 713,
                                                        "fullWidth": 2,
                                                        "width": 1,
                                                        "text": "]",
                                                        "value": "]",
                                                        "valueText": "]",
                                                        "hasTrailingTrivia": true,
                                                        "trailingTrivia": [
                                                            {
                                                                "kind": "WhitespaceTrivia",
                                                                "text": " "
                                                            }
                                                        ]
                                                    }
                                                },
                                                "operatorToken": {
                                                    "kind": "EqualsEqualsEqualsToken",
                                                    "fullStart": 714,
                                                    "fullEnd": 718,
                                                    "start": 714,
                                                    "end": 717,
                                                    "fullWidth": 4,
                                                    "width": 3,
                                                    "text": "===",
                                                    "value": "===",
                                                    "valueText": "===",
                                                    "hasTrailingTrivia": true,
                                                    "trailingTrivia": [
                                                        {
                                                            "kind": "WhitespaceTrivia",
                                                            "text": " "
                                                        }
                                                    ]
                                                },
                                                "right": {
                                                    "kind": "NumericLiteral",
                                                    "fullStart": 718,
                                                    "fullEnd": 720,
                                                    "start": 718,
                                                    "end": 719,
                                                    "fullWidth": 2,
                                                    "width": 1,
                                                    "text": "1",
                                                    "value": 1,
                                                    "valueText": "1",
                                                    "hasTrailingTrivia": true,
                                                    "trailingTrivia": [
                                                        {
                                                            "kind": "WhitespaceTrivia",
                                                            "text": " "
                                                        }
                                                    ]
                                                }
                                            },
                                            "operatorToken": {
                                                "kind": "AmpersandAmpersandToken",
                                                "fullStart": 720,
                                                "fullEnd": 724,
                                                "start": 720,
                                                "end": 722,
                                                "fullWidth": 4,
                                                "width": 2,
                                                "text": "&&",
                                                "value": "&&",
                                                "valueText": "&&",
                                                "hasTrailingTrivia": true,
                                                "hasTrailingNewLine": true,
                                                "trailingTrivia": [
                                                    {
                                                        "kind": "NewLineTrivia",
                                                        "text": "\r\n"
                                                    }
                                                ]
                                            },
                                            "right": {
                                                "kind": "EqualsExpression",
                                                "fullStart": 724,
                                                "fullEnd": 745,
                                                "start": 729,
                                                "end": 744,
                                                "fullWidth": 21,
                                                "width": 15,
                                                "left": {
                                                    "kind": "ElementAccessExpression",
                                                    "fullStart": 724,
                                                    "fullEnd": 739,
                                                    "start": 729,
                                                    "end": 738,
                                                    "fullWidth": 15,
                                                    "width": 9,
                                                    "expression": {
                                                        "kind": "IdentifierName",
                                                        "fullStart": 724,
                                                        "fullEnd": 735,
                                                        "start": 729,
                                                        "end": 735,
                                                        "fullWidth": 11,
                                                        "width": 6,
                                                        "text": "srcArr",
                                                        "value": "srcArr",
                                                        "valueText": "srcArr",
                                                        "hasLeadingTrivia": true,
                                                        "leadingTrivia": [
                                                            {
                                                                "kind": "WhitespaceTrivia",
                                                                "text": "     "
                                                            }
                                                        ]
                                                    },
                                                    "openBracketToken": {
                                                        "kind": "OpenBracketToken",
                                                        "fullStart": 735,
                                                        "fullEnd": 736,
                                                        "start": 735,
                                                        "end": 736,
                                                        "fullWidth": 1,
                                                        "width": 1,
                                                        "text": "[",
                                                        "value": "[",
                                                        "valueText": "["
                                                    },
                                                    "argumentExpression": {
                                                        "kind": "NumericLiteral",
                                                        "fullStart": 736,
                                                        "fullEnd": 737,
                                                        "start": 736,
                                                        "end": 737,
                                                        "fullWidth": 1,
                                                        "width": 1,
                                                        "text": "1",
                                                        "value": 1,
                                                        "valueText": "1"
                                                    },
                                                    "closeBracketToken": {
                                                        "kind": "CloseBracketToken",
                                                        "fullStart": 737,
                                                        "fullEnd": 739,
                                                        "start": 737,
                                                        "end": 738,
                                                        "fullWidth": 2,
                                                        "width": 1,
                                                        "text": "]",
                                                        "value": "]",
                                                        "valueText": "]",
                                                        "hasTrailingTrivia": true,
                                                        "trailingTrivia": [
                                                            {
                                                                "kind": "WhitespaceTrivia",
                                                                "text": " "
                                                            }
                                                        ]
                                                    }
                                                },
                                                "operatorToken": {
                                                    "kind": "EqualsEqualsEqualsToken",
                                                    "fullStart": 739,
                                                    "fullEnd": 743,
                                                    "start": 739,
                                                    "end": 742,
                                                    "fullWidth": 4,
                                                    "width": 3,
                                                    "text": "===",
                                                    "value": "===",
                                                    "valueText": "===",
                                                    "hasTrailingTrivia": true,
                                                    "trailingTrivia": [
                                                        {
                                                            "kind": "WhitespaceTrivia",
                                                            "text": " "
                                                        }
                                                    ]
                                                },
                                                "right": {
                                                    "kind": "NumericLiteral",
                                                    "fullStart": 743,
                                                    "fullEnd": 745,
                                                    "start": 743,
                                                    "end": 744,
                                                    "fullWidth": 2,
                                                    "width": 1,
                                                    "text": "2",
                                                    "value": 2,
                                                    "valueText": "2",
                                                    "hasTrailingTrivia": true,
                                                    "trailingTrivia": [
                                                        {
                                                            "kind": "WhitespaceTrivia",
                                                            "text": " "
                                                        }
                                                    ]
                                                }
                                            }
                                        },
                                        "operatorToken": {
                                            "kind": "AmpersandAmpersandToken",
                                            "fullStart": 745,
                                            "fullEnd": 749,
                                            "start": 745,
                                            "end": 747,
                                            "fullWidth": 4,
                                            "width": 2,
                                            "text": "&&",
                                            "value": "&&",
                                            "valueText": "&&",
                                            "hasTrailingTrivia": true,
                                            "hasTrailingNewLine": true,
                                            "trailingTrivia": [
                                                {
                                                    "kind": "NewLineTrivia",
                                                    "text": "\r\n"
                                                }
                                            ]
                                        },
                                        "right": {
                                            "kind": "EqualsExpression",
                                            "fullStart": 749,
                                            "fullEnd": 770,
                                            "start": 754,
                                            "end": 769,
                                            "fullWidth": 21,
                                            "width": 15,
                                            "left": {
                                                "kind": "ElementAccessExpression",
                                                "fullStart": 749,
                                                "fullEnd": 764,
                                                "start": 754,
                                                "end": 763,
                                                "fullWidth": 15,
                                                "width": 9,
                                                "expression": {
                                                    "kind": "IdentifierName",
                                                    "fullStart": 749,
                                                    "fullEnd": 760,
                                                    "start": 754,
                                                    "end": 760,
                                                    "fullWidth": 11,
                                                    "width": 6,
                                                    "text": "srcArr",
                                                    "value": "srcArr",
                                                    "valueText": "srcArr",
                                                    "hasLeadingTrivia": true,
                                                    "leadingTrivia": [
                                                        {
                                                            "kind": "WhitespaceTrivia",
                                                            "text": "     "
                                                        }
                                                    ]
                                                },
                                                "openBracketToken": {
                                                    "kind": "OpenBracketToken",
                                                    "fullStart": 760,
                                                    "fullEnd": 761,
                                                    "start": 760,
                                                    "end": 761,
                                                    "fullWidth": 1,
                                                    "width": 1,
                                                    "text": "[",
                                                    "value": "[",
                                                    "valueText": "["
                                                },
                                                "argumentExpression": {
                                                    "kind": "NumericLiteral",
                                                    "fullStart": 761,
                                                    "fullEnd": 762,
                                                    "start": 761,
                                                    "end": 762,
                                                    "fullWidth": 1,
                                                    "width": 1,
                                                    "text": "2",
                                                    "value": 2,
                                                    "valueText": "2"
                                                },
                                                "closeBracketToken": {
                                                    "kind": "CloseBracketToken",
                                                    "fullStart": 762,
                                                    "fullEnd": 764,
                                                    "start": 762,
                                                    "end": 763,
                                                    "fullWidth": 2,
                                                    "width": 1,
                                                    "text": "]",
                                                    "value": "]",
                                                    "valueText": "]",
                                                    "hasTrailingTrivia": true,
                                                    "trailingTrivia": [
                                                        {
                                                            "kind": "WhitespaceTrivia",
                                                            "text": " "
                                                        }
                                                    ]
                                                }
                                            },
                                            "operatorToken": {
                                                "kind": "EqualsEqualsEqualsToken",
                                                "fullStart": 764,
                                                "fullEnd": 768,
                                                "start": 764,
                                                "end": 767,
                                                "fullWidth": 4,
                                                "width": 3,
                                                "text": "===",
                                                "value": "===",
                                                "valueText": "===",
                                                "hasTrailingTrivia": true,
                                                "trailingTrivia": [
                                                    {
                                                        "kind": "WhitespaceTrivia",
                                                        "text": " "
                                                    }
                                                ]
                                            },
                                            "right": {
                                                "kind": "NumericLiteral",
                                                "fullStart": 768,
                                                "fullEnd": 770,
                                                "start": 768,
                                                "end": 769,
                                                "fullWidth": 2,
                                                "width": 1,
                                                "text": "3",
                                                "value": 3,
                                                "valueText": "3",
                                                "hasTrailingTrivia": true,
                                                "trailingTrivia": [
                                                    {
                                                        "kind": "WhitespaceTrivia",
                                                        "text": " "
                                                    }
                                                ]
                                            }
                                        }
                                    },
                                    "operatorToken": {
                                        "kind": "AmpersandAmpersandToken",
                                        "fullStart": 770,
                                        "fullEnd": 774,
                                        "start": 770,
                                        "end": 772,
                                        "fullWidth": 4,
                                        "width": 2,
                                        "text": "&&",
                                        "value": "&&",
                                        "valueText": "&&",
                                        "hasTrailingTrivia": true,
                                        "hasTrailingNewLine": true,
                                        "trailingTrivia": [
                                            {
                                                "kind": "NewLineTrivia",
                                                "text": "\r\n"
                                            }
                                        ]
                                    },
                                    "right": {
                                        "kind": "EqualsExpression",
                                        "fullStart": 774,
                                        "fullEnd": 795,
                                        "start": 779,
                                        "end": 794,
                                        "fullWidth": 21,
                                        "width": 15,
                                        "left": {
                                            "kind": "ElementAccessExpression",
                                            "fullStart": 774,
                                            "fullEnd": 789,
                                            "start": 779,
                                            "end": 788,
                                            "fullWidth": 15,
                                            "width": 9,
                                            "expression": {
                                                "kind": "IdentifierName",
                                                "fullStart": 774,
                                                "fullEnd": 785,
                                                "start": 779,
                                                "end": 785,
                                                "fullWidth": 11,
                                                "width": 6,
                                                "text": "srcArr",
                                                "value": "srcArr",
                                                "valueText": "srcArr",
                                                "hasLeadingTrivia": true,
                                                "leadingTrivia": [
                                                    {
                                                        "kind": "WhitespaceTrivia",
                                                        "text": "     "
                                                    }
                                                ]
                                            },
                                            "openBracketToken": {
                                                "kind": "OpenBracketToken",
                                                "fullStart": 785,
                                                "fullEnd": 786,
                                                "start": 785,
                                                "end": 786,
                                                "fullWidth": 1,
                                                "width": 1,
                                                "text": "[",
                                                "value": "[",
                                                "valueText": "["
                                            },
                                            "argumentExpression": {
                                                "kind": "NumericLiteral",
                                                "fullStart": 786,
                                                "fullEnd": 787,
                                                "start": 786,
                                                "end": 787,
                                                "fullWidth": 1,
                                                "width": 1,
                                                "text": "3",
                                                "value": 3,
                                                "valueText": "3"
                                            },
                                            "closeBracketToken": {
                                                "kind": "CloseBracketToken",
                                                "fullStart": 787,
                                                "fullEnd": 789,
                                                "start": 787,
                                                "end": 788,
                                                "fullWidth": 2,
                                                "width": 1,
                                                "text": "]",
                                                "value": "]",
                                                "valueText": "]",
                                                "hasTrailingTrivia": true,
                                                "trailingTrivia": [
                                                    {
                                                        "kind": "WhitespaceTrivia",
                                                        "text": " "
                                                    }
                                                ]
                                            }
                                        },
                                        "operatorToken": {
                                            "kind": "EqualsEqualsEqualsToken",
                                            "fullStart": 789,
                                            "fullEnd": 793,
                                            "start": 789,
                                            "end": 792,
                                            "fullWidth": 4,
                                            "width": 3,
                                            "text": "===",
                                            "value": "===",
                                            "valueText": "===",
                                            "hasTrailingTrivia": true,
                                            "trailingTrivia": [
                                                {
                                                    "kind": "WhitespaceTrivia",
                                                    "text": " "
                                                }
                                            ]
                                        },
                                        "right": {
                                            "kind": "NumericLiteral",
                                            "fullStart": 793,
                                            "fullEnd": 795,
                                            "start": 793,
                                            "end": 794,
                                            "fullWidth": 2,
                                            "width": 1,
                                            "text": "4",
                                            "value": 4,
                                            "valueText": "4",
                                            "hasTrailingTrivia": true,
                                            "trailingTrivia": [
                                                {
                                                    "kind": "WhitespaceTrivia",
                                                    "text": " "
                                                }
                                            ]
                                        }
                                    }
                                },
                                "operatorToken": {
                                    "kind": "AmpersandAmpersandToken",
                                    "fullStart": 795,
                                    "fullEnd": 799,
                                    "start": 795,
                                    "end": 797,
                                    "fullWidth": 4,
                                    "width": 2,
                                    "text": "&&",
                                    "value": "&&",
                                    "valueText": "&&",
                                    "hasTrailingTrivia": true,
                                    "hasTrailingNewLine": true,
                                    "trailingTrivia": [
                                        {
                                            "kind": "NewLineTrivia",
                                            "text": "\r\n"
                                        }
                                    ]
                                },
                                "right": {
                                    "kind": "EqualsExpression",
                                    "fullStart": 799,
                                    "fullEnd": 819,
                                    "start": 804,
                                    "end": 819,
                                    "fullWidth": 20,
                                    "width": 15,
                                    "left": {
                                        "kind": "ElementAccessExpression",
                                        "fullStart": 799,
                                        "fullEnd": 814,
                                        "start": 804,
                                        "end": 813,
                                        "fullWidth": 15,
                                        "width": 9,
                                        "expression": {
                                            "kind": "IdentifierName",
                                            "fullStart": 799,
                                            "fullEnd": 810,
                                            "start": 804,
                                            "end": 810,
                                            "fullWidth": 11,
                                            "width": 6,
                                            "text": "srcArr",
                                            "value": "srcArr",
                                            "valueText": "srcArr",
                                            "hasLeadingTrivia": true,
                                            "leadingTrivia": [
                                                {
                                                    "kind": "WhitespaceTrivia",
                                                    "text": "     "
                                                }
                                            ]
                                        },
                                        "openBracketToken": {
                                            "kind": "OpenBracketToken",
                                            "fullStart": 810,
                                            "fullEnd": 811,
                                            "start": 810,
                                            "end": 811,
                                            "fullWidth": 1,
                                            "width": 1,
                                            "text": "[",
                                            "value": "[",
                                            "valueText": "["
                                        },
                                        "argumentExpression": {
                                            "kind": "NumericLiteral",
                                            "fullStart": 811,
                                            "fullEnd": 812,
                                            "start": 811,
                                            "end": 812,
                                            "fullWidth": 1,
                                            "width": 1,
                                            "text": "4",
                                            "value": 4,
                                            "valueText": "4"
                                        },
                                        "closeBracketToken": {
                                            "kind": "CloseBracketToken",
                                            "fullStart": 812,
                                            "fullEnd": 814,
                                            "start": 812,
                                            "end": 813,
                                            "fullWidth": 2,
                                            "width": 1,
                                            "text": "]",
                                            "value": "]",
                                            "valueText": "]",
                                            "hasTrailingTrivia": true,
                                            "trailingTrivia": [
                                                {
                                                    "kind": "WhitespaceTrivia",
                                                    "text": " "
                                                }
                                            ]
                                        }
                                    },
                                    "operatorToken": {
                                        "kind": "EqualsEqualsEqualsToken",
                                        "fullStart": 814,
                                        "fullEnd": 818,
                                        "start": 814,
                                        "end": 817,
                                        "fullWidth": 4,
                                        "width": 3,
                                        "text": "===",
                                        "value": "===",
                                        "valueText": "===",
                                        "hasTrailingTrivia": true,
                                        "trailingTrivia": [
                                            {
                                                "kind": "WhitespaceTrivia",
                                                "text": " "
                                            }
                                        ]
                                    },
                                    "right": {
                                        "kind": "NumericLiteral",
                                        "fullStart": 818,
                                        "fullEnd": 819,
                                        "start": 818,
                                        "end": 819,
                                        "fullWidth": 1,
                                        "width": 1,
                                        "text": "5",
                                        "value": 5,
                                        "valueText": "5"
                                    }
                                }
                            },
                            "closeParenToken": {
                                "kind": "CloseParenToken",
                                "fullStart": 819,
                                "fullEnd": 822,
                                "start": 819,
                                "end": 820,
                                "fullWidth": 3,
                                "width": 1,
                                "text": ")",
                                "value": ")",
                                "valueText": ")",
                                "hasTrailingTrivia": true,
                                "hasTrailingNewLine": true,
                                "trailingTrivia": [
                                    {
                                        "kind": "NewLineTrivia",
                                        "text": "\r\n"
                                    }
                                ]
                            },
                            "statement": {
                                "kind": "Block",
                                "fullStart": 822,
                                "fullEnd": 850,
                                "start": 824,
                                "end": 848,
                                "fullWidth": 28,
                                "width": 24,
                                "openBraceToken": {
                                    "kind": "OpenBraceToken",
                                    "fullStart": 822,
                                    "fullEnd": 827,
                                    "start": 824,
                                    "end": 825,
                                    "fullWidth": 5,
                                    "width": 1,
                                    "text": "{",
                                    "value": "{",
                                    "valueText": "{",
                                    "hasLeadingTrivia": true,
                                    "hasTrailingTrivia": true,
                                    "hasTrailingNewLine": true,
                                    "leadingTrivia": [
                                        {
                                            "kind": "WhitespaceTrivia",
                                            "text": "  "
                                        }
                                    ],
                                    "trailingTrivia": [
                                        {
                                            "kind": "NewLineTrivia",
                                            "text": "\r\n"
                                        }
                                    ]
                                },
                                "statements": [
                                    {
                                        "kind": "ReturnStatement",
                                        "fullStart": 827,
                                        "fullEnd": 845,
                                        "start": 831,
                                        "end": 843,
                                        "fullWidth": 18,
                                        "width": 12,
                                        "returnKeyword": {
                                            "kind": "ReturnKeyword",
                                            "fullStart": 827,
                                            "fullEnd": 838,
                                            "start": 831,
                                            "end": 837,
                                            "fullWidth": 11,
                                            "width": 6,
                                            "text": "return",
                                            "value": "return",
                                            "valueText": "return",
                                            "hasLeadingTrivia": true,
                                            "hasTrailingTrivia": true,
                                            "leadingTrivia": [
                                                {
                                                    "kind": "WhitespaceTrivia",
                                                    "text": "    "
                                                }
                                            ],
                                            "trailingTrivia": [
                                                {
                                                    "kind": "WhitespaceTrivia",
                                                    "text": " "
                                                }
                                            ]
                                        },
                                        "expression": {
                                            "kind": "TrueKeyword",
                                            "fullStart": 838,
                                            "fullEnd": 842,
                                            "start": 838,
                                            "end": 842,
                                            "fullWidth": 4,
                                            "width": 4,
                                            "text": "true",
                                            "value": true,
                                            "valueText": "true"
                                        },
                                        "semicolonToken": {
                                            "kind": "SemicolonToken",
                                            "fullStart": 842,
                                            "fullEnd": 845,
                                            "start": 842,
                                            "end": 843,
                                            "fullWidth": 3,
                                            "width": 1,
                                            "text": ";",
                                            "value": ";",
                                            "valueText": ";",
                                            "hasTrailingTrivia": true,
                                            "hasTrailingNewLine": true,
                                            "trailingTrivia": [
                                                {
                                                    "kind": "NewLineTrivia",
                                                    "text": "\r\n"
                                                }
                                            ]
                                        }
                                    }
                                ],
                                "closeBraceToken": {
                                    "kind": "CloseBraceToken",
                                    "fullStart": 845,
                                    "fullEnd": 850,
                                    "start": 847,
                                    "end": 848,
                                    "fullWidth": 5,
                                    "width": 1,
                                    "text": "}",
                                    "value": "}",
                                    "valueText": "}",
                                    "hasLeadingTrivia": true,
                                    "hasTrailingTrivia": true,
                                    "hasTrailingNewLine": true,
                                    "leadingTrivia": [
                                        {
                                            "kind": "WhitespaceTrivia",
                                            "text": "  "
                                        }
                                    ],
                                    "trailingTrivia": [
                                        {
                                            "kind": "NewLineTrivia",
                                            "text": "\r\n"
                                        }
                                    ]
                                }
                            }
                        }
                    ],
                    "closeBraceToken": {
                        "kind": "CloseBraceToken",
                        "fullStart": 850,
                        "fullEnd": 856,
                        "start": 853,
                        "end": 854,
                        "fullWidth": 6,
                        "width": 1,
                        "text": "}",
                        "value": "}",
                        "valueText": "}",
                        "hasLeadingTrivia": true,
                        "hasLeadingNewLine": true,
                        "hasTrailingTrivia": true,
                        "hasTrailingNewLine": true,
                        "leadingTrivia": [
                            {
                                "kind": "NewLineTrivia",
                                "text": "\r\n"
                            },
                            {
                                "kind": "WhitespaceTrivia",
                                "text": " "
                            }
                        ],
                        "trailingTrivia": [
                            {
                                "kind": "NewLineTrivia",
                                "text": "\r\n"
                            }
                        ]
                    }
                }
            },
            {
                "kind": "ExpressionStatement",
                "fullStart": 856,
                "fullEnd": 880,
                "start": 856,
                "end": 878,
                "fullWidth": 24,
                "width": 22,
                "expression": {
                    "kind": "InvocationExpression",
                    "fullStart": 856,
                    "fullEnd": 877,
                    "start": 856,
                    "end": 877,
                    "fullWidth": 21,
                    "width": 21,
                    "expression": {
                        "kind": "IdentifierName",
                        "fullStart": 856,
                        "fullEnd": 867,
                        "start": 856,
                        "end": 867,
                        "fullWidth": 11,
                        "width": 11,
                        "text": "runTestCase",
                        "value": "runTestCase",
                        "valueText": "runTestCase"
                    },
                    "argumentList": {
                        "kind": "ArgumentList",
                        "fullStart": 867,
                        "fullEnd": 877,
                        "start": 867,
                        "end": 877,
                        "fullWidth": 10,
                        "width": 10,
                        "openParenToken": {
                            "kind": "OpenParenToken",
                            "fullStart": 867,
                            "fullEnd": 868,
                            "start": 867,
                            "end": 868,
                            "fullWidth": 1,
                            "width": 1,
                            "text": "(",
                            "value": "(",
                            "valueText": "("
                        },
                        "arguments": [
                            {
                                "kind": "IdentifierName",
                                "fullStart": 868,
                                "fullEnd": 876,
                                "start": 868,
                                "end": 876,
                                "fullWidth": 8,
                                "width": 8,
                                "text": "testcase",
                                "value": "testcase",
                                "valueText": "testcase"
                            }
                        ],
                        "closeParenToken": {
                            "kind": "CloseParenToken",
                            "fullStart": 876,
                            "fullEnd": 877,
                            "start": 876,
                            "end": 877,
                            "fullWidth": 1,
                            "width": 1,
                            "text": ")",
                            "value": ")",
                            "valueText": ")"
                        }
                    }
                },
                "semicolonToken": {
                    "kind": "SemicolonToken",
                    "fullStart": 877,
                    "fullEnd": 880,
                    "start": 877,
                    "end": 878,
                    "fullWidth": 3,
                    "width": 1,
                    "text": ";",
                    "value": ";",
                    "valueText": ";",
                    "hasTrailingTrivia": true,
                    "hasTrailingNewLine": true,
                    "trailingTrivia": [
                        {
                            "kind": "NewLineTrivia",
                            "text": "\r\n"
                        }
                    ]
                }
            }
        ],
        "endOfFileToken": {
            "kind": "EndOfFileToken",
            "fullStart": 880,
            "fullEnd": 880,
            "start": 880,
            "end": 880,
            "fullWidth": 0,
            "width": 0,
            "text": ""
        }
    },
    "lineMap": {
        "lineStarts": [
            0,
            67,
            152,
            232,
            308,
            380,
            385,
            440,
            530,
            535,
            537,
            539,
            562,
            564,
            615,
            620,
            635,
            640,
            669,
            699,
            724,
            749,
            774,
            799,
            822,
            827,
            845,
            850,
            852,
            856,
            880
        ],
        "length": 880
    }
}<|MERGE_RESOLUTION|>--- conflicted
+++ resolved
@@ -627,12 +627,8 @@
                                         "start": 646,
                                         "end": 666,
                                         "fullWidth": 20,
-<<<<<<< HEAD
                                         "width": 20,
-                                        "identifier": {
-=======
                                         "propertyName": {
->>>>>>> 85e84683
                                             "kind": "IdentifierName",
                                             "fullStart": 646,
                                             "fullEnd": 653,
