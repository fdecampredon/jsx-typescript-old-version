{
    "isDeclaration": false,
    "languageVersion": "EcmaScript5",
    "parseOptions": {
        "allowAutomaticSemicolonInsertion": true
    },
    "sourceUnit": {
        "kind": "SourceUnit",
        "fullStart": 0,
        "fullEnd": 935,
        "start": 551,
        "end": 935,
        "fullWidth": 935,
        "width": 384,
        "isIncrementallyUnusable": true,
        "moduleElements": [
            {
                "kind": "FunctionDeclaration",
                "fullStart": 0,
                "fullEnd": 911,
                "start": 551,
                "end": 909,
                "fullWidth": 911,
                "width": 358,
                "modifiers": [],
                "functionKeyword": {
                    "kind": "FunctionKeyword",
                    "fullStart": 0,
                    "fullEnd": 560,
                    "start": 551,
                    "end": 559,
                    "fullWidth": 560,
                    "width": 8,
                    "text": "function",
                    "value": "function",
                    "valueText": "function",
                    "hasLeadingTrivia": true,
                    "hasLeadingComment": true,
                    "hasLeadingNewLine": true,
                    "hasTrailingTrivia": true,
                    "leadingTrivia": [
                        {
                            "kind": "SingleLineCommentTrivia",
                            "text": "/// Copyright (c) 2012 Ecma International.  All rights reserved. "
                        },
                        {
                            "kind": "NewLineTrivia",
                            "text": "\r\n"
                        },
                        {
                            "kind": "SingleLineCommentTrivia",
                            "text": "/// Ecma International makes this code available under the terms and conditions set"
                        },
                        {
                            "kind": "NewLineTrivia",
                            "text": "\r\n"
                        },
                        {
                            "kind": "SingleLineCommentTrivia",
                            "text": "/// forth on http://hg.ecmascript.org/tests/test262/raw-file/tip/LICENSE (the "
                        },
                        {
                            "kind": "NewLineTrivia",
                            "text": "\r\n"
                        },
                        {
                            "kind": "SingleLineCommentTrivia",
                            "text": "/// \"Use Terms\").   Any redistribution of this code must retain the above "
                        },
                        {
                            "kind": "NewLineTrivia",
                            "text": "\r\n"
                        },
                        {
                            "kind": "SingleLineCommentTrivia",
                            "text": "/// copyright and this notice and otherwise comply with the Use Terms."
                        },
                        {
                            "kind": "NewLineTrivia",
                            "text": "\r\n"
                        },
                        {
                            "kind": "MultiLineCommentTrivia",
                            "text": "/**\r\n * @path ch15/15.4/15.4.4/15.4.4.21/15.4.4.21-9-c-i-2.js\r\n * @description Array.prototype.reduce - element to be retrieved is own data property on an Array\r\n */"
                        },
                        {
                            "kind": "NewLineTrivia",
                            "text": "\r\n"
                        },
                        {
                            "kind": "NewLineTrivia",
                            "text": "\r\n"
                        },
                        {
                            "kind": "NewLineTrivia",
                            "text": "\r\n"
                        }
                    ],
                    "trailingTrivia": [
                        {
                            "kind": "WhitespaceTrivia",
                            "text": " "
                        }
                    ]
                },
                "identifier": {
                    "kind": "IdentifierName",
                    "fullStart": 560,
                    "fullEnd": 568,
                    "start": 560,
                    "end": 568,
                    "fullWidth": 8,
                    "width": 8,
                    "text": "testcase",
                    "value": "testcase",
                    "valueText": "testcase"
                },
                "callSignature": {
                    "kind": "CallSignature",
                    "fullStart": 568,
                    "fullEnd": 571,
                    "start": 568,
                    "end": 570,
                    "fullWidth": 3,
                    "width": 2,
                    "parameterList": {
                        "kind": "ParameterList",
                        "fullStart": 568,
                        "fullEnd": 571,
                        "start": 568,
                        "end": 570,
                        "fullWidth": 3,
                        "width": 2,
                        "openParenToken": {
                            "kind": "OpenParenToken",
                            "fullStart": 568,
                            "fullEnd": 569,
                            "start": 568,
                            "end": 569,
                            "fullWidth": 1,
                            "width": 1,
                            "text": "(",
                            "value": "(",
                            "valueText": "("
                        },
                        "parameters": [],
                        "closeParenToken": {
                            "kind": "CloseParenToken",
                            "fullStart": 569,
                            "fullEnd": 571,
                            "start": 569,
                            "end": 570,
                            "fullWidth": 2,
                            "width": 1,
                            "text": ")",
                            "value": ")",
                            "valueText": ")",
                            "hasTrailingTrivia": true,
                            "trailingTrivia": [
                                {
                                    "kind": "WhitespaceTrivia",
                                    "text": " "
                                }
                            ]
                        }
                    }
                },
                "block": {
                    "kind": "Block",
                    "fullStart": 571,
                    "fullEnd": 911,
                    "start": 571,
                    "end": 909,
                    "fullWidth": 340,
                    "width": 338,
                    "openBraceToken": {
                        "kind": "OpenBraceToken",
                        "fullStart": 571,
                        "fullEnd": 574,
                        "start": 571,
                        "end": 572,
                        "fullWidth": 3,
                        "width": 1,
                        "text": "{",
                        "value": "{",
                        "valueText": "{",
                        "hasTrailingTrivia": true,
                        "hasTrailingNewLine": true,
                        "trailingTrivia": [
                            {
                                "kind": "NewLineTrivia",
                                "text": "\r\n"
                            }
                        ]
                    },
                    "statements": [
                        {
                            "kind": "VariableStatement",
                            "fullStart": 574,
                            "fullEnd": 609,
                            "start": 584,
                            "end": 607,
                            "fullWidth": 35,
                            "width": 23,
                            "modifiers": [],
                            "variableDeclaration": {
                                "kind": "VariableDeclaration",
                                "fullStart": 574,
                                "fullEnd": 606,
                                "start": 584,
                                "end": 606,
                                "fullWidth": 32,
                                "width": 22,
                                "varKeyword": {
                                    "kind": "VarKeyword",
                                    "fullStart": 574,
                                    "fullEnd": 588,
                                    "start": 584,
                                    "end": 587,
                                    "fullWidth": 14,
                                    "width": 3,
                                    "text": "var",
                                    "value": "var",
                                    "valueText": "var",
                                    "hasLeadingTrivia": true,
                                    "hasLeadingNewLine": true,
                                    "hasTrailingTrivia": true,
                                    "leadingTrivia": [
                                        {
                                            "kind": "NewLineTrivia",
                                            "text": "\r\n"
                                        },
                                        {
                                            "kind": "WhitespaceTrivia",
                                            "text": "        "
                                        }
                                    ],
                                    "trailingTrivia": [
                                        {
                                            "kind": "WhitespaceTrivia",
                                            "text": " "
                                        }
                                    ]
                                },
                                "variableDeclarators": [
                                    {
                                        "kind": "VariableDeclarator",
                                        "fullStart": 588,
                                        "fullEnd": 606,
                                        "start": 588,
                                        "end": 606,
                                        "fullWidth": 18,
<<<<<<< HEAD
                                        "width": 18,
                                        "identifier": {
=======
                                        "propertyName": {
>>>>>>> 85e84683
                                            "kind": "IdentifierName",
                                            "fullStart": 588,
                                            "fullEnd": 599,
                                            "start": 588,
                                            "end": 598,
                                            "fullWidth": 11,
                                            "width": 10,
                                            "text": "testResult",
                                            "value": "testResult",
                                            "valueText": "testResult",
                                            "hasTrailingTrivia": true,
                                            "trailingTrivia": [
                                                {
                                                    "kind": "WhitespaceTrivia",
                                                    "text": " "
                                                }
                                            ]
                                        },
                                        "equalsValueClause": {
                                            "kind": "EqualsValueClause",
                                            "fullStart": 599,
                                            "fullEnd": 606,
                                            "start": 599,
                                            "end": 606,
                                            "fullWidth": 7,
                                            "width": 7,
                                            "equalsToken": {
                                                "kind": "EqualsToken",
                                                "fullStart": 599,
                                                "fullEnd": 601,
                                                "start": 599,
                                                "end": 600,
                                                "fullWidth": 2,
                                                "width": 1,
                                                "text": "=",
                                                "value": "=",
                                                "valueText": "=",
                                                "hasTrailingTrivia": true,
                                                "trailingTrivia": [
                                                    {
                                                        "kind": "WhitespaceTrivia",
                                                        "text": " "
                                                    }
                                                ]
                                            },
                                            "value": {
                                                "kind": "FalseKeyword",
                                                "fullStart": 601,
                                                "fullEnd": 606,
                                                "start": 601,
                                                "end": 606,
                                                "fullWidth": 5,
                                                "width": 5,
                                                "text": "false",
                                                "value": false,
                                                "valueText": "false"
                                            }
                                        }
                                    }
                                ]
                            },
                            "semicolonToken": {
                                "kind": "SemicolonToken",
                                "fullStart": 606,
                                "fullEnd": 609,
                                "start": 606,
                                "end": 607,
                                "fullWidth": 3,
                                "width": 1,
                                "text": ";",
                                "value": ";",
                                "valueText": ";",
                                "hasTrailingTrivia": true,
                                "hasTrailingNewLine": true,
                                "trailingTrivia": [
                                    {
                                        "kind": "NewLineTrivia",
                                        "text": "\r\n"
                                    }
                                ]
                            }
                        },
                        {
                            "kind": "VariableStatement",
                            "fullStart": 609,
                            "fullEnd": 640,
                            "start": 617,
                            "end": 638,
                            "fullWidth": 31,
                            "width": 21,
                            "modifiers": [],
                            "variableDeclaration": {
                                "kind": "VariableDeclaration",
                                "fullStart": 609,
                                "fullEnd": 637,
                                "start": 617,
                                "end": 637,
                                "fullWidth": 28,
                                "width": 20,
                                "varKeyword": {
                                    "kind": "VarKeyword",
                                    "fullStart": 609,
                                    "fullEnd": 621,
                                    "start": 617,
                                    "end": 620,
                                    "fullWidth": 12,
                                    "width": 3,
                                    "text": "var",
                                    "value": "var",
                                    "valueText": "var",
                                    "hasLeadingTrivia": true,
                                    "hasTrailingTrivia": true,
                                    "leadingTrivia": [
                                        {
                                            "kind": "WhitespaceTrivia",
                                            "text": "        "
                                        }
                                    ],
                                    "trailingTrivia": [
                                        {
                                            "kind": "WhitespaceTrivia",
                                            "text": " "
                                        }
                                    ]
                                },
                                "variableDeclarators": [
                                    {
                                        "kind": "VariableDeclarator",
                                        "fullStart": 621,
                                        "fullEnd": 637,
                                        "start": 621,
                                        "end": 637,
                                        "fullWidth": 16,
<<<<<<< HEAD
                                        "width": 16,
                                        "identifier": {
=======
                                        "propertyName": {
>>>>>>> 85e84683
                                            "kind": "IdentifierName",
                                            "fullStart": 621,
                                            "fullEnd": 634,
                                            "start": 621,
                                            "end": 633,
                                            "fullWidth": 13,
                                            "width": 12,
                                            "text": "initialValue",
                                            "value": "initialValue",
                                            "valueText": "initialValue",
                                            "hasTrailingTrivia": true,
                                            "trailingTrivia": [
                                                {
                                                    "kind": "WhitespaceTrivia",
                                                    "text": " "
                                                }
                                            ]
                                        },
                                        "equalsValueClause": {
                                            "kind": "EqualsValueClause",
                                            "fullStart": 634,
                                            "fullEnd": 637,
                                            "start": 634,
                                            "end": 637,
                                            "fullWidth": 3,
                                            "width": 3,
                                            "equalsToken": {
                                                "kind": "EqualsToken",
                                                "fullStart": 634,
                                                "fullEnd": 636,
                                                "start": 634,
                                                "end": 635,
                                                "fullWidth": 2,
                                                "width": 1,
                                                "text": "=",
                                                "value": "=",
                                                "valueText": "=",
                                                "hasTrailingTrivia": true,
                                                "trailingTrivia": [
                                                    {
                                                        "kind": "WhitespaceTrivia",
                                                        "text": " "
                                                    }
                                                ]
                                            },
                                            "value": {
                                                "kind": "NumericLiteral",
                                                "fullStart": 636,
                                                "fullEnd": 637,
                                                "start": 636,
                                                "end": 637,
                                                "fullWidth": 1,
                                                "width": 1,
                                                "text": "0",
                                                "value": 0,
                                                "valueText": "0"
                                            }
                                        }
                                    }
                                ]
                            },
                            "semicolonToken": {
                                "kind": "SemicolonToken",
                                "fullStart": 637,
                                "fullEnd": 640,
                                "start": 637,
                                "end": 638,
                                "fullWidth": 3,
                                "width": 1,
                                "text": ";",
                                "value": ";",
                                "valueText": ";",
                                "hasTrailingTrivia": true,
                                "hasTrailingNewLine": true,
                                "trailingTrivia": [
                                    {
                                        "kind": "NewLineTrivia",
                                        "text": "\r\n"
                                    }
                                ]
                            }
                        },
                        {
                            "kind": "FunctionDeclaration",
                            "fullStart": 640,
                            "fullEnd": 800,
                            "start": 648,
                            "end": 798,
                            "fullWidth": 160,
                            "width": 150,
                            "modifiers": [],
                            "functionKeyword": {
                                "kind": "FunctionKeyword",
                                "fullStart": 640,
                                "fullEnd": 657,
                                "start": 648,
                                "end": 656,
                                "fullWidth": 17,
                                "width": 8,
                                "text": "function",
                                "value": "function",
                                "valueText": "function",
                                "hasLeadingTrivia": true,
                                "hasTrailingTrivia": true,
                                "leadingTrivia": [
                                    {
                                        "kind": "WhitespaceTrivia",
                                        "text": "        "
                                    }
                                ],
                                "trailingTrivia": [
                                    {
                                        "kind": "WhitespaceTrivia",
                                        "text": " "
                                    }
                                ]
                            },
                            "identifier": {
                                "kind": "IdentifierName",
                                "fullStart": 657,
                                "fullEnd": 667,
                                "start": 657,
                                "end": 667,
                                "fullWidth": 10,
                                "width": 10,
                                "text": "callbackfn",
                                "value": "callbackfn",
                                "valueText": "callbackfn"
                            },
                            "callSignature": {
                                "kind": "CallSignature",
                                "fullStart": 667,
                                "fullEnd": 695,
                                "start": 667,
                                "end": 694,
                                "fullWidth": 28,
                                "width": 27,
                                "parameterList": {
                                    "kind": "ParameterList",
                                    "fullStart": 667,
                                    "fullEnd": 695,
                                    "start": 667,
                                    "end": 694,
                                    "fullWidth": 28,
                                    "width": 27,
                                    "openParenToken": {
                                        "kind": "OpenParenToken",
                                        "fullStart": 667,
                                        "fullEnd": 668,
                                        "start": 667,
                                        "end": 668,
                                        "fullWidth": 1,
                                        "width": 1,
                                        "text": "(",
                                        "value": "(",
                                        "valueText": "("
                                    },
                                    "parameters": [
                                        {
                                            "kind": "Parameter",
                                            "fullStart": 668,
                                            "fullEnd": 675,
                                            "start": 668,
                                            "end": 675,
                                            "fullWidth": 7,
                                            "width": 7,
                                            "modifiers": [],
                                            "identifier": {
                                                "kind": "IdentifierName",
                                                "fullStart": 668,
                                                "fullEnd": 675,
                                                "start": 668,
                                                "end": 675,
                                                "fullWidth": 7,
                                                "width": 7,
                                                "text": "prevVal",
                                                "value": "prevVal",
                                                "valueText": "prevVal"
                                            }
                                        },
                                        {
                                            "kind": "CommaToken",
                                            "fullStart": 675,
                                            "fullEnd": 677,
                                            "start": 675,
                                            "end": 676,
                                            "fullWidth": 2,
                                            "width": 1,
                                            "text": ",",
                                            "value": ",",
                                            "valueText": ",",
                                            "hasTrailingTrivia": true,
                                            "trailingTrivia": [
                                                {
                                                    "kind": "WhitespaceTrivia",
                                                    "text": " "
                                                }
                                            ]
                                        },
                                        {
                                            "kind": "Parameter",
                                            "fullStart": 677,
                                            "fullEnd": 683,
                                            "start": 677,
                                            "end": 683,
                                            "fullWidth": 6,
                                            "width": 6,
                                            "modifiers": [],
                                            "identifier": {
                                                "kind": "IdentifierName",
                                                "fullStart": 677,
                                                "fullEnd": 683,
                                                "start": 677,
                                                "end": 683,
                                                "fullWidth": 6,
                                                "width": 6,
                                                "text": "curVal",
                                                "value": "curVal",
                                                "valueText": "curVal"
                                            }
                                        },
                                        {
                                            "kind": "CommaToken",
                                            "fullStart": 683,
                                            "fullEnd": 685,
                                            "start": 683,
                                            "end": 684,
                                            "fullWidth": 2,
                                            "width": 1,
                                            "text": ",",
                                            "value": ",",
                                            "valueText": ",",
                                            "hasTrailingTrivia": true,
                                            "trailingTrivia": [
                                                {
                                                    "kind": "WhitespaceTrivia",
                                                    "text": " "
                                                }
                                            ]
                                        },
                                        {
                                            "kind": "Parameter",
                                            "fullStart": 685,
                                            "fullEnd": 688,
                                            "start": 685,
                                            "end": 688,
                                            "fullWidth": 3,
                                            "width": 3,
                                            "modifiers": [],
                                            "identifier": {
                                                "kind": "IdentifierName",
                                                "fullStart": 685,
                                                "fullEnd": 688,
                                                "start": 685,
                                                "end": 688,
                                                "fullWidth": 3,
                                                "width": 3,
                                                "text": "idx",
                                                "value": "idx",
                                                "valueText": "idx"
                                            }
                                        },
                                        {
                                            "kind": "CommaToken",
                                            "fullStart": 688,
                                            "fullEnd": 690,
                                            "start": 688,
                                            "end": 689,
                                            "fullWidth": 2,
                                            "width": 1,
                                            "text": ",",
                                            "value": ",",
                                            "valueText": ",",
                                            "hasTrailingTrivia": true,
                                            "trailingTrivia": [
                                                {
                                                    "kind": "WhitespaceTrivia",
                                                    "text": " "
                                                }
                                            ]
                                        },
                                        {
                                            "kind": "Parameter",
                                            "fullStart": 690,
                                            "fullEnd": 693,
                                            "start": 690,
                                            "end": 693,
                                            "fullWidth": 3,
                                            "width": 3,
                                            "modifiers": [],
                                            "identifier": {
                                                "kind": "IdentifierName",
                                                "fullStart": 690,
                                                "fullEnd": 693,
                                                "start": 690,
                                                "end": 693,
                                                "fullWidth": 3,
                                                "width": 3,
                                                "text": "obj",
                                                "value": "obj",
                                                "valueText": "obj"
                                            }
                                        }
                                    ],
                                    "closeParenToken": {
                                        "kind": "CloseParenToken",
                                        "fullStart": 693,
                                        "fullEnd": 695,
                                        "start": 693,
                                        "end": 694,
                                        "fullWidth": 2,
                                        "width": 1,
                                        "text": ")",
                                        "value": ")",
                                        "valueText": ")",
                                        "hasTrailingTrivia": true,
                                        "trailingTrivia": [
                                            {
                                                "kind": "WhitespaceTrivia",
                                                "text": " "
                                            }
                                        ]
                                    }
                                }
                            },
                            "block": {
                                "kind": "Block",
                                "fullStart": 695,
                                "fullEnd": 800,
                                "start": 695,
                                "end": 798,
                                "fullWidth": 105,
                                "width": 103,
                                "openBraceToken": {
                                    "kind": "OpenBraceToken",
                                    "fullStart": 695,
                                    "fullEnd": 698,
                                    "start": 695,
                                    "end": 696,
                                    "fullWidth": 3,
                                    "width": 1,
                                    "text": "{",
                                    "value": "{",
                                    "valueText": "{",
                                    "hasTrailingTrivia": true,
                                    "hasTrailingNewLine": true,
                                    "trailingTrivia": [
                                        {
                                            "kind": "NewLineTrivia",
                                            "text": "\r\n"
                                        }
                                    ]
                                },
                                "statements": [
                                    {
                                        "kind": "IfStatement",
                                        "fullStart": 698,
                                        "fullEnd": 789,
                                        "start": 710,
                                        "end": 787,
                                        "fullWidth": 91,
                                        "width": 77,
                                        "ifKeyword": {
                                            "kind": "IfKeyword",
                                            "fullStart": 698,
                                            "fullEnd": 713,
                                            "start": 710,
                                            "end": 712,
                                            "fullWidth": 15,
                                            "width": 2,
                                            "text": "if",
                                            "value": "if",
                                            "valueText": "if",
                                            "hasLeadingTrivia": true,
                                            "hasTrailingTrivia": true,
                                            "leadingTrivia": [
                                                {
                                                    "kind": "WhitespaceTrivia",
                                                    "text": "            "
                                                }
                                            ],
                                            "trailingTrivia": [
                                                {
                                                    "kind": "WhitespaceTrivia",
                                                    "text": " "
                                                }
                                            ]
                                        },
                                        "openParenToken": {
                                            "kind": "OpenParenToken",
                                            "fullStart": 713,
                                            "fullEnd": 714,
                                            "start": 713,
                                            "end": 714,
                                            "fullWidth": 1,
                                            "width": 1,
                                            "text": "(",
                                            "value": "(",
                                            "valueText": "("
                                        },
                                        "condition": {
                                            "kind": "EqualsExpression",
                                            "fullStart": 714,
                                            "fullEnd": 723,
                                            "start": 714,
                                            "end": 723,
                                            "fullWidth": 9,
                                            "width": 9,
                                            "left": {
                                                "kind": "IdentifierName",
                                                "fullStart": 714,
                                                "fullEnd": 718,
                                                "start": 714,
                                                "end": 717,
                                                "fullWidth": 4,
                                                "width": 3,
                                                "text": "idx",
                                                "value": "idx",
                                                "valueText": "idx",
                                                "hasTrailingTrivia": true,
                                                "trailingTrivia": [
                                                    {
                                                        "kind": "WhitespaceTrivia",
                                                        "text": " "
                                                    }
                                                ]
                                            },
                                            "operatorToken": {
                                                "kind": "EqualsEqualsEqualsToken",
                                                "fullStart": 718,
                                                "fullEnd": 722,
                                                "start": 718,
                                                "end": 721,
                                                "fullWidth": 4,
                                                "width": 3,
                                                "text": "===",
                                                "value": "===",
                                                "valueText": "===",
                                                "hasTrailingTrivia": true,
                                                "trailingTrivia": [
                                                    {
                                                        "kind": "WhitespaceTrivia",
                                                        "text": " "
                                                    }
                                                ]
                                            },
                                            "right": {
                                                "kind": "NumericLiteral",
                                                "fullStart": 722,
                                                "fullEnd": 723,
                                                "start": 722,
                                                "end": 723,
                                                "fullWidth": 1,
                                                "width": 1,
                                                "text": "1",
                                                "value": 1,
                                                "valueText": "1"
                                            }
                                        },
                                        "closeParenToken": {
                                            "kind": "CloseParenToken",
                                            "fullStart": 723,
                                            "fullEnd": 725,
                                            "start": 723,
                                            "end": 724,
                                            "fullWidth": 2,
                                            "width": 1,
                                            "text": ")",
                                            "value": ")",
                                            "valueText": ")",
                                            "hasTrailingTrivia": true,
                                            "trailingTrivia": [
                                                {
                                                    "kind": "WhitespaceTrivia",
                                                    "text": " "
                                                }
                                            ]
                                        },
                                        "statement": {
                                            "kind": "Block",
                                            "fullStart": 725,
                                            "fullEnd": 789,
                                            "start": 725,
                                            "end": 787,
                                            "fullWidth": 64,
                                            "width": 62,
                                            "openBraceToken": {
                                                "kind": "OpenBraceToken",
                                                "fullStart": 725,
                                                "fullEnd": 728,
                                                "start": 725,
                                                "end": 726,
                                                "fullWidth": 3,
                                                "width": 1,
                                                "text": "{",
                                                "value": "{",
                                                "valueText": "{",
                                                "hasTrailingTrivia": true,
                                                "hasTrailingNewLine": true,
                                                "trailingTrivia": [
                                                    {
                                                        "kind": "NewLineTrivia",
                                                        "text": "\r\n"
                                                    }
                                                ]
                                            },
                                            "statements": [
                                                {
                                                    "kind": "ExpressionStatement",
                                                    "fullStart": 728,
                                                    "fullEnd": 774,
                                                    "start": 744,
                                                    "end": 772,
                                                    "fullWidth": 46,
                                                    "width": 28,
                                                    "expression": {
                                                        "kind": "AssignmentExpression",
                                                        "fullStart": 728,
                                                        "fullEnd": 771,
                                                        "start": 744,
                                                        "end": 771,
                                                        "fullWidth": 43,
                                                        "width": 27,
                                                        "left": {
                                                            "kind": "IdentifierName",
                                                            "fullStart": 728,
                                                            "fullEnd": 755,
                                                            "start": 744,
                                                            "end": 754,
                                                            "fullWidth": 27,
                                                            "width": 10,
                                                            "text": "testResult",
                                                            "value": "testResult",
                                                            "valueText": "testResult",
                                                            "hasLeadingTrivia": true,
                                                            "hasTrailingTrivia": true,
                                                            "leadingTrivia": [
                                                                {
                                                                    "kind": "WhitespaceTrivia",
                                                                    "text": "                "
                                                                }
                                                            ],
                                                            "trailingTrivia": [
                                                                {
                                                                    "kind": "WhitespaceTrivia",
                                                                    "text": " "
                                                                }
                                                            ]
                                                        },
                                                        "operatorToken": {
                                                            "kind": "EqualsToken",
                                                            "fullStart": 755,
                                                            "fullEnd": 757,
                                                            "start": 755,
                                                            "end": 756,
                                                            "fullWidth": 2,
                                                            "width": 1,
                                                            "text": "=",
                                                            "value": "=",
                                                            "valueText": "=",
                                                            "hasTrailingTrivia": true,
                                                            "trailingTrivia": [
                                                                {
                                                                    "kind": "WhitespaceTrivia",
                                                                    "text": " "
                                                                }
                                                            ]
                                                        },
                                                        "right": {
                                                            "kind": "ParenthesizedExpression",
                                                            "fullStart": 757,
                                                            "fullEnd": 771,
                                                            "start": 757,
                                                            "end": 771,
                                                            "fullWidth": 14,
                                                            "width": 14,
                                                            "openParenToken": {
                                                                "kind": "OpenParenToken",
                                                                "fullStart": 757,
                                                                "fullEnd": 758,
                                                                "start": 757,
                                                                "end": 758,
                                                                "fullWidth": 1,
                                                                "width": 1,
                                                                "text": "(",
                                                                "value": "(",
                                                                "valueText": "("
                                                            },
                                                            "expression": {
                                                                "kind": "EqualsExpression",
                                                                "fullStart": 758,
                                                                "fullEnd": 770,
                                                                "start": 758,
                                                                "end": 770,
                                                                "fullWidth": 12,
                                                                "width": 12,
                                                                "left": {
                                                                    "kind": "IdentifierName",
                                                                    "fullStart": 758,
                                                                    "fullEnd": 765,
                                                                    "start": 758,
                                                                    "end": 764,
                                                                    "fullWidth": 7,
                                                                    "width": 6,
                                                                    "text": "curVal",
                                                                    "value": "curVal",
                                                                    "valueText": "curVal",
                                                                    "hasTrailingTrivia": true,
                                                                    "trailingTrivia": [
                                                                        {
                                                                            "kind": "WhitespaceTrivia",
                                                                            "text": " "
                                                                        }
                                                                    ]
                                                                },
                                                                "operatorToken": {
                                                                    "kind": "EqualsEqualsEqualsToken",
                                                                    "fullStart": 765,
                                                                    "fullEnd": 769,
                                                                    "start": 765,
                                                                    "end": 768,
                                                                    "fullWidth": 4,
                                                                    "width": 3,
                                                                    "text": "===",
                                                                    "value": "===",
                                                                    "valueText": "===",
                                                                    "hasTrailingTrivia": true,
                                                                    "trailingTrivia": [
                                                                        {
                                                                            "kind": "WhitespaceTrivia",
                                                                            "text": " "
                                                                        }
                                                                    ]
                                                                },
                                                                "right": {
                                                                    "kind": "NumericLiteral",
                                                                    "fullStart": 769,
                                                                    "fullEnd": 770,
                                                                    "start": 769,
                                                                    "end": 770,
                                                                    "fullWidth": 1,
                                                                    "width": 1,
                                                                    "text": "1",
                                                                    "value": 1,
                                                                    "valueText": "1"
                                                                }
                                                            },
                                                            "closeParenToken": {
                                                                "kind": "CloseParenToken",
                                                                "fullStart": 770,
                                                                "fullEnd": 771,
                                                                "start": 770,
                                                                "end": 771,
                                                                "fullWidth": 1,
                                                                "width": 1,
                                                                "text": ")",
                                                                "value": ")",
                                                                "valueText": ")"
                                                            }
                                                        }
                                                    },
                                                    "semicolonToken": {
                                                        "kind": "SemicolonToken",
                                                        "fullStart": 771,
                                                        "fullEnd": 774,
                                                        "start": 771,
                                                        "end": 772,
                                                        "fullWidth": 3,
                                                        "width": 1,
                                                        "text": ";",
                                                        "value": ";",
                                                        "valueText": ";",
                                                        "hasTrailingTrivia": true,
                                                        "hasTrailingNewLine": true,
                                                        "trailingTrivia": [
                                                            {
                                                                "kind": "NewLineTrivia",
                                                                "text": "\r\n"
                                                            }
                                                        ]
                                                    }
                                                }
                                            ],
                                            "closeBraceToken": {
                                                "kind": "CloseBraceToken",
                                                "fullStart": 774,
                                                "fullEnd": 789,
                                                "start": 786,
                                                "end": 787,
                                                "fullWidth": 15,
                                                "width": 1,
                                                "text": "}",
                                                "value": "}",
                                                "valueText": "}",
                                                "hasLeadingTrivia": true,
                                                "hasTrailingTrivia": true,
                                                "hasTrailingNewLine": true,
                                                "leadingTrivia": [
                                                    {
                                                        "kind": "WhitespaceTrivia",
                                                        "text": "            "
                                                    }
                                                ],
                                                "trailingTrivia": [
                                                    {
                                                        "kind": "NewLineTrivia",
                                                        "text": "\r\n"
                                                    }
                                                ]
                                            }
                                        }
                                    }
                                ],
                                "closeBraceToken": {
                                    "kind": "CloseBraceToken",
                                    "fullStart": 789,
                                    "fullEnd": 800,
                                    "start": 797,
                                    "end": 798,
                                    "fullWidth": 11,
                                    "width": 1,
                                    "text": "}",
                                    "value": "}",
                                    "valueText": "}",
                                    "hasLeadingTrivia": true,
                                    "hasTrailingTrivia": true,
                                    "hasTrailingNewLine": true,
                                    "leadingTrivia": [
                                        {
                                            "kind": "WhitespaceTrivia",
                                            "text": "        "
                                        }
                                    ],
                                    "trailingTrivia": [
                                        {
                                            "kind": "NewLineTrivia",
                                            "text": "\r\n"
                                        }
                                    ]
                                }
                            }
                        },
                        {
                            "kind": "VariableStatement",
                            "fullStart": 800,
                            "fullEnd": 829,
                            "start": 810,
                            "end": 827,
                            "fullWidth": 29,
                            "width": 17,
                            "modifiers": [],
                            "variableDeclaration": {
                                "kind": "VariableDeclaration",
                                "fullStart": 800,
                                "fullEnd": 826,
                                "start": 810,
                                "end": 826,
                                "fullWidth": 26,
                                "width": 16,
                                "varKeyword": {
                                    "kind": "VarKeyword",
                                    "fullStart": 800,
                                    "fullEnd": 814,
                                    "start": 810,
                                    "end": 813,
                                    "fullWidth": 14,
                                    "width": 3,
                                    "text": "var",
                                    "value": "var",
                                    "valueText": "var",
                                    "hasLeadingTrivia": true,
                                    "hasLeadingNewLine": true,
                                    "hasTrailingTrivia": true,
                                    "leadingTrivia": [
                                        {
                                            "kind": "NewLineTrivia",
                                            "text": "\r\n"
                                        },
                                        {
                                            "kind": "WhitespaceTrivia",
                                            "text": "        "
                                        }
                                    ],
                                    "trailingTrivia": [
                                        {
                                            "kind": "WhitespaceTrivia",
                                            "text": " "
                                        }
                                    ]
                                },
                                "variableDeclarators": [
                                    {
                                        "kind": "VariableDeclarator",
                                        "fullStart": 814,
                                        "fullEnd": 826,
                                        "start": 814,
                                        "end": 826,
                                        "fullWidth": 12,
<<<<<<< HEAD
                                        "width": 12,
                                        "identifier": {
=======
                                        "propertyName": {
>>>>>>> 85e84683
                                            "kind": "IdentifierName",
                                            "fullStart": 814,
                                            "fullEnd": 818,
                                            "start": 814,
                                            "end": 817,
                                            "fullWidth": 4,
                                            "width": 3,
                                            "text": "arr",
                                            "value": "arr",
                                            "valueText": "arr",
                                            "hasTrailingTrivia": true,
                                            "trailingTrivia": [
                                                {
                                                    "kind": "WhitespaceTrivia",
                                                    "text": " "
                                                }
                                            ]
                                        },
                                        "equalsValueClause": {
                                            "kind": "EqualsValueClause",
                                            "fullStart": 818,
                                            "fullEnd": 826,
                                            "start": 818,
                                            "end": 826,
                                            "fullWidth": 8,
                                            "width": 8,
                                            "equalsToken": {
                                                "kind": "EqualsToken",
                                                "fullStart": 818,
                                                "fullEnd": 820,
                                                "start": 818,
                                                "end": 819,
                                                "fullWidth": 2,
                                                "width": 1,
                                                "text": "=",
                                                "value": "=",
                                                "valueText": "=",
                                                "hasTrailingTrivia": true,
                                                "trailingTrivia": [
                                                    {
                                                        "kind": "WhitespaceTrivia",
                                                        "text": " "
                                                    }
                                                ]
                                            },
                                            "value": {
                                                "kind": "ArrayLiteralExpression",
                                                "fullStart": 820,
                                                "fullEnd": 826,
                                                "start": 820,
                                                "end": 826,
                                                "fullWidth": 6,
                                                "width": 6,
                                                "openBracketToken": {
                                                    "kind": "OpenBracketToken",
                                                    "fullStart": 820,
                                                    "fullEnd": 821,
                                                    "start": 820,
                                                    "end": 821,
                                                    "fullWidth": 1,
                                                    "width": 1,
                                                    "text": "[",
                                                    "value": "[",
                                                    "valueText": "["
                                                },
                                                "expressions": [
                                                    {
                                                        "kind": "NumericLiteral",
                                                        "fullStart": 821,
                                                        "fullEnd": 822,
                                                        "start": 821,
                                                        "end": 822,
                                                        "fullWidth": 1,
                                                        "width": 1,
                                                        "text": "0",
                                                        "value": 0,
                                                        "valueText": "0"
                                                    },
                                                    {
                                                        "kind": "CommaToken",
                                                        "fullStart": 822,
                                                        "fullEnd": 824,
                                                        "start": 822,
                                                        "end": 823,
                                                        "fullWidth": 2,
                                                        "width": 1,
                                                        "text": ",",
                                                        "value": ",",
                                                        "valueText": ",",
                                                        "hasTrailingTrivia": true,
                                                        "trailingTrivia": [
                                                            {
                                                                "kind": "WhitespaceTrivia",
                                                                "text": " "
                                                            }
                                                        ]
                                                    },
                                                    {
                                                        "kind": "NumericLiteral",
                                                        "fullStart": 824,
                                                        "fullEnd": 825,
                                                        "start": 824,
                                                        "end": 825,
                                                        "fullWidth": 1,
                                                        "width": 1,
                                                        "text": "1",
                                                        "value": 1,
                                                        "valueText": "1"
                                                    }
                                                ],
                                                "closeBracketToken": {
                                                    "kind": "CloseBracketToken",
                                                    "fullStart": 825,
                                                    "fullEnd": 826,
                                                    "start": 825,
                                                    "end": 826,
                                                    "fullWidth": 1,
                                                    "width": 1,
                                                    "text": "]",
                                                    "value": "]",
                                                    "valueText": "]"
                                                }
                                            }
                                        }
                                    }
                                ]
                            },
                            "semicolonToken": {
                                "kind": "SemicolonToken",
                                "fullStart": 826,
                                "fullEnd": 829,
                                "start": 826,
                                "end": 827,
                                "fullWidth": 3,
                                "width": 1,
                                "text": ";",
                                "value": ";",
                                "valueText": ";",
                                "hasTrailingTrivia": true,
                                "hasTrailingNewLine": true,
                                "trailingTrivia": [
                                    {
                                        "kind": "NewLineTrivia",
                                        "text": "\r\n"
                                    }
                                ]
                            }
                        },
                        {
                            "kind": "ExpressionStatement",
                            "fullStart": 829,
                            "fullEnd": 876,
                            "start": 837,
                            "end": 874,
                            "fullWidth": 47,
                            "width": 37,
                            "expression": {
                                "kind": "InvocationExpression",
                                "fullStart": 829,
                                "fullEnd": 873,
                                "start": 837,
                                "end": 873,
                                "fullWidth": 44,
                                "width": 36,
                                "expression": {
                                    "kind": "MemberAccessExpression",
                                    "fullStart": 829,
                                    "fullEnd": 847,
                                    "start": 837,
                                    "end": 847,
                                    "fullWidth": 18,
                                    "width": 10,
                                    "expression": {
                                        "kind": "IdentifierName",
                                        "fullStart": 829,
                                        "fullEnd": 840,
                                        "start": 837,
                                        "end": 840,
                                        "fullWidth": 11,
                                        "width": 3,
                                        "text": "arr",
                                        "value": "arr",
                                        "valueText": "arr",
                                        "hasLeadingTrivia": true,
                                        "leadingTrivia": [
                                            {
                                                "kind": "WhitespaceTrivia",
                                                "text": "        "
                                            }
                                        ]
                                    },
                                    "dotToken": {
                                        "kind": "DotToken",
                                        "fullStart": 840,
                                        "fullEnd": 841,
                                        "start": 840,
                                        "end": 841,
                                        "fullWidth": 1,
                                        "width": 1,
                                        "text": ".",
                                        "value": ".",
                                        "valueText": "."
                                    },
                                    "name": {
                                        "kind": "IdentifierName",
                                        "fullStart": 841,
                                        "fullEnd": 847,
                                        "start": 841,
                                        "end": 847,
                                        "fullWidth": 6,
                                        "width": 6,
                                        "text": "reduce",
                                        "value": "reduce",
                                        "valueText": "reduce"
                                    }
                                },
                                "argumentList": {
                                    "kind": "ArgumentList",
                                    "fullStart": 847,
                                    "fullEnd": 873,
                                    "start": 847,
                                    "end": 873,
                                    "fullWidth": 26,
                                    "width": 26,
                                    "openParenToken": {
                                        "kind": "OpenParenToken",
                                        "fullStart": 847,
                                        "fullEnd": 848,
                                        "start": 847,
                                        "end": 848,
                                        "fullWidth": 1,
                                        "width": 1,
                                        "text": "(",
                                        "value": "(",
                                        "valueText": "("
                                    },
                                    "arguments": [
                                        {
                                            "kind": "IdentifierName",
                                            "fullStart": 848,
                                            "fullEnd": 858,
                                            "start": 848,
                                            "end": 858,
                                            "fullWidth": 10,
                                            "width": 10,
                                            "text": "callbackfn",
                                            "value": "callbackfn",
                                            "valueText": "callbackfn"
                                        },
                                        {
                                            "kind": "CommaToken",
                                            "fullStart": 858,
                                            "fullEnd": 860,
                                            "start": 858,
                                            "end": 859,
                                            "fullWidth": 2,
                                            "width": 1,
                                            "text": ",",
                                            "value": ",",
                                            "valueText": ",",
                                            "hasTrailingTrivia": true,
                                            "trailingTrivia": [
                                                {
                                                    "kind": "WhitespaceTrivia",
                                                    "text": " "
                                                }
                                            ]
                                        },
                                        {
                                            "kind": "IdentifierName",
                                            "fullStart": 860,
                                            "fullEnd": 872,
                                            "start": 860,
                                            "end": 872,
                                            "fullWidth": 12,
                                            "width": 12,
                                            "text": "initialValue",
                                            "value": "initialValue",
                                            "valueText": "initialValue"
                                        }
                                    ],
                                    "closeParenToken": {
                                        "kind": "CloseParenToken",
                                        "fullStart": 872,
                                        "fullEnd": 873,
                                        "start": 872,
                                        "end": 873,
                                        "fullWidth": 1,
                                        "width": 1,
                                        "text": ")",
                                        "value": ")",
                                        "valueText": ")"
                                    }
                                }
                            },
                            "semicolonToken": {
                                "kind": "SemicolonToken",
                                "fullStart": 873,
                                "fullEnd": 876,
                                "start": 873,
                                "end": 874,
                                "fullWidth": 3,
                                "width": 1,
                                "text": ";",
                                "value": ";",
                                "valueText": ";",
                                "hasTrailingTrivia": true,
                                "hasTrailingNewLine": true,
                                "trailingTrivia": [
                                    {
                                        "kind": "NewLineTrivia",
                                        "text": "\r\n"
                                    }
                                ]
                            }
                        },
                        {
                            "kind": "ReturnStatement",
                            "fullStart": 876,
                            "fullEnd": 904,
                            "start": 884,
                            "end": 902,
                            "fullWidth": 28,
                            "width": 18,
                            "returnKeyword": {
                                "kind": "ReturnKeyword",
                                "fullStart": 876,
                                "fullEnd": 891,
                                "start": 884,
                                "end": 890,
                                "fullWidth": 15,
                                "width": 6,
                                "text": "return",
                                "value": "return",
                                "valueText": "return",
                                "hasLeadingTrivia": true,
                                "hasTrailingTrivia": true,
                                "leadingTrivia": [
                                    {
                                        "kind": "WhitespaceTrivia",
                                        "text": "        "
                                    }
                                ],
                                "trailingTrivia": [
                                    {
                                        "kind": "WhitespaceTrivia",
                                        "text": " "
                                    }
                                ]
                            },
                            "expression": {
                                "kind": "IdentifierName",
                                "fullStart": 891,
                                "fullEnd": 901,
                                "start": 891,
                                "end": 901,
                                "fullWidth": 10,
                                "width": 10,
                                "text": "testResult",
                                "value": "testResult",
                                "valueText": "testResult"
                            },
                            "semicolonToken": {
                                "kind": "SemicolonToken",
                                "fullStart": 901,
                                "fullEnd": 904,
                                "start": 901,
                                "end": 902,
                                "fullWidth": 3,
                                "width": 1,
                                "text": ";",
                                "value": ";",
                                "valueText": ";",
                                "hasTrailingTrivia": true,
                                "hasTrailingNewLine": true,
                                "trailingTrivia": [
                                    {
                                        "kind": "NewLineTrivia",
                                        "text": "\r\n"
                                    }
                                ]
                            }
                        }
                    ],
                    "closeBraceToken": {
                        "kind": "CloseBraceToken",
                        "fullStart": 904,
                        "fullEnd": 911,
                        "start": 908,
                        "end": 909,
                        "fullWidth": 7,
                        "width": 1,
                        "text": "}",
                        "value": "}",
                        "valueText": "}",
                        "hasLeadingTrivia": true,
                        "hasTrailingTrivia": true,
                        "hasTrailingNewLine": true,
                        "leadingTrivia": [
                            {
                                "kind": "WhitespaceTrivia",
                                "text": "    "
                            }
                        ],
                        "trailingTrivia": [
                            {
                                "kind": "NewLineTrivia",
                                "text": "\r\n"
                            }
                        ]
                    }
                }
            },
            {
                "kind": "ExpressionStatement",
                "fullStart": 911,
                "fullEnd": 935,
                "start": 911,
                "end": 933,
                "fullWidth": 24,
                "width": 22,
                "expression": {
                    "kind": "InvocationExpression",
                    "fullStart": 911,
                    "fullEnd": 932,
                    "start": 911,
                    "end": 932,
                    "fullWidth": 21,
                    "width": 21,
                    "expression": {
                        "kind": "IdentifierName",
                        "fullStart": 911,
                        "fullEnd": 922,
                        "start": 911,
                        "end": 922,
                        "fullWidth": 11,
                        "width": 11,
                        "text": "runTestCase",
                        "value": "runTestCase",
                        "valueText": "runTestCase"
                    },
                    "argumentList": {
                        "kind": "ArgumentList",
                        "fullStart": 922,
                        "fullEnd": 932,
                        "start": 922,
                        "end": 932,
                        "fullWidth": 10,
                        "width": 10,
                        "openParenToken": {
                            "kind": "OpenParenToken",
                            "fullStart": 922,
                            "fullEnd": 923,
                            "start": 922,
                            "end": 923,
                            "fullWidth": 1,
                            "width": 1,
                            "text": "(",
                            "value": "(",
                            "valueText": "("
                        },
                        "arguments": [
                            {
                                "kind": "IdentifierName",
                                "fullStart": 923,
                                "fullEnd": 931,
                                "start": 923,
                                "end": 931,
                                "fullWidth": 8,
                                "width": 8,
                                "text": "testcase",
                                "value": "testcase",
                                "valueText": "testcase"
                            }
                        ],
                        "closeParenToken": {
                            "kind": "CloseParenToken",
                            "fullStart": 931,
                            "fullEnd": 932,
                            "start": 931,
                            "end": 932,
                            "fullWidth": 1,
                            "width": 1,
                            "text": ")",
                            "value": ")",
                            "valueText": ")"
                        }
                    }
                },
                "semicolonToken": {
                    "kind": "SemicolonToken",
                    "fullStart": 932,
                    "fullEnd": 935,
                    "start": 932,
                    "end": 933,
                    "fullWidth": 3,
                    "width": 1,
                    "text": ";",
                    "value": ";",
                    "valueText": ";",
                    "hasTrailingTrivia": true,
                    "hasTrailingNewLine": true,
                    "trailingTrivia": [
                        {
                            "kind": "NewLineTrivia",
                            "text": "\r\n"
                        }
                    ]
                }
            }
        ],
        "endOfFileToken": {
            "kind": "EndOfFileToken",
            "fullStart": 935,
            "fullEnd": 935,
            "start": 935,
            "end": 935,
            "fullWidth": 0,
            "width": 0,
            "text": ""
        }
    },
    "lineMap": {
        "lineStarts": [
            0,
            67,
            152,
            232,
            308,
            380,
            385,
            443,
            542,
            547,
            549,
            551,
            574,
            576,
            609,
            640,
            698,
            728,
            774,
            789,
            800,
            802,
            829,
            876,
            904,
            911,
            935
        ],
        "length": 935
    }
}<|MERGE_RESOLUTION|>--- conflicted
+++ resolved
@@ -250,12 +250,8 @@
                                         "start": 588,
                                         "end": 606,
                                         "fullWidth": 18,
-<<<<<<< HEAD
                                         "width": 18,
-                                        "identifier": {
-=======
                                         "propertyName": {
->>>>>>> 85e84683
                                             "kind": "IdentifierName",
                                             "fullStart": 588,
                                             "fullEnd": 599,
@@ -389,12 +385,8 @@
                                         "start": 621,
                                         "end": 637,
                                         "fullWidth": 16,
-<<<<<<< HEAD
                                         "width": 16,
-                                        "identifier": {
-=======
                                         "propertyName": {
->>>>>>> 85e84683
                                             "kind": "IdentifierName",
                                             "fullStart": 621,
                                             "fullEnd": 634,
@@ -1193,12 +1185,8 @@
                                         "start": 814,
                                         "end": 826,
                                         "fullWidth": 12,
-<<<<<<< HEAD
                                         "width": 12,
-                                        "identifier": {
-=======
                                         "propertyName": {
->>>>>>> 85e84683
                                             "kind": "IdentifierName",
                                             "fullStart": 814,
                                             "fullEnd": 818,
