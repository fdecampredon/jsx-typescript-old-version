{
    "isDeclaration": false,
    "languageVersion": "EcmaScript5",
    "parseOptions": {
        "allowAutomaticSemicolonInsertion": true
    },
    "sourceUnit": {
        "kind": "SourceUnit",
        "fullStart": 0,
        "fullEnd": 1164,
        "start": 559,
        "end": 1164,
        "fullWidth": 1164,
        "width": 605,
        "isIncrementallyUnusable": true,
        "moduleElements": [
            {
                "kind": "FunctionDeclaration",
                "fullStart": 0,
                "fullEnd": 1140,
                "start": 559,
                "end": 1138,
                "fullWidth": 1140,
                "width": 579,
                "modifiers": [],
                "functionKeyword": {
                    "kind": "FunctionKeyword",
                    "fullStart": 0,
                    "fullEnd": 568,
                    "start": 559,
                    "end": 567,
                    "fullWidth": 568,
                    "width": 8,
                    "text": "function",
                    "value": "function",
                    "valueText": "function",
                    "hasLeadingTrivia": true,
                    "hasLeadingComment": true,
                    "hasLeadingNewLine": true,
                    "hasTrailingTrivia": true,
                    "leadingTrivia": [
                        {
                            "kind": "SingleLineCommentTrivia",
                            "text": "/// Copyright (c) 2012 Ecma International.  All rights reserved. "
                        },
                        {
                            "kind": "NewLineTrivia",
                            "text": "\r\n"
                        },
                        {
                            "kind": "SingleLineCommentTrivia",
                            "text": "/// Ecma International makes this code available under the terms and conditions set"
                        },
                        {
                            "kind": "NewLineTrivia",
                            "text": "\r\n"
                        },
                        {
                            "kind": "SingleLineCommentTrivia",
                            "text": "/// forth on http://hg.ecmascript.org/tests/test262/raw-file/tip/LICENSE (the "
                        },
                        {
                            "kind": "NewLineTrivia",
                            "text": "\r\n"
                        },
                        {
                            "kind": "SingleLineCommentTrivia",
                            "text": "/// \"Use Terms\").   Any redistribution of this code must retain the above "
                        },
                        {
                            "kind": "NewLineTrivia",
                            "text": "\r\n"
                        },
                        {
                            "kind": "SingleLineCommentTrivia",
                            "text": "/// copyright and this notice and otherwise comply with the Use Terms."
                        },
                        {
                            "kind": "NewLineTrivia",
                            "text": "\r\n"
                        },
                        {
                            "kind": "MultiLineCommentTrivia",
                            "text": "/**\r\n * @path ch15/15.4/15.4.4/15.4.4.21/15.4.4.21-9-c-ii-7.js\r\n * @description Array.prototype.reduce - unhandled exceptions happened in callbackfn terminate iteration\r\n */"
                        },
                        {
                            "kind": "NewLineTrivia",
                            "text": "\r\n"
                        },
                        {
                            "kind": "NewLineTrivia",
                            "text": "\r\n"
                        },
                        {
                            "kind": "NewLineTrivia",
                            "text": "\r\n"
                        }
                    ],
                    "trailingTrivia": [
                        {
                            "kind": "WhitespaceTrivia",
                            "text": " "
                        }
                    ]
                },
                "identifier": {
                    "kind": "IdentifierName",
                    "fullStart": 568,
                    "fullEnd": 576,
                    "start": 568,
                    "end": 576,
                    "fullWidth": 8,
                    "width": 8,
                    "text": "testcase",
                    "value": "testcase",
                    "valueText": "testcase"
                },
                "callSignature": {
                    "kind": "CallSignature",
                    "fullStart": 576,
                    "fullEnd": 579,
                    "start": 576,
                    "end": 578,
                    "fullWidth": 3,
                    "width": 2,
                    "parameterList": {
                        "kind": "ParameterList",
                        "fullStart": 576,
                        "fullEnd": 579,
                        "start": 576,
                        "end": 578,
                        "fullWidth": 3,
                        "width": 2,
                        "openParenToken": {
                            "kind": "OpenParenToken",
                            "fullStart": 576,
                            "fullEnd": 577,
                            "start": 576,
                            "end": 577,
                            "fullWidth": 1,
                            "width": 1,
                            "text": "(",
                            "value": "(",
                            "valueText": "("
                        },
                        "parameters": [],
                        "closeParenToken": {
                            "kind": "CloseParenToken",
                            "fullStart": 577,
                            "fullEnd": 579,
                            "start": 577,
                            "end": 578,
                            "fullWidth": 2,
                            "width": 1,
                            "text": ")",
                            "value": ")",
                            "valueText": ")",
                            "hasTrailingTrivia": true,
                            "trailingTrivia": [
                                {
                                    "kind": "WhitespaceTrivia",
                                    "text": " "
                                }
                            ]
                        }
                    }
                },
                "block": {
                    "kind": "Block",
                    "fullStart": 579,
                    "fullEnd": 1140,
                    "start": 579,
                    "end": 1138,
                    "fullWidth": 561,
                    "width": 559,
                    "openBraceToken": {
                        "kind": "OpenBraceToken",
                        "fullStart": 579,
                        "fullEnd": 582,
                        "start": 579,
                        "end": 580,
                        "fullWidth": 3,
                        "width": 1,
                        "text": "{",
                        "value": "{",
                        "valueText": "{",
                        "hasTrailingTrivia": true,
                        "hasTrailingNewLine": true,
                        "trailingTrivia": [
                            {
                                "kind": "NewLineTrivia",
                                "text": "\r\n"
                            }
                        ]
                    },
                    "statements": [
                        {
                            "kind": "VariableStatement",
                            "fullStart": 582,
                            "fullEnd": 615,
                            "start": 592,
                            "end": 613,
                            "fullWidth": 33,
                            "width": 21,
                            "modifiers": [],
                            "variableDeclaration": {
                                "kind": "VariableDeclaration",
                                "fullStart": 582,
                                "fullEnd": 612,
                                "start": 592,
                                "end": 612,
                                "fullWidth": 30,
                                "width": 20,
                                "varKeyword": {
                                    "kind": "VarKeyword",
                                    "fullStart": 582,
                                    "fullEnd": 596,
                                    "start": 592,
                                    "end": 595,
                                    "fullWidth": 14,
                                    "width": 3,
                                    "text": "var",
                                    "value": "var",
                                    "valueText": "var",
                                    "hasLeadingTrivia": true,
                                    "hasLeadingNewLine": true,
                                    "hasTrailingTrivia": true,
                                    "leadingTrivia": [
                                        {
                                            "kind": "NewLineTrivia",
                                            "text": "\r\n"
                                        },
                                        {
                                            "kind": "WhitespaceTrivia",
                                            "text": "        "
                                        }
                                    ],
                                    "trailingTrivia": [
                                        {
                                            "kind": "WhitespaceTrivia",
                                            "text": " "
                                        }
                                    ]
                                },
                                "variableDeclarators": [
                                    {
                                        "kind": "VariableDeclarator",
                                        "fullStart": 596,
                                        "fullEnd": 612,
                                        "start": 596,
                                        "end": 612,
                                        "fullWidth": 16,
<<<<<<< HEAD
                                        "width": 16,
                                        "identifier": {
=======
                                        "propertyName": {
>>>>>>> 85e84683
                                            "kind": "IdentifierName",
                                            "fullStart": 596,
                                            "fullEnd": 605,
                                            "start": 596,
                                            "end": 604,
                                            "fullWidth": 9,
                                            "width": 8,
                                            "text": "accessed",
                                            "value": "accessed",
                                            "valueText": "accessed",
                                            "hasTrailingTrivia": true,
                                            "trailingTrivia": [
                                                {
                                                    "kind": "WhitespaceTrivia",
                                                    "text": " "
                                                }
                                            ]
                                        },
                                        "equalsValueClause": {
                                            "kind": "EqualsValueClause",
                                            "fullStart": 605,
                                            "fullEnd": 612,
                                            "start": 605,
                                            "end": 612,
                                            "fullWidth": 7,
                                            "width": 7,
                                            "equalsToken": {
                                                "kind": "EqualsToken",
                                                "fullStart": 605,
                                                "fullEnd": 607,
                                                "start": 605,
                                                "end": 606,
                                                "fullWidth": 2,
                                                "width": 1,
                                                "text": "=",
                                                "value": "=",
                                                "valueText": "=",
                                                "hasTrailingTrivia": true,
                                                "trailingTrivia": [
                                                    {
                                                        "kind": "WhitespaceTrivia",
                                                        "text": " "
                                                    }
                                                ]
                                            },
                                            "value": {
                                                "kind": "FalseKeyword",
                                                "fullStart": 607,
                                                "fullEnd": 612,
                                                "start": 607,
                                                "end": 612,
                                                "fullWidth": 5,
                                                "width": 5,
                                                "text": "false",
                                                "value": false,
                                                "valueText": "false"
                                            }
                                        }
                                    }
                                ]
                            },
                            "semicolonToken": {
                                "kind": "SemicolonToken",
                                "fullStart": 612,
                                "fullEnd": 615,
                                "start": 612,
                                "end": 613,
                                "fullWidth": 3,
                                "width": 1,
                                "text": ";",
                                "value": ";",
                                "valueText": ";",
                                "hasTrailingTrivia": true,
                                "hasTrailingNewLine": true,
                                "trailingTrivia": [
                                    {
                                        "kind": "NewLineTrivia",
                                        "text": "\r\n"
                                    }
                                ]
                            }
                        },
                        {
                            "kind": "FunctionDeclaration",
                            "fullStart": 615,
                            "fullEnd": 878,
                            "start": 625,
                            "end": 876,
                            "fullWidth": 263,
                            "width": 251,
                            "modifiers": [],
                            "functionKeyword": {
                                "kind": "FunctionKeyword",
                                "fullStart": 615,
                                "fullEnd": 634,
                                "start": 625,
                                "end": 633,
                                "fullWidth": 19,
                                "width": 8,
                                "text": "function",
                                "value": "function",
                                "valueText": "function",
                                "hasLeadingTrivia": true,
                                "hasLeadingNewLine": true,
                                "hasTrailingTrivia": true,
                                "leadingTrivia": [
                                    {
                                        "kind": "NewLineTrivia",
                                        "text": "\r\n"
                                    },
                                    {
                                        "kind": "WhitespaceTrivia",
                                        "text": "        "
                                    }
                                ],
                                "trailingTrivia": [
                                    {
                                        "kind": "WhitespaceTrivia",
                                        "text": " "
                                    }
                                ]
                            },
                            "identifier": {
                                "kind": "IdentifierName",
                                "fullStart": 634,
                                "fullEnd": 644,
                                "start": 634,
                                "end": 644,
                                "fullWidth": 10,
                                "width": 10,
                                "text": "callbackfn",
                                "value": "callbackfn",
                                "valueText": "callbackfn"
                            },
                            "callSignature": {
                                "kind": "CallSignature",
                                "fullStart": 644,
                                "fullEnd": 672,
                                "start": 644,
                                "end": 671,
                                "fullWidth": 28,
                                "width": 27,
                                "parameterList": {
                                    "kind": "ParameterList",
                                    "fullStart": 644,
                                    "fullEnd": 672,
                                    "start": 644,
                                    "end": 671,
                                    "fullWidth": 28,
                                    "width": 27,
                                    "openParenToken": {
                                        "kind": "OpenParenToken",
                                        "fullStart": 644,
                                        "fullEnd": 645,
                                        "start": 644,
                                        "end": 645,
                                        "fullWidth": 1,
                                        "width": 1,
                                        "text": "(",
                                        "value": "(",
                                        "valueText": "("
                                    },
                                    "parameters": [
                                        {
                                            "kind": "Parameter",
                                            "fullStart": 645,
                                            "fullEnd": 652,
                                            "start": 645,
                                            "end": 652,
                                            "fullWidth": 7,
                                            "width": 7,
                                            "modifiers": [],
                                            "identifier": {
                                                "kind": "IdentifierName",
                                                "fullStart": 645,
                                                "fullEnd": 652,
                                                "start": 645,
                                                "end": 652,
                                                "fullWidth": 7,
                                                "width": 7,
                                                "text": "prevVal",
                                                "value": "prevVal",
                                                "valueText": "prevVal"
                                            }
                                        },
                                        {
                                            "kind": "CommaToken",
                                            "fullStart": 652,
                                            "fullEnd": 654,
                                            "start": 652,
                                            "end": 653,
                                            "fullWidth": 2,
                                            "width": 1,
                                            "text": ",",
                                            "value": ",",
                                            "valueText": ",",
                                            "hasTrailingTrivia": true,
                                            "trailingTrivia": [
                                                {
                                                    "kind": "WhitespaceTrivia",
                                                    "text": " "
                                                }
                                            ]
                                        },
                                        {
                                            "kind": "Parameter",
                                            "fullStart": 654,
                                            "fullEnd": 660,
                                            "start": 654,
                                            "end": 660,
                                            "fullWidth": 6,
                                            "width": 6,
                                            "modifiers": [],
                                            "identifier": {
                                                "kind": "IdentifierName",
                                                "fullStart": 654,
                                                "fullEnd": 660,
                                                "start": 654,
                                                "end": 660,
                                                "fullWidth": 6,
                                                "width": 6,
                                                "text": "curVal",
                                                "value": "curVal",
                                                "valueText": "curVal"
                                            }
                                        },
                                        {
                                            "kind": "CommaToken",
                                            "fullStart": 660,
                                            "fullEnd": 662,
                                            "start": 660,
                                            "end": 661,
                                            "fullWidth": 2,
                                            "width": 1,
                                            "text": ",",
                                            "value": ",",
                                            "valueText": ",",
                                            "hasTrailingTrivia": true,
                                            "trailingTrivia": [
                                                {
                                                    "kind": "WhitespaceTrivia",
                                                    "text": " "
                                                }
                                            ]
                                        },
                                        {
                                            "kind": "Parameter",
                                            "fullStart": 662,
                                            "fullEnd": 665,
                                            "start": 662,
                                            "end": 665,
                                            "fullWidth": 3,
                                            "width": 3,
                                            "modifiers": [],
                                            "identifier": {
                                                "kind": "IdentifierName",
                                                "fullStart": 662,
                                                "fullEnd": 665,
                                                "start": 662,
                                                "end": 665,
                                                "fullWidth": 3,
                                                "width": 3,
                                                "text": "idx",
                                                "value": "idx",
                                                "valueText": "idx"
                                            }
                                        },
                                        {
                                            "kind": "CommaToken",
                                            "fullStart": 665,
                                            "fullEnd": 667,
                                            "start": 665,
                                            "end": 666,
                                            "fullWidth": 2,
                                            "width": 1,
                                            "text": ",",
                                            "value": ",",
                                            "valueText": ",",
                                            "hasTrailingTrivia": true,
                                            "trailingTrivia": [
                                                {
                                                    "kind": "WhitespaceTrivia",
                                                    "text": " "
                                                }
                                            ]
                                        },
                                        {
                                            "kind": "Parameter",
                                            "fullStart": 667,
                                            "fullEnd": 670,
                                            "start": 667,
                                            "end": 670,
                                            "fullWidth": 3,
                                            "width": 3,
                                            "modifiers": [],
                                            "identifier": {
                                                "kind": "IdentifierName",
                                                "fullStart": 667,
                                                "fullEnd": 670,
                                                "start": 667,
                                                "end": 670,
                                                "fullWidth": 3,
                                                "width": 3,
                                                "text": "obj",
                                                "value": "obj",
                                                "valueText": "obj"
                                            }
                                        }
                                    ],
                                    "closeParenToken": {
                                        "kind": "CloseParenToken",
                                        "fullStart": 670,
                                        "fullEnd": 672,
                                        "start": 670,
                                        "end": 671,
                                        "fullWidth": 2,
                                        "width": 1,
                                        "text": ")",
                                        "value": ")",
                                        "valueText": ")",
                                        "hasTrailingTrivia": true,
                                        "trailingTrivia": [
                                            {
                                                "kind": "WhitespaceTrivia",
                                                "text": " "
                                            }
                                        ]
                                    }
                                }
                            },
                            "block": {
                                "kind": "Block",
                                "fullStart": 672,
                                "fullEnd": 878,
                                "start": 672,
                                "end": 876,
                                "fullWidth": 206,
                                "width": 204,
                                "openBraceToken": {
                                    "kind": "OpenBraceToken",
                                    "fullStart": 672,
                                    "fullEnd": 675,
                                    "start": 672,
                                    "end": 673,
                                    "fullWidth": 3,
                                    "width": 1,
                                    "text": "{",
                                    "value": "{",
                                    "valueText": "{",
                                    "hasTrailingTrivia": true,
                                    "hasTrailingNewLine": true,
                                    "trailingTrivia": [
                                        {
                                            "kind": "NewLineTrivia",
                                            "text": "\r\n"
                                        }
                                    ]
                                },
                                "statements": [
                                    {
                                        "kind": "IfStatement",
                                        "fullStart": 675,
                                        "fullEnd": 752,
                                        "start": 687,
                                        "end": 750,
                                        "fullWidth": 77,
                                        "width": 63,
                                        "ifKeyword": {
                                            "kind": "IfKeyword",
                                            "fullStart": 675,
                                            "fullEnd": 690,
                                            "start": 687,
                                            "end": 689,
                                            "fullWidth": 15,
                                            "width": 2,
                                            "text": "if",
                                            "value": "if",
                                            "valueText": "if",
                                            "hasLeadingTrivia": true,
                                            "hasTrailingTrivia": true,
                                            "leadingTrivia": [
                                                {
                                                    "kind": "WhitespaceTrivia",
                                                    "text": "            "
                                                }
                                            ],
                                            "trailingTrivia": [
                                                {
                                                    "kind": "WhitespaceTrivia",
                                                    "text": " "
                                                }
                                            ]
                                        },
                                        "openParenToken": {
                                            "kind": "OpenParenToken",
                                            "fullStart": 690,
                                            "fullEnd": 691,
                                            "start": 690,
                                            "end": 691,
                                            "fullWidth": 1,
                                            "width": 1,
                                            "text": "(",
                                            "value": "(",
                                            "valueText": "("
                                        },
                                        "condition": {
                                            "kind": "GreaterThanExpression",
                                            "fullStart": 691,
                                            "fullEnd": 698,
                                            "start": 691,
                                            "end": 698,
                                            "fullWidth": 7,
                                            "width": 7,
                                            "left": {
                                                "kind": "IdentifierName",
                                                "fullStart": 691,
                                                "fullEnd": 695,
                                                "start": 691,
                                                "end": 694,
                                                "fullWidth": 4,
                                                "width": 3,
                                                "text": "idx",
                                                "value": "idx",
                                                "valueText": "idx",
                                                "hasTrailingTrivia": true,
                                                "trailingTrivia": [
                                                    {
                                                        "kind": "WhitespaceTrivia",
                                                        "text": " "
                                                    }
                                                ]
                                            },
                                            "operatorToken": {
                                                "kind": "GreaterThanToken",
                                                "fullStart": 695,
                                                "fullEnd": 697,
                                                "start": 695,
                                                "end": 696,
                                                "fullWidth": 2,
                                                "width": 1,
                                                "text": ">",
                                                "value": ">",
                                                "valueText": ">",
                                                "hasTrailingTrivia": true,
                                                "trailingTrivia": [
                                                    {
                                                        "kind": "WhitespaceTrivia",
                                                        "text": " "
                                                    }
                                                ]
                                            },
                                            "right": {
                                                "kind": "NumericLiteral",
                                                "fullStart": 697,
                                                "fullEnd": 698,
                                                "start": 697,
                                                "end": 698,
                                                "fullWidth": 1,
                                                "width": 1,
                                                "text": "0",
                                                "value": 0,
                                                "valueText": "0"
                                            }
                                        },
                                        "closeParenToken": {
                                            "kind": "CloseParenToken",
                                            "fullStart": 698,
                                            "fullEnd": 700,
                                            "start": 698,
                                            "end": 699,
                                            "fullWidth": 2,
                                            "width": 1,
                                            "text": ")",
                                            "value": ")",
                                            "valueText": ")",
                                            "hasTrailingTrivia": true,
                                            "trailingTrivia": [
                                                {
                                                    "kind": "WhitespaceTrivia",
                                                    "text": " "
                                                }
                                            ]
                                        },
                                        "statement": {
                                            "kind": "Block",
                                            "fullStart": 700,
                                            "fullEnd": 752,
                                            "start": 700,
                                            "end": 750,
                                            "fullWidth": 52,
                                            "width": 50,
                                            "openBraceToken": {
                                                "kind": "OpenBraceToken",
                                                "fullStart": 700,
                                                "fullEnd": 703,
                                                "start": 700,
                                                "end": 701,
                                                "fullWidth": 3,
                                                "width": 1,
                                                "text": "{",
                                                "value": "{",
                                                "valueText": "{",
                                                "hasTrailingTrivia": true,
                                                "hasTrailingNewLine": true,
                                                "trailingTrivia": [
                                                    {
                                                        "kind": "NewLineTrivia",
                                                        "text": "\r\n"
                                                    }
                                                ]
                                            },
                                            "statements": [
                                                {
                                                    "kind": "ExpressionStatement",
                                                    "fullStart": 703,
                                                    "fullEnd": 737,
                                                    "start": 719,
                                                    "end": 735,
                                                    "fullWidth": 34,
                                                    "width": 16,
                                                    "expression": {
                                                        "kind": "AssignmentExpression",
                                                        "fullStart": 703,
                                                        "fullEnd": 734,
                                                        "start": 719,
                                                        "end": 734,
                                                        "fullWidth": 31,
                                                        "width": 15,
                                                        "left": {
                                                            "kind": "IdentifierName",
                                                            "fullStart": 703,
                                                            "fullEnd": 728,
                                                            "start": 719,
                                                            "end": 727,
                                                            "fullWidth": 25,
                                                            "width": 8,
                                                            "text": "accessed",
                                                            "value": "accessed",
                                                            "valueText": "accessed",
                                                            "hasLeadingTrivia": true,
                                                            "hasTrailingTrivia": true,
                                                            "leadingTrivia": [
                                                                {
                                                                    "kind": "WhitespaceTrivia",
                                                                    "text": "                "
                                                                }
                                                            ],
                                                            "trailingTrivia": [
                                                                {
                                                                    "kind": "WhitespaceTrivia",
                                                                    "text": " "
                                                                }
                                                            ]
                                                        },
                                                        "operatorToken": {
                                                            "kind": "EqualsToken",
                                                            "fullStart": 728,
                                                            "fullEnd": 730,
                                                            "start": 728,
                                                            "end": 729,
                                                            "fullWidth": 2,
                                                            "width": 1,
                                                            "text": "=",
                                                            "value": "=",
                                                            "valueText": "=",
                                                            "hasTrailingTrivia": true,
                                                            "trailingTrivia": [
                                                                {
                                                                    "kind": "WhitespaceTrivia",
                                                                    "text": " "
                                                                }
                                                            ]
                                                        },
                                                        "right": {
                                                            "kind": "TrueKeyword",
                                                            "fullStart": 730,
                                                            "fullEnd": 734,
                                                            "start": 730,
                                                            "end": 734,
                                                            "fullWidth": 4,
                                                            "width": 4,
                                                            "text": "true",
                                                            "value": true,
                                                            "valueText": "true"
                                                        }
                                                    },
                                                    "semicolonToken": {
                                                        "kind": "SemicolonToken",
                                                        "fullStart": 734,
                                                        "fullEnd": 737,
                                                        "start": 734,
                                                        "end": 735,
                                                        "fullWidth": 3,
                                                        "width": 1,
                                                        "text": ";",
                                                        "value": ";",
                                                        "valueText": ";",
                                                        "hasTrailingTrivia": true,
                                                        "hasTrailingNewLine": true,
                                                        "trailingTrivia": [
                                                            {
                                                                "kind": "NewLineTrivia",
                                                                "text": "\r\n"
                                                            }
                                                        ]
                                                    }
                                                }
                                            ],
                                            "closeBraceToken": {
                                                "kind": "CloseBraceToken",
                                                "fullStart": 737,
                                                "fullEnd": 752,
                                                "start": 749,
                                                "end": 750,
                                                "fullWidth": 15,
                                                "width": 1,
                                                "text": "}",
                                                "value": "}",
                                                "valueText": "}",
                                                "hasLeadingTrivia": true,
                                                "hasTrailingTrivia": true,
                                                "hasTrailingNewLine": true,
                                                "leadingTrivia": [
                                                    {
                                                        "kind": "WhitespaceTrivia",
                                                        "text": "            "
                                                    }
                                                ],
                                                "trailingTrivia": [
                                                    {
                                                        "kind": "NewLineTrivia",
                                                        "text": "\r\n"
                                                    }
                                                ]
                                            }
                                        }
                                    },
                                    {
                                        "kind": "IfStatement",
                                        "fullStart": 752,
                                        "fullEnd": 867,
                                        "start": 764,
                                        "end": 865,
                                        "fullWidth": 115,
                                        "width": 101,
                                        "ifKeyword": {
                                            "kind": "IfKeyword",
                                            "fullStart": 752,
                                            "fullEnd": 767,
                                            "start": 764,
                                            "end": 766,
                                            "fullWidth": 15,
                                            "width": 2,
                                            "text": "if",
                                            "value": "if",
                                            "valueText": "if",
                                            "hasLeadingTrivia": true,
                                            "hasTrailingTrivia": true,
                                            "leadingTrivia": [
                                                {
                                                    "kind": "WhitespaceTrivia",
                                                    "text": "            "
                                                }
                                            ],
                                            "trailingTrivia": [
                                                {
                                                    "kind": "WhitespaceTrivia",
                                                    "text": " "
                                                }
                                            ]
                                        },
                                        "openParenToken": {
                                            "kind": "OpenParenToken",
                                            "fullStart": 767,
                                            "fullEnd": 768,
                                            "start": 767,
                                            "end": 768,
                                            "fullWidth": 1,
                                            "width": 1,
                                            "text": "(",
                                            "value": "(",
                                            "valueText": "("
                                        },
                                        "condition": {
                                            "kind": "EqualsExpression",
                                            "fullStart": 768,
                                            "fullEnd": 777,
                                            "start": 768,
                                            "end": 777,
                                            "fullWidth": 9,
                                            "width": 9,
                                            "left": {
                                                "kind": "IdentifierName",
                                                "fullStart": 768,
                                                "fullEnd": 772,
                                                "start": 768,
                                                "end": 771,
                                                "fullWidth": 4,
                                                "width": 3,
                                                "text": "idx",
                                                "value": "idx",
                                                "valueText": "idx",
                                                "hasTrailingTrivia": true,
                                                "trailingTrivia": [
                                                    {
                                                        "kind": "WhitespaceTrivia",
                                                        "text": " "
                                                    }
                                                ]
                                            },
                                            "operatorToken": {
                                                "kind": "EqualsEqualsEqualsToken",
                                                "fullStart": 772,
                                                "fullEnd": 776,
                                                "start": 772,
                                                "end": 775,
                                                "fullWidth": 4,
                                                "width": 3,
                                                "text": "===",
                                                "value": "===",
                                                "valueText": "===",
                                                "hasTrailingTrivia": true,
                                                "trailingTrivia": [
                                                    {
                                                        "kind": "WhitespaceTrivia",
                                                        "text": " "
                                                    }
                                                ]
                                            },
                                            "right": {
                                                "kind": "NumericLiteral",
                                                "fullStart": 776,
                                                "fullEnd": 777,
                                                "start": 776,
                                                "end": 777,
                                                "fullWidth": 1,
                                                "width": 1,
                                                "text": "0",
                                                "value": 0,
                                                "valueText": "0"
                                            }
                                        },
                                        "closeParenToken": {
                                            "kind": "CloseParenToken",
                                            "fullStart": 777,
                                            "fullEnd": 779,
                                            "start": 777,
                                            "end": 778,
                                            "fullWidth": 2,
                                            "width": 1,
                                            "text": ")",
                                            "value": ")",
                                            "valueText": ")",
                                            "hasTrailingTrivia": true,
                                            "trailingTrivia": [
                                                {
                                                    "kind": "WhitespaceTrivia",
                                                    "text": " "
                                                }
                                            ]
                                        },
                                        "statement": {
                                            "kind": "Block",
                                            "fullStart": 779,
                                            "fullEnd": 867,
                                            "start": 779,
                                            "end": 865,
                                            "fullWidth": 88,
                                            "width": 86,
                                            "openBraceToken": {
                                                "kind": "OpenBraceToken",
                                                "fullStart": 779,
                                                "fullEnd": 782,
                                                "start": 779,
                                                "end": 780,
                                                "fullWidth": 3,
                                                "width": 1,
                                                "text": "{",
                                                "value": "{",
                                                "valueText": "{",
                                                "hasTrailingTrivia": true,
                                                "hasTrailingNewLine": true,
                                                "trailingTrivia": [
                                                    {
                                                        "kind": "NewLineTrivia",
                                                        "text": "\r\n"
                                                    }
                                                ]
                                            },
                                            "statements": [
                                                {
                                                    "kind": "ThrowStatement",
                                                    "fullStart": 782,
                                                    "fullEnd": 852,
                                                    "start": 798,
                                                    "end": 850,
                                                    "fullWidth": 70,
                                                    "width": 52,
                                                    "throwKeyword": {
                                                        "kind": "ThrowKeyword",
                                                        "fullStart": 782,
                                                        "fullEnd": 804,
                                                        "start": 798,
                                                        "end": 803,
                                                        "fullWidth": 22,
                                                        "width": 5,
                                                        "text": "throw",
                                                        "value": "throw",
                                                        "valueText": "throw",
                                                        "hasLeadingTrivia": true,
                                                        "hasTrailingTrivia": true,
                                                        "leadingTrivia": [
                                                            {
                                                                "kind": "WhitespaceTrivia",
                                                                "text": "                "
                                                            }
                                                        ],
                                                        "trailingTrivia": [
                                                            {
                                                                "kind": "WhitespaceTrivia",
                                                                "text": " "
                                                            }
                                                        ]
                                                    },
                                                    "expression": {
                                                        "kind": "ObjectCreationExpression",
                                                        "fullStart": 804,
                                                        "fullEnd": 849,
                                                        "start": 804,
                                                        "end": 849,
                                                        "fullWidth": 45,
                                                        "width": 45,
                                                        "newKeyword": {
                                                            "kind": "NewKeyword",
                                                            "fullStart": 804,
                                                            "fullEnd": 808,
                                                            "start": 804,
                                                            "end": 807,
                                                            "fullWidth": 4,
                                                            "width": 3,
                                                            "text": "new",
                                                            "value": "new",
                                                            "valueText": "new",
                                                            "hasTrailingTrivia": true,
                                                            "trailingTrivia": [
                                                                {
                                                                    "kind": "WhitespaceTrivia",
                                                                    "text": " "
                                                                }
                                                            ]
                                                        },
                                                        "expression": {
                                                            "kind": "IdentifierName",
                                                            "fullStart": 808,
                                                            "fullEnd": 813,
                                                            "start": 808,
                                                            "end": 813,
                                                            "fullWidth": 5,
                                                            "width": 5,
                                                            "text": "Error",
                                                            "value": "Error",
                                                            "valueText": "Error"
                                                        },
                                                        "argumentList": {
                                                            "kind": "ArgumentList",
                                                            "fullStart": 813,
                                                            "fullEnd": 849,
                                                            "start": 813,
                                                            "end": 849,
                                                            "fullWidth": 36,
                                                            "width": 36,
                                                            "openParenToken": {
                                                                "kind": "OpenParenToken",
                                                                "fullStart": 813,
                                                                "fullEnd": 814,
                                                                "start": 813,
                                                                "end": 814,
                                                                "fullWidth": 1,
                                                                "width": 1,
                                                                "text": "(",
                                                                "value": "(",
                                                                "valueText": "("
                                                            },
                                                            "arguments": [
                                                                {
                                                                    "kind": "StringLiteral",
                                                                    "fullStart": 814,
                                                                    "fullEnd": 848,
                                                                    "start": 814,
                                                                    "end": 848,
                                                                    "fullWidth": 34,
                                                                    "width": 34,
                                                                    "text": "\"Exception occurred in callbackfn\"",
                                                                    "value": "Exception occurred in callbackfn",
                                                                    "valueText": "Exception occurred in callbackfn"
                                                                }
                                                            ],
                                                            "closeParenToken": {
                                                                "kind": "CloseParenToken",
                                                                "fullStart": 848,
                                                                "fullEnd": 849,
                                                                "start": 848,
                                                                "end": 849,
                                                                "fullWidth": 1,
                                                                "width": 1,
                                                                "text": ")",
                                                                "value": ")",
                                                                "valueText": ")"
                                                            }
                                                        }
                                                    },
                                                    "semicolonToken": {
                                                        "kind": "SemicolonToken",
                                                        "fullStart": 849,
                                                        "fullEnd": 852,
                                                        "start": 849,
                                                        "end": 850,
                                                        "fullWidth": 3,
                                                        "width": 1,
                                                        "text": ";",
                                                        "value": ";",
                                                        "valueText": ";",
                                                        "hasTrailingTrivia": true,
                                                        "hasTrailingNewLine": true,
                                                        "trailingTrivia": [
                                                            {
                                                                "kind": "NewLineTrivia",
                                                                "text": "\r\n"
                                                            }
                                                        ]
                                                    }
                                                }
                                            ],
                                            "closeBraceToken": {
                                                "kind": "CloseBraceToken",
                                                "fullStart": 852,
                                                "fullEnd": 867,
                                                "start": 864,
                                                "end": 865,
                                                "fullWidth": 15,
                                                "width": 1,
                                                "text": "}",
                                                "value": "}",
                                                "valueText": "}",
                                                "hasLeadingTrivia": true,
                                                "hasTrailingTrivia": true,
                                                "hasTrailingNewLine": true,
                                                "leadingTrivia": [
                                                    {
                                                        "kind": "WhitespaceTrivia",
                                                        "text": "            "
                                                    }
                                                ],
                                                "trailingTrivia": [
                                                    {
                                                        "kind": "NewLineTrivia",
                                                        "text": "\r\n"
                                                    }
                                                ]
                                            }
                                        }
                                    }
                                ],
                                "closeBraceToken": {
                                    "kind": "CloseBraceToken",
                                    "fullStart": 867,
                                    "fullEnd": 878,
                                    "start": 875,
                                    "end": 876,
                                    "fullWidth": 11,
                                    "width": 1,
                                    "text": "}",
                                    "value": "}",
                                    "valueText": "}",
                                    "hasLeadingTrivia": true,
                                    "hasTrailingTrivia": true,
                                    "hasTrailingNewLine": true,
                                    "leadingTrivia": [
                                        {
                                            "kind": "WhitespaceTrivia",
                                            "text": "        "
                                        }
                                    ],
                                    "trailingTrivia": [
                                        {
                                            "kind": "NewLineTrivia",
                                            "text": "\r\n"
                                        }
                                    ]
                                }
                            }
                        },
                        {
                            "kind": "VariableStatement",
                            "fullStart": 878,
                            "fullEnd": 936,
                            "start": 888,
                            "end": 934,
                            "fullWidth": 58,
                            "width": 46,
                            "modifiers": [],
                            "variableDeclaration": {
                                "kind": "VariableDeclaration",
                                "fullStart": 878,
                                "fullEnd": 933,
                                "start": 888,
                                "end": 933,
                                "fullWidth": 55,
                                "width": 45,
                                "varKeyword": {
                                    "kind": "VarKeyword",
                                    "fullStart": 878,
                                    "fullEnd": 892,
                                    "start": 888,
                                    "end": 891,
                                    "fullWidth": 14,
                                    "width": 3,
                                    "text": "var",
                                    "value": "var",
                                    "valueText": "var",
                                    "hasLeadingTrivia": true,
                                    "hasLeadingNewLine": true,
                                    "hasTrailingTrivia": true,
                                    "leadingTrivia": [
                                        {
                                            "kind": "NewLineTrivia",
                                            "text": "\r\n"
                                        },
                                        {
                                            "kind": "WhitespaceTrivia",
                                            "text": "        "
                                        }
                                    ],
                                    "trailingTrivia": [
                                        {
                                            "kind": "WhitespaceTrivia",
                                            "text": " "
                                        }
                                    ]
                                },
                                "variableDeclarators": [
                                    {
                                        "kind": "VariableDeclarator",
                                        "fullStart": 892,
                                        "fullEnd": 933,
                                        "start": 892,
                                        "end": 933,
                                        "fullWidth": 41,
<<<<<<< HEAD
                                        "width": 41,
                                        "identifier": {
=======
                                        "propertyName": {
>>>>>>> 85e84683
                                            "kind": "IdentifierName",
                                            "fullStart": 892,
                                            "fullEnd": 896,
                                            "start": 892,
                                            "end": 895,
                                            "fullWidth": 4,
                                            "width": 3,
                                            "text": "obj",
                                            "value": "obj",
                                            "valueText": "obj",
                                            "hasTrailingTrivia": true,
                                            "trailingTrivia": [
                                                {
                                                    "kind": "WhitespaceTrivia",
                                                    "text": " "
                                                }
                                            ]
                                        },
                                        "equalsValueClause": {
                                            "kind": "EqualsValueClause",
                                            "fullStart": 896,
                                            "fullEnd": 933,
                                            "start": 896,
                                            "end": 933,
                                            "fullWidth": 37,
                                            "width": 37,
                                            "equalsToken": {
                                                "kind": "EqualsToken",
                                                "fullStart": 896,
                                                "fullEnd": 898,
                                                "start": 896,
                                                "end": 897,
                                                "fullWidth": 2,
                                                "width": 1,
                                                "text": "=",
                                                "value": "=",
                                                "valueText": "=",
                                                "hasTrailingTrivia": true,
                                                "trailingTrivia": [
                                                    {
                                                        "kind": "WhitespaceTrivia",
                                                        "text": " "
                                                    }
                                                ]
                                            },
                                            "value": {
                                                "kind": "ObjectLiteralExpression",
                                                "fullStart": 898,
                                                "fullEnd": 933,
                                                "start": 898,
                                                "end": 933,
                                                "fullWidth": 35,
                                                "width": 35,
                                                "openBraceToken": {
                                                    "kind": "OpenBraceToken",
                                                    "fullStart": 898,
                                                    "fullEnd": 900,
                                                    "start": 898,
                                                    "end": 899,
                                                    "fullWidth": 2,
                                                    "width": 1,
                                                    "text": "{",
                                                    "value": "{",
                                                    "valueText": "{",
                                                    "hasTrailingTrivia": true,
                                                    "trailingTrivia": [
                                                        {
                                                            "kind": "WhitespaceTrivia",
                                                            "text": " "
                                                        }
                                                    ]
                                                },
                                                "propertyAssignments": [
                                                    {
                                                        "kind": "SimplePropertyAssignment",
                                                        "fullStart": 900,
                                                        "fullEnd": 905,
                                                        "start": 900,
                                                        "end": 905,
                                                        "fullWidth": 5,
                                                        "width": 5,
                                                        "propertyName": {
                                                            "kind": "NumericLiteral",
                                                            "fullStart": 900,
                                                            "fullEnd": 901,
                                                            "start": 900,
                                                            "end": 901,
                                                            "fullWidth": 1,
                                                            "width": 1,
                                                            "text": "0",
                                                            "value": 0,
                                                            "valueText": "0"
                                                        },
                                                        "colonToken": {
                                                            "kind": "ColonToken",
                                                            "fullStart": 901,
                                                            "fullEnd": 903,
                                                            "start": 901,
                                                            "end": 902,
                                                            "fullWidth": 2,
                                                            "width": 1,
                                                            "text": ":",
                                                            "value": ":",
                                                            "valueText": ":",
                                                            "hasTrailingTrivia": true,
                                                            "trailingTrivia": [
                                                                {
                                                                    "kind": "WhitespaceTrivia",
                                                                    "text": " "
                                                                }
                                                            ]
                                                        },
                                                        "expression": {
                                                            "kind": "NumericLiteral",
                                                            "fullStart": 903,
                                                            "fullEnd": 905,
                                                            "start": 903,
                                                            "end": 905,
                                                            "fullWidth": 2,
                                                            "width": 2,
                                                            "text": "11",
                                                            "value": 11,
                                                            "valueText": "11"
                                                        }
                                                    },
                                                    {
                                                        "kind": "CommaToken",
                                                        "fullStart": 905,
                                                        "fullEnd": 907,
                                                        "start": 905,
                                                        "end": 906,
                                                        "fullWidth": 2,
                                                        "width": 1,
                                                        "text": ",",
                                                        "value": ",",
                                                        "valueText": ",",
                                                        "hasTrailingTrivia": true,
                                                        "trailingTrivia": [
                                                            {
                                                                "kind": "WhitespaceTrivia",
                                                                "text": " "
                                                            }
                                                        ]
                                                    },
                                                    {
                                                        "kind": "SimplePropertyAssignment",
                                                        "fullStart": 907,
                                                        "fullEnd": 912,
                                                        "start": 907,
                                                        "end": 912,
                                                        "fullWidth": 5,
                                                        "width": 5,
                                                        "propertyName": {
                                                            "kind": "NumericLiteral",
                                                            "fullStart": 907,
                                                            "fullEnd": 908,
                                                            "start": 907,
                                                            "end": 908,
                                                            "fullWidth": 1,
                                                            "width": 1,
                                                            "text": "4",
                                                            "value": 4,
                                                            "valueText": "4"
                                                        },
                                                        "colonToken": {
                                                            "kind": "ColonToken",
                                                            "fullStart": 908,
                                                            "fullEnd": 910,
                                                            "start": 908,
                                                            "end": 909,
                                                            "fullWidth": 2,
                                                            "width": 1,
                                                            "text": ":",
                                                            "value": ":",
                                                            "valueText": ":",
                                                            "hasTrailingTrivia": true,
                                                            "trailingTrivia": [
                                                                {
                                                                    "kind": "WhitespaceTrivia",
                                                                    "text": " "
                                                                }
                                                            ]
                                                        },
                                                        "expression": {
                                                            "kind": "NumericLiteral",
                                                            "fullStart": 910,
                                                            "fullEnd": 912,
                                                            "start": 910,
                                                            "end": 912,
                                                            "fullWidth": 2,
                                                            "width": 2,
                                                            "text": "10",
                                                            "value": 10,
                                                            "valueText": "10"
                                                        }
                                                    },
                                                    {
                                                        "kind": "CommaToken",
                                                        "fullStart": 912,
                                                        "fullEnd": 914,
                                                        "start": 912,
                                                        "end": 913,
                                                        "fullWidth": 2,
                                                        "width": 1,
                                                        "text": ",",
                                                        "value": ",",
                                                        "valueText": ",",
                                                        "hasTrailingTrivia": true,
                                                        "trailingTrivia": [
                                                            {
                                                                "kind": "WhitespaceTrivia",
                                                                "text": " "
                                                            }
                                                        ]
                                                    },
                                                    {
                                                        "kind": "SimplePropertyAssignment",
                                                        "fullStart": 914,
                                                        "fullEnd": 919,
                                                        "start": 914,
                                                        "end": 919,
                                                        "fullWidth": 5,
                                                        "width": 5,
                                                        "propertyName": {
                                                            "kind": "NumericLiteral",
                                                            "fullStart": 914,
                                                            "fullEnd": 916,
                                                            "start": 914,
                                                            "end": 916,
                                                            "fullWidth": 2,
                                                            "width": 2,
                                                            "text": "10",
                                                            "value": 10,
                                                            "valueText": "10"
                                                        },
                                                        "colonToken": {
                                                            "kind": "ColonToken",
                                                            "fullStart": 916,
                                                            "fullEnd": 918,
                                                            "start": 916,
                                                            "end": 917,
                                                            "fullWidth": 2,
                                                            "width": 1,
                                                            "text": ":",
                                                            "value": ":",
                                                            "valueText": ":",
                                                            "hasTrailingTrivia": true,
                                                            "trailingTrivia": [
                                                                {
                                                                    "kind": "WhitespaceTrivia",
                                                                    "text": " "
                                                                }
                                                            ]
                                                        },
                                                        "expression": {
                                                            "kind": "NumericLiteral",
                                                            "fullStart": 918,
                                                            "fullEnd": 919,
                                                            "start": 918,
                                                            "end": 919,
                                                            "fullWidth": 1,
                                                            "width": 1,
                                                            "text": "8",
                                                            "value": 8,
                                                            "valueText": "8"
                                                        }
                                                    },
                                                    {
                                                        "kind": "CommaToken",
                                                        "fullStart": 919,
                                                        "fullEnd": 921,
                                                        "start": 919,
                                                        "end": 920,
                                                        "fullWidth": 2,
                                                        "width": 1,
                                                        "text": ",",
                                                        "value": ",",
                                                        "valueText": ",",
                                                        "hasTrailingTrivia": true,
                                                        "trailingTrivia": [
                                                            {
                                                                "kind": "WhitespaceTrivia",
                                                                "text": " "
                                                            }
                                                        ]
                                                    },
                                                    {
                                                        "kind": "SimplePropertyAssignment",
                                                        "fullStart": 921,
                                                        "fullEnd": 932,
                                                        "start": 921,
                                                        "end": 931,
                                                        "fullWidth": 11,
                                                        "width": 10,
                                                        "propertyName": {
                                                            "kind": "IdentifierName",
                                                            "fullStart": 921,
                                                            "fullEnd": 927,
                                                            "start": 921,
                                                            "end": 927,
                                                            "fullWidth": 6,
                                                            "width": 6,
                                                            "text": "length",
                                                            "value": "length",
                                                            "valueText": "length"
                                                        },
                                                        "colonToken": {
                                                            "kind": "ColonToken",
                                                            "fullStart": 927,
                                                            "fullEnd": 929,
                                                            "start": 927,
                                                            "end": 928,
                                                            "fullWidth": 2,
                                                            "width": 1,
                                                            "text": ":",
                                                            "value": ":",
                                                            "valueText": ":",
                                                            "hasTrailingTrivia": true,
                                                            "trailingTrivia": [
                                                                {
                                                                    "kind": "WhitespaceTrivia",
                                                                    "text": " "
                                                                }
                                                            ]
                                                        },
                                                        "expression": {
                                                            "kind": "NumericLiteral",
                                                            "fullStart": 929,
                                                            "fullEnd": 932,
                                                            "start": 929,
                                                            "end": 931,
                                                            "fullWidth": 3,
                                                            "width": 2,
                                                            "text": "20",
                                                            "value": 20,
                                                            "valueText": "20",
                                                            "hasTrailingTrivia": true,
                                                            "trailingTrivia": [
                                                                {
                                                                    "kind": "WhitespaceTrivia",
                                                                    "text": " "
                                                                }
                                                            ]
                                                        }
                                                    }
                                                ],
                                                "closeBraceToken": {
                                                    "kind": "CloseBraceToken",
                                                    "fullStart": 932,
                                                    "fullEnd": 933,
                                                    "start": 932,
                                                    "end": 933,
                                                    "fullWidth": 1,
                                                    "width": 1,
                                                    "text": "}",
                                                    "value": "}",
                                                    "valueText": "}"
                                                }
                                            }
                                        }
                                    }
                                ]
                            },
                            "semicolonToken": {
                                "kind": "SemicolonToken",
                                "fullStart": 933,
                                "fullEnd": 936,
                                "start": 933,
                                "end": 934,
                                "fullWidth": 3,
                                "width": 1,
                                "text": ";",
                                "value": ";",
                                "valueText": ";",
                                "hasTrailingTrivia": true,
                                "hasTrailingNewLine": true,
                                "trailingTrivia": [
                                    {
                                        "kind": "NewLineTrivia",
                                        "text": "\r\n"
                                    }
                                ]
                            }
                        },
                        {
                            "kind": "TryStatement",
                            "fullStart": 936,
                            "fullEnd": 1133,
                            "start": 946,
                            "end": 1131,
                            "fullWidth": 197,
                            "width": 185,
                            "tryKeyword": {
                                "kind": "TryKeyword",
                                "fullStart": 936,
                                "fullEnd": 950,
                                "start": 946,
                                "end": 949,
                                "fullWidth": 14,
                                "width": 3,
                                "text": "try",
                                "value": "try",
                                "valueText": "try",
                                "hasLeadingTrivia": true,
                                "hasLeadingNewLine": true,
                                "hasTrailingTrivia": true,
                                "leadingTrivia": [
                                    {
                                        "kind": "NewLineTrivia",
                                        "text": "\r\n"
                                    },
                                    {
                                        "kind": "WhitespaceTrivia",
                                        "text": "        "
                                    }
                                ],
                                "trailingTrivia": [
                                    {
                                        "kind": "WhitespaceTrivia",
                                        "text": " "
                                    }
                                ]
                            },
                            "block": {
                                "kind": "Block",
                                "fullStart": 950,
                                "fullEnd": 1052,
                                "start": 950,
                                "end": 1051,
                                "fullWidth": 102,
                                "width": 101,
                                "openBraceToken": {
                                    "kind": "OpenBraceToken",
                                    "fullStart": 950,
                                    "fullEnd": 953,
                                    "start": 950,
                                    "end": 951,
                                    "fullWidth": 3,
                                    "width": 1,
                                    "text": "{",
                                    "value": "{",
                                    "valueText": "{",
                                    "hasTrailingTrivia": true,
                                    "hasTrailingNewLine": true,
                                    "trailingTrivia": [
                                        {
                                            "kind": "NewLineTrivia",
                                            "text": "\r\n"
                                        }
                                    ]
                                },
                                "statements": [
                                    {
                                        "kind": "ExpressionStatement",
                                        "fullStart": 953,
                                        "fullEnd": 1015,
                                        "start": 965,
                                        "end": 1013,
                                        "fullWidth": 62,
                                        "width": 48,
                                        "expression": {
                                            "kind": "InvocationExpression",
                                            "fullStart": 953,
                                            "fullEnd": 1012,
                                            "start": 965,
                                            "end": 1012,
                                            "fullWidth": 59,
                                            "width": 47,
                                            "expression": {
                                                "kind": "MemberAccessExpression",
                                                "fullStart": 953,
                                                "fullEnd": 992,
                                                "start": 965,
                                                "end": 992,
                                                "fullWidth": 39,
                                                "width": 27,
                                                "expression": {
                                                    "kind": "MemberAccessExpression",
                                                    "fullStart": 953,
                                                    "fullEnd": 987,
                                                    "start": 965,
                                                    "end": 987,
                                                    "fullWidth": 34,
                                                    "width": 22,
                                                    "expression": {
                                                        "kind": "MemberAccessExpression",
                                                        "fullStart": 953,
                                                        "fullEnd": 980,
                                                        "start": 965,
                                                        "end": 980,
                                                        "fullWidth": 27,
                                                        "width": 15,
                                                        "expression": {
                                                            "kind": "IdentifierName",
                                                            "fullStart": 953,
                                                            "fullEnd": 970,
                                                            "start": 965,
                                                            "end": 970,
                                                            "fullWidth": 17,
                                                            "width": 5,
                                                            "text": "Array",
                                                            "value": "Array",
                                                            "valueText": "Array",
                                                            "hasLeadingTrivia": true,
                                                            "leadingTrivia": [
                                                                {
                                                                    "kind": "WhitespaceTrivia",
                                                                    "text": "            "
                                                                }
                                                            ]
                                                        },
                                                        "dotToken": {
                                                            "kind": "DotToken",
                                                            "fullStart": 970,
                                                            "fullEnd": 971,
                                                            "start": 970,
                                                            "end": 971,
                                                            "fullWidth": 1,
                                                            "width": 1,
                                                            "text": ".",
                                                            "value": ".",
                                                            "valueText": "."
                                                        },
                                                        "name": {
                                                            "kind": "IdentifierName",
                                                            "fullStart": 971,
                                                            "fullEnd": 980,
                                                            "start": 971,
                                                            "end": 980,
                                                            "fullWidth": 9,
                                                            "width": 9,
                                                            "text": "prototype",
                                                            "value": "prototype",
                                                            "valueText": "prototype"
                                                        }
                                                    },
                                                    "dotToken": {
                                                        "kind": "DotToken",
                                                        "fullStart": 980,
                                                        "fullEnd": 981,
                                                        "start": 980,
                                                        "end": 981,
                                                        "fullWidth": 1,
                                                        "width": 1,
                                                        "text": ".",
                                                        "value": ".",
                                                        "valueText": "."
                                                    },
                                                    "name": {
                                                        "kind": "IdentifierName",
                                                        "fullStart": 981,
                                                        "fullEnd": 987,
                                                        "start": 981,
                                                        "end": 987,
                                                        "fullWidth": 6,
                                                        "width": 6,
                                                        "text": "reduce",
                                                        "value": "reduce",
                                                        "valueText": "reduce"
                                                    }
                                                },
                                                "dotToken": {
                                                    "kind": "DotToken",
                                                    "fullStart": 987,
                                                    "fullEnd": 988,
                                                    "start": 987,
                                                    "end": 988,
                                                    "fullWidth": 1,
                                                    "width": 1,
                                                    "text": ".",
                                                    "value": ".",
                                                    "valueText": "."
                                                },
                                                "name": {
                                                    "kind": "IdentifierName",
                                                    "fullStart": 988,
                                                    "fullEnd": 992,
                                                    "start": 988,
                                                    "end": 992,
                                                    "fullWidth": 4,
                                                    "width": 4,
                                                    "text": "call",
                                                    "value": "call",
                                                    "valueText": "call"
                                                }
                                            },
                                            "argumentList": {
                                                "kind": "ArgumentList",
                                                "fullStart": 992,
                                                "fullEnd": 1012,
                                                "start": 992,
                                                "end": 1012,
                                                "fullWidth": 20,
                                                "width": 20,
                                                "openParenToken": {
                                                    "kind": "OpenParenToken",
                                                    "fullStart": 992,
                                                    "fullEnd": 993,
                                                    "start": 992,
                                                    "end": 993,
                                                    "fullWidth": 1,
                                                    "width": 1,
                                                    "text": "(",
                                                    "value": "(",
                                                    "valueText": "("
                                                },
                                                "arguments": [
                                                    {
                                                        "kind": "IdentifierName",
                                                        "fullStart": 993,
                                                        "fullEnd": 996,
                                                        "start": 993,
                                                        "end": 996,
                                                        "fullWidth": 3,
                                                        "width": 3,
                                                        "text": "obj",
                                                        "value": "obj",
                                                        "valueText": "obj"
                                                    },
                                                    {
                                                        "kind": "CommaToken",
                                                        "fullStart": 996,
                                                        "fullEnd": 998,
                                                        "start": 996,
                                                        "end": 997,
                                                        "fullWidth": 2,
                                                        "width": 1,
                                                        "text": ",",
                                                        "value": ",",
                                                        "valueText": ",",
                                                        "hasTrailingTrivia": true,
                                                        "trailingTrivia": [
                                                            {
                                                                "kind": "WhitespaceTrivia",
                                                                "text": " "
                                                            }
                                                        ]
                                                    },
                                                    {
                                                        "kind": "IdentifierName",
                                                        "fullStart": 998,
                                                        "fullEnd": 1008,
                                                        "start": 998,
                                                        "end": 1008,
                                                        "fullWidth": 10,
                                                        "width": 10,
                                                        "text": "callbackfn",
                                                        "value": "callbackfn",
                                                        "valueText": "callbackfn"
                                                    },
                                                    {
                                                        "kind": "CommaToken",
                                                        "fullStart": 1008,
                                                        "fullEnd": 1010,
                                                        "start": 1008,
                                                        "end": 1009,
                                                        "fullWidth": 2,
                                                        "width": 1,
                                                        "text": ",",
                                                        "value": ",",
                                                        "valueText": ",",
                                                        "hasTrailingTrivia": true,
                                                        "trailingTrivia": [
                                                            {
                                                                "kind": "WhitespaceTrivia",
                                                                "text": " "
                                                            }
                                                        ]
                                                    },
                                                    {
                                                        "kind": "NumericLiteral",
                                                        "fullStart": 1010,
                                                        "fullEnd": 1011,
                                                        "start": 1010,
                                                        "end": 1011,
                                                        "fullWidth": 1,
                                                        "width": 1,
                                                        "text": "1",
                                                        "value": 1,
                                                        "valueText": "1"
                                                    }
                                                ],
                                                "closeParenToken": {
                                                    "kind": "CloseParenToken",
                                                    "fullStart": 1011,
                                                    "fullEnd": 1012,
                                                    "start": 1011,
                                                    "end": 1012,
                                                    "fullWidth": 1,
                                                    "width": 1,
                                                    "text": ")",
                                                    "value": ")",
                                                    "valueText": ")"
                                                }
                                            }
                                        },
                                        "semicolonToken": {
                                            "kind": "SemicolonToken",
                                            "fullStart": 1012,
                                            "fullEnd": 1015,
                                            "start": 1012,
                                            "end": 1013,
                                            "fullWidth": 3,
                                            "width": 1,
                                            "text": ";",
                                            "value": ";",
                                            "valueText": ";",
                                            "hasTrailingTrivia": true,
                                            "hasTrailingNewLine": true,
                                            "trailingTrivia": [
                                                {
                                                    "kind": "NewLineTrivia",
                                                    "text": "\r\n"
                                                }
                                            ]
                                        }
                                    },
                                    {
                                        "kind": "ReturnStatement",
                                        "fullStart": 1015,
                                        "fullEnd": 1042,
                                        "start": 1027,
                                        "end": 1040,
                                        "fullWidth": 27,
                                        "width": 13,
                                        "returnKeyword": {
                                            "kind": "ReturnKeyword",
                                            "fullStart": 1015,
                                            "fullEnd": 1034,
                                            "start": 1027,
                                            "end": 1033,
                                            "fullWidth": 19,
                                            "width": 6,
                                            "text": "return",
                                            "value": "return",
                                            "valueText": "return",
                                            "hasLeadingTrivia": true,
                                            "hasTrailingTrivia": true,
                                            "leadingTrivia": [
                                                {
                                                    "kind": "WhitespaceTrivia",
                                                    "text": "            "
                                                }
                                            ],
                                            "trailingTrivia": [
                                                {
                                                    "kind": "WhitespaceTrivia",
                                                    "text": " "
                                                }
                                            ]
                                        },
                                        "expression": {
                                            "kind": "FalseKeyword",
                                            "fullStart": 1034,
                                            "fullEnd": 1039,
                                            "start": 1034,
                                            "end": 1039,
                                            "fullWidth": 5,
                                            "width": 5,
                                            "text": "false",
                                            "value": false,
                                            "valueText": "false"
                                        },
                                        "semicolonToken": {
                                            "kind": "SemicolonToken",
                                            "fullStart": 1039,
                                            "fullEnd": 1042,
                                            "start": 1039,
                                            "end": 1040,
                                            "fullWidth": 3,
                                            "width": 1,
                                            "text": ";",
                                            "value": ";",
                                            "valueText": ";",
                                            "hasTrailingTrivia": true,
                                            "hasTrailingNewLine": true,
                                            "trailingTrivia": [
                                                {
                                                    "kind": "NewLineTrivia",
                                                    "text": "\r\n"
                                                }
                                            ]
                                        }
                                    }
                                ],
                                "closeBraceToken": {
                                    "kind": "CloseBraceToken",
                                    "fullStart": 1042,
                                    "fullEnd": 1052,
                                    "start": 1050,
                                    "end": 1051,
                                    "fullWidth": 10,
                                    "width": 1,
                                    "text": "}",
                                    "value": "}",
                                    "valueText": "}",
                                    "hasLeadingTrivia": true,
                                    "hasTrailingTrivia": true,
                                    "leadingTrivia": [
                                        {
                                            "kind": "WhitespaceTrivia",
                                            "text": "        "
                                        }
                                    ],
                                    "trailingTrivia": [
                                        {
                                            "kind": "WhitespaceTrivia",
                                            "text": " "
                                        }
                                    ]
                                }
                            },
                            "catchClause": {
                                "kind": "CatchClause",
                                "fullStart": 1052,
                                "fullEnd": 1133,
                                "start": 1052,
                                "end": 1131,
                                "fullWidth": 81,
                                "width": 79,
                                "catchKeyword": {
                                    "kind": "CatchKeyword",
                                    "fullStart": 1052,
                                    "fullEnd": 1058,
                                    "start": 1052,
                                    "end": 1057,
                                    "fullWidth": 6,
                                    "width": 5,
                                    "text": "catch",
                                    "value": "catch",
                                    "valueText": "catch",
                                    "hasTrailingTrivia": true,
                                    "trailingTrivia": [
                                        {
                                            "kind": "WhitespaceTrivia",
                                            "text": " "
                                        }
                                    ]
                                },
                                "openParenToken": {
                                    "kind": "OpenParenToken",
                                    "fullStart": 1058,
                                    "fullEnd": 1059,
                                    "start": 1058,
                                    "end": 1059,
                                    "fullWidth": 1,
                                    "width": 1,
                                    "text": "(",
                                    "value": "(",
                                    "valueText": "("
                                },
                                "identifier": {
                                    "kind": "IdentifierName",
                                    "fullStart": 1059,
                                    "fullEnd": 1061,
                                    "start": 1059,
                                    "end": 1061,
                                    "fullWidth": 2,
                                    "width": 2,
                                    "text": "ex",
                                    "value": "ex",
                                    "valueText": "ex"
                                },
                                "closeParenToken": {
                                    "kind": "CloseParenToken",
                                    "fullStart": 1061,
                                    "fullEnd": 1063,
                                    "start": 1061,
                                    "end": 1062,
                                    "fullWidth": 2,
                                    "width": 1,
                                    "text": ")",
                                    "value": ")",
                                    "valueText": ")",
                                    "hasTrailingTrivia": true,
                                    "trailingTrivia": [
                                        {
                                            "kind": "WhitespaceTrivia",
                                            "text": " "
                                        }
                                    ]
                                },
                                "block": {
                                    "kind": "Block",
                                    "fullStart": 1063,
                                    "fullEnd": 1133,
                                    "start": 1063,
                                    "end": 1131,
                                    "fullWidth": 70,
                                    "width": 68,
                                    "openBraceToken": {
                                        "kind": "OpenBraceToken",
                                        "fullStart": 1063,
                                        "fullEnd": 1066,
                                        "start": 1063,
                                        "end": 1064,
                                        "fullWidth": 3,
                                        "width": 1,
                                        "text": "{",
                                        "value": "{",
                                        "valueText": "{",
                                        "hasTrailingTrivia": true,
                                        "hasTrailingNewLine": true,
                                        "trailingTrivia": [
                                            {
                                                "kind": "NewLineTrivia",
                                                "text": "\r\n"
                                            }
                                        ]
                                    },
                                    "statements": [
                                        {
                                            "kind": "ReturnStatement",
                                            "fullStart": 1066,
                                            "fullEnd": 1122,
                                            "start": 1078,
                                            "end": 1120,
                                            "fullWidth": 56,
                                            "width": 42,
                                            "returnKeyword": {
                                                "kind": "ReturnKeyword",
                                                "fullStart": 1066,
                                                "fullEnd": 1085,
                                                "start": 1078,
                                                "end": 1084,
                                                "fullWidth": 19,
                                                "width": 6,
                                                "text": "return",
                                                "value": "return",
                                                "valueText": "return",
                                                "hasLeadingTrivia": true,
                                                "hasTrailingTrivia": true,
                                                "leadingTrivia": [
                                                    {
                                                        "kind": "WhitespaceTrivia",
                                                        "text": "            "
                                                    }
                                                ],
                                                "trailingTrivia": [
                                                    {
                                                        "kind": "WhitespaceTrivia",
                                                        "text": " "
                                                    }
                                                ]
                                            },
                                            "expression": {
                                                "kind": "LogicalAndExpression",
                                                "fullStart": 1085,
                                                "fullEnd": 1119,
                                                "start": 1085,
                                                "end": 1119,
                                                "fullWidth": 34,
                                                "width": 34,
                                                "left": {
                                                    "kind": "ParenthesizedExpression",
                                                    "fullStart": 1085,
                                                    "fullEnd": 1107,
                                                    "start": 1085,
                                                    "end": 1106,
                                                    "fullWidth": 22,
                                                    "width": 21,
                                                    "openParenToken": {
                                                        "kind": "OpenParenToken",
                                                        "fullStart": 1085,
                                                        "fullEnd": 1086,
                                                        "start": 1085,
                                                        "end": 1086,
                                                        "fullWidth": 1,
                                                        "width": 1,
                                                        "text": "(",
                                                        "value": "(",
                                                        "valueText": "("
                                                    },
                                                    "expression": {
                                                        "kind": "InstanceOfExpression",
                                                        "fullStart": 1086,
                                                        "fullEnd": 1105,
                                                        "start": 1086,
                                                        "end": 1105,
                                                        "fullWidth": 19,
                                                        "width": 19,
                                                        "left": {
                                                            "kind": "IdentifierName",
                                                            "fullStart": 1086,
                                                            "fullEnd": 1089,
                                                            "start": 1086,
                                                            "end": 1088,
                                                            "fullWidth": 3,
                                                            "width": 2,
                                                            "text": "ex",
                                                            "value": "ex",
                                                            "valueText": "ex",
                                                            "hasTrailingTrivia": true,
                                                            "trailingTrivia": [
                                                                {
                                                                    "kind": "WhitespaceTrivia",
                                                                    "text": " "
                                                                }
                                                            ]
                                                        },
                                                        "operatorToken": {
                                                            "kind": "InstanceOfKeyword",
                                                            "fullStart": 1089,
                                                            "fullEnd": 1100,
                                                            "start": 1089,
                                                            "end": 1099,
                                                            "fullWidth": 11,
                                                            "width": 10,
                                                            "text": "instanceof",
                                                            "value": "instanceof",
                                                            "valueText": "instanceof",
                                                            "hasTrailingTrivia": true,
                                                            "trailingTrivia": [
                                                                {
                                                                    "kind": "WhitespaceTrivia",
                                                                    "text": " "
                                                                }
                                                            ]
                                                        },
                                                        "right": {
                                                            "kind": "IdentifierName",
                                                            "fullStart": 1100,
                                                            "fullEnd": 1105,
                                                            "start": 1100,
                                                            "end": 1105,
                                                            "fullWidth": 5,
                                                            "width": 5,
                                                            "text": "Error",
                                                            "value": "Error",
                                                            "valueText": "Error"
                                                        }
                                                    },
                                                    "closeParenToken": {
                                                        "kind": "CloseParenToken",
                                                        "fullStart": 1105,
                                                        "fullEnd": 1107,
                                                        "start": 1105,
                                                        "end": 1106,
                                                        "fullWidth": 2,
                                                        "width": 1,
                                                        "text": ")",
                                                        "value": ")",
                                                        "valueText": ")",
                                                        "hasTrailingTrivia": true,
                                                        "trailingTrivia": [
                                                            {
                                                                "kind": "WhitespaceTrivia",
                                                                "text": " "
                                                            }
                                                        ]
                                                    }
                                                },
                                                "operatorToken": {
                                                    "kind": "AmpersandAmpersandToken",
                                                    "fullStart": 1107,
                                                    "fullEnd": 1110,
                                                    "start": 1107,
                                                    "end": 1109,
                                                    "fullWidth": 3,
                                                    "width": 2,
                                                    "text": "&&",
                                                    "value": "&&",
                                                    "valueText": "&&",
                                                    "hasTrailingTrivia": true,
                                                    "trailingTrivia": [
                                                        {
                                                            "kind": "WhitespaceTrivia",
                                                            "text": " "
                                                        }
                                                    ]
                                                },
                                                "right": {
                                                    "kind": "LogicalNotExpression",
                                                    "fullStart": 1110,
                                                    "fullEnd": 1119,
                                                    "start": 1110,
                                                    "end": 1119,
                                                    "fullWidth": 9,
                                                    "width": 9,
                                                    "operatorToken": {
                                                        "kind": "ExclamationToken",
                                                        "fullStart": 1110,
                                                        "fullEnd": 1111,
                                                        "start": 1110,
                                                        "end": 1111,
                                                        "fullWidth": 1,
                                                        "width": 1,
                                                        "text": "!",
                                                        "value": "!",
                                                        "valueText": "!"
                                                    },
                                                    "operand": {
                                                        "kind": "IdentifierName",
                                                        "fullStart": 1111,
                                                        "fullEnd": 1119,
                                                        "start": 1111,
                                                        "end": 1119,
                                                        "fullWidth": 8,
                                                        "width": 8,
                                                        "text": "accessed",
                                                        "value": "accessed",
                                                        "valueText": "accessed"
                                                    }
                                                }
                                            },
                                            "semicolonToken": {
                                                "kind": "SemicolonToken",
                                                "fullStart": 1119,
                                                "fullEnd": 1122,
                                                "start": 1119,
                                                "end": 1120,
                                                "fullWidth": 3,
                                                "width": 1,
                                                "text": ";",
                                                "value": ";",
                                                "valueText": ";",
                                                "hasTrailingTrivia": true,
                                                "hasTrailingNewLine": true,
                                                "trailingTrivia": [
                                                    {
                                                        "kind": "NewLineTrivia",
                                                        "text": "\r\n"
                                                    }
                                                ]
                                            }
                                        }
                                    ],
                                    "closeBraceToken": {
                                        "kind": "CloseBraceToken",
                                        "fullStart": 1122,
                                        "fullEnd": 1133,
                                        "start": 1130,
                                        "end": 1131,
                                        "fullWidth": 11,
                                        "width": 1,
                                        "text": "}",
                                        "value": "}",
                                        "valueText": "}",
                                        "hasLeadingTrivia": true,
                                        "hasTrailingTrivia": true,
                                        "hasTrailingNewLine": true,
                                        "leadingTrivia": [
                                            {
                                                "kind": "WhitespaceTrivia",
                                                "text": "        "
                                            }
                                        ],
                                        "trailingTrivia": [
                                            {
                                                "kind": "NewLineTrivia",
                                                "text": "\r\n"
                                            }
                                        ]
                                    }
                                }
                            }
                        }
                    ],
                    "closeBraceToken": {
                        "kind": "CloseBraceToken",
                        "fullStart": 1133,
                        "fullEnd": 1140,
                        "start": 1137,
                        "end": 1138,
                        "fullWidth": 7,
                        "width": 1,
                        "text": "}",
                        "value": "}",
                        "valueText": "}",
                        "hasLeadingTrivia": true,
                        "hasTrailingTrivia": true,
                        "hasTrailingNewLine": true,
                        "leadingTrivia": [
                            {
                                "kind": "WhitespaceTrivia",
                                "text": "    "
                            }
                        ],
                        "trailingTrivia": [
                            {
                                "kind": "NewLineTrivia",
                                "text": "\r\n"
                            }
                        ]
                    }
                }
            },
            {
                "kind": "ExpressionStatement",
                "fullStart": 1140,
                "fullEnd": 1164,
                "start": 1140,
                "end": 1162,
                "fullWidth": 24,
                "width": 22,
                "expression": {
                    "kind": "InvocationExpression",
                    "fullStart": 1140,
                    "fullEnd": 1161,
                    "start": 1140,
                    "end": 1161,
                    "fullWidth": 21,
                    "width": 21,
                    "expression": {
                        "kind": "IdentifierName",
                        "fullStart": 1140,
                        "fullEnd": 1151,
                        "start": 1140,
                        "end": 1151,
                        "fullWidth": 11,
                        "width": 11,
                        "text": "runTestCase",
                        "value": "runTestCase",
                        "valueText": "runTestCase"
                    },
                    "argumentList": {
                        "kind": "ArgumentList",
                        "fullStart": 1151,
                        "fullEnd": 1161,
                        "start": 1151,
                        "end": 1161,
                        "fullWidth": 10,
                        "width": 10,
                        "openParenToken": {
                            "kind": "OpenParenToken",
                            "fullStart": 1151,
                            "fullEnd": 1152,
                            "start": 1151,
                            "end": 1152,
                            "fullWidth": 1,
                            "width": 1,
                            "text": "(",
                            "value": "(",
                            "valueText": "("
                        },
                        "arguments": [
                            {
                                "kind": "IdentifierName",
                                "fullStart": 1152,
                                "fullEnd": 1160,
                                "start": 1152,
                                "end": 1160,
                                "fullWidth": 8,
                                "width": 8,
                                "text": "testcase",
                                "value": "testcase",
                                "valueText": "testcase"
                            }
                        ],
                        "closeParenToken": {
                            "kind": "CloseParenToken",
                            "fullStart": 1160,
                            "fullEnd": 1161,
                            "start": 1160,
                            "end": 1161,
                            "fullWidth": 1,
                            "width": 1,
                            "text": ")",
                            "value": ")",
                            "valueText": ")"
                        }
                    }
                },
                "semicolonToken": {
                    "kind": "SemicolonToken",
                    "fullStart": 1161,
                    "fullEnd": 1164,
                    "start": 1161,
                    "end": 1162,
                    "fullWidth": 3,
                    "width": 1,
                    "text": ";",
                    "value": ";",
                    "valueText": ";",
                    "hasTrailingTrivia": true,
                    "hasTrailingNewLine": true,
                    "trailingTrivia": [
                        {
                            "kind": "NewLineTrivia",
                            "text": "\r\n"
                        }
                    ]
                }
            }
        ],
        "endOfFileToken": {
            "kind": "EndOfFileToken",
            "fullStart": 1164,
            "fullEnd": 1164,
            "start": 1164,
            "end": 1164,
            "fullWidth": 0,
            "width": 0,
            "text": ""
        }
    },
    "lineMap": {
        "lineStarts": [
            0,
            67,
            152,
            232,
            308,
            380,
            385,
            444,
            550,
            555,
            557,
            559,
            582,
            584,
            615,
            617,
            675,
            703,
            737,
            752,
            782,
            852,
            867,
            878,
            880,
            936,
            938,
            953,
            1015,
            1042,
            1066,
            1122,
            1133,
            1140,
            1164
        ],
        "length": 1164
    }
}<|MERGE_RESOLUTION|>--- conflicted
+++ resolved
@@ -250,12 +250,8 @@
                                         "start": 596,
                                         "end": 612,
                                         "fullWidth": 16,
-<<<<<<< HEAD
                                         "width": 16,
-                                        "identifier": {
-=======
                                         "propertyName": {
->>>>>>> 85e84683
                                             "kind": "IdentifierName",
                                             "fullStart": 596,
                                             "fullEnd": 605,
@@ -1304,12 +1300,8 @@
                                         "start": 892,
                                         "end": 933,
                                         "fullWidth": 41,
-<<<<<<< HEAD
                                         "width": 41,
-                                        "identifier": {
-=======
                                         "propertyName": {
->>>>>>> 85e84683
                                             "kind": "IdentifierName",
                                             "fullStart": 892,
                                             "fullEnd": 896,
