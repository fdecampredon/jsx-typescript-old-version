{
    "isDeclaration": false,
    "languageVersion": "EcmaScript5",
    "parseOptions": {
        "allowAutomaticSemicolonInsertion": true
    },
    "sourceUnit": {
        "kind": "SourceUnit",
        "fullStart": 0,
        "fullEnd": 1185,
        "start": 609,
        "end": 1185,
        "fullWidth": 1185,
        "width": 576,
        "isIncrementallyUnusable": true,
        "moduleElements": [
            {
                "kind": "FunctionDeclaration",
                "fullStart": 0,
                "fullEnd": 1161,
                "start": 609,
                "end": 1159,
                "fullWidth": 1161,
                "width": 550,
                "modifiers": [],
                "functionKeyword": {
                    "kind": "FunctionKeyword",
                    "fullStart": 0,
                    "fullEnd": 618,
                    "start": 609,
                    "end": 617,
                    "fullWidth": 618,
                    "width": 8,
                    "text": "function",
                    "value": "function",
                    "valueText": "function",
                    "hasLeadingTrivia": true,
                    "hasLeadingComment": true,
                    "hasLeadingNewLine": true,
                    "hasTrailingTrivia": true,
                    "leadingTrivia": [
                        {
                            "kind": "SingleLineCommentTrivia",
                            "text": "/// Copyright (c) 2012 Ecma International.  All rights reserved. "
                        },
                        {
                            "kind": "NewLineTrivia",
                            "text": "\r\n"
                        },
                        {
                            "kind": "SingleLineCommentTrivia",
                            "text": "/// Ecma International makes this code available under the terms and conditions set"
                        },
                        {
                            "kind": "NewLineTrivia",
                            "text": "\r\n"
                        },
                        {
                            "kind": "SingleLineCommentTrivia",
                            "text": "/// forth on http://hg.ecmascript.org/tests/test262/raw-file/tip/LICENSE (the "
                        },
                        {
                            "kind": "NewLineTrivia",
                            "text": "\r\n"
                        },
                        {
                            "kind": "SingleLineCommentTrivia",
                            "text": "/// \"Use Terms\").   Any redistribution of this code must retain the above "
                        },
                        {
                            "kind": "NewLineTrivia",
                            "text": "\r\n"
                        },
                        {
                            "kind": "SingleLineCommentTrivia",
                            "text": "/// copyright and this notice and otherwise comply with the Use Terms."
                        },
                        {
                            "kind": "NewLineTrivia",
                            "text": "\r\n"
                        },
                        {
                            "kind": "MultiLineCommentTrivia",
                            "text": "/**\r\n * @path ch15/15.4/15.4.4/15.4.4.21/15.4.4.21-8-b-iii-1-3.js\r\n * @description Array.prototype.reduce - element to be retrieved is own data property that overrides an inherited data property on an Array-like object\r\n */"
                        },
                        {
                            "kind": "NewLineTrivia",
                            "text": "\r\n"
                        },
                        {
                            "kind": "NewLineTrivia",
                            "text": "\r\n"
                        },
                        {
                            "kind": "NewLineTrivia",
                            "text": "\r\n"
                        }
                    ],
                    "trailingTrivia": [
                        {
                            "kind": "WhitespaceTrivia",
                            "text": " "
                        }
                    ]
                },
                "identifier": {
                    "kind": "IdentifierName",
                    "fullStart": 618,
                    "fullEnd": 626,
                    "start": 618,
                    "end": 626,
                    "fullWidth": 8,
                    "width": 8,
                    "text": "testcase",
                    "value": "testcase",
                    "valueText": "testcase"
                },
                "callSignature": {
                    "kind": "CallSignature",
                    "fullStart": 626,
                    "fullEnd": 629,
                    "start": 626,
                    "end": 628,
                    "fullWidth": 3,
                    "width": 2,
                    "parameterList": {
                        "kind": "ParameterList",
                        "fullStart": 626,
                        "fullEnd": 629,
                        "start": 626,
                        "end": 628,
                        "fullWidth": 3,
                        "width": 2,
                        "openParenToken": {
                            "kind": "OpenParenToken",
                            "fullStart": 626,
                            "fullEnd": 627,
                            "start": 626,
                            "end": 627,
                            "fullWidth": 1,
                            "width": 1,
                            "text": "(",
                            "value": "(",
                            "valueText": "("
                        },
                        "parameters": [],
                        "closeParenToken": {
                            "kind": "CloseParenToken",
                            "fullStart": 627,
                            "fullEnd": 629,
                            "start": 627,
                            "end": 628,
                            "fullWidth": 2,
                            "width": 1,
                            "text": ")",
                            "value": ")",
                            "valueText": ")",
                            "hasTrailingTrivia": true,
                            "trailingTrivia": [
                                {
                                    "kind": "WhitespaceTrivia",
                                    "text": " "
                                }
                            ]
                        }
                    }
                },
                "block": {
                    "kind": "Block",
                    "fullStart": 629,
                    "fullEnd": 1161,
                    "start": 629,
                    "end": 1159,
                    "fullWidth": 532,
                    "width": 530,
                    "openBraceToken": {
                        "kind": "OpenBraceToken",
                        "fullStart": 629,
                        "fullEnd": 632,
                        "start": 629,
                        "end": 630,
                        "fullWidth": 3,
                        "width": 1,
                        "text": "{",
                        "value": "{",
                        "valueText": "{",
                        "hasTrailingTrivia": true,
                        "hasTrailingNewLine": true,
                        "trailingTrivia": [
                            {
                                "kind": "NewLineTrivia",
                                "text": "\r\n"
                            }
                        ]
                    },
                    "statements": [
                        {
                            "kind": "VariableStatement",
                            "fullStart": 632,
                            "fullEnd": 667,
                            "start": 642,
                            "end": 665,
                            "fullWidth": 35,
                            "width": 23,
                            "modifiers": [],
                            "variableDeclaration": {
                                "kind": "VariableDeclaration",
                                "fullStart": 632,
                                "fullEnd": 664,
                                "start": 642,
                                "end": 664,
                                "fullWidth": 32,
                                "width": 22,
                                "varKeyword": {
                                    "kind": "VarKeyword",
                                    "fullStart": 632,
                                    "fullEnd": 646,
                                    "start": 642,
                                    "end": 645,
                                    "fullWidth": 14,
                                    "width": 3,
                                    "text": "var",
                                    "value": "var",
                                    "valueText": "var",
                                    "hasLeadingTrivia": true,
                                    "hasLeadingNewLine": true,
                                    "hasTrailingTrivia": true,
                                    "leadingTrivia": [
                                        {
                                            "kind": "NewLineTrivia",
                                            "text": "\r\n"
                                        },
                                        {
                                            "kind": "WhitespaceTrivia",
                                            "text": "        "
                                        }
                                    ],
                                    "trailingTrivia": [
                                        {
                                            "kind": "WhitespaceTrivia",
                                            "text": " "
                                        }
                                    ]
                                },
                                "variableDeclarators": [
                                    {
                                        "kind": "VariableDeclarator",
                                        "fullStart": 646,
                                        "fullEnd": 664,
                                        "start": 646,
                                        "end": 664,
                                        "fullWidth": 18,
                                        "width": 18,
                                        "identifier": {
                                            "kind": "IdentifierName",
                                            "fullStart": 646,
                                            "fullEnd": 657,
                                            "start": 646,
                                            "end": 656,
                                            "fullWidth": 11,
                                            "width": 10,
                                            "text": "testResult",
                                            "value": "testResult",
                                            "valueText": "testResult",
                                            "hasTrailingTrivia": true,
                                            "trailingTrivia": [
                                                {
                                                    "kind": "WhitespaceTrivia",
                                                    "text": " "
                                                }
                                            ]
                                        },
                                        "equalsValueClause": {
                                            "kind": "EqualsValueClause",
                                            "fullStart": 657,
                                            "fullEnd": 664,
                                            "start": 657,
                                            "end": 664,
                                            "fullWidth": 7,
                                            "width": 7,
                                            "equalsToken": {
                                                "kind": "EqualsToken",
                                                "fullStart": 657,
                                                "fullEnd": 659,
                                                "start": 657,
                                                "end": 658,
                                                "fullWidth": 2,
                                                "width": 1,
                                                "text": "=",
                                                "value": "=",
                                                "valueText": "=",
                                                "hasTrailingTrivia": true,
                                                "trailingTrivia": [
                                                    {
                                                        "kind": "WhitespaceTrivia",
                                                        "text": " "
                                                    }
                                                ]
                                            },
                                            "value": {
                                                "kind": "FalseKeyword",
                                                "fullStart": 659,
                                                "fullEnd": 664,
                                                "start": 659,
                                                "end": 664,
                                                "fullWidth": 5,
                                                "width": 5,
                                                "text": "false",
                                                "value": false,
                                                "valueText": "false"
                                            }
                                        }
                                    }
                                ]
                            },
                            "semicolonToken": {
                                "kind": "SemicolonToken",
                                "fullStart": 664,
                                "fullEnd": 667,
                                "start": 664,
                                "end": 665,
                                "fullWidth": 3,
                                "width": 1,
                                "text": ";",
                                "value": ";",
                                "valueText": ";",
                                "hasTrailingTrivia": true,
                                "hasTrailingNewLine": true,
                                "trailingTrivia": [
                                    {
                                        "kind": "NewLineTrivia",
                                        "text": "\r\n"
                                    }
                                ]
                            }
                        },
                        {
                            "kind": "FunctionDeclaration",
                            "fullStart": 667,
                            "fullEnd": 830,
                            "start": 675,
                            "end": 828,
                            "fullWidth": 163,
                            "width": 153,
                            "modifiers": [],
                            "functionKeyword": {
                                "kind": "FunctionKeyword",
                                "fullStart": 667,
                                "fullEnd": 684,
                                "start": 675,
                                "end": 683,
                                "fullWidth": 17,
                                "width": 8,
                                "text": "function",
                                "value": "function",
                                "valueText": "function",
                                "hasLeadingTrivia": true,
                                "hasTrailingTrivia": true,
                                "leadingTrivia": [
                                    {
                                        "kind": "WhitespaceTrivia",
                                        "text": "        "
                                    }
                                ],
                                "trailingTrivia": [
                                    {
                                        "kind": "WhitespaceTrivia",
                                        "text": " "
                                    }
                                ]
                            },
                            "identifier": {
                                "kind": "IdentifierName",
                                "fullStart": 684,
                                "fullEnd": 694,
                                "start": 684,
                                "end": 694,
                                "fullWidth": 10,
                                "width": 10,
                                "text": "callbackfn",
                                "value": "callbackfn",
                                "valueText": "callbackfn"
                            },
                            "callSignature": {
                                "kind": "CallSignature",
                                "fullStart": 694,
                                "fullEnd": 722,
                                "start": 694,
                                "end": 721,
                                "fullWidth": 28,
                                "width": 27,
                                "parameterList": {
                                    "kind": "ParameterList",
                                    "fullStart": 694,
                                    "fullEnd": 722,
                                    "start": 694,
                                    "end": 721,
                                    "fullWidth": 28,
                                    "width": 27,
                                    "openParenToken": {
                                        "kind": "OpenParenToken",
                                        "fullStart": 694,
                                        "fullEnd": 695,
                                        "start": 694,
                                        "end": 695,
                                        "fullWidth": 1,
                                        "width": 1,
                                        "text": "(",
                                        "value": "(",
                                        "valueText": "("
                                    },
                                    "parameters": [
                                        {
                                            "kind": "Parameter",
                                            "fullStart": 695,
                                            "fullEnd": 702,
                                            "start": 695,
                                            "end": 702,
                                            "fullWidth": 7,
<<<<<<< HEAD
                                            "width": 7,
=======
                                            "modifiers": [],
>>>>>>> e3c38734
                                            "identifier": {
                                                "kind": "IdentifierName",
                                                "fullStart": 695,
                                                "fullEnd": 702,
                                                "start": 695,
                                                "end": 702,
                                                "fullWidth": 7,
                                                "width": 7,
                                                "text": "prevVal",
                                                "value": "prevVal",
                                                "valueText": "prevVal"
                                            }
                                        },
                                        {
                                            "kind": "CommaToken",
                                            "fullStart": 702,
                                            "fullEnd": 704,
                                            "start": 702,
                                            "end": 703,
                                            "fullWidth": 2,
                                            "width": 1,
                                            "text": ",",
                                            "value": ",",
                                            "valueText": ",",
                                            "hasTrailingTrivia": true,
                                            "trailingTrivia": [
                                                {
                                                    "kind": "WhitespaceTrivia",
                                                    "text": " "
                                                }
                                            ]
                                        },
                                        {
                                            "kind": "Parameter",
                                            "fullStart": 704,
                                            "fullEnd": 710,
                                            "start": 704,
                                            "end": 710,
                                            "fullWidth": 6,
<<<<<<< HEAD
                                            "width": 6,
=======
                                            "modifiers": [],
>>>>>>> e3c38734
                                            "identifier": {
                                                "kind": "IdentifierName",
                                                "fullStart": 704,
                                                "fullEnd": 710,
                                                "start": 704,
                                                "end": 710,
                                                "fullWidth": 6,
                                                "width": 6,
                                                "text": "curVal",
                                                "value": "curVal",
                                                "valueText": "curVal"
                                            }
                                        },
                                        {
                                            "kind": "CommaToken",
                                            "fullStart": 710,
                                            "fullEnd": 712,
                                            "start": 710,
                                            "end": 711,
                                            "fullWidth": 2,
                                            "width": 1,
                                            "text": ",",
                                            "value": ",",
                                            "valueText": ",",
                                            "hasTrailingTrivia": true,
                                            "trailingTrivia": [
                                                {
                                                    "kind": "WhitespaceTrivia",
                                                    "text": " "
                                                }
                                            ]
                                        },
                                        {
                                            "kind": "Parameter",
                                            "fullStart": 712,
                                            "fullEnd": 715,
                                            "start": 712,
                                            "end": 715,
                                            "fullWidth": 3,
<<<<<<< HEAD
                                            "width": 3,
=======
                                            "modifiers": [],
>>>>>>> e3c38734
                                            "identifier": {
                                                "kind": "IdentifierName",
                                                "fullStart": 712,
                                                "fullEnd": 715,
                                                "start": 712,
                                                "end": 715,
                                                "fullWidth": 3,
                                                "width": 3,
                                                "text": "idx",
                                                "value": "idx",
                                                "valueText": "idx"
                                            }
                                        },
                                        {
                                            "kind": "CommaToken",
                                            "fullStart": 715,
                                            "fullEnd": 717,
                                            "start": 715,
                                            "end": 716,
                                            "fullWidth": 2,
                                            "width": 1,
                                            "text": ",",
                                            "value": ",",
                                            "valueText": ",",
                                            "hasTrailingTrivia": true,
                                            "trailingTrivia": [
                                                {
                                                    "kind": "WhitespaceTrivia",
                                                    "text": " "
                                                }
                                            ]
                                        },
                                        {
                                            "kind": "Parameter",
                                            "fullStart": 717,
                                            "fullEnd": 720,
                                            "start": 717,
                                            "end": 720,
                                            "fullWidth": 3,
<<<<<<< HEAD
                                            "width": 3,
=======
                                            "modifiers": [],
>>>>>>> e3c38734
                                            "identifier": {
                                                "kind": "IdentifierName",
                                                "fullStart": 717,
                                                "fullEnd": 720,
                                                "start": 717,
                                                "end": 720,
                                                "fullWidth": 3,
                                                "width": 3,
                                                "text": "obj",
                                                "value": "obj",
                                                "valueText": "obj"
                                            }
                                        }
                                    ],
                                    "closeParenToken": {
                                        "kind": "CloseParenToken",
                                        "fullStart": 720,
                                        "fullEnd": 722,
                                        "start": 720,
                                        "end": 721,
                                        "fullWidth": 2,
                                        "width": 1,
                                        "text": ")",
                                        "value": ")",
                                        "valueText": ")",
                                        "hasTrailingTrivia": true,
                                        "trailingTrivia": [
                                            {
                                                "kind": "WhitespaceTrivia",
                                                "text": " "
                                            }
                                        ]
                                    }
                                }
                            },
                            "block": {
                                "kind": "Block",
                                "fullStart": 722,
                                "fullEnd": 830,
                                "start": 722,
                                "end": 828,
                                "fullWidth": 108,
                                "width": 106,
                                "openBraceToken": {
                                    "kind": "OpenBraceToken",
                                    "fullStart": 722,
                                    "fullEnd": 725,
                                    "start": 722,
                                    "end": 723,
                                    "fullWidth": 3,
                                    "width": 1,
                                    "text": "{",
                                    "value": "{",
                                    "valueText": "{",
                                    "hasTrailingTrivia": true,
                                    "hasTrailingNewLine": true,
                                    "trailingTrivia": [
                                        {
                                            "kind": "NewLineTrivia",
                                            "text": "\r\n"
                                        }
                                    ]
                                },
                                "statements": [
                                    {
                                        "kind": "IfStatement",
                                        "fullStart": 725,
                                        "fullEnd": 819,
                                        "start": 737,
                                        "end": 817,
                                        "fullWidth": 94,
                                        "width": 80,
                                        "ifKeyword": {
                                            "kind": "IfKeyword",
                                            "fullStart": 725,
                                            "fullEnd": 740,
                                            "start": 737,
                                            "end": 739,
                                            "fullWidth": 15,
                                            "width": 2,
                                            "text": "if",
                                            "value": "if",
                                            "valueText": "if",
                                            "hasLeadingTrivia": true,
                                            "hasTrailingTrivia": true,
                                            "leadingTrivia": [
                                                {
                                                    "kind": "WhitespaceTrivia",
                                                    "text": "            "
                                                }
                                            ],
                                            "trailingTrivia": [
                                                {
                                                    "kind": "WhitespaceTrivia",
                                                    "text": " "
                                                }
                                            ]
                                        },
                                        "openParenToken": {
                                            "kind": "OpenParenToken",
                                            "fullStart": 740,
                                            "fullEnd": 741,
                                            "start": 740,
                                            "end": 741,
                                            "fullWidth": 1,
                                            "width": 1,
                                            "text": "(",
                                            "value": "(",
                                            "valueText": "("
                                        },
                                        "condition": {
                                            "kind": "EqualsExpression",
                                            "fullStart": 741,
                                            "fullEnd": 750,
                                            "start": 741,
                                            "end": 750,
                                            "fullWidth": 9,
                                            "width": 9,
                                            "left": {
                                                "kind": "IdentifierName",
                                                "fullStart": 741,
                                                "fullEnd": 745,
                                                "start": 741,
                                                "end": 744,
                                                "fullWidth": 4,
                                                "width": 3,
                                                "text": "idx",
                                                "value": "idx",
                                                "valueText": "idx",
                                                "hasTrailingTrivia": true,
                                                "trailingTrivia": [
                                                    {
                                                        "kind": "WhitespaceTrivia",
                                                        "text": " "
                                                    }
                                                ]
                                            },
                                            "operatorToken": {
                                                "kind": "EqualsEqualsEqualsToken",
                                                "fullStart": 745,
                                                "fullEnd": 749,
                                                "start": 745,
                                                "end": 748,
                                                "fullWidth": 4,
                                                "width": 3,
                                                "text": "===",
                                                "value": "===",
                                                "valueText": "===",
                                                "hasTrailingTrivia": true,
                                                "trailingTrivia": [
                                                    {
                                                        "kind": "WhitespaceTrivia",
                                                        "text": " "
                                                    }
                                                ]
                                            },
                                            "right": {
                                                "kind": "NumericLiteral",
                                                "fullStart": 749,
                                                "fullEnd": 750,
                                                "start": 749,
                                                "end": 750,
                                                "fullWidth": 1,
                                                "width": 1,
                                                "text": "1",
                                                "value": 1,
                                                "valueText": "1"
                                            }
                                        },
                                        "closeParenToken": {
                                            "kind": "CloseParenToken",
                                            "fullStart": 750,
                                            "fullEnd": 752,
                                            "start": 750,
                                            "end": 751,
                                            "fullWidth": 2,
                                            "width": 1,
                                            "text": ")",
                                            "value": ")",
                                            "valueText": ")",
                                            "hasTrailingTrivia": true,
                                            "trailingTrivia": [
                                                {
                                                    "kind": "WhitespaceTrivia",
                                                    "text": " "
                                                }
                                            ]
                                        },
                                        "statement": {
                                            "kind": "Block",
                                            "fullStart": 752,
                                            "fullEnd": 819,
                                            "start": 752,
                                            "end": 817,
                                            "fullWidth": 67,
                                            "width": 65,
                                            "openBraceToken": {
                                                "kind": "OpenBraceToken",
                                                "fullStart": 752,
                                                "fullEnd": 755,
                                                "start": 752,
                                                "end": 753,
                                                "fullWidth": 3,
                                                "width": 1,
                                                "text": "{",
                                                "value": "{",
                                                "valueText": "{",
                                                "hasTrailingTrivia": true,
                                                "hasTrailingNewLine": true,
                                                "trailingTrivia": [
                                                    {
                                                        "kind": "NewLineTrivia",
                                                        "text": "\r\n"
                                                    }
                                                ]
                                            },
                                            "statements": [
                                                {
                                                    "kind": "ExpressionStatement",
                                                    "fullStart": 755,
                                                    "fullEnd": 804,
                                                    "start": 771,
                                                    "end": 802,
                                                    "fullWidth": 49,
                                                    "width": 31,
                                                    "expression": {
                                                        "kind": "AssignmentExpression",
                                                        "fullStart": 755,
                                                        "fullEnd": 801,
                                                        "start": 771,
                                                        "end": 801,
                                                        "fullWidth": 46,
                                                        "width": 30,
                                                        "left": {
                                                            "kind": "IdentifierName",
                                                            "fullStart": 755,
                                                            "fullEnd": 782,
                                                            "start": 771,
                                                            "end": 781,
                                                            "fullWidth": 27,
                                                            "width": 10,
                                                            "text": "testResult",
                                                            "value": "testResult",
                                                            "valueText": "testResult",
                                                            "hasLeadingTrivia": true,
                                                            "hasTrailingTrivia": true,
                                                            "leadingTrivia": [
                                                                {
                                                                    "kind": "WhitespaceTrivia",
                                                                    "text": "                "
                                                                }
                                                            ],
                                                            "trailingTrivia": [
                                                                {
                                                                    "kind": "WhitespaceTrivia",
                                                                    "text": " "
                                                                }
                                                            ]
                                                        },
                                                        "operatorToken": {
                                                            "kind": "EqualsToken",
                                                            "fullStart": 782,
                                                            "fullEnd": 784,
                                                            "start": 782,
                                                            "end": 783,
                                                            "fullWidth": 2,
                                                            "width": 1,
                                                            "text": "=",
                                                            "value": "=",
                                                            "valueText": "=",
                                                            "hasTrailingTrivia": true,
                                                            "trailingTrivia": [
                                                                {
                                                                    "kind": "WhitespaceTrivia",
                                                                    "text": " "
                                                                }
                                                            ]
                                                        },
                                                        "right": {
                                                            "kind": "ParenthesizedExpression",
                                                            "fullStart": 784,
                                                            "fullEnd": 801,
                                                            "start": 784,
                                                            "end": 801,
                                                            "fullWidth": 17,
                                                            "width": 17,
                                                            "openParenToken": {
                                                                "kind": "OpenParenToken",
                                                                "fullStart": 784,
                                                                "fullEnd": 785,
                                                                "start": 784,
                                                                "end": 785,
                                                                "fullWidth": 1,
                                                                "width": 1,
                                                                "text": "(",
                                                                "value": "(",
                                                                "valueText": "("
                                                            },
                                                            "expression": {
                                                                "kind": "EqualsExpression",
                                                                "fullStart": 785,
                                                                "fullEnd": 800,
                                                                "start": 785,
                                                                "end": 800,
                                                                "fullWidth": 15,
                                                                "width": 15,
                                                                "left": {
                                                                    "kind": "IdentifierName",
                                                                    "fullStart": 785,
                                                                    "fullEnd": 793,
                                                                    "start": 785,
                                                                    "end": 792,
                                                                    "fullWidth": 8,
                                                                    "width": 7,
                                                                    "text": "prevVal",
                                                                    "value": "prevVal",
                                                                    "valueText": "prevVal",
                                                                    "hasTrailingTrivia": true,
                                                                    "trailingTrivia": [
                                                                        {
                                                                            "kind": "WhitespaceTrivia",
                                                                            "text": " "
                                                                        }
                                                                    ]
                                                                },
                                                                "operatorToken": {
                                                                    "kind": "EqualsEqualsEqualsToken",
                                                                    "fullStart": 793,
                                                                    "fullEnd": 797,
                                                                    "start": 793,
                                                                    "end": 796,
                                                                    "fullWidth": 4,
                                                                    "width": 3,
                                                                    "text": "===",
                                                                    "value": "===",
                                                                    "valueText": "===",
                                                                    "hasTrailingTrivia": true,
                                                                    "trailingTrivia": [
                                                                        {
                                                                            "kind": "WhitespaceTrivia",
                                                                            "text": " "
                                                                        }
                                                                    ]
                                                                },
                                                                "right": {
                                                                    "kind": "StringLiteral",
                                                                    "fullStart": 797,
                                                                    "fullEnd": 800,
                                                                    "start": 797,
                                                                    "end": 800,
                                                                    "fullWidth": 3,
                                                                    "width": 3,
                                                                    "text": "\"9\"",
                                                                    "value": "9",
                                                                    "valueText": "9"
                                                                }
                                                            },
                                                            "closeParenToken": {
                                                                "kind": "CloseParenToken",
                                                                "fullStart": 800,
                                                                "fullEnd": 801,
                                                                "start": 800,
                                                                "end": 801,
                                                                "fullWidth": 1,
                                                                "width": 1,
                                                                "text": ")",
                                                                "value": ")",
                                                                "valueText": ")"
                                                            }
                                                        }
                                                    },
                                                    "semicolonToken": {
                                                        "kind": "SemicolonToken",
                                                        "fullStart": 801,
                                                        "fullEnd": 804,
                                                        "start": 801,
                                                        "end": 802,
                                                        "fullWidth": 3,
                                                        "width": 1,
                                                        "text": ";",
                                                        "value": ";",
                                                        "valueText": ";",
                                                        "hasTrailingTrivia": true,
                                                        "hasTrailingNewLine": true,
                                                        "trailingTrivia": [
                                                            {
                                                                "kind": "NewLineTrivia",
                                                                "text": "\r\n"
                                                            }
                                                        ]
                                                    }
                                                }
                                            ],
                                            "closeBraceToken": {
                                                "kind": "CloseBraceToken",
                                                "fullStart": 804,
                                                "fullEnd": 819,
                                                "start": 816,
                                                "end": 817,
                                                "fullWidth": 15,
                                                "width": 1,
                                                "text": "}",
                                                "value": "}",
                                                "valueText": "}",
                                                "hasLeadingTrivia": true,
                                                "hasTrailingTrivia": true,
                                                "hasTrailingNewLine": true,
                                                "leadingTrivia": [
                                                    {
                                                        "kind": "WhitespaceTrivia",
                                                        "text": "            "
                                                    }
                                                ],
                                                "trailingTrivia": [
                                                    {
                                                        "kind": "NewLineTrivia",
                                                        "text": "\r\n"
                                                    }
                                                ]
                                            }
                                        }
                                    }
                                ],
                                "closeBraceToken": {
                                    "kind": "CloseBraceToken",
                                    "fullStart": 819,
                                    "fullEnd": 830,
                                    "start": 827,
                                    "end": 828,
                                    "fullWidth": 11,
                                    "width": 1,
                                    "text": "}",
                                    "value": "}",
                                    "valueText": "}",
                                    "hasLeadingTrivia": true,
                                    "hasTrailingTrivia": true,
                                    "hasTrailingNewLine": true,
                                    "leadingTrivia": [
                                        {
                                            "kind": "WhitespaceTrivia",
                                            "text": "        "
                                        }
                                    ],
                                    "trailingTrivia": [
                                        {
                                            "kind": "NewLineTrivia",
                                            "text": "\r\n"
                                        }
                                    ]
                                }
                            }
                        },
                        {
                            "kind": "VariableStatement",
                            "fullStart": 830,
                            "fullEnd": 886,
                            "start": 840,
                            "end": 884,
                            "fullWidth": 56,
                            "width": 44,
                            "modifiers": [],
                            "variableDeclaration": {
                                "kind": "VariableDeclaration",
                                "fullStart": 830,
                                "fullEnd": 883,
                                "start": 840,
                                "end": 883,
                                "fullWidth": 53,
                                "width": 43,
                                "varKeyword": {
                                    "kind": "VarKeyword",
                                    "fullStart": 830,
                                    "fullEnd": 844,
                                    "start": 840,
                                    "end": 843,
                                    "fullWidth": 14,
                                    "width": 3,
                                    "text": "var",
                                    "value": "var",
                                    "valueText": "var",
                                    "hasLeadingTrivia": true,
                                    "hasLeadingNewLine": true,
                                    "hasTrailingTrivia": true,
                                    "leadingTrivia": [
                                        {
                                            "kind": "NewLineTrivia",
                                            "text": "\r\n"
                                        },
                                        {
                                            "kind": "WhitespaceTrivia",
                                            "text": "        "
                                        }
                                    ],
                                    "trailingTrivia": [
                                        {
                                            "kind": "WhitespaceTrivia",
                                            "text": " "
                                        }
                                    ]
                                },
                                "variableDeclarators": [
                                    {
                                        "kind": "VariableDeclarator",
                                        "fullStart": 844,
                                        "fullEnd": 883,
                                        "start": 844,
                                        "end": 883,
                                        "fullWidth": 39,
                                        "width": 39,
                                        "identifier": {
                                            "kind": "IdentifierName",
                                            "fullStart": 844,
                                            "fullEnd": 850,
                                            "start": 844,
                                            "end": 849,
                                            "fullWidth": 6,
                                            "width": 5,
                                            "text": "proto",
                                            "value": "proto",
                                            "valueText": "proto",
                                            "hasTrailingTrivia": true,
                                            "trailingTrivia": [
                                                {
                                                    "kind": "WhitespaceTrivia",
                                                    "text": " "
                                                }
                                            ]
                                        },
                                        "equalsValueClause": {
                                            "kind": "EqualsValueClause",
                                            "fullStart": 850,
                                            "fullEnd": 883,
                                            "start": 850,
                                            "end": 883,
                                            "fullWidth": 33,
                                            "width": 33,
                                            "equalsToken": {
                                                "kind": "EqualsToken",
                                                "fullStart": 850,
                                                "fullEnd": 852,
                                                "start": 850,
                                                "end": 851,
                                                "fullWidth": 2,
                                                "width": 1,
                                                "text": "=",
                                                "value": "=",
                                                "valueText": "=",
                                                "hasTrailingTrivia": true,
                                                "trailingTrivia": [
                                                    {
                                                        "kind": "WhitespaceTrivia",
                                                        "text": " "
                                                    }
                                                ]
                                            },
                                            "value": {
                                                "kind": "ObjectLiteralExpression",
                                                "fullStart": 852,
                                                "fullEnd": 883,
                                                "start": 852,
                                                "end": 883,
                                                "fullWidth": 31,
                                                "width": 31,
                                                "openBraceToken": {
                                                    "kind": "OpenBraceToken",
                                                    "fullStart": 852,
                                                    "fullEnd": 854,
                                                    "start": 852,
                                                    "end": 853,
                                                    "fullWidth": 2,
                                                    "width": 1,
                                                    "text": "{",
                                                    "value": "{",
                                                    "valueText": "{",
                                                    "hasTrailingTrivia": true,
                                                    "trailingTrivia": [
                                                        {
                                                            "kind": "WhitespaceTrivia",
                                                            "text": " "
                                                        }
                                                    ]
                                                },
                                                "propertyAssignments": [
                                                    {
                                                        "kind": "SimplePropertyAssignment",
                                                        "fullStart": 854,
                                                        "fullEnd": 858,
                                                        "start": 854,
                                                        "end": 858,
                                                        "fullWidth": 4,
                                                        "width": 4,
                                                        "propertyName": {
                                                            "kind": "NumericLiteral",
                                                            "fullStart": 854,
                                                            "fullEnd": 855,
                                                            "start": 854,
                                                            "end": 855,
                                                            "fullWidth": 1,
                                                            "width": 1,
                                                            "text": "0",
                                                            "value": 0,
                                                            "valueText": "0"
                                                        },
                                                        "colonToken": {
                                                            "kind": "ColonToken",
                                                            "fullStart": 855,
                                                            "fullEnd": 857,
                                                            "start": 855,
                                                            "end": 856,
                                                            "fullWidth": 2,
                                                            "width": 1,
                                                            "text": ":",
                                                            "value": ":",
                                                            "valueText": ":",
                                                            "hasTrailingTrivia": true,
                                                            "trailingTrivia": [
                                                                {
                                                                    "kind": "WhitespaceTrivia",
                                                                    "text": " "
                                                                }
                                                            ]
                                                        },
                                                        "expression": {
                                                            "kind": "NumericLiteral",
                                                            "fullStart": 857,
                                                            "fullEnd": 858,
                                                            "start": 857,
                                                            "end": 858,
                                                            "fullWidth": 1,
                                                            "width": 1,
                                                            "text": "0",
                                                            "value": 0,
                                                            "valueText": "0"
                                                        }
                                                    },
                                                    {
                                                        "kind": "CommaToken",
                                                        "fullStart": 858,
                                                        "fullEnd": 860,
                                                        "start": 858,
                                                        "end": 859,
                                                        "fullWidth": 2,
                                                        "width": 1,
                                                        "text": ",",
                                                        "value": ",",
                                                        "valueText": ",",
                                                        "hasTrailingTrivia": true,
                                                        "trailingTrivia": [
                                                            {
                                                                "kind": "WhitespaceTrivia",
                                                                "text": " "
                                                            }
                                                        ]
                                                    },
                                                    {
                                                        "kind": "SimplePropertyAssignment",
                                                        "fullStart": 860,
                                                        "fullEnd": 864,
                                                        "start": 860,
                                                        "end": 864,
                                                        "fullWidth": 4,
                                                        "width": 4,
                                                        "propertyName": {
                                                            "kind": "NumericLiteral",
                                                            "fullStart": 860,
                                                            "fullEnd": 861,
                                                            "start": 860,
                                                            "end": 861,
                                                            "fullWidth": 1,
                                                            "width": 1,
                                                            "text": "1",
                                                            "value": 1,
                                                            "valueText": "1"
                                                        },
                                                        "colonToken": {
                                                            "kind": "ColonToken",
                                                            "fullStart": 861,
                                                            "fullEnd": 863,
                                                            "start": 861,
                                                            "end": 862,
                                                            "fullWidth": 2,
                                                            "width": 1,
                                                            "text": ":",
                                                            "value": ":",
                                                            "valueText": ":",
                                                            "hasTrailingTrivia": true,
                                                            "trailingTrivia": [
                                                                {
                                                                    "kind": "WhitespaceTrivia",
                                                                    "text": " "
                                                                }
                                                            ]
                                                        },
                                                        "expression": {
                                                            "kind": "NumericLiteral",
                                                            "fullStart": 863,
                                                            "fullEnd": 864,
                                                            "start": 863,
                                                            "end": 864,
                                                            "fullWidth": 1,
                                                            "width": 1,
                                                            "text": "1",
                                                            "value": 1,
                                                            "valueText": "1"
                                                        }
                                                    },
                                                    {
                                                        "kind": "CommaToken",
                                                        "fullStart": 864,
                                                        "fullEnd": 866,
                                                        "start": 864,
                                                        "end": 865,
                                                        "fullWidth": 2,
                                                        "width": 1,
                                                        "text": ",",
                                                        "value": ",",
                                                        "valueText": ",",
                                                        "hasTrailingTrivia": true,
                                                        "trailingTrivia": [
                                                            {
                                                                "kind": "WhitespaceTrivia",
                                                                "text": " "
                                                            }
                                                        ]
                                                    },
                                                    {
                                                        "kind": "SimplePropertyAssignment",
                                                        "fullStart": 866,
                                                        "fullEnd": 870,
                                                        "start": 866,
                                                        "end": 870,
                                                        "fullWidth": 4,
                                                        "width": 4,
                                                        "propertyName": {
                                                            "kind": "NumericLiteral",
                                                            "fullStart": 866,
                                                            "fullEnd": 867,
                                                            "start": 866,
                                                            "end": 867,
                                                            "fullWidth": 1,
                                                            "width": 1,
                                                            "text": "2",
                                                            "value": 2,
                                                            "valueText": "2"
                                                        },
                                                        "colonToken": {
                                                            "kind": "ColonToken",
                                                            "fullStart": 867,
                                                            "fullEnd": 869,
                                                            "start": 867,
                                                            "end": 868,
                                                            "fullWidth": 2,
                                                            "width": 1,
                                                            "text": ":",
                                                            "value": ":",
                                                            "valueText": ":",
                                                            "hasTrailingTrivia": true,
                                                            "trailingTrivia": [
                                                                {
                                                                    "kind": "WhitespaceTrivia",
                                                                    "text": " "
                                                                }
                                                            ]
                                                        },
                                                        "expression": {
                                                            "kind": "NumericLiteral",
                                                            "fullStart": 869,
                                                            "fullEnd": 870,
                                                            "start": 869,
                                                            "end": 870,
                                                            "fullWidth": 1,
                                                            "width": 1,
                                                            "text": "2",
                                                            "value": 2,
                                                            "valueText": "2"
                                                        }
                                                    },
                                                    {
                                                        "kind": "CommaToken",
                                                        "fullStart": 870,
                                                        "fullEnd": 872,
                                                        "start": 870,
                                                        "end": 871,
                                                        "fullWidth": 2,
                                                        "width": 1,
                                                        "text": ",",
                                                        "value": ",",
                                                        "valueText": ",",
                                                        "hasTrailingTrivia": true,
                                                        "trailingTrivia": [
                                                            {
                                                                "kind": "WhitespaceTrivia",
                                                                "text": " "
                                                            }
                                                        ]
                                                    },
                                                    {
                                                        "kind": "SimplePropertyAssignment",
                                                        "fullStart": 872,
                                                        "fullEnd": 882,
                                                        "start": 872,
                                                        "end": 881,
                                                        "fullWidth": 10,
                                                        "width": 9,
                                                        "propertyName": {
                                                            "kind": "IdentifierName",
                                                            "fullStart": 872,
                                                            "fullEnd": 878,
                                                            "start": 872,
                                                            "end": 878,
                                                            "fullWidth": 6,
                                                            "width": 6,
                                                            "text": "length",
                                                            "value": "length",
                                                            "valueText": "length"
                                                        },
                                                        "colonToken": {
                                                            "kind": "ColonToken",
                                                            "fullStart": 878,
                                                            "fullEnd": 880,
                                                            "start": 878,
                                                            "end": 879,
                                                            "fullWidth": 2,
                                                            "width": 1,
                                                            "text": ":",
                                                            "value": ":",
                                                            "valueText": ":",
                                                            "hasTrailingTrivia": true,
                                                            "trailingTrivia": [
                                                                {
                                                                    "kind": "WhitespaceTrivia",
                                                                    "text": " "
                                                                }
                                                            ]
                                                        },
                                                        "expression": {
                                                            "kind": "NumericLiteral",
                                                            "fullStart": 880,
                                                            "fullEnd": 882,
                                                            "start": 880,
                                                            "end": 881,
                                                            "fullWidth": 2,
                                                            "width": 1,
                                                            "text": "3",
                                                            "value": 3,
                                                            "valueText": "3",
                                                            "hasTrailingTrivia": true,
                                                            "trailingTrivia": [
                                                                {
                                                                    "kind": "WhitespaceTrivia",
                                                                    "text": " "
                                                                }
                                                            ]
                                                        }
                                                    }
                                                ],
                                                "closeBraceToken": {
                                                    "kind": "CloseBraceToken",
                                                    "fullStart": 882,
                                                    "fullEnd": 883,
                                                    "start": 882,
                                                    "end": 883,
                                                    "fullWidth": 1,
                                                    "width": 1,
                                                    "text": "}",
                                                    "value": "}",
                                                    "valueText": "}"
                                                }
                                            }
                                        }
                                    }
                                ]
                            },
                            "semicolonToken": {
                                "kind": "SemicolonToken",
                                "fullStart": 883,
                                "fullEnd": 886,
                                "start": 883,
                                "end": 884,
                                "fullWidth": 3,
                                "width": 1,
                                "text": ";",
                                "value": ";",
                                "valueText": ";",
                                "hasTrailingTrivia": true,
                                "hasTrailingNewLine": true,
                                "trailingTrivia": [
                                    {
                                        "kind": "NewLineTrivia",
                                        "text": "\r\n"
                                    }
                                ]
                            }
                        },
                        {
                            "kind": "VariableStatement",
                            "fullStart": 886,
                            "fullEnd": 922,
                            "start": 894,
                            "end": 920,
                            "fullWidth": 36,
                            "width": 26,
                            "modifiers": [],
                            "variableDeclaration": {
                                "kind": "VariableDeclaration",
                                "fullStart": 886,
                                "fullEnd": 919,
                                "start": 894,
                                "end": 919,
                                "fullWidth": 33,
                                "width": 25,
                                "varKeyword": {
                                    "kind": "VarKeyword",
                                    "fullStart": 886,
                                    "fullEnd": 898,
                                    "start": 894,
                                    "end": 897,
                                    "fullWidth": 12,
                                    "width": 3,
                                    "text": "var",
                                    "value": "var",
                                    "valueText": "var",
                                    "hasLeadingTrivia": true,
                                    "hasTrailingTrivia": true,
                                    "leadingTrivia": [
                                        {
                                            "kind": "WhitespaceTrivia",
                                            "text": "        "
                                        }
                                    ],
                                    "trailingTrivia": [
                                        {
                                            "kind": "WhitespaceTrivia",
                                            "text": " "
                                        }
                                    ]
                                },
                                "variableDeclarators": [
                                    {
                                        "kind": "VariableDeclarator",
                                        "fullStart": 898,
                                        "fullEnd": 919,
                                        "start": 898,
                                        "end": 919,
                                        "fullWidth": 21,
                                        "width": 21,
                                        "identifier": {
                                            "kind": "IdentifierName",
                                            "fullStart": 898,
                                            "fullEnd": 902,
                                            "start": 898,
                                            "end": 901,
                                            "fullWidth": 4,
                                            "width": 3,
                                            "text": "Con",
                                            "value": "Con",
                                            "valueText": "Con",
                                            "hasTrailingTrivia": true,
                                            "trailingTrivia": [
                                                {
                                                    "kind": "WhitespaceTrivia",
                                                    "text": " "
                                                }
                                            ]
                                        },
                                        "equalsValueClause": {
                                            "kind": "EqualsValueClause",
                                            "fullStart": 902,
                                            "fullEnd": 919,
                                            "start": 902,
                                            "end": 919,
                                            "fullWidth": 17,
                                            "width": 17,
                                            "equalsToken": {
                                                "kind": "EqualsToken",
                                                "fullStart": 902,
                                                "fullEnd": 904,
                                                "start": 902,
                                                "end": 903,
                                                "fullWidth": 2,
                                                "width": 1,
                                                "text": "=",
                                                "value": "=",
                                                "valueText": "=",
                                                "hasTrailingTrivia": true,
                                                "trailingTrivia": [
                                                    {
                                                        "kind": "WhitespaceTrivia",
                                                        "text": " "
                                                    }
                                                ]
                                            },
                                            "value": {
                                                "kind": "FunctionExpression",
                                                "fullStart": 904,
                                                "fullEnd": 919,
                                                "start": 904,
                                                "end": 919,
                                                "fullWidth": 15,
                                                "width": 15,
                                                "functionKeyword": {
                                                    "kind": "FunctionKeyword",
                                                    "fullStart": 904,
                                                    "fullEnd": 913,
                                                    "start": 904,
                                                    "end": 912,
                                                    "fullWidth": 9,
                                                    "width": 8,
                                                    "text": "function",
                                                    "value": "function",
                                                    "valueText": "function",
                                                    "hasTrailingTrivia": true,
                                                    "trailingTrivia": [
                                                        {
                                                            "kind": "WhitespaceTrivia",
                                                            "text": " "
                                                        }
                                                    ]
                                                },
                                                "callSignature": {
                                                    "kind": "CallSignature",
                                                    "fullStart": 913,
                                                    "fullEnd": 916,
                                                    "start": 913,
                                                    "end": 915,
                                                    "fullWidth": 3,
                                                    "width": 2,
                                                    "parameterList": {
                                                        "kind": "ParameterList",
                                                        "fullStart": 913,
                                                        "fullEnd": 916,
                                                        "start": 913,
                                                        "end": 915,
                                                        "fullWidth": 3,
                                                        "width": 2,
                                                        "openParenToken": {
                                                            "kind": "OpenParenToken",
                                                            "fullStart": 913,
                                                            "fullEnd": 914,
                                                            "start": 913,
                                                            "end": 914,
                                                            "fullWidth": 1,
                                                            "width": 1,
                                                            "text": "(",
                                                            "value": "(",
                                                            "valueText": "("
                                                        },
                                                        "parameters": [],
                                                        "closeParenToken": {
                                                            "kind": "CloseParenToken",
                                                            "fullStart": 914,
                                                            "fullEnd": 916,
                                                            "start": 914,
                                                            "end": 915,
                                                            "fullWidth": 2,
                                                            "width": 1,
                                                            "text": ")",
                                                            "value": ")",
                                                            "valueText": ")",
                                                            "hasTrailingTrivia": true,
                                                            "trailingTrivia": [
                                                                {
                                                                    "kind": "WhitespaceTrivia",
                                                                    "text": " "
                                                                }
                                                            ]
                                                        }
                                                    }
                                                },
                                                "block": {
                                                    "kind": "Block",
                                                    "fullStart": 916,
                                                    "fullEnd": 919,
                                                    "start": 916,
                                                    "end": 919,
                                                    "fullWidth": 3,
                                                    "width": 3,
                                                    "openBraceToken": {
                                                        "kind": "OpenBraceToken",
                                                        "fullStart": 916,
                                                        "fullEnd": 918,
                                                        "start": 916,
                                                        "end": 917,
                                                        "fullWidth": 2,
                                                        "width": 1,
                                                        "text": "{",
                                                        "value": "{",
                                                        "valueText": "{",
                                                        "hasTrailingTrivia": true,
                                                        "trailingTrivia": [
                                                            {
                                                                "kind": "WhitespaceTrivia",
                                                                "text": " "
                                                            }
                                                        ]
                                                    },
                                                    "statements": [],
                                                    "closeBraceToken": {
                                                        "kind": "CloseBraceToken",
                                                        "fullStart": 918,
                                                        "fullEnd": 919,
                                                        "start": 918,
                                                        "end": 919,
                                                        "fullWidth": 1,
                                                        "width": 1,
                                                        "text": "}",
                                                        "value": "}",
                                                        "valueText": "}"
                                                    }
                                                }
                                            }
                                        }
                                    }
                                ]
                            },
                            "semicolonToken": {
                                "kind": "SemicolonToken",
                                "fullStart": 919,
                                "fullEnd": 922,
                                "start": 919,
                                "end": 920,
                                "fullWidth": 3,
                                "width": 1,
                                "text": ";",
                                "value": ";",
                                "valueText": ";",
                                "hasTrailingTrivia": true,
                                "hasTrailingNewLine": true,
                                "trailingTrivia": [
                                    {
                                        "kind": "NewLineTrivia",
                                        "text": "\r\n"
                                    }
                                ]
                            }
                        },
                        {
                            "kind": "ExpressionStatement",
                            "fullStart": 922,
                            "fullEnd": 954,
                            "start": 930,
                            "end": 952,
                            "fullWidth": 32,
                            "width": 22,
                            "expression": {
                                "kind": "AssignmentExpression",
                                "fullStart": 922,
                                "fullEnd": 951,
                                "start": 930,
                                "end": 951,
                                "fullWidth": 29,
                                "width": 21,
                                "left": {
                                    "kind": "MemberAccessExpression",
                                    "fullStart": 922,
                                    "fullEnd": 944,
                                    "start": 930,
                                    "end": 943,
                                    "fullWidth": 22,
                                    "width": 13,
                                    "expression": {
                                        "kind": "IdentifierName",
                                        "fullStart": 922,
                                        "fullEnd": 933,
                                        "start": 930,
                                        "end": 933,
                                        "fullWidth": 11,
                                        "width": 3,
                                        "text": "Con",
                                        "value": "Con",
                                        "valueText": "Con",
                                        "hasLeadingTrivia": true,
                                        "leadingTrivia": [
                                            {
                                                "kind": "WhitespaceTrivia",
                                                "text": "        "
                                            }
                                        ]
                                    },
                                    "dotToken": {
                                        "kind": "DotToken",
                                        "fullStart": 933,
                                        "fullEnd": 934,
                                        "start": 933,
                                        "end": 934,
                                        "fullWidth": 1,
                                        "width": 1,
                                        "text": ".",
                                        "value": ".",
                                        "valueText": "."
                                    },
                                    "name": {
                                        "kind": "IdentifierName",
                                        "fullStart": 934,
                                        "fullEnd": 944,
                                        "start": 934,
                                        "end": 943,
                                        "fullWidth": 10,
                                        "width": 9,
                                        "text": "prototype",
                                        "value": "prototype",
                                        "valueText": "prototype",
                                        "hasTrailingTrivia": true,
                                        "trailingTrivia": [
                                            {
                                                "kind": "WhitespaceTrivia",
                                                "text": " "
                                            }
                                        ]
                                    }
                                },
                                "operatorToken": {
                                    "kind": "EqualsToken",
                                    "fullStart": 944,
                                    "fullEnd": 946,
                                    "start": 944,
                                    "end": 945,
                                    "fullWidth": 2,
                                    "width": 1,
                                    "text": "=",
                                    "value": "=",
                                    "valueText": "=",
                                    "hasTrailingTrivia": true,
                                    "trailingTrivia": [
                                        {
                                            "kind": "WhitespaceTrivia",
                                            "text": " "
                                        }
                                    ]
                                },
                                "right": {
                                    "kind": "IdentifierName",
                                    "fullStart": 946,
                                    "fullEnd": 951,
                                    "start": 946,
                                    "end": 951,
                                    "fullWidth": 5,
                                    "width": 5,
                                    "text": "proto",
                                    "value": "proto",
                                    "valueText": "proto"
                                }
                            },
                            "semicolonToken": {
                                "kind": "SemicolonToken",
                                "fullStart": 951,
                                "fullEnd": 954,
                                "start": 951,
                                "end": 952,
                                "fullWidth": 3,
                                "width": 1,
                                "text": ";",
                                "value": ";",
                                "valueText": ";",
                                "hasTrailingTrivia": true,
                                "hasTrailingNewLine": true,
                                "trailingTrivia": [
                                    {
                                        "kind": "NewLineTrivia",
                                        "text": "\r\n"
                                    }
                                ]
                            }
                        },
                        {
                            "kind": "VariableStatement",
                            "fullStart": 954,
                            "fullEnd": 988,
                            "start": 964,
                            "end": 986,
                            "fullWidth": 34,
                            "width": 22,
                            "modifiers": [],
                            "variableDeclaration": {
                                "kind": "VariableDeclaration",
                                "fullStart": 954,
                                "fullEnd": 985,
                                "start": 964,
                                "end": 985,
                                "fullWidth": 31,
                                "width": 21,
                                "varKeyword": {
                                    "kind": "VarKeyword",
                                    "fullStart": 954,
                                    "fullEnd": 968,
                                    "start": 964,
                                    "end": 967,
                                    "fullWidth": 14,
                                    "width": 3,
                                    "text": "var",
                                    "value": "var",
                                    "valueText": "var",
                                    "hasLeadingTrivia": true,
                                    "hasLeadingNewLine": true,
                                    "hasTrailingTrivia": true,
                                    "leadingTrivia": [
                                        {
                                            "kind": "NewLineTrivia",
                                            "text": "\r\n"
                                        },
                                        {
                                            "kind": "WhitespaceTrivia",
                                            "text": "        "
                                        }
                                    ],
                                    "trailingTrivia": [
                                        {
                                            "kind": "WhitespaceTrivia",
                                            "text": " "
                                        }
                                    ]
                                },
                                "variableDeclarators": [
                                    {
                                        "kind": "VariableDeclarator",
                                        "fullStart": 968,
                                        "fullEnd": 985,
                                        "start": 968,
                                        "end": 985,
                                        "fullWidth": 17,
                                        "width": 17,
                                        "identifier": {
                                            "kind": "IdentifierName",
                                            "fullStart": 968,
                                            "fullEnd": 974,
                                            "start": 968,
                                            "end": 973,
                                            "fullWidth": 6,
                                            "width": 5,
                                            "text": "child",
                                            "value": "child",
                                            "valueText": "child",
                                            "hasTrailingTrivia": true,
                                            "trailingTrivia": [
                                                {
                                                    "kind": "WhitespaceTrivia",
                                                    "text": " "
                                                }
                                            ]
                                        },
                                        "equalsValueClause": {
                                            "kind": "EqualsValueClause",
                                            "fullStart": 974,
                                            "fullEnd": 985,
                                            "start": 974,
                                            "end": 985,
                                            "fullWidth": 11,
                                            "width": 11,
                                            "equalsToken": {
                                                "kind": "EqualsToken",
                                                "fullStart": 974,
                                                "fullEnd": 976,
                                                "start": 974,
                                                "end": 975,
                                                "fullWidth": 2,
                                                "width": 1,
                                                "text": "=",
                                                "value": "=",
                                                "valueText": "=",
                                                "hasTrailingTrivia": true,
                                                "trailingTrivia": [
                                                    {
                                                        "kind": "WhitespaceTrivia",
                                                        "text": " "
                                                    }
                                                ]
                                            },
                                            "value": {
                                                "kind": "ObjectCreationExpression",
                                                "fullStart": 976,
                                                "fullEnd": 985,
                                                "start": 976,
                                                "end": 985,
                                                "fullWidth": 9,
                                                "width": 9,
                                                "newKeyword": {
                                                    "kind": "NewKeyword",
                                                    "fullStart": 976,
                                                    "fullEnd": 980,
                                                    "start": 976,
                                                    "end": 979,
                                                    "fullWidth": 4,
                                                    "width": 3,
                                                    "text": "new",
                                                    "value": "new",
                                                    "valueText": "new",
                                                    "hasTrailingTrivia": true,
                                                    "trailingTrivia": [
                                                        {
                                                            "kind": "WhitespaceTrivia",
                                                            "text": " "
                                                        }
                                                    ]
                                                },
                                                "expression": {
                                                    "kind": "IdentifierName",
                                                    "fullStart": 980,
                                                    "fullEnd": 983,
                                                    "start": 980,
                                                    "end": 983,
                                                    "fullWidth": 3,
                                                    "width": 3,
                                                    "text": "Con",
                                                    "value": "Con",
                                                    "valueText": "Con"
                                                },
                                                "argumentList": {
                                                    "kind": "ArgumentList",
                                                    "fullStart": 983,
                                                    "fullEnd": 985,
                                                    "start": 983,
                                                    "end": 985,
                                                    "fullWidth": 2,
                                                    "width": 2,
                                                    "openParenToken": {
                                                        "kind": "OpenParenToken",
                                                        "fullStart": 983,
                                                        "fullEnd": 984,
                                                        "start": 983,
                                                        "end": 984,
                                                        "fullWidth": 1,
                                                        "width": 1,
                                                        "text": "(",
                                                        "value": "(",
                                                        "valueText": "("
                                                    },
                                                    "arguments": [],
                                                    "closeParenToken": {
                                                        "kind": "CloseParenToken",
                                                        "fullStart": 984,
                                                        "fullEnd": 985,
                                                        "start": 984,
                                                        "end": 985,
                                                        "fullWidth": 1,
                                                        "width": 1,
                                                        "text": ")",
                                                        "value": ")",
                                                        "valueText": ")"
                                                    }
                                                }
                                            }
                                        }
                                    }
                                ]
                            },
                            "semicolonToken": {
                                "kind": "SemicolonToken",
                                "fullStart": 985,
                                "fullEnd": 988,
                                "start": 985,
                                "end": 986,
                                "fullWidth": 3,
                                "width": 1,
                                "text": ";",
                                "value": ";",
                                "valueText": ";",
                                "hasTrailingTrivia": true,
                                "hasTrailingNewLine": true,
                                "trailingTrivia": [
                                    {
                                        "kind": "NewLineTrivia",
                                        "text": "\r\n"
                                    }
                                ]
                            }
                        },
                        {
                            "kind": "ExpressionStatement",
                            "fullStart": 988,
                            "fullEnd": 1013,
                            "start": 996,
                            "end": 1011,
                            "fullWidth": 25,
                            "width": 15,
                            "expression": {
                                "kind": "AssignmentExpression",
                                "fullStart": 988,
                                "fullEnd": 1010,
                                "start": 996,
                                "end": 1010,
                                "fullWidth": 22,
                                "width": 14,
                                "left": {
                                    "kind": "ElementAccessExpression",
                                    "fullStart": 988,
                                    "fullEnd": 1005,
                                    "start": 996,
                                    "end": 1004,
                                    "fullWidth": 17,
                                    "width": 8,
                                    "expression": {
                                        "kind": "IdentifierName",
                                        "fullStart": 988,
                                        "fullEnd": 1001,
                                        "start": 996,
                                        "end": 1001,
                                        "fullWidth": 13,
                                        "width": 5,
                                        "text": "child",
                                        "value": "child",
                                        "valueText": "child",
                                        "hasLeadingTrivia": true,
                                        "leadingTrivia": [
                                            {
                                                "kind": "WhitespaceTrivia",
                                                "text": "        "
                                            }
                                        ]
                                    },
                                    "openBracketToken": {
                                        "kind": "OpenBracketToken",
                                        "fullStart": 1001,
                                        "fullEnd": 1002,
                                        "start": 1001,
                                        "end": 1002,
                                        "fullWidth": 1,
                                        "width": 1,
                                        "text": "[",
                                        "value": "[",
                                        "valueText": "["
                                    },
                                    "argumentExpression": {
                                        "kind": "NumericLiteral",
                                        "fullStart": 1002,
                                        "fullEnd": 1003,
                                        "start": 1002,
                                        "end": 1003,
                                        "fullWidth": 1,
                                        "width": 1,
                                        "text": "0",
                                        "value": 0,
                                        "valueText": "0"
                                    },
                                    "closeBracketToken": {
                                        "kind": "CloseBracketToken",
                                        "fullStart": 1003,
                                        "fullEnd": 1005,
                                        "start": 1003,
                                        "end": 1004,
                                        "fullWidth": 2,
                                        "width": 1,
                                        "text": "]",
                                        "value": "]",
                                        "valueText": "]",
                                        "hasTrailingTrivia": true,
                                        "trailingTrivia": [
                                            {
                                                "kind": "WhitespaceTrivia",
                                                "text": " "
                                            }
                                        ]
                                    }
                                },
                                "operatorToken": {
                                    "kind": "EqualsToken",
                                    "fullStart": 1005,
                                    "fullEnd": 1007,
                                    "start": 1005,
                                    "end": 1006,
                                    "fullWidth": 2,
                                    "width": 1,
                                    "text": "=",
                                    "value": "=",
                                    "valueText": "=",
                                    "hasTrailingTrivia": true,
                                    "trailingTrivia": [
                                        {
                                            "kind": "WhitespaceTrivia",
                                            "text": " "
                                        }
                                    ]
                                },
                                "right": {
                                    "kind": "StringLiteral",
                                    "fullStart": 1007,
                                    "fullEnd": 1010,
                                    "start": 1007,
                                    "end": 1010,
                                    "fullWidth": 3,
                                    "width": 3,
                                    "text": "\"9\"",
                                    "value": "9",
                                    "valueText": "9"
                                }
                            },
                            "semicolonToken": {
                                "kind": "SemicolonToken",
                                "fullStart": 1010,
                                "fullEnd": 1013,
                                "start": 1010,
                                "end": 1011,
                                "fullWidth": 3,
                                "width": 1,
                                "text": ";",
                                "value": ";",
                                "valueText": ";",
                                "hasTrailingTrivia": true,
                                "hasTrailingNewLine": true,
                                "trailingTrivia": [
                                    {
                                        "kind": "NewLineTrivia",
                                        "text": "\r\n"
                                    }
                                ]
                            }
                        },
                        {
                            "kind": "ExpressionStatement",
                            "fullStart": 1013,
                            "fullEnd": 1038,
                            "start": 1021,
                            "end": 1036,
                            "fullWidth": 25,
                            "width": 15,
                            "expression": {
                                "kind": "AssignmentExpression",
                                "fullStart": 1013,
                                "fullEnd": 1035,
                                "start": 1021,
                                "end": 1035,
                                "fullWidth": 22,
                                "width": 14,
                                "left": {
                                    "kind": "ElementAccessExpression",
                                    "fullStart": 1013,
                                    "fullEnd": 1030,
                                    "start": 1021,
                                    "end": 1029,
                                    "fullWidth": 17,
                                    "width": 8,
                                    "expression": {
                                        "kind": "IdentifierName",
                                        "fullStart": 1013,
                                        "fullEnd": 1026,
                                        "start": 1021,
                                        "end": 1026,
                                        "fullWidth": 13,
                                        "width": 5,
                                        "text": "child",
                                        "value": "child",
                                        "valueText": "child",
                                        "hasLeadingTrivia": true,
                                        "leadingTrivia": [
                                            {
                                                "kind": "WhitespaceTrivia",
                                                "text": "        "
                                            }
                                        ]
                                    },
                                    "openBracketToken": {
                                        "kind": "OpenBracketToken",
                                        "fullStart": 1026,
                                        "fullEnd": 1027,
                                        "start": 1026,
                                        "end": 1027,
                                        "fullWidth": 1,
                                        "width": 1,
                                        "text": "[",
                                        "value": "[",
                                        "valueText": "["
                                    },
                                    "argumentExpression": {
                                        "kind": "NumericLiteral",
                                        "fullStart": 1027,
                                        "fullEnd": 1028,
                                        "start": 1027,
                                        "end": 1028,
                                        "fullWidth": 1,
                                        "width": 1,
                                        "text": "1",
                                        "value": 1,
                                        "valueText": "1"
                                    },
                                    "closeBracketToken": {
                                        "kind": "CloseBracketToken",
                                        "fullStart": 1028,
                                        "fullEnd": 1030,
                                        "start": 1028,
                                        "end": 1029,
                                        "fullWidth": 2,
                                        "width": 1,
                                        "text": "]",
                                        "value": "]",
                                        "valueText": "]",
                                        "hasTrailingTrivia": true,
                                        "trailingTrivia": [
                                            {
                                                "kind": "WhitespaceTrivia",
                                                "text": " "
                                            }
                                        ]
                                    }
                                },
                                "operatorToken": {
                                    "kind": "EqualsToken",
                                    "fullStart": 1030,
                                    "fullEnd": 1032,
                                    "start": 1030,
                                    "end": 1031,
                                    "fullWidth": 2,
                                    "width": 1,
                                    "text": "=",
                                    "value": "=",
                                    "valueText": "=",
                                    "hasTrailingTrivia": true,
                                    "trailingTrivia": [
                                        {
                                            "kind": "WhitespaceTrivia",
                                            "text": " "
                                        }
                                    ]
                                },
                                "right": {
                                    "kind": "StringLiteral",
                                    "fullStart": 1032,
                                    "fullEnd": 1035,
                                    "start": 1032,
                                    "end": 1035,
                                    "fullWidth": 3,
                                    "width": 3,
                                    "text": "\"1\"",
                                    "value": "1",
                                    "valueText": "1"
                                }
                            },
                            "semicolonToken": {
                                "kind": "SemicolonToken",
                                "fullStart": 1035,
                                "fullEnd": 1038,
                                "start": 1035,
                                "end": 1036,
                                "fullWidth": 3,
                                "width": 1,
                                "text": ";",
                                "value": ";",
                                "valueText": ";",
                                "hasTrailingTrivia": true,
                                "hasTrailingNewLine": true,
                                "trailingTrivia": [
                                    {
                                        "kind": "NewLineTrivia",
                                        "text": "\r\n"
                                    }
                                ]
                            }
                        },
                        {
                            "kind": "ExpressionStatement",
                            "fullStart": 1038,
                            "fullEnd": 1065,
                            "start": 1046,
                            "end": 1063,
                            "fullWidth": 27,
                            "width": 17,
                            "expression": {
                                "kind": "AssignmentExpression",
                                "fullStart": 1038,
                                "fullEnd": 1062,
                                "start": 1046,
                                "end": 1062,
                                "fullWidth": 24,
                                "width": 16,
                                "left": {
                                    "kind": "MemberAccessExpression",
                                    "fullStart": 1038,
                                    "fullEnd": 1059,
                                    "start": 1046,
                                    "end": 1058,
                                    "fullWidth": 21,
                                    "width": 12,
                                    "expression": {
                                        "kind": "IdentifierName",
                                        "fullStart": 1038,
                                        "fullEnd": 1051,
                                        "start": 1046,
                                        "end": 1051,
                                        "fullWidth": 13,
                                        "width": 5,
                                        "text": "child",
                                        "value": "child",
                                        "valueText": "child",
                                        "hasLeadingTrivia": true,
                                        "leadingTrivia": [
                                            {
                                                "kind": "WhitespaceTrivia",
                                                "text": "        "
                                            }
                                        ]
                                    },
                                    "dotToken": {
                                        "kind": "DotToken",
                                        "fullStart": 1051,
                                        "fullEnd": 1052,
                                        "start": 1051,
                                        "end": 1052,
                                        "fullWidth": 1,
                                        "width": 1,
                                        "text": ".",
                                        "value": ".",
                                        "valueText": "."
                                    },
                                    "name": {
                                        "kind": "IdentifierName",
                                        "fullStart": 1052,
                                        "fullEnd": 1059,
                                        "start": 1052,
                                        "end": 1058,
                                        "fullWidth": 7,
                                        "width": 6,
                                        "text": "length",
                                        "value": "length",
                                        "valueText": "length",
                                        "hasTrailingTrivia": true,
                                        "trailingTrivia": [
                                            {
                                                "kind": "WhitespaceTrivia",
                                                "text": " "
                                            }
                                        ]
                                    }
                                },
                                "operatorToken": {
                                    "kind": "EqualsToken",
                                    "fullStart": 1059,
                                    "fullEnd": 1061,
                                    "start": 1059,
                                    "end": 1060,
                                    "fullWidth": 2,
                                    "width": 1,
                                    "text": "=",
                                    "value": "=",
                                    "valueText": "=",
                                    "hasTrailingTrivia": true,
                                    "trailingTrivia": [
                                        {
                                            "kind": "WhitespaceTrivia",
                                            "text": " "
                                        }
                                    ]
                                },
                                "right": {
                                    "kind": "NumericLiteral",
                                    "fullStart": 1061,
                                    "fullEnd": 1062,
                                    "start": 1061,
                                    "end": 1062,
                                    "fullWidth": 1,
                                    "width": 1,
                                    "text": "3",
                                    "value": 3,
                                    "valueText": "3"
                                }
                            },
                            "semicolonToken": {
                                "kind": "SemicolonToken",
                                "fullStart": 1062,
                                "fullEnd": 1065,
                                "start": 1062,
                                "end": 1063,
                                "fullWidth": 3,
                                "width": 1,
                                "text": ";",
                                "value": ";",
                                "valueText": ";",
                                "hasTrailingTrivia": true,
                                "hasTrailingNewLine": true,
                                "trailingTrivia": [
                                    {
                                        "kind": "NewLineTrivia",
                                        "text": "\r\n"
                                    }
                                ]
                            }
                        },
                        {
                            "kind": "ExpressionStatement",
                            "fullStart": 1065,
                            "fullEnd": 1124,
                            "start": 1075,
                            "end": 1122,
                            "fullWidth": 59,
                            "width": 47,
                            "expression": {
                                "kind": "InvocationExpression",
                                "fullStart": 1065,
                                "fullEnd": 1121,
                                "start": 1075,
                                "end": 1121,
                                "fullWidth": 56,
                                "width": 46,
                                "expression": {
                                    "kind": "MemberAccessExpression",
                                    "fullStart": 1065,
                                    "fullEnd": 1102,
                                    "start": 1075,
                                    "end": 1102,
                                    "fullWidth": 37,
                                    "width": 27,
                                    "expression": {
                                        "kind": "MemberAccessExpression",
                                        "fullStart": 1065,
                                        "fullEnd": 1097,
                                        "start": 1075,
                                        "end": 1097,
                                        "fullWidth": 32,
                                        "width": 22,
                                        "expression": {
                                            "kind": "MemberAccessExpression",
                                            "fullStart": 1065,
                                            "fullEnd": 1090,
                                            "start": 1075,
                                            "end": 1090,
                                            "fullWidth": 25,
                                            "width": 15,
                                            "expression": {
                                                "kind": "IdentifierName",
                                                "fullStart": 1065,
                                                "fullEnd": 1080,
                                                "start": 1075,
                                                "end": 1080,
                                                "fullWidth": 15,
                                                "width": 5,
                                                "text": "Array",
                                                "value": "Array",
                                                "valueText": "Array",
                                                "hasLeadingTrivia": true,
                                                "hasLeadingNewLine": true,
                                                "leadingTrivia": [
                                                    {
                                                        "kind": "NewLineTrivia",
                                                        "text": "\r\n"
                                                    },
                                                    {
                                                        "kind": "WhitespaceTrivia",
                                                        "text": "        "
                                                    }
                                                ]
                                            },
                                            "dotToken": {
                                                "kind": "DotToken",
                                                "fullStart": 1080,
                                                "fullEnd": 1081,
                                                "start": 1080,
                                                "end": 1081,
                                                "fullWidth": 1,
                                                "width": 1,
                                                "text": ".",
                                                "value": ".",
                                                "valueText": "."
                                            },
                                            "name": {
                                                "kind": "IdentifierName",
                                                "fullStart": 1081,
                                                "fullEnd": 1090,
                                                "start": 1081,
                                                "end": 1090,
                                                "fullWidth": 9,
                                                "width": 9,
                                                "text": "prototype",
                                                "value": "prototype",
                                                "valueText": "prototype"
                                            }
                                        },
                                        "dotToken": {
                                            "kind": "DotToken",
                                            "fullStart": 1090,
                                            "fullEnd": 1091,
                                            "start": 1090,
                                            "end": 1091,
                                            "fullWidth": 1,
                                            "width": 1,
                                            "text": ".",
                                            "value": ".",
                                            "valueText": "."
                                        },
                                        "name": {
                                            "kind": "IdentifierName",
                                            "fullStart": 1091,
                                            "fullEnd": 1097,
                                            "start": 1091,
                                            "end": 1097,
                                            "fullWidth": 6,
                                            "width": 6,
                                            "text": "reduce",
                                            "value": "reduce",
                                            "valueText": "reduce"
                                        }
                                    },
                                    "dotToken": {
                                        "kind": "DotToken",
                                        "fullStart": 1097,
                                        "fullEnd": 1098,
                                        "start": 1097,
                                        "end": 1098,
                                        "fullWidth": 1,
                                        "width": 1,
                                        "text": ".",
                                        "value": ".",
                                        "valueText": "."
                                    },
                                    "name": {
                                        "kind": "IdentifierName",
                                        "fullStart": 1098,
                                        "fullEnd": 1102,
                                        "start": 1098,
                                        "end": 1102,
                                        "fullWidth": 4,
                                        "width": 4,
                                        "text": "call",
                                        "value": "call",
                                        "valueText": "call"
                                    }
                                },
                                "argumentList": {
                                    "kind": "ArgumentList",
                                    "fullStart": 1102,
                                    "fullEnd": 1121,
                                    "start": 1102,
                                    "end": 1121,
                                    "fullWidth": 19,
                                    "width": 19,
                                    "openParenToken": {
                                        "kind": "OpenParenToken",
                                        "fullStart": 1102,
                                        "fullEnd": 1103,
                                        "start": 1102,
                                        "end": 1103,
                                        "fullWidth": 1,
                                        "width": 1,
                                        "text": "(",
                                        "value": "(",
                                        "valueText": "("
                                    },
                                    "arguments": [
                                        {
                                            "kind": "IdentifierName",
                                            "fullStart": 1103,
                                            "fullEnd": 1108,
                                            "start": 1103,
                                            "end": 1108,
                                            "fullWidth": 5,
                                            "width": 5,
                                            "text": "child",
                                            "value": "child",
                                            "valueText": "child"
                                        },
                                        {
                                            "kind": "CommaToken",
                                            "fullStart": 1108,
                                            "fullEnd": 1110,
                                            "start": 1108,
                                            "end": 1109,
                                            "fullWidth": 2,
                                            "width": 1,
                                            "text": ",",
                                            "value": ",",
                                            "valueText": ",",
                                            "hasTrailingTrivia": true,
                                            "trailingTrivia": [
                                                {
                                                    "kind": "WhitespaceTrivia",
                                                    "text": " "
                                                }
                                            ]
                                        },
                                        {
                                            "kind": "IdentifierName",
                                            "fullStart": 1110,
                                            "fullEnd": 1120,
                                            "start": 1110,
                                            "end": 1120,
                                            "fullWidth": 10,
                                            "width": 10,
                                            "text": "callbackfn",
                                            "value": "callbackfn",
                                            "valueText": "callbackfn"
                                        }
                                    ],
                                    "closeParenToken": {
                                        "kind": "CloseParenToken",
                                        "fullStart": 1120,
                                        "fullEnd": 1121,
                                        "start": 1120,
                                        "end": 1121,
                                        "fullWidth": 1,
                                        "width": 1,
                                        "text": ")",
                                        "value": ")",
                                        "valueText": ")"
                                    }
                                }
                            },
                            "semicolonToken": {
                                "kind": "SemicolonToken",
                                "fullStart": 1121,
                                "fullEnd": 1124,
                                "start": 1121,
                                "end": 1122,
                                "fullWidth": 3,
                                "width": 1,
                                "text": ";",
                                "value": ";",
                                "valueText": ";",
                                "hasTrailingTrivia": true,
                                "hasTrailingNewLine": true,
                                "trailingTrivia": [
                                    {
                                        "kind": "NewLineTrivia",
                                        "text": "\r\n"
                                    }
                                ]
                            }
                        },
                        {
                            "kind": "ReturnStatement",
                            "fullStart": 1124,
                            "fullEnd": 1152,
                            "start": 1132,
                            "end": 1150,
                            "fullWidth": 28,
                            "width": 18,
                            "returnKeyword": {
                                "kind": "ReturnKeyword",
                                "fullStart": 1124,
                                "fullEnd": 1139,
                                "start": 1132,
                                "end": 1138,
                                "fullWidth": 15,
                                "width": 6,
                                "text": "return",
                                "value": "return",
                                "valueText": "return",
                                "hasLeadingTrivia": true,
                                "hasTrailingTrivia": true,
                                "leadingTrivia": [
                                    {
                                        "kind": "WhitespaceTrivia",
                                        "text": "        "
                                    }
                                ],
                                "trailingTrivia": [
                                    {
                                        "kind": "WhitespaceTrivia",
                                        "text": " "
                                    }
                                ]
                            },
                            "expression": {
                                "kind": "IdentifierName",
                                "fullStart": 1139,
                                "fullEnd": 1149,
                                "start": 1139,
                                "end": 1149,
                                "fullWidth": 10,
                                "width": 10,
                                "text": "testResult",
                                "value": "testResult",
                                "valueText": "testResult"
                            },
                            "semicolonToken": {
                                "kind": "SemicolonToken",
                                "fullStart": 1149,
                                "fullEnd": 1152,
                                "start": 1149,
                                "end": 1150,
                                "fullWidth": 3,
                                "width": 1,
                                "text": ";",
                                "value": ";",
                                "valueText": ";",
                                "hasTrailingTrivia": true,
                                "hasTrailingNewLine": true,
                                "trailingTrivia": [
                                    {
                                        "kind": "NewLineTrivia",
                                        "text": "\r\n"
                                    }
                                ]
                            }
                        }
                    ],
                    "closeBraceToken": {
                        "kind": "CloseBraceToken",
                        "fullStart": 1152,
                        "fullEnd": 1161,
                        "start": 1158,
                        "end": 1159,
                        "fullWidth": 9,
                        "width": 1,
                        "text": "}",
                        "value": "}",
                        "valueText": "}",
                        "hasLeadingTrivia": true,
                        "hasLeadingNewLine": true,
                        "hasTrailingTrivia": true,
                        "hasTrailingNewLine": true,
                        "leadingTrivia": [
                            {
                                "kind": "NewLineTrivia",
                                "text": "\r\n"
                            },
                            {
                                "kind": "WhitespaceTrivia",
                                "text": "    "
                            }
                        ],
                        "trailingTrivia": [
                            {
                                "kind": "NewLineTrivia",
                                "text": "\r\n"
                            }
                        ]
                    }
                }
            },
            {
                "kind": "ExpressionStatement",
                "fullStart": 1161,
                "fullEnd": 1185,
                "start": 1161,
                "end": 1183,
                "fullWidth": 24,
                "width": 22,
                "expression": {
                    "kind": "InvocationExpression",
                    "fullStart": 1161,
                    "fullEnd": 1182,
                    "start": 1161,
                    "end": 1182,
                    "fullWidth": 21,
                    "width": 21,
                    "expression": {
                        "kind": "IdentifierName",
                        "fullStart": 1161,
                        "fullEnd": 1172,
                        "start": 1161,
                        "end": 1172,
                        "fullWidth": 11,
                        "width": 11,
                        "text": "runTestCase",
                        "value": "runTestCase",
                        "valueText": "runTestCase"
                    },
                    "argumentList": {
                        "kind": "ArgumentList",
                        "fullStart": 1172,
                        "fullEnd": 1182,
                        "start": 1172,
                        "end": 1182,
                        "fullWidth": 10,
                        "width": 10,
                        "openParenToken": {
                            "kind": "OpenParenToken",
                            "fullStart": 1172,
                            "fullEnd": 1173,
                            "start": 1172,
                            "end": 1173,
                            "fullWidth": 1,
                            "width": 1,
                            "text": "(",
                            "value": "(",
                            "valueText": "("
                        },
                        "arguments": [
                            {
                                "kind": "IdentifierName",
                                "fullStart": 1173,
                                "fullEnd": 1181,
                                "start": 1173,
                                "end": 1181,
                                "fullWidth": 8,
                                "width": 8,
                                "text": "testcase",
                                "value": "testcase",
                                "valueText": "testcase"
                            }
                        ],
                        "closeParenToken": {
                            "kind": "CloseParenToken",
                            "fullStart": 1181,
                            "fullEnd": 1182,
                            "start": 1181,
                            "end": 1182,
                            "fullWidth": 1,
                            "width": 1,
                            "text": ")",
                            "value": ")",
                            "valueText": ")"
                        }
                    }
                },
                "semicolonToken": {
                    "kind": "SemicolonToken",
                    "fullStart": 1182,
                    "fullEnd": 1185,
                    "start": 1182,
                    "end": 1183,
                    "fullWidth": 3,
                    "width": 1,
                    "text": ";",
                    "value": ";",
                    "valueText": ";",
                    "hasTrailingTrivia": true,
                    "hasTrailingNewLine": true,
                    "trailingTrivia": [
                        {
                            "kind": "NewLineTrivia",
                            "text": "\r\n"
                        }
                    ]
                }
            }
        ],
        "endOfFileToken": {
            "kind": "EndOfFileToken",
            "fullStart": 1185,
            "fullEnd": 1185,
            "start": 1185,
            "end": 1185,
            "fullWidth": 0,
            "width": 0,
            "text": ""
        }
    },
    "lineMap": {
        "lineStarts": [
            0,
            67,
            152,
            232,
            308,
            380,
            385,
            447,
            600,
            605,
            607,
            609,
            632,
            634,
            667,
            725,
            755,
            804,
            819,
            830,
            832,
            886,
            922,
            954,
            956,
            988,
            1013,
            1038,
            1065,
            1067,
            1124,
            1152,
            1154,
            1161,
            1185
        ],
        "length": 1185
    }
}<|MERGE_RESOLUTION|>--- conflicted
+++ resolved
@@ -417,11 +417,8 @@
                                             "start": 695,
                                             "end": 702,
                                             "fullWidth": 7,
-<<<<<<< HEAD
                                             "width": 7,
-=======
                                             "modifiers": [],
->>>>>>> e3c38734
                                             "identifier": {
                                                 "kind": "IdentifierName",
                                                 "fullStart": 695,
@@ -461,11 +458,8 @@
                                             "start": 704,
                                             "end": 710,
                                             "fullWidth": 6,
-<<<<<<< HEAD
                                             "width": 6,
-=======
                                             "modifiers": [],
->>>>>>> e3c38734
                                             "identifier": {
                                                 "kind": "IdentifierName",
                                                 "fullStart": 704,
@@ -505,11 +499,8 @@
                                             "start": 712,
                                             "end": 715,
                                             "fullWidth": 3,
-<<<<<<< HEAD
                                             "width": 3,
-=======
                                             "modifiers": [],
->>>>>>> e3c38734
                                             "identifier": {
                                                 "kind": "IdentifierName",
                                                 "fullStart": 712,
@@ -549,11 +540,8 @@
                                             "start": 717,
                                             "end": 720,
                                             "fullWidth": 3,
-<<<<<<< HEAD
                                             "width": 3,
-=======
                                             "modifiers": [],
->>>>>>> e3c38734
                                             "identifier": {
                                                 "kind": "IdentifierName",
                                                 "fullStart": 717,
