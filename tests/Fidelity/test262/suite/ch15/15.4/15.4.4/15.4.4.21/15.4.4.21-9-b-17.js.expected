--- conflicted
+++ resolved
@@ -252,12 +252,8 @@
                                         "start": 599,
                                         "end": 617,
                                         "fullWidth": 18,
-<<<<<<< HEAD
                                         "width": 18,
-                                        "identifier": {
-=======
                                         "propertyName": {
->>>>>>> 85e84683
                                             "kind": "IdentifierName",
                                             "fullStart": 599,
                                             "fullEnd": 610,
@@ -1075,12 +1071,8 @@
                                         "start": 794,
                                         "end": 813,
                                         "fullWidth": 19,
-<<<<<<< HEAD
                                         "width": 19,
-                                        "identifier": {
-=======
                                         "propertyName": {
->>>>>>> 85e84683
                                             "kind": "IdentifierName",
                                             "fullStart": 794,
                                             "fullEnd": 798,
