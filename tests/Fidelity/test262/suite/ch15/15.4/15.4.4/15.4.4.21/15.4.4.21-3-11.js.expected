--- conflicted
+++ resolved
@@ -282,11 +282,8 @@
                                             "start": 594,
                                             "end": 601,
                                             "fullWidth": 7,
-<<<<<<< HEAD
                                             "width": 7,
-=======
                                             "modifiers": [],
->>>>>>> e3c38734
                                             "identifier": {
                                                 "kind": "IdentifierName",
                                                 "fullStart": 594,
@@ -326,11 +323,8 @@
                                             "start": 603,
                                             "end": 609,
                                             "fullWidth": 6,
-<<<<<<< HEAD
                                             "width": 6,
-=======
                                             "modifiers": [],
->>>>>>> e3c38734
                                             "identifier": {
                                                 "kind": "IdentifierName",
                                                 "fullStart": 603,
@@ -370,11 +364,8 @@
                                             "start": 611,
                                             "end": 614,
                                             "fullWidth": 3,
-<<<<<<< HEAD
                                             "width": 3,
-=======
                                             "modifiers": [],
->>>>>>> e3c38734
                                             "identifier": {
                                                 "kind": "IdentifierName",
                                                 "fullStart": 611,
@@ -414,11 +405,8 @@
                                             "start": 616,
                                             "end": 619,
                                             "fullWidth": 3,
-<<<<<<< HEAD
                                             "width": 3,
-=======
                                             "modifiers": [],
->>>>>>> e3c38734
                                             "identifier": {
                                                 "kind": "IdentifierName",
                                                 "fullStart": 616,
