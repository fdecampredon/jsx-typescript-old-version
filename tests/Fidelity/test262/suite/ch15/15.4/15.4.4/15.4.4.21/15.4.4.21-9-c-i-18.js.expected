--- conflicted
+++ resolved
@@ -252,12 +252,8 @@
                                         "start": 616,
                                         "end": 634,
                                         "fullWidth": 18,
-<<<<<<< HEAD
                                         "width": 18,
-                                        "identifier": {
-=======
                                         "propertyName": {
->>>>>>> 85e84683
                                             "kind": "IdentifierName",
                                             "fullStart": 616,
                                             "fullEnd": 627,
@@ -391,12 +387,8 @@
                                         "start": 649,
                                         "end": 665,
                                         "fullWidth": 16,
-<<<<<<< HEAD
                                         "width": 16,
-                                        "identifier": {
-=======
                                         "propertyName": {
->>>>>>> 85e84683
                                             "kind": "IdentifierName",
                                             "fullStart": 649,
                                             "fullEnd": 662,
