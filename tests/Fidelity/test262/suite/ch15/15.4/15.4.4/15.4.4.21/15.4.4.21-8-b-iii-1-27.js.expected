{
    "isDeclaration": false,
    "languageVersion": "EcmaScript5",
    "parseOptions": {
        "allowAutomaticSemicolonInsertion": true
    },
    "sourceUnit": {
        "kind": "SourceUnit",
        "fullStart": 0,
        "fullEnd": 1134,
        "start": 639,
        "end": 1134,
        "fullWidth": 1134,
        "width": 495,
        "isIncrementallyUnusable": true,
        "moduleElements": [
            {
                "kind": "FunctionDeclaration",
                "fullStart": 0,
                "fullEnd": 1110,
                "start": 639,
                "end": 1108,
                "fullWidth": 1110,
                "width": 469,
                "modifiers": [],
                "functionKeyword": {
                    "kind": "FunctionKeyword",
                    "fullStart": 0,
                    "fullEnd": 648,
                    "start": 639,
                    "end": 647,
                    "fullWidth": 648,
                    "width": 8,
                    "text": "function",
                    "value": "function",
                    "valueText": "function",
                    "hasLeadingTrivia": true,
                    "hasLeadingComment": true,
                    "hasLeadingNewLine": true,
                    "hasTrailingTrivia": true,
                    "leadingTrivia": [
                        {
                            "kind": "SingleLineCommentTrivia",
                            "text": "/// Copyright (c) 2012 Ecma International.  All rights reserved. "
                        },
                        {
                            "kind": "NewLineTrivia",
                            "text": "\r\n"
                        },
                        {
                            "kind": "SingleLineCommentTrivia",
                            "text": "/// Ecma International makes this code available under the terms and conditions set"
                        },
                        {
                            "kind": "NewLineTrivia",
                            "text": "\r\n"
                        },
                        {
                            "kind": "SingleLineCommentTrivia",
                            "text": "/// forth on http://hg.ecmascript.org/tests/test262/raw-file/tip/LICENSE (the "
                        },
                        {
                            "kind": "NewLineTrivia",
                            "text": "\r\n"
                        },
                        {
                            "kind": "SingleLineCommentTrivia",
                            "text": "/// \"Use Terms\").   Any redistribution of this code must retain the above "
                        },
                        {
                            "kind": "NewLineTrivia",
                            "text": "\r\n"
                        },
                        {
                            "kind": "SingleLineCommentTrivia",
                            "text": "/// copyright and this notice and otherwise comply with the Use Terms."
                        },
                        {
                            "kind": "NewLineTrivia",
                            "text": "\r\n"
                        },
                        {
                            "kind": "MultiLineCommentTrivia",
                            "text": "/**\r\n * @path ch15/15.4/15.4.4/15.4.4.21/15.4.4.21-8-b-iii-1-27.js\r\n * @description Array.prototype.reduce - This object is the Arguments object which implements its own property get method (number of arguments is greater than number of parameters)\r\n */"
                        },
                        {
                            "kind": "NewLineTrivia",
                            "text": "\r\n"
                        },
                        {
                            "kind": "NewLineTrivia",
                            "text": "\r\n"
                        },
                        {
                            "kind": "NewLineTrivia",
                            "text": "\r\n"
                        }
                    ],
                    "trailingTrivia": [
                        {
                            "kind": "WhitespaceTrivia",
                            "text": " "
                        }
                    ]
                },
                "identifier": {
                    "kind": "IdentifierName",
                    "fullStart": 648,
                    "fullEnd": 656,
                    "start": 648,
                    "end": 656,
                    "fullWidth": 8,
                    "width": 8,
                    "text": "testcase",
                    "value": "testcase",
                    "valueText": "testcase"
                },
                "callSignature": {
                    "kind": "CallSignature",
                    "fullStart": 656,
                    "fullEnd": 659,
                    "start": 656,
                    "end": 658,
                    "fullWidth": 3,
                    "width": 2,
                    "parameterList": {
                        "kind": "ParameterList",
                        "fullStart": 656,
                        "fullEnd": 659,
                        "start": 656,
                        "end": 658,
                        "fullWidth": 3,
                        "width": 2,
                        "openParenToken": {
                            "kind": "OpenParenToken",
                            "fullStart": 656,
                            "fullEnd": 657,
                            "start": 656,
                            "end": 657,
                            "fullWidth": 1,
                            "width": 1,
                            "text": "(",
                            "value": "(",
                            "valueText": "("
                        },
                        "parameters": [],
                        "closeParenToken": {
                            "kind": "CloseParenToken",
                            "fullStart": 657,
                            "fullEnd": 659,
                            "start": 657,
                            "end": 658,
                            "fullWidth": 2,
                            "width": 1,
                            "text": ")",
                            "value": ")",
                            "valueText": ")",
                            "hasTrailingTrivia": true,
                            "trailingTrivia": [
                                {
                                    "kind": "WhitespaceTrivia",
                                    "text": " "
                                }
                            ]
                        }
                    }
                },
                "block": {
                    "kind": "Block",
                    "fullStart": 659,
                    "fullEnd": 1110,
                    "start": 659,
                    "end": 1108,
                    "fullWidth": 451,
                    "width": 449,
                    "openBraceToken": {
                        "kind": "OpenBraceToken",
                        "fullStart": 659,
                        "fullEnd": 662,
                        "start": 659,
                        "end": 660,
                        "fullWidth": 3,
                        "width": 1,
                        "text": "{",
                        "value": "{",
                        "valueText": "{",
                        "hasTrailingTrivia": true,
                        "hasTrailingNewLine": true,
                        "trailingTrivia": [
                            {
                                "kind": "NewLineTrivia",
                                "text": "\r\n"
                            }
                        ]
                    },
                    "statements": [
                        {
                            "kind": "VariableStatement",
                            "fullStart": 662,
                            "fullEnd": 697,
                            "start": 672,
                            "end": 695,
                            "fullWidth": 35,
                            "width": 23,
                            "modifiers": [],
                            "variableDeclaration": {
                                "kind": "VariableDeclaration",
                                "fullStart": 662,
                                "fullEnd": 694,
                                "start": 672,
                                "end": 694,
                                "fullWidth": 32,
                                "width": 22,
                                "varKeyword": {
                                    "kind": "VarKeyword",
                                    "fullStart": 662,
                                    "fullEnd": 676,
                                    "start": 672,
                                    "end": 675,
                                    "fullWidth": 14,
                                    "width": 3,
                                    "text": "var",
                                    "value": "var",
                                    "valueText": "var",
                                    "hasLeadingTrivia": true,
                                    "hasLeadingNewLine": true,
                                    "hasTrailingTrivia": true,
                                    "leadingTrivia": [
                                        {
                                            "kind": "NewLineTrivia",
                                            "text": "\r\n"
                                        },
                                        {
                                            "kind": "WhitespaceTrivia",
                                            "text": "        "
                                        }
                                    ],
                                    "trailingTrivia": [
                                        {
                                            "kind": "WhitespaceTrivia",
                                            "text": " "
                                        }
                                    ]
                                },
                                "variableDeclarators": [
                                    {
                                        "kind": "VariableDeclarator",
                                        "fullStart": 676,
                                        "fullEnd": 694,
                                        "start": 676,
                                        "end": 694,
                                        "fullWidth": 18,
                                        "width": 18,
                                        "identifier": {
                                            "kind": "IdentifierName",
                                            "fullStart": 676,
                                            "fullEnd": 687,
                                            "start": 676,
                                            "end": 686,
                                            "fullWidth": 11,
                                            "width": 10,
                                            "text": "testResult",
                                            "value": "testResult",
                                            "valueText": "testResult",
                                            "hasTrailingTrivia": true,
                                            "trailingTrivia": [
                                                {
                                                    "kind": "WhitespaceTrivia",
                                                    "text": " "
                                                }
                                            ]
                                        },
                                        "equalsValueClause": {
                                            "kind": "EqualsValueClause",
                                            "fullStart": 687,
                                            "fullEnd": 694,
                                            "start": 687,
                                            "end": 694,
                                            "fullWidth": 7,
                                            "width": 7,
                                            "equalsToken": {
                                                "kind": "EqualsToken",
                                                "fullStart": 687,
                                                "fullEnd": 689,
                                                "start": 687,
                                                "end": 688,
                                                "fullWidth": 2,
                                                "width": 1,
                                                "text": "=",
                                                "value": "=",
                                                "valueText": "=",
                                                "hasTrailingTrivia": true,
                                                "trailingTrivia": [
                                                    {
                                                        "kind": "WhitespaceTrivia",
                                                        "text": " "
                                                    }
                                                ]
                                            },
                                            "value": {
                                                "kind": "FalseKeyword",
                                                "fullStart": 689,
                                                "fullEnd": 694,
                                                "start": 689,
                                                "end": 694,
                                                "fullWidth": 5,
                                                "width": 5,
                                                "text": "false",
                                                "value": false,
                                                "valueText": "false"
                                            }
                                        }
                                    }
                                ]
                            },
                            "semicolonToken": {
                                "kind": "SemicolonToken",
                                "fullStart": 694,
                                "fullEnd": 697,
                                "start": 694,
                                "end": 695,
                                "fullWidth": 3,
                                "width": 1,
                                "text": ";",
                                "value": ";",
                                "valueText": ";",
                                "hasTrailingTrivia": true,
                                "hasTrailingNewLine": true,
                                "trailingTrivia": [
                                    {
                                        "kind": "NewLineTrivia",
                                        "text": "\r\n"
                                    }
                                ]
                            }
                        },
                        {
                            "kind": "FunctionDeclaration",
                            "fullStart": 697,
                            "fullEnd": 858,
                            "start": 705,
                            "end": 856,
                            "fullWidth": 161,
                            "width": 151,
                            "modifiers": [],
                            "functionKeyword": {
                                "kind": "FunctionKeyword",
                                "fullStart": 697,
                                "fullEnd": 714,
                                "start": 705,
                                "end": 713,
                                "fullWidth": 17,
                                "width": 8,
                                "text": "function",
                                "value": "function",
                                "valueText": "function",
                                "hasLeadingTrivia": true,
                                "hasTrailingTrivia": true,
                                "leadingTrivia": [
                                    {
                                        "kind": "WhitespaceTrivia",
                                        "text": "        "
                                    }
                                ],
                                "trailingTrivia": [
                                    {
                                        "kind": "WhitespaceTrivia",
                                        "text": " "
                                    }
                                ]
                            },
                            "identifier": {
                                "kind": "IdentifierName",
                                "fullStart": 714,
                                "fullEnd": 724,
                                "start": 714,
                                "end": 724,
                                "fullWidth": 10,
                                "width": 10,
                                "text": "callbackfn",
                                "value": "callbackfn",
                                "valueText": "callbackfn"
                            },
                            "callSignature": {
                                "kind": "CallSignature",
                                "fullStart": 724,
                                "fullEnd": 752,
                                "start": 724,
                                "end": 751,
                                "fullWidth": 28,
                                "width": 27,
                                "parameterList": {
                                    "kind": "ParameterList",
                                    "fullStart": 724,
                                    "fullEnd": 752,
                                    "start": 724,
                                    "end": 751,
                                    "fullWidth": 28,
                                    "width": 27,
                                    "openParenToken": {
                                        "kind": "OpenParenToken",
                                        "fullStart": 724,
                                        "fullEnd": 725,
                                        "start": 724,
                                        "end": 725,
                                        "fullWidth": 1,
                                        "width": 1,
                                        "text": "(",
                                        "value": "(",
                                        "valueText": "("
                                    },
                                    "parameters": [
                                        {
                                            "kind": "Parameter",
                                            "fullStart": 725,
                                            "fullEnd": 732,
                                            "start": 725,
                                            "end": 732,
                                            "fullWidth": 7,
<<<<<<< HEAD
                                            "width": 7,
=======
                                            "modifiers": [],
>>>>>>> e3c38734
                                            "identifier": {
                                                "kind": "IdentifierName",
                                                "fullStart": 725,
                                                "fullEnd": 732,
                                                "start": 725,
                                                "end": 732,
                                                "fullWidth": 7,
                                                "width": 7,
                                                "text": "prevVal",
                                                "value": "prevVal",
                                                "valueText": "prevVal"
                                            }
                                        },
                                        {
                                            "kind": "CommaToken",
                                            "fullStart": 732,
                                            "fullEnd": 734,
                                            "start": 732,
                                            "end": 733,
                                            "fullWidth": 2,
                                            "width": 1,
                                            "text": ",",
                                            "value": ",",
                                            "valueText": ",",
                                            "hasTrailingTrivia": true,
                                            "trailingTrivia": [
                                                {
                                                    "kind": "WhitespaceTrivia",
                                                    "text": " "
                                                }
                                            ]
                                        },
                                        {
                                            "kind": "Parameter",
                                            "fullStart": 734,
                                            "fullEnd": 740,
                                            "start": 734,
                                            "end": 740,
                                            "fullWidth": 6,
<<<<<<< HEAD
                                            "width": 6,
=======
                                            "modifiers": [],
>>>>>>> e3c38734
                                            "identifier": {
                                                "kind": "IdentifierName",
                                                "fullStart": 734,
                                                "fullEnd": 740,
                                                "start": 734,
                                                "end": 740,
                                                "fullWidth": 6,
                                                "width": 6,
                                                "text": "curVal",
                                                "value": "curVal",
                                                "valueText": "curVal"
                                            }
                                        },
                                        {
                                            "kind": "CommaToken",
                                            "fullStart": 740,
                                            "fullEnd": 742,
                                            "start": 740,
                                            "end": 741,
                                            "fullWidth": 2,
                                            "width": 1,
                                            "text": ",",
                                            "value": ",",
                                            "valueText": ",",
                                            "hasTrailingTrivia": true,
                                            "trailingTrivia": [
                                                {
                                                    "kind": "WhitespaceTrivia",
                                                    "text": " "
                                                }
                                            ]
                                        },
                                        {
                                            "kind": "Parameter",
                                            "fullStart": 742,
                                            "fullEnd": 745,
                                            "start": 742,
                                            "end": 745,
                                            "fullWidth": 3,
<<<<<<< HEAD
                                            "width": 3,
=======
                                            "modifiers": [],
>>>>>>> e3c38734
                                            "identifier": {
                                                "kind": "IdentifierName",
                                                "fullStart": 742,
                                                "fullEnd": 745,
                                                "start": 742,
                                                "end": 745,
                                                "fullWidth": 3,
                                                "width": 3,
                                                "text": "idx",
                                                "value": "idx",
                                                "valueText": "idx"
                                            }
                                        },
                                        {
                                            "kind": "CommaToken",
                                            "fullStart": 745,
                                            "fullEnd": 747,
                                            "start": 745,
                                            "end": 746,
                                            "fullWidth": 2,
                                            "width": 1,
                                            "text": ",",
                                            "value": ",",
                                            "valueText": ",",
                                            "hasTrailingTrivia": true,
                                            "trailingTrivia": [
                                                {
                                                    "kind": "WhitespaceTrivia",
                                                    "text": " "
                                                }
                                            ]
                                        },
                                        {
                                            "kind": "Parameter",
                                            "fullStart": 747,
                                            "fullEnd": 750,
                                            "start": 747,
                                            "end": 750,
                                            "fullWidth": 3,
<<<<<<< HEAD
                                            "width": 3,
=======
                                            "modifiers": [],
>>>>>>> e3c38734
                                            "identifier": {
                                                "kind": "IdentifierName",
                                                "fullStart": 747,
                                                "fullEnd": 750,
                                                "start": 747,
                                                "end": 750,
                                                "fullWidth": 3,
                                                "width": 3,
                                                "text": "obj",
                                                "value": "obj",
                                                "valueText": "obj"
                                            }
                                        }
                                    ],
                                    "closeParenToken": {
                                        "kind": "CloseParenToken",
                                        "fullStart": 750,
                                        "fullEnd": 752,
                                        "start": 750,
                                        "end": 751,
                                        "fullWidth": 2,
                                        "width": 1,
                                        "text": ")",
                                        "value": ")",
                                        "valueText": ")",
                                        "hasTrailingTrivia": true,
                                        "trailingTrivia": [
                                            {
                                                "kind": "WhitespaceTrivia",
                                                "text": " "
                                            }
                                        ]
                                    }
                                }
                            },
                            "block": {
                                "kind": "Block",
                                "fullStart": 752,
                                "fullEnd": 858,
                                "start": 752,
                                "end": 856,
                                "fullWidth": 106,
                                "width": 104,
                                "openBraceToken": {
                                    "kind": "OpenBraceToken",
                                    "fullStart": 752,
                                    "fullEnd": 755,
                                    "start": 752,
                                    "end": 753,
                                    "fullWidth": 3,
                                    "width": 1,
                                    "text": "{",
                                    "value": "{",
                                    "valueText": "{",
                                    "hasTrailingTrivia": true,
                                    "hasTrailingNewLine": true,
                                    "trailingTrivia": [
                                        {
                                            "kind": "NewLineTrivia",
                                            "text": "\r\n"
                                        }
                                    ]
                                },
                                "statements": [
                                    {
                                        "kind": "IfStatement",
                                        "fullStart": 755,
                                        "fullEnd": 847,
                                        "start": 767,
                                        "end": 845,
                                        "fullWidth": 92,
                                        "width": 78,
                                        "ifKeyword": {
                                            "kind": "IfKeyword",
                                            "fullStart": 755,
                                            "fullEnd": 770,
                                            "start": 767,
                                            "end": 769,
                                            "fullWidth": 15,
                                            "width": 2,
                                            "text": "if",
                                            "value": "if",
                                            "valueText": "if",
                                            "hasLeadingTrivia": true,
                                            "hasTrailingTrivia": true,
                                            "leadingTrivia": [
                                                {
                                                    "kind": "WhitespaceTrivia",
                                                    "text": "            "
                                                }
                                            ],
                                            "trailingTrivia": [
                                                {
                                                    "kind": "WhitespaceTrivia",
                                                    "text": " "
                                                }
                                            ]
                                        },
                                        "openParenToken": {
                                            "kind": "OpenParenToken",
                                            "fullStart": 770,
                                            "fullEnd": 771,
                                            "start": 770,
                                            "end": 771,
                                            "fullWidth": 1,
                                            "width": 1,
                                            "text": "(",
                                            "value": "(",
                                            "valueText": "("
                                        },
                                        "condition": {
                                            "kind": "EqualsExpression",
                                            "fullStart": 771,
                                            "fullEnd": 780,
                                            "start": 771,
                                            "end": 780,
                                            "fullWidth": 9,
                                            "width": 9,
                                            "left": {
                                                "kind": "IdentifierName",
                                                "fullStart": 771,
                                                "fullEnd": 775,
                                                "start": 771,
                                                "end": 774,
                                                "fullWidth": 4,
                                                "width": 3,
                                                "text": "idx",
                                                "value": "idx",
                                                "valueText": "idx",
                                                "hasTrailingTrivia": true,
                                                "trailingTrivia": [
                                                    {
                                                        "kind": "WhitespaceTrivia",
                                                        "text": " "
                                                    }
                                                ]
                                            },
                                            "operatorToken": {
                                                "kind": "EqualsEqualsEqualsToken",
                                                "fullStart": 775,
                                                "fullEnd": 779,
                                                "start": 775,
                                                "end": 778,
                                                "fullWidth": 4,
                                                "width": 3,
                                                "text": "===",
                                                "value": "===",
                                                "valueText": "===",
                                                "hasTrailingTrivia": true,
                                                "trailingTrivia": [
                                                    {
                                                        "kind": "WhitespaceTrivia",
                                                        "text": " "
                                                    }
                                                ]
                                            },
                                            "right": {
                                                "kind": "NumericLiteral",
                                                "fullStart": 779,
                                                "fullEnd": 780,
                                                "start": 779,
                                                "end": 780,
                                                "fullWidth": 1,
                                                "width": 1,
                                                "text": "3",
                                                "value": 3,
                                                "valueText": "3"
                                            }
                                        },
                                        "closeParenToken": {
                                            "kind": "CloseParenToken",
                                            "fullStart": 780,
                                            "fullEnd": 782,
                                            "start": 780,
                                            "end": 781,
                                            "fullWidth": 2,
                                            "width": 1,
                                            "text": ")",
                                            "value": ")",
                                            "valueText": ")",
                                            "hasTrailingTrivia": true,
                                            "trailingTrivia": [
                                                {
                                                    "kind": "WhitespaceTrivia",
                                                    "text": " "
                                                }
                                            ]
                                        },
                                        "statement": {
                                            "kind": "Block",
                                            "fullStart": 782,
                                            "fullEnd": 847,
                                            "start": 782,
                                            "end": 845,
                                            "fullWidth": 65,
                                            "width": 63,
                                            "openBraceToken": {
                                                "kind": "OpenBraceToken",
                                                "fullStart": 782,
                                                "fullEnd": 785,
                                                "start": 782,
                                                "end": 783,
                                                "fullWidth": 3,
                                                "width": 1,
                                                "text": "{",
                                                "value": "{",
                                                "valueText": "{",
                                                "hasTrailingTrivia": true,
                                                "hasTrailingNewLine": true,
                                                "trailingTrivia": [
                                                    {
                                                        "kind": "NewLineTrivia",
                                                        "text": "\r\n"
                                                    }
                                                ]
                                            },
                                            "statements": [
                                                {
                                                    "kind": "ExpressionStatement",
                                                    "fullStart": 785,
                                                    "fullEnd": 832,
                                                    "start": 801,
                                                    "end": 830,
                                                    "fullWidth": 47,
                                                    "width": 29,
                                                    "expression": {
                                                        "kind": "AssignmentExpression",
                                                        "fullStart": 785,
                                                        "fullEnd": 829,
                                                        "start": 801,
                                                        "end": 829,
                                                        "fullWidth": 44,
                                                        "width": 28,
                                                        "left": {
                                                            "kind": "IdentifierName",
                                                            "fullStart": 785,
                                                            "fullEnd": 812,
                                                            "start": 801,
                                                            "end": 811,
                                                            "fullWidth": 27,
                                                            "width": 10,
                                                            "text": "testResult",
                                                            "value": "testResult",
                                                            "valueText": "testResult",
                                                            "hasLeadingTrivia": true,
                                                            "hasTrailingTrivia": true,
                                                            "leadingTrivia": [
                                                                {
                                                                    "kind": "WhitespaceTrivia",
                                                                    "text": "                "
                                                                }
                                                            ],
                                                            "trailingTrivia": [
                                                                {
                                                                    "kind": "WhitespaceTrivia",
                                                                    "text": " "
                                                                }
                                                            ]
                                                        },
                                                        "operatorToken": {
                                                            "kind": "EqualsToken",
                                                            "fullStart": 812,
                                                            "fullEnd": 814,
                                                            "start": 812,
                                                            "end": 813,
                                                            "fullWidth": 2,
                                                            "width": 1,
                                                            "text": "=",
                                                            "value": "=",
                                                            "valueText": "=",
                                                            "hasTrailingTrivia": true,
                                                            "trailingTrivia": [
                                                                {
                                                                    "kind": "WhitespaceTrivia",
                                                                    "text": " "
                                                                }
                                                            ]
                                                        },
                                                        "right": {
                                                            "kind": "ParenthesizedExpression",
                                                            "fullStart": 814,
                                                            "fullEnd": 829,
                                                            "start": 814,
                                                            "end": 829,
                                                            "fullWidth": 15,
                                                            "width": 15,
                                                            "openParenToken": {
                                                                "kind": "OpenParenToken",
                                                                "fullStart": 814,
                                                                "fullEnd": 815,
                                                                "start": 814,
                                                                "end": 815,
                                                                "fullWidth": 1,
                                                                "width": 1,
                                                                "text": "(",
                                                                "value": "(",
                                                                "valueText": "("
                                                            },
                                                            "expression": {
                                                                "kind": "EqualsExpression",
                                                                "fullStart": 815,
                                                                "fullEnd": 828,
                                                                "start": 815,
                                                                "end": 828,
                                                                "fullWidth": 13,
                                                                "width": 13,
                                                                "left": {
                                                                    "kind": "IdentifierName",
                                                                    "fullStart": 815,
                                                                    "fullEnd": 823,
                                                                    "start": 815,
                                                                    "end": 822,
                                                                    "fullWidth": 8,
                                                                    "width": 7,
                                                                    "text": "prevVal",
                                                                    "value": "prevVal",
                                                                    "valueText": "prevVal",
                                                                    "hasTrailingTrivia": true,
                                                                    "trailingTrivia": [
                                                                        {
                                                                            "kind": "WhitespaceTrivia",
                                                                            "text": " "
                                                                        }
                                                                    ]
                                                                },
                                                                "operatorToken": {
                                                                    "kind": "EqualsEqualsEqualsToken",
                                                                    "fullStart": 823,
                                                                    "fullEnd": 827,
                                                                    "start": 823,
                                                                    "end": 826,
                                                                    "fullWidth": 4,
                                                                    "width": 3,
                                                                    "text": "===",
                                                                    "value": "===",
                                                                    "valueText": "===",
                                                                    "hasTrailingTrivia": true,
                                                                    "trailingTrivia": [
                                                                        {
                                                                            "kind": "WhitespaceTrivia",
                                                                            "text": " "
                                                                        }
                                                                    ]
                                                                },
                                                                "right": {
                                                                    "kind": "NumericLiteral",
                                                                    "fullStart": 827,
                                                                    "fullEnd": 828,
                                                                    "start": 827,
                                                                    "end": 828,
                                                                    "fullWidth": 1,
                                                                    "width": 1,
                                                                    "text": "2",
                                                                    "value": 2,
                                                                    "valueText": "2"
                                                                }
                                                            },
                                                            "closeParenToken": {
                                                                "kind": "CloseParenToken",
                                                                "fullStart": 828,
                                                                "fullEnd": 829,
                                                                "start": 828,
                                                                "end": 829,
                                                                "fullWidth": 1,
                                                                "width": 1,
                                                                "text": ")",
                                                                "value": ")",
                                                                "valueText": ")"
                                                            }
                                                        }
                                                    },
                                                    "semicolonToken": {
                                                        "kind": "SemicolonToken",
                                                        "fullStart": 829,
                                                        "fullEnd": 832,
                                                        "start": 829,
                                                        "end": 830,
                                                        "fullWidth": 3,
                                                        "width": 1,
                                                        "text": ";",
                                                        "value": ";",
                                                        "valueText": ";",
                                                        "hasTrailingTrivia": true,
                                                        "hasTrailingNewLine": true,
                                                        "trailingTrivia": [
                                                            {
                                                                "kind": "NewLineTrivia",
                                                                "text": "\r\n"
                                                            }
                                                        ]
                                                    }
                                                }
                                            ],
                                            "closeBraceToken": {
                                                "kind": "CloseBraceToken",
                                                "fullStart": 832,
                                                "fullEnd": 847,
                                                "start": 844,
                                                "end": 845,
                                                "fullWidth": 15,
                                                "width": 1,
                                                "text": "}",
                                                "value": "}",
                                                "valueText": "}",
                                                "hasLeadingTrivia": true,
                                                "hasTrailingTrivia": true,
                                                "hasTrailingNewLine": true,
                                                "leadingTrivia": [
                                                    {
                                                        "kind": "WhitespaceTrivia",
                                                        "text": "            "
                                                    }
                                                ],
                                                "trailingTrivia": [
                                                    {
                                                        "kind": "NewLineTrivia",
                                                        "text": "\r\n"
                                                    }
                                                ]
                                            }
                                        }
                                    }
                                ],
                                "closeBraceToken": {
                                    "kind": "CloseBraceToken",
                                    "fullStart": 847,
                                    "fullEnd": 858,
                                    "start": 855,
                                    "end": 856,
                                    "fullWidth": 11,
                                    "width": 1,
                                    "text": "}",
                                    "value": "}",
                                    "valueText": "}",
                                    "hasLeadingTrivia": true,
                                    "hasTrailingTrivia": true,
                                    "hasTrailingNewLine": true,
                                    "leadingTrivia": [
                                        {
                                            "kind": "WhitespaceTrivia",
                                            "text": "        "
                                        }
                                    ],
                                    "trailingTrivia": [
                                        {
                                            "kind": "NewLineTrivia",
                                            "text": "\r\n"
                                        }
                                    ]
                                }
                            }
                        },
                        {
                            "kind": "VariableStatement",
                            "fullStart": 858,
                            "fullEnd": 1046,
                            "start": 868,
                            "end": 1044,
                            "fullWidth": 188,
                            "width": 176,
                            "modifiers": [],
                            "variableDeclaration": {
                                "kind": "VariableDeclaration",
                                "fullStart": 858,
                                "fullEnd": 1043,
                                "start": 868,
                                "end": 1043,
                                "fullWidth": 185,
                                "width": 175,
                                "varKeyword": {
                                    "kind": "VarKeyword",
                                    "fullStart": 858,
                                    "fullEnd": 872,
                                    "start": 868,
                                    "end": 871,
                                    "fullWidth": 14,
                                    "width": 3,
                                    "text": "var",
                                    "value": "var",
                                    "valueText": "var",
                                    "hasLeadingTrivia": true,
                                    "hasLeadingNewLine": true,
                                    "hasTrailingTrivia": true,
                                    "leadingTrivia": [
                                        {
                                            "kind": "NewLineTrivia",
                                            "text": "\r\n"
                                        },
                                        {
                                            "kind": "WhitespaceTrivia",
                                            "text": "        "
                                        }
                                    ],
                                    "trailingTrivia": [
                                        {
                                            "kind": "WhitespaceTrivia",
                                            "text": " "
                                        }
                                    ]
                                },
                                "variableDeclarators": [
                                    {
                                        "kind": "VariableDeclarator",
                                        "fullStart": 872,
                                        "fullEnd": 1043,
                                        "start": 872,
                                        "end": 1043,
                                        "fullWidth": 171,
                                        "width": 171,
                                        "identifier": {
                                            "kind": "IdentifierName",
                                            "fullStart": 872,
                                            "fullEnd": 877,
                                            "start": 872,
                                            "end": 876,
                                            "fullWidth": 5,
                                            "width": 4,
                                            "text": "func",
                                            "value": "func",
                                            "valueText": "func",
                                            "hasTrailingTrivia": true,
                                            "trailingTrivia": [
                                                {
                                                    "kind": "WhitespaceTrivia",
                                                    "text": " "
                                                }
                                            ]
                                        },
                                        "equalsValueClause": {
                                            "kind": "EqualsValueClause",
                                            "fullStart": 877,
                                            "fullEnd": 1043,
                                            "start": 877,
                                            "end": 1043,
                                            "fullWidth": 166,
                                            "width": 166,
                                            "equalsToken": {
                                                "kind": "EqualsToken",
                                                "fullStart": 877,
                                                "fullEnd": 879,
                                                "start": 877,
                                                "end": 878,
                                                "fullWidth": 2,
                                                "width": 1,
                                                "text": "=",
                                                "value": "=",
                                                "valueText": "=",
                                                "hasTrailingTrivia": true,
                                                "trailingTrivia": [
                                                    {
                                                        "kind": "WhitespaceTrivia",
                                                        "text": " "
                                                    }
                                                ]
                                            },
                                            "value": {
                                                "kind": "FunctionExpression",
                                                "fullStart": 879,
                                                "fullEnd": 1043,
                                                "start": 879,
                                                "end": 1043,
                                                "fullWidth": 164,
                                                "width": 164,
                                                "functionKeyword": {
                                                    "kind": "FunctionKeyword",
                                                    "fullStart": 879,
                                                    "fullEnd": 888,
                                                    "start": 879,
                                                    "end": 887,
                                                    "fullWidth": 9,
                                                    "width": 8,
                                                    "text": "function",
                                                    "value": "function",
                                                    "valueText": "function",
                                                    "hasTrailingTrivia": true,
                                                    "trailingTrivia": [
                                                        {
                                                            "kind": "WhitespaceTrivia",
                                                            "text": " "
                                                        }
                                                    ]
                                                },
                                                "callSignature": {
                                                    "kind": "CallSignature",
                                                    "fullStart": 888,
                                                    "fullEnd": 898,
                                                    "start": 888,
                                                    "end": 897,
                                                    "fullWidth": 10,
                                                    "width": 9,
                                                    "parameterList": {
                                                        "kind": "ParameterList",
                                                        "fullStart": 888,
                                                        "fullEnd": 898,
                                                        "start": 888,
                                                        "end": 897,
                                                        "fullWidth": 10,
                                                        "width": 9,
                                                        "openParenToken": {
                                                            "kind": "OpenParenToken",
                                                            "fullStart": 888,
                                                            "fullEnd": 889,
                                                            "start": 888,
                                                            "end": 889,
                                                            "fullWidth": 1,
                                                            "width": 1,
                                                            "text": "(",
                                                            "value": "(",
                                                            "valueText": "("
                                                        },
                                                        "parameters": [
                                                            {
                                                                "kind": "Parameter",
                                                                "fullStart": 889,
                                                                "fullEnd": 890,
                                                                "start": 889,
                                                                "end": 890,
                                                                "fullWidth": 1,
<<<<<<< HEAD
                                                                "width": 1,
=======
                                                                "modifiers": [],
>>>>>>> e3c38734
                                                                "identifier": {
                                                                    "kind": "IdentifierName",
                                                                    "fullStart": 889,
                                                                    "fullEnd": 890,
                                                                    "start": 889,
                                                                    "end": 890,
                                                                    "fullWidth": 1,
                                                                    "width": 1,
                                                                    "text": "a",
                                                                    "value": "a",
                                                                    "valueText": "a"
                                                                }
                                                            },
                                                            {
                                                                "kind": "CommaToken",
                                                                "fullStart": 890,
                                                                "fullEnd": 892,
                                                                "start": 890,
                                                                "end": 891,
                                                                "fullWidth": 2,
                                                                "width": 1,
                                                                "text": ",",
                                                                "value": ",",
                                                                "valueText": ",",
                                                                "hasTrailingTrivia": true,
                                                                "trailingTrivia": [
                                                                    {
                                                                        "kind": "WhitespaceTrivia",
                                                                        "text": " "
                                                                    }
                                                                ]
                                                            },
                                                            {
                                                                "kind": "Parameter",
                                                                "fullStart": 892,
                                                                "fullEnd": 893,
                                                                "start": 892,
                                                                "end": 893,
                                                                "fullWidth": 1,
<<<<<<< HEAD
                                                                "width": 1,
=======
                                                                "modifiers": [],
>>>>>>> e3c38734
                                                                "identifier": {
                                                                    "kind": "IdentifierName",
                                                                    "fullStart": 892,
                                                                    "fullEnd": 893,
                                                                    "start": 892,
                                                                    "end": 893,
                                                                    "fullWidth": 1,
                                                                    "width": 1,
                                                                    "text": "b",
                                                                    "value": "b",
                                                                    "valueText": "b"
                                                                }
                                                            },
                                                            {
                                                                "kind": "CommaToken",
                                                                "fullStart": 893,
                                                                "fullEnd": 895,
                                                                "start": 893,
                                                                "end": 894,
                                                                "fullWidth": 2,
                                                                "width": 1,
                                                                "text": ",",
                                                                "value": ",",
                                                                "valueText": ",",
                                                                "hasTrailingTrivia": true,
                                                                "trailingTrivia": [
                                                                    {
                                                                        "kind": "WhitespaceTrivia",
                                                                        "text": " "
                                                                    }
                                                                ]
                                                            },
                                                            {
                                                                "kind": "Parameter",
                                                                "fullStart": 895,
                                                                "fullEnd": 896,
                                                                "start": 895,
                                                                "end": 896,
                                                                "fullWidth": 1,
<<<<<<< HEAD
                                                                "width": 1,
=======
                                                                "modifiers": [],
>>>>>>> e3c38734
                                                                "identifier": {
                                                                    "kind": "IdentifierName",
                                                                    "fullStart": 895,
                                                                    "fullEnd": 896,
                                                                    "start": 895,
                                                                    "end": 896,
                                                                    "fullWidth": 1,
                                                                    "width": 1,
                                                                    "text": "c",
                                                                    "value": "c",
                                                                    "valueText": "c"
                                                                }
                                                            }
                                                        ],
                                                        "closeParenToken": {
                                                            "kind": "CloseParenToken",
                                                            "fullStart": 896,
                                                            "fullEnd": 898,
                                                            "start": 896,
                                                            "end": 897,
                                                            "fullWidth": 2,
                                                            "width": 1,
                                                            "text": ")",
                                                            "value": ")",
                                                            "valueText": ")",
                                                            "hasTrailingTrivia": true,
                                                            "trailingTrivia": [
                                                                {
                                                                    "kind": "WhitespaceTrivia",
                                                                    "text": " "
                                                                }
                                                            ]
                                                        }
                                                    }
                                                },
                                                "block": {
                                                    "kind": "Block",
                                                    "fullStart": 898,
                                                    "fullEnd": 1043,
                                                    "start": 898,
                                                    "end": 1043,
                                                    "fullWidth": 145,
                                                    "width": 145,
                                                    "openBraceToken": {
                                                        "kind": "OpenBraceToken",
                                                        "fullStart": 898,
                                                        "fullEnd": 901,
                                                        "start": 898,
                                                        "end": 899,
                                                        "fullWidth": 3,
                                                        "width": 1,
                                                        "text": "{",
                                                        "value": "{",
                                                        "valueText": "{",
                                                        "hasTrailingTrivia": true,
                                                        "hasTrailingNewLine": true,
                                                        "trailingTrivia": [
                                                            {
                                                                "kind": "NewLineTrivia",
                                                                "text": "\r\n"
                                                            }
                                                        ]
                                                    },
                                                    "statements": [
                                                        {
                                                            "kind": "ExpressionStatement",
                                                            "fullStart": 901,
                                                            "fullEnd": 935,
                                                            "start": 913,
                                                            "end": 933,
                                                            "fullWidth": 34,
                                                            "width": 20,
                                                            "expression": {
                                                                "kind": "DeleteExpression",
                                                                "fullStart": 901,
                                                                "fullEnd": 932,
                                                                "start": 913,
                                                                "end": 932,
                                                                "fullWidth": 31,
                                                                "width": 19,
                                                                "deleteKeyword": {
                                                                    "kind": "DeleteKeyword",
                                                                    "fullStart": 901,
                                                                    "fullEnd": 920,
                                                                    "start": 913,
                                                                    "end": 919,
                                                                    "fullWidth": 19,
                                                                    "width": 6,
                                                                    "text": "delete",
                                                                    "value": "delete",
                                                                    "valueText": "delete",
                                                                    "hasLeadingTrivia": true,
                                                                    "hasTrailingTrivia": true,
                                                                    "leadingTrivia": [
                                                                        {
                                                                            "kind": "WhitespaceTrivia",
                                                                            "text": "            "
                                                                        }
                                                                    ],
                                                                    "trailingTrivia": [
                                                                        {
                                                                            "kind": "WhitespaceTrivia",
                                                                            "text": " "
                                                                        }
                                                                    ]
                                                                },
                                                                "expression": {
                                                                    "kind": "ElementAccessExpression",
                                                                    "fullStart": 920,
                                                                    "fullEnd": 932,
                                                                    "start": 920,
                                                                    "end": 932,
                                                                    "fullWidth": 12,
                                                                    "width": 12,
                                                                    "expression": {
                                                                        "kind": "IdentifierName",
                                                                        "fullStart": 920,
                                                                        "fullEnd": 929,
                                                                        "start": 920,
                                                                        "end": 929,
                                                                        "fullWidth": 9,
                                                                        "width": 9,
                                                                        "text": "arguments",
                                                                        "value": "arguments",
                                                                        "valueText": "arguments"
                                                                    },
                                                                    "openBracketToken": {
                                                                        "kind": "OpenBracketToken",
                                                                        "fullStart": 929,
                                                                        "fullEnd": 930,
                                                                        "start": 929,
                                                                        "end": 930,
                                                                        "fullWidth": 1,
                                                                        "width": 1,
                                                                        "text": "[",
                                                                        "value": "[",
                                                                        "valueText": "["
                                                                    },
                                                                    "argumentExpression": {
                                                                        "kind": "NumericLiteral",
                                                                        "fullStart": 930,
                                                                        "fullEnd": 931,
                                                                        "start": 930,
                                                                        "end": 931,
                                                                        "fullWidth": 1,
                                                                        "width": 1,
                                                                        "text": "0",
                                                                        "value": 0,
                                                                        "valueText": "0"
                                                                    },
                                                                    "closeBracketToken": {
                                                                        "kind": "CloseBracketToken",
                                                                        "fullStart": 931,
                                                                        "fullEnd": 932,
                                                                        "start": 931,
                                                                        "end": 932,
                                                                        "fullWidth": 1,
                                                                        "width": 1,
                                                                        "text": "]",
                                                                        "value": "]",
                                                                        "valueText": "]"
                                                                    }
                                                                }
                                                            },
                                                            "semicolonToken": {
                                                                "kind": "SemicolonToken",
                                                                "fullStart": 932,
                                                                "fullEnd": 935,
                                                                "start": 932,
                                                                "end": 933,
                                                                "fullWidth": 3,
                                                                "width": 1,
                                                                "text": ";",
                                                                "value": ";",
                                                                "valueText": ";",
                                                                "hasTrailingTrivia": true,
                                                                "hasTrailingNewLine": true,
                                                                "trailingTrivia": [
                                                                    {
                                                                        "kind": "NewLineTrivia",
                                                                        "text": "\r\n"
                                                                    }
                                                                ]
                                                            }
                                                        },
                                                        {
                                                            "kind": "ExpressionStatement",
                                                            "fullStart": 935,
                                                            "fullEnd": 969,
                                                            "start": 947,
                                                            "end": 967,
                                                            "fullWidth": 34,
                                                            "width": 20,
                                                            "expression": {
                                                                "kind": "DeleteExpression",
                                                                "fullStart": 935,
                                                                "fullEnd": 966,
                                                                "start": 947,
                                                                "end": 966,
                                                                "fullWidth": 31,
                                                                "width": 19,
                                                                "deleteKeyword": {
                                                                    "kind": "DeleteKeyword",
                                                                    "fullStart": 935,
                                                                    "fullEnd": 954,
                                                                    "start": 947,
                                                                    "end": 953,
                                                                    "fullWidth": 19,
                                                                    "width": 6,
                                                                    "text": "delete",
                                                                    "value": "delete",
                                                                    "valueText": "delete",
                                                                    "hasLeadingTrivia": true,
                                                                    "hasTrailingTrivia": true,
                                                                    "leadingTrivia": [
                                                                        {
                                                                            "kind": "WhitespaceTrivia",
                                                                            "text": "            "
                                                                        }
                                                                    ],
                                                                    "trailingTrivia": [
                                                                        {
                                                                            "kind": "WhitespaceTrivia",
                                                                            "text": " "
                                                                        }
                                                                    ]
                                                                },
                                                                "expression": {
                                                                    "kind": "ElementAccessExpression",
                                                                    "fullStart": 954,
                                                                    "fullEnd": 966,
                                                                    "start": 954,
                                                                    "end": 966,
                                                                    "fullWidth": 12,
                                                                    "width": 12,
                                                                    "expression": {
                                                                        "kind": "IdentifierName",
                                                                        "fullStart": 954,
                                                                        "fullEnd": 963,
                                                                        "start": 954,
                                                                        "end": 963,
                                                                        "fullWidth": 9,
                                                                        "width": 9,
                                                                        "text": "arguments",
                                                                        "value": "arguments",
                                                                        "valueText": "arguments"
                                                                    },
                                                                    "openBracketToken": {
                                                                        "kind": "OpenBracketToken",
                                                                        "fullStart": 963,
                                                                        "fullEnd": 964,
                                                                        "start": 963,
                                                                        "end": 964,
                                                                        "fullWidth": 1,
                                                                        "width": 1,
                                                                        "text": "[",
                                                                        "value": "[",
                                                                        "valueText": "["
                                                                    },
                                                                    "argumentExpression": {
                                                                        "kind": "NumericLiteral",
                                                                        "fullStart": 964,
                                                                        "fullEnd": 965,
                                                                        "start": 964,
                                                                        "end": 965,
                                                                        "fullWidth": 1,
                                                                        "width": 1,
                                                                        "text": "1",
                                                                        "value": 1,
                                                                        "valueText": "1"
                                                                    },
                                                                    "closeBracketToken": {
                                                                        "kind": "CloseBracketToken",
                                                                        "fullStart": 965,
                                                                        "fullEnd": 966,
                                                                        "start": 965,
                                                                        "end": 966,
                                                                        "fullWidth": 1,
                                                                        "width": 1,
                                                                        "text": "]",
                                                                        "value": "]",
                                                                        "valueText": "]"
                                                                    }
                                                                }
                                                            },
                                                            "semicolonToken": {
                                                                "kind": "SemicolonToken",
                                                                "fullStart": 966,
                                                                "fullEnd": 969,
                                                                "start": 966,
                                                                "end": 967,
                                                                "fullWidth": 3,
                                                                "width": 1,
                                                                "text": ";",
                                                                "value": ";",
                                                                "valueText": ";",
                                                                "hasTrailingTrivia": true,
                                                                "hasTrailingNewLine": true,
                                                                "trailingTrivia": [
                                                                    {
                                                                        "kind": "NewLineTrivia",
                                                                        "text": "\r\n"
                                                                    }
                                                                ]
                                                            }
                                                        },
                                                        {
                                                            "kind": "ExpressionStatement",
                                                            "fullStart": 969,
                                                            "fullEnd": 1034,
                                                            "start": 981,
                                                            "end": 1032,
                                                            "fullWidth": 65,
                                                            "width": 51,
                                                            "expression": {
                                                                "kind": "InvocationExpression",
                                                                "fullStart": 969,
                                                                "fullEnd": 1031,
                                                                "start": 981,
                                                                "end": 1031,
                                                                "fullWidth": 62,
                                                                "width": 50,
                                                                "expression": {
                                                                    "kind": "MemberAccessExpression",
                                                                    "fullStart": 969,
                                                                    "fullEnd": 1008,
                                                                    "start": 981,
                                                                    "end": 1008,
                                                                    "fullWidth": 39,
                                                                    "width": 27,
                                                                    "expression": {
                                                                        "kind": "MemberAccessExpression",
                                                                        "fullStart": 969,
                                                                        "fullEnd": 1003,
                                                                        "start": 981,
                                                                        "end": 1003,
                                                                        "fullWidth": 34,
                                                                        "width": 22,
                                                                        "expression": {
                                                                            "kind": "MemberAccessExpression",
                                                                            "fullStart": 969,
                                                                            "fullEnd": 996,
                                                                            "start": 981,
                                                                            "end": 996,
                                                                            "fullWidth": 27,
                                                                            "width": 15,
                                                                            "expression": {
                                                                                "kind": "IdentifierName",
                                                                                "fullStart": 969,
                                                                                "fullEnd": 986,
                                                                                "start": 981,
                                                                                "end": 986,
                                                                                "fullWidth": 17,
                                                                                "width": 5,
                                                                                "text": "Array",
                                                                                "value": "Array",
                                                                                "valueText": "Array",
                                                                                "hasLeadingTrivia": true,
                                                                                "leadingTrivia": [
                                                                                    {
                                                                                        "kind": "WhitespaceTrivia",
                                                                                        "text": "            "
                                                                                    }
                                                                                ]
                                                                            },
                                                                            "dotToken": {
                                                                                "kind": "DotToken",
                                                                                "fullStart": 986,
                                                                                "fullEnd": 987,
                                                                                "start": 986,
                                                                                "end": 987,
                                                                                "fullWidth": 1,
                                                                                "width": 1,
                                                                                "text": ".",
                                                                                "value": ".",
                                                                                "valueText": "."
                                                                            },
                                                                            "name": {
                                                                                "kind": "IdentifierName",
                                                                                "fullStart": 987,
                                                                                "fullEnd": 996,
                                                                                "start": 987,
                                                                                "end": 996,
                                                                                "fullWidth": 9,
                                                                                "width": 9,
                                                                                "text": "prototype",
                                                                                "value": "prototype",
                                                                                "valueText": "prototype"
                                                                            }
                                                                        },
                                                                        "dotToken": {
                                                                            "kind": "DotToken",
                                                                            "fullStart": 996,
                                                                            "fullEnd": 997,
                                                                            "start": 996,
                                                                            "end": 997,
                                                                            "fullWidth": 1,
                                                                            "width": 1,
                                                                            "text": ".",
                                                                            "value": ".",
                                                                            "valueText": "."
                                                                        },
                                                                        "name": {
                                                                            "kind": "IdentifierName",
                                                                            "fullStart": 997,
                                                                            "fullEnd": 1003,
                                                                            "start": 997,
                                                                            "end": 1003,
                                                                            "fullWidth": 6,
                                                                            "width": 6,
                                                                            "text": "reduce",
                                                                            "value": "reduce",
                                                                            "valueText": "reduce"
                                                                        }
                                                                    },
                                                                    "dotToken": {
                                                                        "kind": "DotToken",
                                                                        "fullStart": 1003,
                                                                        "fullEnd": 1004,
                                                                        "start": 1003,
                                                                        "end": 1004,
                                                                        "fullWidth": 1,
                                                                        "width": 1,
                                                                        "text": ".",
                                                                        "value": ".",
                                                                        "valueText": "."
                                                                    },
                                                                    "name": {
                                                                        "kind": "IdentifierName",
                                                                        "fullStart": 1004,
                                                                        "fullEnd": 1008,
                                                                        "start": 1004,
                                                                        "end": 1008,
                                                                        "fullWidth": 4,
                                                                        "width": 4,
                                                                        "text": "call",
                                                                        "value": "call",
                                                                        "valueText": "call"
                                                                    }
                                                                },
                                                                "argumentList": {
                                                                    "kind": "ArgumentList",
                                                                    "fullStart": 1008,
                                                                    "fullEnd": 1031,
                                                                    "start": 1008,
                                                                    "end": 1031,
                                                                    "fullWidth": 23,
                                                                    "width": 23,
                                                                    "openParenToken": {
                                                                        "kind": "OpenParenToken",
                                                                        "fullStart": 1008,
                                                                        "fullEnd": 1009,
                                                                        "start": 1008,
                                                                        "end": 1009,
                                                                        "fullWidth": 1,
                                                                        "width": 1,
                                                                        "text": "(",
                                                                        "value": "(",
                                                                        "valueText": "("
                                                                    },
                                                                    "arguments": [
                                                                        {
                                                                            "kind": "IdentifierName",
                                                                            "fullStart": 1009,
                                                                            "fullEnd": 1018,
                                                                            "start": 1009,
                                                                            "end": 1018,
                                                                            "fullWidth": 9,
                                                                            "width": 9,
                                                                            "text": "arguments",
                                                                            "value": "arguments",
                                                                            "valueText": "arguments"
                                                                        },
                                                                        {
                                                                            "kind": "CommaToken",
                                                                            "fullStart": 1018,
                                                                            "fullEnd": 1020,
                                                                            "start": 1018,
                                                                            "end": 1019,
                                                                            "fullWidth": 2,
                                                                            "width": 1,
                                                                            "text": ",",
                                                                            "value": ",",
                                                                            "valueText": ",",
                                                                            "hasTrailingTrivia": true,
                                                                            "trailingTrivia": [
                                                                                {
                                                                                    "kind": "WhitespaceTrivia",
                                                                                    "text": " "
                                                                                }
                                                                            ]
                                                                        },
                                                                        {
                                                                            "kind": "IdentifierName",
                                                                            "fullStart": 1020,
                                                                            "fullEnd": 1030,
                                                                            "start": 1020,
                                                                            "end": 1030,
                                                                            "fullWidth": 10,
                                                                            "width": 10,
                                                                            "text": "callbackfn",
                                                                            "value": "callbackfn",
                                                                            "valueText": "callbackfn"
                                                                        }
                                                                    ],
                                                                    "closeParenToken": {
                                                                        "kind": "CloseParenToken",
                                                                        "fullStart": 1030,
                                                                        "fullEnd": 1031,
                                                                        "start": 1030,
                                                                        "end": 1031,
                                                                        "fullWidth": 1,
                                                                        "width": 1,
                                                                        "text": ")",
                                                                        "value": ")",
                                                                        "valueText": ")"
                                                                    }
                                                                }
                                                            },
                                                            "semicolonToken": {
                                                                "kind": "SemicolonToken",
                                                                "fullStart": 1031,
                                                                "fullEnd": 1034,
                                                                "start": 1031,
                                                                "end": 1032,
                                                                "fullWidth": 3,
                                                                "width": 1,
                                                                "text": ";",
                                                                "value": ";",
                                                                "valueText": ";",
                                                                "hasTrailingTrivia": true,
                                                                "hasTrailingNewLine": true,
                                                                "trailingTrivia": [
                                                                    {
                                                                        "kind": "NewLineTrivia",
                                                                        "text": "\r\n"
                                                                    }
                                                                ]
                                                            }
                                                        }
                                                    ],
                                                    "closeBraceToken": {
                                                        "kind": "CloseBraceToken",
                                                        "fullStart": 1034,
                                                        "fullEnd": 1043,
                                                        "start": 1042,
                                                        "end": 1043,
                                                        "fullWidth": 9,
                                                        "width": 1,
                                                        "text": "}",
                                                        "value": "}",
                                                        "valueText": "}",
                                                        "hasLeadingTrivia": true,
                                                        "leadingTrivia": [
                                                            {
                                                                "kind": "WhitespaceTrivia",
                                                                "text": "        "
                                                            }
                                                        ]
                                                    }
                                                }
                                            }
                                        }
                                    }
                                ]
                            },
                            "semicolonToken": {
                                "kind": "SemicolonToken",
                                "fullStart": 1043,
                                "fullEnd": 1046,
                                "start": 1043,
                                "end": 1044,
                                "fullWidth": 3,
                                "width": 1,
                                "text": ";",
                                "value": ";",
                                "valueText": ";",
                                "hasTrailingTrivia": true,
                                "hasTrailingNewLine": true,
                                "trailingTrivia": [
                                    {
                                        "kind": "NewLineTrivia",
                                        "text": "\r\n"
                                    }
                                ]
                            }
                        },
                        {
                            "kind": "ExpressionStatement",
                            "fullStart": 1046,
                            "fullEnd": 1075,
                            "start": 1056,
                            "end": 1073,
                            "fullWidth": 29,
                            "width": 17,
                            "expression": {
                                "kind": "InvocationExpression",
                                "fullStart": 1046,
                                "fullEnd": 1072,
                                "start": 1056,
                                "end": 1072,
                                "fullWidth": 26,
                                "width": 16,
                                "expression": {
                                    "kind": "IdentifierName",
                                    "fullStart": 1046,
                                    "fullEnd": 1060,
                                    "start": 1056,
                                    "end": 1060,
                                    "fullWidth": 14,
                                    "width": 4,
                                    "text": "func",
                                    "value": "func",
                                    "valueText": "func",
                                    "hasLeadingTrivia": true,
                                    "hasLeadingNewLine": true,
                                    "leadingTrivia": [
                                        {
                                            "kind": "NewLineTrivia",
                                            "text": "\r\n"
                                        },
                                        {
                                            "kind": "WhitespaceTrivia",
                                            "text": "        "
                                        }
                                    ]
                                },
                                "argumentList": {
                                    "kind": "ArgumentList",
                                    "fullStart": 1060,
                                    "fullEnd": 1072,
                                    "start": 1060,
                                    "end": 1072,
                                    "fullWidth": 12,
                                    "width": 12,
                                    "openParenToken": {
                                        "kind": "OpenParenToken",
                                        "fullStart": 1060,
                                        "fullEnd": 1061,
                                        "start": 1060,
                                        "end": 1061,
                                        "fullWidth": 1,
                                        "width": 1,
                                        "text": "(",
                                        "value": "(",
                                        "valueText": "("
                                    },
                                    "arguments": [
                                        {
                                            "kind": "NumericLiteral",
                                            "fullStart": 1061,
                                            "fullEnd": 1062,
                                            "start": 1061,
                                            "end": 1062,
                                            "fullWidth": 1,
                                            "width": 1,
                                            "text": "0",
                                            "value": 0,
                                            "valueText": "0"
                                        },
                                        {
                                            "kind": "CommaToken",
                                            "fullStart": 1062,
                                            "fullEnd": 1064,
                                            "start": 1062,
                                            "end": 1063,
                                            "fullWidth": 2,
                                            "width": 1,
                                            "text": ",",
                                            "value": ",",
                                            "valueText": ",",
                                            "hasTrailingTrivia": true,
                                            "trailingTrivia": [
                                                {
                                                    "kind": "WhitespaceTrivia",
                                                    "text": " "
                                                }
                                            ]
                                        },
                                        {
                                            "kind": "NumericLiteral",
                                            "fullStart": 1064,
                                            "fullEnd": 1065,
                                            "start": 1064,
                                            "end": 1065,
                                            "fullWidth": 1,
                                            "width": 1,
                                            "text": "1",
                                            "value": 1,
                                            "valueText": "1"
                                        },
                                        {
                                            "kind": "CommaToken",
                                            "fullStart": 1065,
                                            "fullEnd": 1067,
                                            "start": 1065,
                                            "end": 1066,
                                            "fullWidth": 2,
                                            "width": 1,
                                            "text": ",",
                                            "value": ",",
                                            "valueText": ",",
                                            "hasTrailingTrivia": true,
                                            "trailingTrivia": [
                                                {
                                                    "kind": "WhitespaceTrivia",
                                                    "text": " "
                                                }
                                            ]
                                        },
                                        {
                                            "kind": "NumericLiteral",
                                            "fullStart": 1067,
                                            "fullEnd": 1068,
                                            "start": 1067,
                                            "end": 1068,
                                            "fullWidth": 1,
                                            "width": 1,
                                            "text": "2",
                                            "value": 2,
                                            "valueText": "2"
                                        },
                                        {
                                            "kind": "CommaToken",
                                            "fullStart": 1068,
                                            "fullEnd": 1070,
                                            "start": 1068,
                                            "end": 1069,
                                            "fullWidth": 2,
                                            "width": 1,
                                            "text": ",",
                                            "value": ",",
                                            "valueText": ",",
                                            "hasTrailingTrivia": true,
                                            "trailingTrivia": [
                                                {
                                                    "kind": "WhitespaceTrivia",
                                                    "text": " "
                                                }
                                            ]
                                        },
                                        {
                                            "kind": "NumericLiteral",
                                            "fullStart": 1070,
                                            "fullEnd": 1071,
                                            "start": 1070,
                                            "end": 1071,
                                            "fullWidth": 1,
                                            "width": 1,
                                            "text": "3",
                                            "value": 3,
                                            "valueText": "3"
                                        }
                                    ],
                                    "closeParenToken": {
                                        "kind": "CloseParenToken",
                                        "fullStart": 1071,
                                        "fullEnd": 1072,
                                        "start": 1071,
                                        "end": 1072,
                                        "fullWidth": 1,
                                        "width": 1,
                                        "text": ")",
                                        "value": ")",
                                        "valueText": ")"
                                    }
                                }
                            },
                            "semicolonToken": {
                                "kind": "SemicolonToken",
                                "fullStart": 1072,
                                "fullEnd": 1075,
                                "start": 1072,
                                "end": 1073,
                                "fullWidth": 3,
                                "width": 1,
                                "text": ";",
                                "value": ";",
                                "valueText": ";",
                                "hasTrailingTrivia": true,
                                "hasTrailingNewLine": true,
                                "trailingTrivia": [
                                    {
                                        "kind": "NewLineTrivia",
                                        "text": "\r\n"
                                    }
                                ]
                            }
                        },
                        {
                            "kind": "ReturnStatement",
                            "fullStart": 1075,
                            "fullEnd": 1103,
                            "start": 1083,
                            "end": 1101,
                            "fullWidth": 28,
                            "width": 18,
                            "returnKeyword": {
                                "kind": "ReturnKeyword",
                                "fullStart": 1075,
                                "fullEnd": 1090,
                                "start": 1083,
                                "end": 1089,
                                "fullWidth": 15,
                                "width": 6,
                                "text": "return",
                                "value": "return",
                                "valueText": "return",
                                "hasLeadingTrivia": true,
                                "hasTrailingTrivia": true,
                                "leadingTrivia": [
                                    {
                                        "kind": "WhitespaceTrivia",
                                        "text": "        "
                                    }
                                ],
                                "trailingTrivia": [
                                    {
                                        "kind": "WhitespaceTrivia",
                                        "text": " "
                                    }
                                ]
                            },
                            "expression": {
                                "kind": "IdentifierName",
                                "fullStart": 1090,
                                "fullEnd": 1100,
                                "start": 1090,
                                "end": 1100,
                                "fullWidth": 10,
                                "width": 10,
                                "text": "testResult",
                                "value": "testResult",
                                "valueText": "testResult"
                            },
                            "semicolonToken": {
                                "kind": "SemicolonToken",
                                "fullStart": 1100,
                                "fullEnd": 1103,
                                "start": 1100,
                                "end": 1101,
                                "fullWidth": 3,
                                "width": 1,
                                "text": ";",
                                "value": ";",
                                "valueText": ";",
                                "hasTrailingTrivia": true,
                                "hasTrailingNewLine": true,
                                "trailingTrivia": [
                                    {
                                        "kind": "NewLineTrivia",
                                        "text": "\r\n"
                                    }
                                ]
                            }
                        }
                    ],
                    "closeBraceToken": {
                        "kind": "CloseBraceToken",
                        "fullStart": 1103,
                        "fullEnd": 1110,
                        "start": 1107,
                        "end": 1108,
                        "fullWidth": 7,
                        "width": 1,
                        "text": "}",
                        "value": "}",
                        "valueText": "}",
                        "hasLeadingTrivia": true,
                        "hasTrailingTrivia": true,
                        "hasTrailingNewLine": true,
                        "leadingTrivia": [
                            {
                                "kind": "WhitespaceTrivia",
                                "text": "    "
                            }
                        ],
                        "trailingTrivia": [
                            {
                                "kind": "NewLineTrivia",
                                "text": "\r\n"
                            }
                        ]
                    }
                }
            },
            {
                "kind": "ExpressionStatement",
                "fullStart": 1110,
                "fullEnd": 1134,
                "start": 1110,
                "end": 1132,
                "fullWidth": 24,
                "width": 22,
                "expression": {
                    "kind": "InvocationExpression",
                    "fullStart": 1110,
                    "fullEnd": 1131,
                    "start": 1110,
                    "end": 1131,
                    "fullWidth": 21,
                    "width": 21,
                    "expression": {
                        "kind": "IdentifierName",
                        "fullStart": 1110,
                        "fullEnd": 1121,
                        "start": 1110,
                        "end": 1121,
                        "fullWidth": 11,
                        "width": 11,
                        "text": "runTestCase",
                        "value": "runTestCase",
                        "valueText": "runTestCase"
                    },
                    "argumentList": {
                        "kind": "ArgumentList",
                        "fullStart": 1121,
                        "fullEnd": 1131,
                        "start": 1121,
                        "end": 1131,
                        "fullWidth": 10,
                        "width": 10,
                        "openParenToken": {
                            "kind": "OpenParenToken",
                            "fullStart": 1121,
                            "fullEnd": 1122,
                            "start": 1121,
                            "end": 1122,
                            "fullWidth": 1,
                            "width": 1,
                            "text": "(",
                            "value": "(",
                            "valueText": "("
                        },
                        "arguments": [
                            {
                                "kind": "IdentifierName",
                                "fullStart": 1122,
                                "fullEnd": 1130,
                                "start": 1122,
                                "end": 1130,
                                "fullWidth": 8,
                                "width": 8,
                                "text": "testcase",
                                "value": "testcase",
                                "valueText": "testcase"
                            }
                        ],
                        "closeParenToken": {
                            "kind": "CloseParenToken",
                            "fullStart": 1130,
                            "fullEnd": 1131,
                            "start": 1130,
                            "end": 1131,
                            "fullWidth": 1,
                            "width": 1,
                            "text": ")",
                            "value": ")",
                            "valueText": ")"
                        }
                    }
                },
                "semicolonToken": {
                    "kind": "SemicolonToken",
                    "fullStart": 1131,
                    "fullEnd": 1134,
                    "start": 1131,
                    "end": 1132,
                    "fullWidth": 3,
                    "width": 1,
                    "text": ";",
                    "value": ";",
                    "valueText": ";",
                    "hasTrailingTrivia": true,
                    "hasTrailingNewLine": true,
                    "trailingTrivia": [
                        {
                            "kind": "NewLineTrivia",
                            "text": "\r\n"
                        }
                    ]
                }
            }
        ],
        "endOfFileToken": {
            "kind": "EndOfFileToken",
            "fullStart": 1134,
            "fullEnd": 1134,
            "start": 1134,
            "end": 1134,
            "fullWidth": 0,
            "width": 0,
            "text": ""
        }
    },
    "lineMap": {
        "lineStarts": [
            0,
            67,
            152,
            232,
            308,
            380,
            385,
            448,
            630,
            635,
            637,
            639,
            662,
            664,
            697,
            755,
            785,
            832,
            847,
            858,
            860,
            901,
            935,
            969,
            1034,
            1046,
            1048,
            1075,
            1103,
            1110,
            1134
        ],
        "length": 1134
    }
}<|MERGE_RESOLUTION|>--- conflicted
+++ resolved
@@ -417,11 +417,8 @@
                                             "start": 725,
                                             "end": 732,
                                             "fullWidth": 7,
-<<<<<<< HEAD
                                             "width": 7,
-=======
                                             "modifiers": [],
->>>>>>> e3c38734
                                             "identifier": {
                                                 "kind": "IdentifierName",
                                                 "fullStart": 725,
@@ -461,11 +458,8 @@
                                             "start": 734,
                                             "end": 740,
                                             "fullWidth": 6,
-<<<<<<< HEAD
                                             "width": 6,
-=======
                                             "modifiers": [],
->>>>>>> e3c38734
                                             "identifier": {
                                                 "kind": "IdentifierName",
                                                 "fullStart": 734,
@@ -505,11 +499,8 @@
                                             "start": 742,
                                             "end": 745,
                                             "fullWidth": 3,
-<<<<<<< HEAD
                                             "width": 3,
-=======
                                             "modifiers": [],
->>>>>>> e3c38734
                                             "identifier": {
                                                 "kind": "IdentifierName",
                                                 "fullStart": 742,
@@ -549,11 +540,8 @@
                                             "start": 747,
                                             "end": 750,
                                             "fullWidth": 3,
-<<<<<<< HEAD
                                             "width": 3,
-=======
                                             "modifiers": [],
->>>>>>> e3c38734
                                             "identifier": {
                                                 "kind": "IdentifierName",
                                                 "fullStart": 747,
@@ -1172,11 +1160,8 @@
                                                                 "start": 889,
                                                                 "end": 890,
                                                                 "fullWidth": 1,
-<<<<<<< HEAD
                                                                 "width": 1,
-=======
                                                                 "modifiers": [],
->>>>>>> e3c38734
                                                                 "identifier": {
                                                                     "kind": "IdentifierName",
                                                                     "fullStart": 889,
@@ -1216,11 +1201,8 @@
                                                                 "start": 892,
                                                                 "end": 893,
                                                                 "fullWidth": 1,
-<<<<<<< HEAD
                                                                 "width": 1,
-=======
                                                                 "modifiers": [],
->>>>>>> e3c38734
                                                                 "identifier": {
                                                                     "kind": "IdentifierName",
                                                                     "fullStart": 892,
@@ -1260,11 +1242,8 @@
                                                                 "start": 895,
                                                                 "end": 896,
                                                                 "fullWidth": 1,
-<<<<<<< HEAD
                                                                 "width": 1,
-=======
                                                                 "modifiers": [],
->>>>>>> e3c38734
                                                                 "identifier": {
                                                                     "kind": "IdentifierName",
                                                                     "fullStart": 895,
