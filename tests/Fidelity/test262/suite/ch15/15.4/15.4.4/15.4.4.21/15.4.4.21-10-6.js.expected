{
    "isDeclaration": false,
    "languageVersion": "EcmaScript5",
    "parseOptions": {
        "allowAutomaticSemicolonInsertion": true
    },
    "sourceUnit": {
        "kind": "SourceUnit",
        "fullStart": 0,
        "fullEnd": 778,
        "start": 535,
        "end": 778,
        "fullWidth": 778,
        "width": 243,
        "isIncrementallyUnusable": true,
        "moduleElements": [
            {
                "kind": "FunctionDeclaration",
                "fullStart": 0,
                "fullEnd": 754,
                "start": 535,
                "end": 752,
                "fullWidth": 754,
                "width": 217,
                "modifiers": [],
                "functionKeyword": {
                    "kind": "FunctionKeyword",
                    "fullStart": 0,
                    "fullEnd": 544,
                    "start": 535,
                    "end": 543,
                    "fullWidth": 544,
                    "width": 8,
                    "text": "function",
                    "value": "function",
                    "valueText": "function",
                    "hasLeadingTrivia": true,
                    "hasLeadingComment": true,
                    "hasLeadingNewLine": true,
                    "hasTrailingTrivia": true,
                    "leadingTrivia": [
                        {
                            "kind": "SingleLineCommentTrivia",
                            "text": "/// Copyright (c) 2012 Ecma International.  All rights reserved. "
                        },
                        {
                            "kind": "NewLineTrivia",
                            "text": "\r\n"
                        },
                        {
                            "kind": "SingleLineCommentTrivia",
                            "text": "/// Ecma International makes this code available under the terms and conditions set"
                        },
                        {
                            "kind": "NewLineTrivia",
                            "text": "\r\n"
                        },
                        {
                            "kind": "SingleLineCommentTrivia",
                            "text": "/// forth on http://hg.ecmascript.org/tests/test262/raw-file/tip/LICENSE (the "
                        },
                        {
                            "kind": "NewLineTrivia",
                            "text": "\r\n"
                        },
                        {
                            "kind": "SingleLineCommentTrivia",
                            "text": "/// \"Use Terms\").   Any redistribution of this code must retain the above "
                        },
                        {
                            "kind": "NewLineTrivia",
                            "text": "\r\n"
                        },
                        {
                            "kind": "SingleLineCommentTrivia",
                            "text": "/// copyright and this notice and otherwise comply with the Use Terms."
                        },
                        {
                            "kind": "NewLineTrivia",
                            "text": "\r\n"
                        },
                        {
                            "kind": "MultiLineCommentTrivia",
                            "text": "/**\r\n * @path ch15/15.4/15.4.4/15.4.4.21/15.4.4.21-10-6.js\r\n * @description Array.prototype.reduce - subclassed array when initialvalue provided\r\n */"
                        },
                        {
                            "kind": "NewLineTrivia",
                            "text": "\r\n"
                        },
                        {
                            "kind": "NewLineTrivia",
                            "text": "\r\n"
                        },
                        {
                            "kind": "NewLineTrivia",
                            "text": "\r\n"
                        }
                    ],
                    "trailingTrivia": [
                        {
                            "kind": "WhitespaceTrivia",
                            "text": " "
                        }
                    ]
                },
                "identifier": {
                    "kind": "IdentifierName",
                    "fullStart": 544,
                    "fullEnd": 552,
                    "start": 544,
                    "end": 552,
                    "fullWidth": 8,
                    "width": 8,
                    "text": "testcase",
                    "value": "testcase",
                    "valueText": "testcase"
                },
                "callSignature": {
                    "kind": "CallSignature",
                    "fullStart": 552,
                    "fullEnd": 555,
                    "start": 552,
                    "end": 554,
                    "fullWidth": 3,
                    "width": 2,
                    "parameterList": {
                        "kind": "ParameterList",
                        "fullStart": 552,
                        "fullEnd": 555,
                        "start": 552,
                        "end": 554,
                        "fullWidth": 3,
                        "width": 2,
                        "openParenToken": {
                            "kind": "OpenParenToken",
                            "fullStart": 552,
                            "fullEnd": 553,
                            "start": 552,
                            "end": 553,
                            "fullWidth": 1,
                            "width": 1,
                            "text": "(",
                            "value": "(",
                            "valueText": "("
                        },
                        "parameters": [],
                        "closeParenToken": {
                            "kind": "CloseParenToken",
                            "fullStart": 553,
                            "fullEnd": 555,
                            "start": 553,
                            "end": 554,
                            "fullWidth": 2,
                            "width": 1,
                            "text": ")",
                            "value": ")",
                            "valueText": ")",
                            "hasTrailingTrivia": true,
                            "trailingTrivia": [
                                {
                                    "kind": "WhitespaceTrivia",
                                    "text": " "
                                }
                            ]
                        }
                    }
                },
                "block": {
                    "kind": "Block",
                    "fullStart": 555,
                    "fullEnd": 754,
                    "start": 555,
                    "end": 752,
                    "fullWidth": 199,
                    "width": 197,
                    "openBraceToken": {
                        "kind": "OpenBraceToken",
                        "fullStart": 555,
                        "fullEnd": 558,
                        "start": 555,
                        "end": 556,
                        "fullWidth": 3,
                        "width": 1,
                        "text": "{",
                        "value": "{",
                        "valueText": "{",
                        "hasTrailingTrivia": true,
                        "hasTrailingNewLine": true,
                        "trailingTrivia": [
                            {
                                "kind": "NewLineTrivia",
                                "text": "\r\n"
                            }
                        ]
                    },
                    "statements": [
                        {
                            "kind": "ExpressionStatement",
                            "fullStart": 558,
                            "fullEnd": 588,
                            "start": 560,
                            "end": 586,
                            "fullWidth": 30,
                            "width": 26,
                            "expression": {
                                "kind": "AssignmentExpression",
                                "fullStart": 558,
                                "fullEnd": 585,
                                "start": 560,
                                "end": 585,
                                "fullWidth": 27,
                                "width": 25,
                                "left": {
                                    "kind": "MemberAccessExpression",
                                    "fullStart": 558,
                                    "fullEnd": 574,
                                    "start": 560,
                                    "end": 573,
                                    "fullWidth": 16,
                                    "width": 13,
                                    "expression": {
                                        "kind": "IdentifierName",
                                        "fullStart": 558,
                                        "fullEnd": 563,
                                        "start": 560,
                                        "end": 563,
                                        "fullWidth": 5,
                                        "width": 3,
                                        "text": "foo",
                                        "value": "foo",
                                        "valueText": "foo",
                                        "hasLeadingTrivia": true,
                                        "leadingTrivia": [
                                            {
                                                "kind": "WhitespaceTrivia",
                                                "text": "  "
                                            }
                                        ]
                                    },
                                    "dotToken": {
                                        "kind": "DotToken",
                                        "fullStart": 563,
                                        "fullEnd": 564,
                                        "start": 563,
                                        "end": 564,
                                        "fullWidth": 1,
                                        "width": 1,
                                        "text": ".",
                                        "value": ".",
                                        "valueText": "."
                                    },
                                    "name": {
                                        "kind": "IdentifierName",
                                        "fullStart": 564,
                                        "fullEnd": 574,
                                        "start": 564,
                                        "end": 573,
                                        "fullWidth": 10,
                                        "width": 9,
                                        "text": "prototype",
                                        "value": "prototype",
                                        "valueText": "prototype",
                                        "hasTrailingTrivia": true,
                                        "trailingTrivia": [
                                            {
                                                "kind": "WhitespaceTrivia",
                                                "text": " "
                                            }
                                        ]
                                    }
                                },
                                "operatorToken": {
                                    "kind": "EqualsToken",
                                    "fullStart": 574,
                                    "fullEnd": 576,
                                    "start": 574,
                                    "end": 575,
                                    "fullWidth": 2,
                                    "width": 1,
                                    "text": "=",
                                    "value": "=",
                                    "valueText": "=",
                                    "hasTrailingTrivia": true,
                                    "trailingTrivia": [
                                        {
                                            "kind": "WhitespaceTrivia",
                                            "text": " "
                                        }
                                    ]
                                },
                                "right": {
                                    "kind": "ArrayLiteralExpression",
                                    "fullStart": 576,
                                    "fullEnd": 585,
                                    "start": 576,
                                    "end": 585,
                                    "fullWidth": 9,
                                    "width": 9,
                                    "openBracketToken": {
                                        "kind": "OpenBracketToken",
                                        "fullStart": 576,
                                        "fullEnd": 577,
                                        "start": 576,
                                        "end": 577,
                                        "fullWidth": 1,
                                        "width": 1,
                                        "text": "[",
                                        "value": "[",
                                        "valueText": "["
                                    },
                                    "expressions": [
                                        {
                                            "kind": "NumericLiteral",
                                            "fullStart": 577,
                                            "fullEnd": 578,
                                            "start": 577,
                                            "end": 578,
                                            "fullWidth": 1,
                                            "width": 1,
                                            "text": "1",
                                            "value": 1,
                                            "valueText": "1"
                                        },
                                        {
                                            "kind": "CommaToken",
                                            "fullStart": 578,
                                            "fullEnd": 579,
                                            "start": 578,
                                            "end": 579,
                                            "fullWidth": 1,
                                            "width": 1,
                                            "text": ",",
                                            "value": ",",
                                            "valueText": ","
                                        },
                                        {
                                            "kind": "NumericLiteral",
                                            "fullStart": 579,
                                            "fullEnd": 580,
                                            "start": 579,
                                            "end": 580,
                                            "fullWidth": 1,
                                            "width": 1,
                                            "text": "2",
                                            "value": 2,
                                            "valueText": "2"
                                        },
                                        {
                                            "kind": "CommaToken",
                                            "fullStart": 580,
                                            "fullEnd": 581,
                                            "start": 580,
                                            "end": 581,
                                            "fullWidth": 1,
                                            "width": 1,
                                            "text": ",",
                                            "value": ",",
                                            "valueText": ","
                                        },
                                        {
                                            "kind": "NumericLiteral",
                                            "fullStart": 581,
                                            "fullEnd": 582,
                                            "start": 581,
                                            "end": 582,
                                            "fullWidth": 1,
                                            "width": 1,
                                            "text": "3",
                                            "value": 3,
                                            "valueText": "3"
                                        },
                                        {
                                            "kind": "CommaToken",
                                            "fullStart": 582,
                                            "fullEnd": 583,
                                            "start": 582,
                                            "end": 583,
                                            "fullWidth": 1,
                                            "width": 1,
                                            "text": ",",
                                            "value": ",",
                                            "valueText": ","
                                        },
                                        {
                                            "kind": "NumericLiteral",
                                            "fullStart": 583,
                                            "fullEnd": 584,
                                            "start": 583,
                                            "end": 584,
                                            "fullWidth": 1,
                                            "width": 1,
                                            "text": "4",
                                            "value": 4,
                                            "valueText": "4"
                                        }
                                    ],
                                    "closeBracketToken": {
                                        "kind": "CloseBracketToken",
                                        "fullStart": 584,
                                        "fullEnd": 585,
                                        "start": 584,
                                        "end": 585,
                                        "fullWidth": 1,
                                        "width": 1,
                                        "text": "]",
                                        "value": "]",
                                        "valueText": "]"
                                    }
                                }
                            },
                            "semicolonToken": {
                                "kind": "SemicolonToken",
                                "fullStart": 585,
                                "fullEnd": 588,
                                "start": 585,
                                "end": 586,
                                "fullWidth": 3,
                                "width": 1,
                                "text": ";",
                                "value": ";",
                                "valueText": ";",
                                "hasTrailingTrivia": true,
                                "hasTrailingNewLine": true,
                                "trailingTrivia": [
                                    {
                                        "kind": "NewLineTrivia",
                                        "text": "\r\n"
                                    }
                                ]
                            }
                        },
                        {
                            "kind": "FunctionDeclaration",
                            "fullStart": 588,
                            "fullEnd": 609,
                            "start": 590,
                            "end": 607,
                            "fullWidth": 21,
                            "width": 17,
                            "modifiers": [],
                            "functionKeyword": {
                                "kind": "FunctionKeyword",
                                "fullStart": 588,
                                "fullEnd": 599,
                                "start": 590,
                                "end": 598,
                                "fullWidth": 11,
                                "width": 8,
                                "text": "function",
                                "value": "function",
                                "valueText": "function",
                                "hasLeadingTrivia": true,
                                "hasTrailingTrivia": true,
                                "leadingTrivia": [
                                    {
                                        "kind": "WhitespaceTrivia",
                                        "text": "  "
                                    }
                                ],
                                "trailingTrivia": [
                                    {
                                        "kind": "WhitespaceTrivia",
                                        "text": " "
                                    }
                                ]
                            },
                            "identifier": {
                                "kind": "IdentifierName",
                                "fullStart": 599,
                                "fullEnd": 602,
                                "start": 599,
                                "end": 602,
                                "fullWidth": 3,
                                "width": 3,
                                "text": "foo",
                                "value": "foo",
                                "valueText": "foo"
                            },
                            "callSignature": {
                                "kind": "CallSignature",
                                "fullStart": 602,
                                "fullEnd": 605,
                                "start": 602,
                                "end": 604,
                                "fullWidth": 3,
                                "width": 2,
                                "parameterList": {
                                    "kind": "ParameterList",
                                    "fullStart": 602,
                                    "fullEnd": 605,
                                    "start": 602,
                                    "end": 604,
                                    "fullWidth": 3,
                                    "width": 2,
                                    "openParenToken": {
                                        "kind": "OpenParenToken",
                                        "fullStart": 602,
                                        "fullEnd": 603,
                                        "start": 602,
                                        "end": 603,
                                        "fullWidth": 1,
                                        "width": 1,
                                        "text": "(",
                                        "value": "(",
                                        "valueText": "("
                                    },
                                    "parameters": [],
                                    "closeParenToken": {
                                        "kind": "CloseParenToken",
                                        "fullStart": 603,
                                        "fullEnd": 605,
                                        "start": 603,
                                        "end": 604,
                                        "fullWidth": 2,
                                        "width": 1,
                                        "text": ")",
                                        "value": ")",
                                        "valueText": ")",
                                        "hasTrailingTrivia": true,
                                        "trailingTrivia": [
                                            {
                                                "kind": "WhitespaceTrivia",
                                                "text": " "
                                            }
                                        ]
                                    }
                                }
                            },
                            "block": {
                                "kind": "Block",
                                "fullStart": 605,
                                "fullEnd": 609,
                                "start": 605,
                                "end": 607,
                                "fullWidth": 4,
                                "width": 2,
                                "openBraceToken": {
                                    "kind": "OpenBraceToken",
                                    "fullStart": 605,
                                    "fullEnd": 606,
                                    "start": 605,
                                    "end": 606,
                                    "fullWidth": 1,
                                    "width": 1,
                                    "text": "{",
                                    "value": "{",
                                    "valueText": "{"
                                },
                                "statements": [],
                                "closeBraceToken": {
                                    "kind": "CloseBraceToken",
                                    "fullStart": 606,
                                    "fullEnd": 609,
                                    "start": 606,
                                    "end": 607,
                                    "fullWidth": 3,
                                    "width": 1,
                                    "text": "}",
                                    "value": "}",
                                    "valueText": "}",
                                    "hasTrailingTrivia": true,
                                    "hasTrailingNewLine": true,
                                    "trailingTrivia": [
                                        {
                                            "kind": "NewLineTrivia",
                                            "text": "\r\n"
                                        }
                                    ]
                                }
                            }
                        },
                        {
                            "kind": "VariableStatement",
                            "fullStart": 609,
                            "fullEnd": 631,
                            "start": 611,
                            "end": 629,
                            "fullWidth": 22,
                            "width": 18,
                            "modifiers": [],
                            "variableDeclaration": {
                                "kind": "VariableDeclaration",
                                "fullStart": 609,
                                "fullEnd": 628,
                                "start": 611,
                                "end": 628,
                                "fullWidth": 19,
                                "width": 17,
                                "varKeyword": {
                                    "kind": "VarKeyword",
                                    "fullStart": 609,
                                    "fullEnd": 615,
                                    "start": 611,
                                    "end": 614,
                                    "fullWidth": 6,
                                    "width": 3,
                                    "text": "var",
                                    "value": "var",
                                    "valueText": "var",
                                    "hasLeadingTrivia": true,
                                    "hasTrailingTrivia": true,
                                    "leadingTrivia": [
                                        {
                                            "kind": "WhitespaceTrivia",
                                            "text": "  "
                                        }
                                    ],
                                    "trailingTrivia": [
                                        {
                                            "kind": "WhitespaceTrivia",
                                            "text": " "
                                        }
                                    ]
                                },
                                "variableDeclarators": [
                                    {
                                        "kind": "VariableDeclarator",
                                        "fullStart": 615,
                                        "fullEnd": 628,
                                        "start": 615,
                                        "end": 628,
                                        "fullWidth": 13,
<<<<<<< HEAD
                                        "width": 13,
                                        "identifier": {
=======
                                        "propertyName": {
>>>>>>> 85e84683
                                            "kind": "IdentifierName",
                                            "fullStart": 615,
                                            "fullEnd": 617,
                                            "start": 615,
                                            "end": 616,
                                            "fullWidth": 2,
                                            "width": 1,
                                            "text": "f",
                                            "value": "f",
                                            "valueText": "f",
                                            "hasTrailingTrivia": true,
                                            "trailingTrivia": [
                                                {
                                                    "kind": "WhitespaceTrivia",
                                                    "text": " "
                                                }
                                            ]
                                        },
                                        "equalsValueClause": {
                                            "kind": "EqualsValueClause",
                                            "fullStart": 617,
                                            "fullEnd": 628,
                                            "start": 617,
                                            "end": 628,
                                            "fullWidth": 11,
                                            "width": 11,
                                            "equalsToken": {
                                                "kind": "EqualsToken",
                                                "fullStart": 617,
                                                "fullEnd": 619,
                                                "start": 617,
                                                "end": 618,
                                                "fullWidth": 2,
                                                "width": 1,
                                                "text": "=",
                                                "value": "=",
                                                "valueText": "=",
                                                "hasTrailingTrivia": true,
                                                "trailingTrivia": [
                                                    {
                                                        "kind": "WhitespaceTrivia",
                                                        "text": " "
                                                    }
                                                ]
                                            },
                                            "value": {
                                                "kind": "ObjectCreationExpression",
                                                "fullStart": 619,
                                                "fullEnd": 628,
                                                "start": 619,
                                                "end": 628,
                                                "fullWidth": 9,
                                                "width": 9,
                                                "newKeyword": {
                                                    "kind": "NewKeyword",
                                                    "fullStart": 619,
                                                    "fullEnd": 623,
                                                    "start": 619,
                                                    "end": 622,
                                                    "fullWidth": 4,
                                                    "width": 3,
                                                    "text": "new",
                                                    "value": "new",
                                                    "valueText": "new",
                                                    "hasTrailingTrivia": true,
                                                    "trailingTrivia": [
                                                        {
                                                            "kind": "WhitespaceTrivia",
                                                            "text": " "
                                                        }
                                                    ]
                                                },
                                                "expression": {
                                                    "kind": "IdentifierName",
                                                    "fullStart": 623,
                                                    "fullEnd": 626,
                                                    "start": 623,
                                                    "end": 626,
                                                    "fullWidth": 3,
                                                    "width": 3,
                                                    "text": "foo",
                                                    "value": "foo",
                                                    "valueText": "foo"
                                                },
                                                "argumentList": {
                                                    "kind": "ArgumentList",
                                                    "fullStart": 626,
                                                    "fullEnd": 628,
                                                    "start": 626,
                                                    "end": 628,
                                                    "fullWidth": 2,
                                                    "width": 2,
                                                    "openParenToken": {
                                                        "kind": "OpenParenToken",
                                                        "fullStart": 626,
                                                        "fullEnd": 627,
                                                        "start": 626,
                                                        "end": 627,
                                                        "fullWidth": 1,
                                                        "width": 1,
                                                        "text": "(",
                                                        "value": "(",
                                                        "valueText": "("
                                                    },
                                                    "arguments": [],
                                                    "closeParenToken": {
                                                        "kind": "CloseParenToken",
                                                        "fullStart": 627,
                                                        "fullEnd": 628,
                                                        "start": 627,
                                                        "end": 628,
                                                        "fullWidth": 1,
                                                        "width": 1,
                                                        "text": ")",
                                                        "value": ")",
                                                        "valueText": ")"
                                                    }
                                                }
                                            }
                                        }
                                    }
                                ]
                            },
                            "semicolonToken": {
                                "kind": "SemicolonToken",
                                "fullStart": 628,
                                "fullEnd": 631,
                                "start": 628,
                                "end": 629,
                                "fullWidth": 3,
                                "width": 1,
                                "text": ";",
                                "value": ";",
                                "valueText": ";",
                                "hasTrailingTrivia": true,
                                "hasTrailingNewLine": true,
                                "trailingTrivia": [
                                    {
                                        "kind": "NewLineTrivia",
                                        "text": "\r\n"
                                    }
                                ]
                            }
                        },
                        {
                            "kind": "FunctionDeclaration",
                            "fullStart": 631,
                            "fullEnd": 703,
                            "start": 637,
                            "end": 701,
                            "fullWidth": 72,
                            "width": 64,
                            "modifiers": [],
                            "functionKeyword": {
                                "kind": "FunctionKeyword",
                                "fullStart": 631,
                                "fullEnd": 646,
                                "start": 637,
                                "end": 645,
                                "fullWidth": 15,
                                "width": 8,
                                "text": "function",
                                "value": "function",
                                "valueText": "function",
                                "hasLeadingTrivia": true,
                                "hasLeadingNewLine": true,
                                "hasTrailingTrivia": true,
                                "leadingTrivia": [
                                    {
                                        "kind": "WhitespaceTrivia",
                                        "text": "  "
                                    },
                                    {
                                        "kind": "NewLineTrivia",
                                        "text": "\r\n"
                                    },
                                    {
                                        "kind": "WhitespaceTrivia",
                                        "text": "  "
                                    }
                                ],
                                "trailingTrivia": [
                                    {
                                        "kind": "WhitespaceTrivia",
                                        "text": " "
                                    }
                                ]
                            },
                            "identifier": {
                                "kind": "IdentifierName",
                                "fullStart": 646,
                                "fullEnd": 648,
                                "start": 646,
                                "end": 648,
                                "fullWidth": 2,
                                "width": 2,
                                "text": "cb",
                                "value": "cb",
                                "valueText": "cb"
                            },
                            "callSignature": {
                                "kind": "CallSignature",
                                "fullStart": 648,
                                "fullEnd": 675,
                                "start": 648,
                                "end": 675,
                                "fullWidth": 27,
                                "width": 27,
                                "parameterList": {
                                    "kind": "ParameterList",
                                    "fullStart": 648,
                                    "fullEnd": 675,
                                    "start": 648,
                                    "end": 675,
                                    "fullWidth": 27,
                                    "width": 27,
                                    "openParenToken": {
                                        "kind": "OpenParenToken",
                                        "fullStart": 648,
                                        "fullEnd": 649,
                                        "start": 648,
                                        "end": 649,
                                        "fullWidth": 1,
                                        "width": 1,
                                        "text": "(",
                                        "value": "(",
                                        "valueText": "("
                                    },
                                    "parameters": [
                                        {
                                            "kind": "Parameter",
                                            "fullStart": 649,
                                            "fullEnd": 656,
                                            "start": 649,
                                            "end": 656,
                                            "fullWidth": 7,
                                            "width": 7,
                                            "modifiers": [],
                                            "identifier": {
                                                "kind": "IdentifierName",
                                                "fullStart": 649,
                                                "fullEnd": 656,
                                                "start": 649,
                                                "end": 656,
                                                "fullWidth": 7,
                                                "width": 7,
                                                "text": "prevVal",
                                                "value": "prevVal",
                                                "valueText": "prevVal"
                                            }
                                        },
                                        {
                                            "kind": "CommaToken",
                                            "fullStart": 656,
                                            "fullEnd": 658,
                                            "start": 656,
                                            "end": 657,
                                            "fullWidth": 2,
                                            "width": 1,
                                            "text": ",",
                                            "value": ",",
                                            "valueText": ",",
                                            "hasTrailingTrivia": true,
                                            "trailingTrivia": [
                                                {
                                                    "kind": "WhitespaceTrivia",
                                                    "text": " "
                                                }
                                            ]
                                        },
                                        {
                                            "kind": "Parameter",
                                            "fullStart": 658,
                                            "fullEnd": 664,
                                            "start": 658,
                                            "end": 664,
                                            "fullWidth": 6,
                                            "width": 6,
                                            "modifiers": [],
                                            "identifier": {
                                                "kind": "IdentifierName",
                                                "fullStart": 658,
                                                "fullEnd": 664,
                                                "start": 658,
                                                "end": 664,
                                                "fullWidth": 6,
                                                "width": 6,
                                                "text": "curVal",
                                                "value": "curVal",
                                                "valueText": "curVal"
                                            }
                                        },
                                        {
                                            "kind": "CommaToken",
                                            "fullStart": 664,
                                            "fullEnd": 666,
                                            "start": 664,
                                            "end": 665,
                                            "fullWidth": 2,
                                            "width": 1,
                                            "text": ",",
                                            "value": ",",
                                            "valueText": ",",
                                            "hasTrailingTrivia": true,
                                            "trailingTrivia": [
                                                {
                                                    "kind": "WhitespaceTrivia",
                                                    "text": " "
                                                }
                                            ]
                                        },
                                        {
                                            "kind": "Parameter",
                                            "fullStart": 666,
                                            "fullEnd": 669,
                                            "start": 666,
                                            "end": 669,
                                            "fullWidth": 3,
                                            "width": 3,
                                            "modifiers": [],
                                            "identifier": {
                                                "kind": "IdentifierName",
                                                "fullStart": 666,
                                                "fullEnd": 669,
                                                "start": 666,
                                                "end": 669,
                                                "fullWidth": 3,
                                                "width": 3,
                                                "text": "idx",
                                                "value": "idx",
                                                "valueText": "idx"
                                            }
                                        },
                                        {
                                            "kind": "CommaToken",
                                            "fullStart": 669,
                                            "fullEnd": 671,
                                            "start": 669,
                                            "end": 670,
                                            "fullWidth": 2,
                                            "width": 1,
                                            "text": ",",
                                            "value": ",",
                                            "valueText": ",",
                                            "hasTrailingTrivia": true,
                                            "trailingTrivia": [
                                                {
                                                    "kind": "WhitespaceTrivia",
                                                    "text": " "
                                                }
                                            ]
                                        },
                                        {
                                            "kind": "Parameter",
                                            "fullStart": 671,
                                            "fullEnd": 674,
                                            "start": 671,
                                            "end": 674,
                                            "fullWidth": 3,
                                            "width": 3,
                                            "modifiers": [],
                                            "identifier": {
                                                "kind": "IdentifierName",
                                                "fullStart": 671,
                                                "fullEnd": 674,
                                                "start": 671,
                                                "end": 674,
                                                "fullWidth": 3,
                                                "width": 3,
                                                "text": "obj",
                                                "value": "obj",
                                                "valueText": "obj"
                                            }
                                        }
                                    ],
                                    "closeParenToken": {
                                        "kind": "CloseParenToken",
                                        "fullStart": 674,
                                        "fullEnd": 675,
                                        "start": 674,
                                        "end": 675,
                                        "fullWidth": 1,
                                        "width": 1,
                                        "text": ")",
                                        "value": ")",
                                        "valueText": ")"
                                    }
                                }
                            },
                            "block": {
                                "kind": "Block",
                                "fullStart": 675,
                                "fullEnd": 703,
                                "start": 675,
                                "end": 701,
                                "fullWidth": 28,
                                "width": 26,
                                "openBraceToken": {
                                    "kind": "OpenBraceToken",
                                    "fullStart": 675,
                                    "fullEnd": 676,
                                    "start": 675,
                                    "end": 676,
                                    "fullWidth": 1,
                                    "width": 1,
                                    "text": "{",
                                    "value": "{",
                                    "valueText": "{"
                                },
                                "statements": [
                                    {
                                        "kind": "ReturnStatement",
                                        "fullStart": 676,
                                        "fullEnd": 700,
                                        "start": 676,
                                        "end": 700,
                                        "fullWidth": 24,
                                        "width": 24,
                                        "returnKeyword": {
                                            "kind": "ReturnKeyword",
                                            "fullStart": 676,
                                            "fullEnd": 683,
                                            "start": 676,
                                            "end": 682,
                                            "fullWidth": 7,
                                            "width": 6,
                                            "text": "return",
                                            "value": "return",
                                            "valueText": "return",
                                            "hasTrailingTrivia": true,
                                            "trailingTrivia": [
                                                {
                                                    "kind": "WhitespaceTrivia",
                                                    "text": " "
                                                }
                                            ]
                                        },
                                        "expression": {
                                            "kind": "AddExpression",
                                            "fullStart": 683,
                                            "fullEnd": 699,
                                            "start": 683,
                                            "end": 699,
                                            "fullWidth": 16,
                                            "width": 16,
                                            "left": {
                                                "kind": "IdentifierName",
                                                "fullStart": 683,
                                                "fullEnd": 691,
                                                "start": 683,
                                                "end": 690,
                                                "fullWidth": 8,
                                                "width": 7,
                                                "text": "prevVal",
                                                "value": "prevVal",
                                                "valueText": "prevVal",
                                                "hasTrailingTrivia": true,
                                                "trailingTrivia": [
                                                    {
                                                        "kind": "WhitespaceTrivia",
                                                        "text": " "
                                                    }
                                                ]
                                            },
                                            "operatorToken": {
                                                "kind": "PlusToken",
                                                "fullStart": 691,
                                                "fullEnd": 693,
                                                "start": 691,
                                                "end": 692,
                                                "fullWidth": 2,
                                                "width": 1,
                                                "text": "+",
                                                "value": "+",
                                                "valueText": "+",
                                                "hasTrailingTrivia": true,
                                                "trailingTrivia": [
                                                    {
                                                        "kind": "WhitespaceTrivia",
                                                        "text": " "
                                                    }
                                                ]
                                            },
                                            "right": {
                                                "kind": "IdentifierName",
                                                "fullStart": 693,
                                                "fullEnd": 699,
                                                "start": 693,
                                                "end": 699,
                                                "fullWidth": 6,
                                                "width": 6,
                                                "text": "curVal",
                                                "value": "curVal",
                                                "valueText": "curVal"
                                            }
                                        },
                                        "semicolonToken": {
                                            "kind": "SemicolonToken",
                                            "fullStart": 699,
                                            "fullEnd": 700,
                                            "start": 699,
                                            "end": 700,
                                            "fullWidth": 1,
                                            "width": 1,
                                            "text": ";",
                                            "value": ";",
                                            "valueText": ";"
                                        }
                                    }
                                ],
                                "closeBraceToken": {
                                    "kind": "CloseBraceToken",
                                    "fullStart": 700,
                                    "fullEnd": 703,
                                    "start": 700,
                                    "end": 701,
                                    "fullWidth": 3,
                                    "width": 1,
                                    "text": "}",
                                    "value": "}",
                                    "valueText": "}",
                                    "hasTrailingTrivia": true,
                                    "hasTrailingNewLine": true,
                                    "trailingTrivia": [
                                        {
                                            "kind": "NewLineTrivia",
                                            "text": "\r\n"
                                        }
                                    ]
                                }
                            }
                        },
                        {
                            "kind": "IfStatement",
                            "fullStart": 703,
                            "fullEnd": 750,
                            "start": 705,
                            "end": 748,
                            "fullWidth": 47,
                            "width": 43,
                            "ifKeyword": {
                                "kind": "IfKeyword",
                                "fullStart": 703,
                                "fullEnd": 707,
                                "start": 705,
                                "end": 707,
                                "fullWidth": 4,
                                "width": 2,
                                "text": "if",
                                "value": "if",
                                "valueText": "if",
                                "hasLeadingTrivia": true,
                                "leadingTrivia": [
                                    {
                                        "kind": "WhitespaceTrivia",
                                        "text": "  "
                                    }
                                ]
                            },
                            "openParenToken": {
                                "kind": "OpenParenToken",
                                "fullStart": 707,
                                "fullEnd": 708,
                                "start": 707,
                                "end": 708,
                                "fullWidth": 1,
                                "width": 1,
                                "text": "(",
                                "value": "(",
                                "valueText": "("
                            },
                            "condition": {
                                "kind": "EqualsExpression",
                                "fullStart": 708,
                                "fullEnd": 729,
                                "start": 708,
                                "end": 729,
                                "fullWidth": 21,
                                "width": 21,
                                "left": {
                                    "kind": "InvocationExpression",
                                    "fullStart": 708,
                                    "fullEnd": 724,
                                    "start": 708,
                                    "end": 723,
                                    "fullWidth": 16,
                                    "width": 15,
                                    "expression": {
                                        "kind": "MemberAccessExpression",
                                        "fullStart": 708,
                                        "fullEnd": 716,
                                        "start": 708,
                                        "end": 716,
                                        "fullWidth": 8,
                                        "width": 8,
                                        "expression": {
                                            "kind": "IdentifierName",
                                            "fullStart": 708,
                                            "fullEnd": 709,
                                            "start": 708,
                                            "end": 709,
                                            "fullWidth": 1,
                                            "width": 1,
                                            "text": "f",
                                            "value": "f",
                                            "valueText": "f"
                                        },
                                        "dotToken": {
                                            "kind": "DotToken",
                                            "fullStart": 709,
                                            "fullEnd": 710,
                                            "start": 709,
                                            "end": 710,
                                            "fullWidth": 1,
                                            "width": 1,
                                            "text": ".",
                                            "value": ".",
                                            "valueText": "."
                                        },
                                        "name": {
                                            "kind": "IdentifierName",
                                            "fullStart": 710,
                                            "fullEnd": 716,
                                            "start": 710,
                                            "end": 716,
                                            "fullWidth": 6,
                                            "width": 6,
                                            "text": "reduce",
                                            "value": "reduce",
                                            "valueText": "reduce"
                                        }
                                    },
                                    "argumentList": {
                                        "kind": "ArgumentList",
                                        "fullStart": 716,
                                        "fullEnd": 724,
                                        "start": 716,
                                        "end": 723,
                                        "fullWidth": 8,
                                        "width": 7,
                                        "openParenToken": {
                                            "kind": "OpenParenToken",
                                            "fullStart": 716,
                                            "fullEnd": 717,
                                            "start": 716,
                                            "end": 717,
                                            "fullWidth": 1,
                                            "width": 1,
                                            "text": "(",
                                            "value": "(",
                                            "valueText": "("
                                        },
                                        "arguments": [
                                            {
                                                "kind": "IdentifierName",
                                                "fullStart": 717,
                                                "fullEnd": 719,
                                                "start": 717,
                                                "end": 719,
                                                "fullWidth": 2,
                                                "width": 2,
                                                "text": "cb",
                                                "value": "cb",
                                                "valueText": "cb"
                                            },
                                            {
                                                "kind": "CommaToken",
                                                "fullStart": 719,
                                                "fullEnd": 720,
                                                "start": 719,
                                                "end": 720,
                                                "fullWidth": 1,
                                                "width": 1,
                                                "text": ",",
                                                "value": ",",
                                                "valueText": ","
                                            },
                                            {
                                                "kind": "NegateExpression",
                                                "fullStart": 720,
                                                "fullEnd": 722,
                                                "start": 720,
                                                "end": 722,
                                                "fullWidth": 2,
                                                "width": 2,
                                                "operatorToken": {
                                                    "kind": "MinusToken",
                                                    "fullStart": 720,
                                                    "fullEnd": 721,
                                                    "start": 720,
                                                    "end": 721,
                                                    "fullWidth": 1,
                                                    "width": 1,
                                                    "text": "-",
                                                    "value": "-",
                                                    "valueText": "-"
                                                },
                                                "operand": {
                                                    "kind": "NumericLiteral",
                                                    "fullStart": 721,
                                                    "fullEnd": 722,
                                                    "start": 721,
                                                    "end": 722,
                                                    "fullWidth": 1,
                                                    "width": 1,
                                                    "text": "1",
                                                    "value": 1,
                                                    "valueText": "1"
                                                }
                                            }
                                        ],
                                        "closeParenToken": {
                                            "kind": "CloseParenToken",
                                            "fullStart": 722,
                                            "fullEnd": 724,
                                            "start": 722,
                                            "end": 723,
                                            "fullWidth": 2,
                                            "width": 1,
                                            "text": ")",
                                            "value": ")",
                                            "valueText": ")",
                                            "hasTrailingTrivia": true,
                                            "trailingTrivia": [
                                                {
                                                    "kind": "WhitespaceTrivia",
                                                    "text": " "
                                                }
                                            ]
                                        }
                                    }
                                },
                                "operatorToken": {
                                    "kind": "EqualsEqualsEqualsToken",
                                    "fullStart": 724,
                                    "fullEnd": 728,
                                    "start": 724,
                                    "end": 727,
                                    "fullWidth": 4,
                                    "width": 3,
                                    "text": "===",
                                    "value": "===",
                                    "valueText": "===",
                                    "hasTrailingTrivia": true,
                                    "trailingTrivia": [
                                        {
                                            "kind": "WhitespaceTrivia",
                                            "text": " "
                                        }
                                    ]
                                },
                                "right": {
                                    "kind": "NumericLiteral",
                                    "fullStart": 728,
                                    "fullEnd": 729,
                                    "start": 728,
                                    "end": 729,
                                    "fullWidth": 1,
                                    "width": 1,
                                    "text": "9",
                                    "value": 9,
                                    "valueText": "9"
                                }
                            },
                            "closeParenToken": {
                                "kind": "CloseParenToken",
                                "fullStart": 729,
                                "fullEnd": 732,
                                "start": 729,
                                "end": 730,
                                "fullWidth": 3,
                                "width": 1,
                                "text": ")",
                                "value": ")",
                                "valueText": ")",
                                "hasTrailingTrivia": true,
                                "hasTrailingNewLine": true,
                                "trailingTrivia": [
                                    {
                                        "kind": "NewLineTrivia",
                                        "text": "\r\n"
                                    }
                                ]
                            },
                            "statement": {
                                "kind": "ReturnStatement",
                                "fullStart": 732,
                                "fullEnd": 750,
                                "start": 736,
                                "end": 748,
                                "fullWidth": 18,
                                "width": 12,
                                "returnKeyword": {
                                    "kind": "ReturnKeyword",
                                    "fullStart": 732,
                                    "fullEnd": 743,
                                    "start": 736,
                                    "end": 742,
                                    "fullWidth": 11,
                                    "width": 6,
                                    "text": "return",
                                    "value": "return",
                                    "valueText": "return",
                                    "hasLeadingTrivia": true,
                                    "hasTrailingTrivia": true,
                                    "leadingTrivia": [
                                        {
                                            "kind": "WhitespaceTrivia",
                                            "text": "    "
                                        }
                                    ],
                                    "trailingTrivia": [
                                        {
                                            "kind": "WhitespaceTrivia",
                                            "text": " "
                                        }
                                    ]
                                },
                                "expression": {
                                    "kind": "TrueKeyword",
                                    "fullStart": 743,
                                    "fullEnd": 747,
                                    "start": 743,
                                    "end": 747,
                                    "fullWidth": 4,
                                    "width": 4,
                                    "text": "true",
                                    "value": true,
                                    "valueText": "true"
                                },
                                "semicolonToken": {
                                    "kind": "SemicolonToken",
                                    "fullStart": 747,
                                    "fullEnd": 750,
                                    "start": 747,
                                    "end": 748,
                                    "fullWidth": 3,
                                    "width": 1,
                                    "text": ";",
                                    "value": ";",
                                    "valueText": ";",
                                    "hasTrailingTrivia": true,
                                    "hasTrailingNewLine": true,
                                    "trailingTrivia": [
                                        {
                                            "kind": "NewLineTrivia",
                                            "text": "\r\n"
                                        }
                                    ]
                                }
                            }
                        }
                    ],
                    "closeBraceToken": {
                        "kind": "CloseBraceToken",
                        "fullStart": 750,
                        "fullEnd": 754,
                        "start": 751,
                        "end": 752,
                        "fullWidth": 4,
                        "width": 1,
                        "text": "}",
                        "value": "}",
                        "valueText": "}",
                        "hasLeadingTrivia": true,
                        "hasTrailingTrivia": true,
                        "hasTrailingNewLine": true,
                        "leadingTrivia": [
                            {
                                "kind": "WhitespaceTrivia",
                                "text": " "
                            }
                        ],
                        "trailingTrivia": [
                            {
                                "kind": "NewLineTrivia",
                                "text": "\r\n"
                            }
                        ]
                    }
                }
            },
            {
                "kind": "ExpressionStatement",
                "fullStart": 754,
                "fullEnd": 778,
                "start": 754,
                "end": 776,
                "fullWidth": 24,
                "width": 22,
                "expression": {
                    "kind": "InvocationExpression",
                    "fullStart": 754,
                    "fullEnd": 775,
                    "start": 754,
                    "end": 775,
                    "fullWidth": 21,
                    "width": 21,
                    "expression": {
                        "kind": "IdentifierName",
                        "fullStart": 754,
                        "fullEnd": 765,
                        "start": 754,
                        "end": 765,
                        "fullWidth": 11,
                        "width": 11,
                        "text": "runTestCase",
                        "value": "runTestCase",
                        "valueText": "runTestCase"
                    },
                    "argumentList": {
                        "kind": "ArgumentList",
                        "fullStart": 765,
                        "fullEnd": 775,
                        "start": 765,
                        "end": 775,
                        "fullWidth": 10,
                        "width": 10,
                        "openParenToken": {
                            "kind": "OpenParenToken",
                            "fullStart": 765,
                            "fullEnd": 766,
                            "start": 765,
                            "end": 766,
                            "fullWidth": 1,
                            "width": 1,
                            "text": "(",
                            "value": "(",
                            "valueText": "("
                        },
                        "arguments": [
                            {
                                "kind": "IdentifierName",
                                "fullStart": 766,
                                "fullEnd": 774,
                                "start": 766,
                                "end": 774,
                                "fullWidth": 8,
                                "width": 8,
                                "text": "testcase",
                                "value": "testcase",
                                "valueText": "testcase"
                            }
                        ],
                        "closeParenToken": {
                            "kind": "CloseParenToken",
                            "fullStart": 774,
                            "fullEnd": 775,
                            "start": 774,
                            "end": 775,
                            "fullWidth": 1,
                            "width": 1,
                            "text": ")",
                            "value": ")",
                            "valueText": ")"
                        }
                    }
                },
                "semicolonToken": {
                    "kind": "SemicolonToken",
                    "fullStart": 775,
                    "fullEnd": 778,
                    "start": 775,
                    "end": 776,
                    "fullWidth": 3,
                    "width": 1,
                    "text": ";",
                    "value": ";",
                    "valueText": ";",
                    "hasTrailingTrivia": true,
                    "hasTrailingNewLine": true,
                    "trailingTrivia": [
                        {
                            "kind": "NewLineTrivia",
                            "text": "\r\n"
                        }
                    ]
                }
            }
        ],
        "endOfFileToken": {
            "kind": "EndOfFileToken",
            "fullStart": 778,
            "fullEnd": 778,
            "start": 778,
            "end": 778,
            "fullWidth": 0,
            "width": 0,
            "text": ""
        }
    },
    "lineMap": {
        "lineStarts": [
            0,
            67,
            152,
            232,
            308,
            380,
            385,
            440,
            526,
            531,
            533,
            535,
            558,
            588,
            609,
            631,
            635,
            703,
            732,
            750,
            754,
            778
        ],
        "length": 778
    }
}<|MERGE_RESOLUTION|>--- conflicted
+++ resolved
@@ -620,12 +620,8 @@
                                         "start": 615,
                                         "end": 628,
                                         "fullWidth": 13,
-<<<<<<< HEAD
                                         "width": 13,
-                                        "identifier": {
-=======
                                         "propertyName": {
->>>>>>> 85e84683
                                             "kind": "IdentifierName",
                                             "fullStart": 615,
                                             "fullEnd": 617,
