{
    "isDeclaration": false,
    "languageVersion": "EcmaScript5",
    "parseOptions": {
        "allowAutomaticSemicolonInsertion": true
    },
    "sourceUnit": {
        "kind": "SourceUnit",
        "fullStart": 0,
        "fullEnd": 1546,
        "start": 586,
        "end": 1546,
        "fullWidth": 1546,
        "width": 960,
        "isIncrementallyUnusable": true,
        "moduleElements": [
            {
                "kind": "FunctionDeclaration",
                "fullStart": 0,
                "fullEnd": 1522,
                "start": 586,
                "end": 1520,
                "fullWidth": 1522,
                "width": 934,
                "modifiers": [],
                "functionKeyword": {
                    "kind": "FunctionKeyword",
                    "fullStart": 0,
                    "fullEnd": 595,
                    "start": 586,
                    "end": 594,
                    "fullWidth": 595,
                    "width": 8,
                    "text": "function",
                    "value": "function",
                    "valueText": "function",
                    "hasLeadingTrivia": true,
                    "hasLeadingComment": true,
                    "hasLeadingNewLine": true,
                    "hasTrailingTrivia": true,
                    "leadingTrivia": [
                        {
                            "kind": "SingleLineCommentTrivia",
                            "text": "/// Copyright (c) 2012 Ecma International.  All rights reserved. "
                        },
                        {
                            "kind": "NewLineTrivia",
                            "text": "\r\n"
                        },
                        {
                            "kind": "SingleLineCommentTrivia",
                            "text": "/// Ecma International makes this code available under the terms and conditions set"
                        },
                        {
                            "kind": "NewLineTrivia",
                            "text": "\r\n"
                        },
                        {
                            "kind": "SingleLineCommentTrivia",
                            "text": "/// forth on http://hg.ecmascript.org/tests/test262/raw-file/tip/LICENSE (the "
                        },
                        {
                            "kind": "NewLineTrivia",
                            "text": "\r\n"
                        },
                        {
                            "kind": "SingleLineCommentTrivia",
                            "text": "/// \"Use Terms\").   Any redistribution of this code must retain the above "
                        },
                        {
                            "kind": "NewLineTrivia",
                            "text": "\r\n"
                        },
                        {
                            "kind": "SingleLineCommentTrivia",
                            "text": "/// copyright and this notice and otherwise comply with the Use Terms."
                        },
                        {
                            "kind": "NewLineTrivia",
                            "text": "\r\n"
                        },
                        {
                            "kind": "MultiLineCommentTrivia",
                            "text": "/**\r\n * @path ch15/15.4/15.4.4/15.4.4.21/15.4.4.21-9-c-ii-5.js\r\n * @description Array.prototype.reduce - k values are accessed during each iteration and not prior to starting the loop on an Array\r\n */"
                        },
                        {
                            "kind": "NewLineTrivia",
                            "text": "\r\n"
                        },
                        {
                            "kind": "NewLineTrivia",
                            "text": "\r\n"
                        },
                        {
                            "kind": "NewLineTrivia",
                            "text": "\r\n"
                        }
                    ],
                    "trailingTrivia": [
                        {
                            "kind": "WhitespaceTrivia",
                            "text": " "
                        }
                    ]
                },
                "identifier": {
                    "kind": "IdentifierName",
                    "fullStart": 595,
                    "fullEnd": 603,
                    "start": 595,
                    "end": 603,
                    "fullWidth": 8,
                    "width": 8,
                    "text": "testcase",
                    "value": "testcase",
                    "valueText": "testcase"
                },
                "callSignature": {
                    "kind": "CallSignature",
                    "fullStart": 603,
                    "fullEnd": 606,
                    "start": 603,
                    "end": 605,
                    "fullWidth": 3,
                    "width": 2,
                    "parameterList": {
                        "kind": "ParameterList",
                        "fullStart": 603,
                        "fullEnd": 606,
                        "start": 603,
                        "end": 605,
                        "fullWidth": 3,
                        "width": 2,
                        "openParenToken": {
                            "kind": "OpenParenToken",
                            "fullStart": 603,
                            "fullEnd": 604,
                            "start": 603,
                            "end": 604,
                            "fullWidth": 1,
                            "width": 1,
                            "text": "(",
                            "value": "(",
                            "valueText": "("
                        },
                        "parameters": [],
                        "closeParenToken": {
                            "kind": "CloseParenToken",
                            "fullStart": 604,
                            "fullEnd": 606,
                            "start": 604,
                            "end": 605,
                            "fullWidth": 2,
                            "width": 1,
                            "text": ")",
                            "value": ")",
                            "valueText": ")",
                            "hasTrailingTrivia": true,
                            "trailingTrivia": [
                                {
                                    "kind": "WhitespaceTrivia",
                                    "text": " "
                                }
                            ]
                        }
                    }
                },
                "block": {
                    "kind": "Block",
                    "fullStart": 606,
                    "fullEnd": 1522,
                    "start": 606,
                    "end": 1520,
                    "fullWidth": 916,
                    "width": 914,
                    "openBraceToken": {
                        "kind": "OpenBraceToken",
                        "fullStart": 606,
                        "fullEnd": 609,
                        "start": 606,
                        "end": 607,
                        "fullWidth": 3,
                        "width": 1,
                        "text": "{",
                        "value": "{",
                        "valueText": "{",
                        "hasTrailingTrivia": true,
                        "hasTrailingNewLine": true,
                        "trailingTrivia": [
                            {
                                "kind": "NewLineTrivia",
                                "text": "\r\n"
                            }
                        ]
                    },
                    "statements": [
                        {
                            "kind": "VariableStatement",
                            "fullStart": 609,
                            "fullEnd": 639,
                            "start": 619,
                            "end": 637,
                            "fullWidth": 30,
                            "width": 18,
                            "modifiers": [],
                            "variableDeclaration": {
                                "kind": "VariableDeclaration",
                                "fullStart": 609,
                                "fullEnd": 636,
                                "start": 619,
                                "end": 636,
                                "fullWidth": 27,
                                "width": 17,
                                "varKeyword": {
                                    "kind": "VarKeyword",
                                    "fullStart": 609,
                                    "fullEnd": 623,
                                    "start": 619,
                                    "end": 622,
                                    "fullWidth": 14,
                                    "width": 3,
                                    "text": "var",
                                    "value": "var",
                                    "valueText": "var",
                                    "hasLeadingTrivia": true,
                                    "hasLeadingNewLine": true,
                                    "hasTrailingTrivia": true,
                                    "leadingTrivia": [
                                        {
                                            "kind": "NewLineTrivia",
                                            "text": "\r\n"
                                        },
                                        {
                                            "kind": "WhitespaceTrivia",
                                            "text": "        "
                                        }
                                    ],
                                    "trailingTrivia": [
                                        {
                                            "kind": "WhitespaceTrivia",
                                            "text": " "
                                        }
                                    ]
                                },
                                "variableDeclarators": [
                                    {
                                        "kind": "VariableDeclarator",
                                        "fullStart": 623,
                                        "fullEnd": 636,
                                        "start": 623,
                                        "end": 636,
                                        "fullWidth": 13,
<<<<<<< HEAD
                                        "width": 13,
                                        "identifier": {
=======
                                        "propertyName": {
>>>>>>> 85e84683
                                            "kind": "IdentifierName",
                                            "fullStart": 623,
                                            "fullEnd": 630,
                                            "start": 623,
                                            "end": 629,
                                            "fullWidth": 7,
                                            "width": 6,
                                            "text": "result",
                                            "value": "result",
                                            "valueText": "result",
                                            "hasTrailingTrivia": true,
                                            "trailingTrivia": [
                                                {
                                                    "kind": "WhitespaceTrivia",
                                                    "text": " "
                                                }
                                            ]
                                        },
                                        "equalsValueClause": {
                                            "kind": "EqualsValueClause",
                                            "fullStart": 630,
                                            "fullEnd": 636,
                                            "start": 630,
                                            "end": 636,
                                            "fullWidth": 6,
                                            "width": 6,
                                            "equalsToken": {
                                                "kind": "EqualsToken",
                                                "fullStart": 630,
                                                "fullEnd": 632,
                                                "start": 630,
                                                "end": 631,
                                                "fullWidth": 2,
                                                "width": 1,
                                                "text": "=",
                                                "value": "=",
                                                "valueText": "=",
                                                "hasTrailingTrivia": true,
                                                "trailingTrivia": [
                                                    {
                                                        "kind": "WhitespaceTrivia",
                                                        "text": " "
                                                    }
                                                ]
                                            },
                                            "value": {
                                                "kind": "TrueKeyword",
                                                "fullStart": 632,
                                                "fullEnd": 636,
                                                "start": 632,
                                                "end": 636,
                                                "fullWidth": 4,
                                                "width": 4,
                                                "text": "true",
                                                "value": true,
                                                "valueText": "true"
                                            }
                                        }
                                    }
                                ]
                            },
                            "semicolonToken": {
                                "kind": "SemicolonToken",
                                "fullStart": 636,
                                "fullEnd": 639,
                                "start": 636,
                                "end": 637,
                                "fullWidth": 3,
                                "width": 1,
                                "text": ";",
                                "value": ";",
                                "valueText": ";",
                                "hasTrailingTrivia": true,
                                "hasTrailingNewLine": true,
                                "trailingTrivia": [
                                    {
                                        "kind": "NewLineTrivia",
                                        "text": "\r\n"
                                    }
                                ]
                            }
                        },
                        {
                            "kind": "VariableStatement",
                            "fullStart": 639,
                            "fullEnd": 665,
                            "start": 647,
                            "end": 663,
                            "fullWidth": 26,
                            "width": 16,
                            "modifiers": [],
                            "variableDeclaration": {
                                "kind": "VariableDeclaration",
                                "fullStart": 639,
                                "fullEnd": 662,
                                "start": 647,
                                "end": 662,
                                "fullWidth": 23,
                                "width": 15,
                                "varKeyword": {
                                    "kind": "VarKeyword",
                                    "fullStart": 639,
                                    "fullEnd": 651,
                                    "start": 647,
                                    "end": 650,
                                    "fullWidth": 12,
                                    "width": 3,
                                    "text": "var",
                                    "value": "var",
                                    "valueText": "var",
                                    "hasLeadingTrivia": true,
                                    "hasTrailingTrivia": true,
                                    "leadingTrivia": [
                                        {
                                            "kind": "WhitespaceTrivia",
                                            "text": "        "
                                        }
                                    ],
                                    "trailingTrivia": [
                                        {
                                            "kind": "WhitespaceTrivia",
                                            "text": " "
                                        }
                                    ]
                                },
                                "variableDeclarators": [
                                    {
                                        "kind": "VariableDeclarator",
                                        "fullStart": 651,
                                        "fullEnd": 662,
                                        "start": 651,
                                        "end": 662,
                                        "fullWidth": 11,
<<<<<<< HEAD
                                        "width": 11,
                                        "identifier": {
=======
                                        "propertyName": {
>>>>>>> 85e84683
                                            "kind": "IdentifierName",
                                            "fullStart": 651,
                                            "fullEnd": 658,
                                            "start": 651,
                                            "end": 657,
                                            "fullWidth": 7,
                                            "width": 6,
                                            "text": "kIndex",
                                            "value": "kIndex",
                                            "valueText": "kIndex",
                                            "hasTrailingTrivia": true,
                                            "trailingTrivia": [
                                                {
                                                    "kind": "WhitespaceTrivia",
                                                    "text": " "
                                                }
                                            ]
                                        },
                                        "equalsValueClause": {
                                            "kind": "EqualsValueClause",
                                            "fullStart": 658,
                                            "fullEnd": 662,
                                            "start": 658,
                                            "end": 662,
                                            "fullWidth": 4,
                                            "width": 4,
                                            "equalsToken": {
                                                "kind": "EqualsToken",
                                                "fullStart": 658,
                                                "fullEnd": 660,
                                                "start": 658,
                                                "end": 659,
                                                "fullWidth": 2,
                                                "width": 1,
                                                "text": "=",
                                                "value": "=",
                                                "valueText": "=",
                                                "hasTrailingTrivia": true,
                                                "trailingTrivia": [
                                                    {
                                                        "kind": "WhitespaceTrivia",
                                                        "text": " "
                                                    }
                                                ]
                                            },
                                            "value": {
                                                "kind": "ArrayLiteralExpression",
                                                "fullStart": 660,
                                                "fullEnd": 662,
                                                "start": 660,
                                                "end": 662,
                                                "fullWidth": 2,
                                                "width": 2,
                                                "openBracketToken": {
                                                    "kind": "OpenBracketToken",
                                                    "fullStart": 660,
                                                    "fullEnd": 661,
                                                    "start": 660,
                                                    "end": 661,
                                                    "fullWidth": 1,
                                                    "width": 1,
                                                    "text": "[",
                                                    "value": "[",
                                                    "valueText": "["
                                                },
                                                "expressions": [],
                                                "closeBracketToken": {
                                                    "kind": "CloseBracketToken",
                                                    "fullStart": 661,
                                                    "fullEnd": 662,
                                                    "start": 661,
                                                    "end": 662,
                                                    "fullWidth": 1,
                                                    "width": 1,
                                                    "text": "]",
                                                    "value": "]",
                                                    "valueText": "]"
                                                }
                                            }
                                        }
                                    }
                                ]
                            },
                            "semicolonToken": {
                                "kind": "SemicolonToken",
                                "fullStart": 662,
                                "fullEnd": 665,
                                "start": 662,
                                "end": 663,
                                "fullWidth": 3,
                                "width": 1,
                                "text": ";",
                                "value": ";",
                                "valueText": ";",
                                "hasTrailingTrivia": true,
                                "hasTrailingNewLine": true,
                                "trailingTrivia": [
                                    {
                                        "kind": "NewLineTrivia",
                                        "text": "\r\n"
                                    }
                                ]
                            }
                        },
                        {
                            "kind": "VariableStatement",
                            "fullStart": 665,
                            "fullEnd": 690,
                            "start": 673,
                            "end": 688,
                            "fullWidth": 25,
                            "width": 15,
                            "modifiers": [],
                            "variableDeclaration": {
                                "kind": "VariableDeclaration",
                                "fullStart": 665,
                                "fullEnd": 687,
                                "start": 673,
                                "end": 687,
                                "fullWidth": 22,
                                "width": 14,
                                "varKeyword": {
                                    "kind": "VarKeyword",
                                    "fullStart": 665,
                                    "fullEnd": 677,
                                    "start": 673,
                                    "end": 676,
                                    "fullWidth": 12,
                                    "width": 3,
                                    "text": "var",
                                    "value": "var",
                                    "valueText": "var",
                                    "hasLeadingTrivia": true,
                                    "hasTrailingTrivia": true,
                                    "leadingTrivia": [
                                        {
                                            "kind": "WhitespaceTrivia",
                                            "text": "        "
                                        }
                                    ],
                                    "trailingTrivia": [
                                        {
                                            "kind": "WhitespaceTrivia",
                                            "text": " "
                                        }
                                    ]
                                },
                                "variableDeclarators": [
                                    {
                                        "kind": "VariableDeclarator",
                                        "fullStart": 677,
                                        "fullEnd": 687,
                                        "start": 677,
                                        "end": 687,
                                        "fullWidth": 10,
<<<<<<< HEAD
                                        "width": 10,
                                        "identifier": {
=======
                                        "propertyName": {
>>>>>>> 85e84683
                                            "kind": "IdentifierName",
                                            "fullStart": 677,
                                            "fullEnd": 684,
                                            "start": 677,
                                            "end": 683,
                                            "fullWidth": 7,
                                            "width": 6,
                                            "text": "called",
                                            "value": "called",
                                            "valueText": "called",
                                            "hasTrailingTrivia": true,
                                            "trailingTrivia": [
                                                {
                                                    "kind": "WhitespaceTrivia",
                                                    "text": " "
                                                }
                                            ]
                                        },
                                        "equalsValueClause": {
                                            "kind": "EqualsValueClause",
                                            "fullStart": 684,
                                            "fullEnd": 687,
                                            "start": 684,
                                            "end": 687,
                                            "fullWidth": 3,
                                            "width": 3,
                                            "equalsToken": {
                                                "kind": "EqualsToken",
                                                "fullStart": 684,
                                                "fullEnd": 686,
                                                "start": 684,
                                                "end": 685,
                                                "fullWidth": 2,
                                                "width": 1,
                                                "text": "=",
                                                "value": "=",
                                                "valueText": "=",
                                                "hasTrailingTrivia": true,
                                                "trailingTrivia": [
                                                    {
                                                        "kind": "WhitespaceTrivia",
                                                        "text": " "
                                                    }
                                                ]
                                            },
                                            "value": {
                                                "kind": "NumericLiteral",
                                                "fullStart": 686,
                                                "fullEnd": 687,
                                                "start": 686,
                                                "end": 687,
                                                "fullWidth": 1,
                                                "width": 1,
                                                "text": "0",
                                                "value": 0,
                                                "valueText": "0"
                                            }
                                        }
                                    }
                                ]
                            },
                            "semicolonToken": {
                                "kind": "SemicolonToken",
                                "fullStart": 687,
                                "fullEnd": 690,
                                "start": 687,
                                "end": 688,
                                "fullWidth": 3,
                                "width": 1,
                                "text": ";",
                                "value": ";",
                                "valueText": ";",
                                "hasTrailingTrivia": true,
                                "hasTrailingNewLine": true,
                                "trailingTrivia": [
                                    {
                                        "kind": "NewLineTrivia",
                                        "text": "\r\n"
                                    }
                                ]
                            }
                        },
                        {
                            "kind": "FunctionDeclaration",
                            "fullStart": 690,
                            "fullEnd": 1422,
                            "start": 839,
                            "end": 1420,
                            "fullWidth": 732,
                            "width": 581,
                            "modifiers": [],
                            "functionKeyword": {
                                "kind": "FunctionKeyword",
                                "fullStart": 690,
                                "fullEnd": 848,
                                "start": 839,
                                "end": 847,
                                "fullWidth": 158,
                                "width": 8,
                                "text": "function",
                                "value": "function",
                                "valueText": "function",
                                "hasLeadingTrivia": true,
                                "hasLeadingComment": true,
                                "hasLeadingNewLine": true,
                                "hasTrailingTrivia": true,
                                "leadingTrivia": [
                                    {
                                        "kind": "NewLineTrivia",
                                        "text": "\r\n"
                                    },
                                    {
                                        "kind": "WhitespaceTrivia",
                                        "text": "        "
                                    },
                                    {
                                        "kind": "SingleLineCommentTrivia",
                                        "text": "//By below way, we could verify that k would be setted as 0, 1, ..., length - 1 in order, and each value will be setted one time."
                                    },
                                    {
                                        "kind": "NewLineTrivia",
                                        "text": "\r\n"
                                    },
                                    {
                                        "kind": "WhitespaceTrivia",
                                        "text": "        "
                                    }
                                ],
                                "trailingTrivia": [
                                    {
                                        "kind": "WhitespaceTrivia",
                                        "text": " "
                                    }
                                ]
                            },
                            "identifier": {
                                "kind": "IdentifierName",
                                "fullStart": 848,
                                "fullEnd": 858,
                                "start": 848,
                                "end": 858,
                                "fullWidth": 10,
                                "width": 10,
                                "text": "callbackfn",
                                "value": "callbackfn",
                                "valueText": "callbackfn"
                            },
                            "callSignature": {
                                "kind": "CallSignature",
                                "fullStart": 858,
                                "fullEnd": 886,
                                "start": 858,
                                "end": 885,
                                "fullWidth": 28,
                                "width": 27,
                                "parameterList": {
                                    "kind": "ParameterList",
                                    "fullStart": 858,
                                    "fullEnd": 886,
                                    "start": 858,
                                    "end": 885,
                                    "fullWidth": 28,
                                    "width": 27,
                                    "openParenToken": {
                                        "kind": "OpenParenToken",
                                        "fullStart": 858,
                                        "fullEnd": 859,
                                        "start": 858,
                                        "end": 859,
                                        "fullWidth": 1,
                                        "width": 1,
                                        "text": "(",
                                        "value": "(",
                                        "valueText": "("
                                    },
                                    "parameters": [
                                        {
                                            "kind": "Parameter",
                                            "fullStart": 859,
                                            "fullEnd": 866,
                                            "start": 859,
                                            "end": 866,
                                            "fullWidth": 7,
                                            "width": 7,
                                            "modifiers": [],
                                            "identifier": {
                                                "kind": "IdentifierName",
                                                "fullStart": 859,
                                                "fullEnd": 866,
                                                "start": 859,
                                                "end": 866,
                                                "fullWidth": 7,
                                                "width": 7,
                                                "text": "prevVal",
                                                "value": "prevVal",
                                                "valueText": "prevVal"
                                            }
                                        },
                                        {
                                            "kind": "CommaToken",
                                            "fullStart": 866,
                                            "fullEnd": 868,
                                            "start": 866,
                                            "end": 867,
                                            "fullWidth": 2,
                                            "width": 1,
                                            "text": ",",
                                            "value": ",",
                                            "valueText": ",",
                                            "hasTrailingTrivia": true,
                                            "trailingTrivia": [
                                                {
                                                    "kind": "WhitespaceTrivia",
                                                    "text": " "
                                                }
                                            ]
                                        },
                                        {
                                            "kind": "Parameter",
                                            "fullStart": 868,
                                            "fullEnd": 874,
                                            "start": 868,
                                            "end": 874,
                                            "fullWidth": 6,
                                            "width": 6,
                                            "modifiers": [],
                                            "identifier": {
                                                "kind": "IdentifierName",
                                                "fullStart": 868,
                                                "fullEnd": 874,
                                                "start": 868,
                                                "end": 874,
                                                "fullWidth": 6,
                                                "width": 6,
                                                "text": "curVal",
                                                "value": "curVal",
                                                "valueText": "curVal"
                                            }
                                        },
                                        {
                                            "kind": "CommaToken",
                                            "fullStart": 874,
                                            "fullEnd": 876,
                                            "start": 874,
                                            "end": 875,
                                            "fullWidth": 2,
                                            "width": 1,
                                            "text": ",",
                                            "value": ",",
                                            "valueText": ",",
                                            "hasTrailingTrivia": true,
                                            "trailingTrivia": [
                                                {
                                                    "kind": "WhitespaceTrivia",
                                                    "text": " "
                                                }
                                            ]
                                        },
                                        {
                                            "kind": "Parameter",
                                            "fullStart": 876,
                                            "fullEnd": 879,
                                            "start": 876,
                                            "end": 879,
                                            "fullWidth": 3,
                                            "width": 3,
                                            "modifiers": [],
                                            "identifier": {
                                                "kind": "IdentifierName",
                                                "fullStart": 876,
                                                "fullEnd": 879,
                                                "start": 876,
                                                "end": 879,
                                                "fullWidth": 3,
                                                "width": 3,
                                                "text": "idx",
                                                "value": "idx",
                                                "valueText": "idx"
                                            }
                                        },
                                        {
                                            "kind": "CommaToken",
                                            "fullStart": 879,
                                            "fullEnd": 881,
                                            "start": 879,
                                            "end": 880,
                                            "fullWidth": 2,
                                            "width": 1,
                                            "text": ",",
                                            "value": ",",
                                            "valueText": ",",
                                            "hasTrailingTrivia": true,
                                            "trailingTrivia": [
                                                {
                                                    "kind": "WhitespaceTrivia",
                                                    "text": " "
                                                }
                                            ]
                                        },
                                        {
                                            "kind": "Parameter",
                                            "fullStart": 881,
                                            "fullEnd": 884,
                                            "start": 881,
                                            "end": 884,
                                            "fullWidth": 3,
                                            "width": 3,
                                            "modifiers": [],
                                            "identifier": {
                                                "kind": "IdentifierName",
                                                "fullStart": 881,
                                                "fullEnd": 884,
                                                "start": 881,
                                                "end": 884,
                                                "fullWidth": 3,
                                                "width": 3,
                                                "text": "obj",
                                                "value": "obj",
                                                "valueText": "obj"
                                            }
                                        }
                                    ],
                                    "closeParenToken": {
                                        "kind": "CloseParenToken",
                                        "fullStart": 884,
                                        "fullEnd": 886,
                                        "start": 884,
                                        "end": 885,
                                        "fullWidth": 2,
                                        "width": 1,
                                        "text": ")",
                                        "value": ")",
                                        "valueText": ")",
                                        "hasTrailingTrivia": true,
                                        "trailingTrivia": [
                                            {
                                                "kind": "WhitespaceTrivia",
                                                "text": " "
                                            }
                                        ]
                                    }
                                }
                            },
                            "block": {
                                "kind": "Block",
                                "fullStart": 886,
                                "fullEnd": 1422,
                                "start": 886,
                                "end": 1420,
                                "fullWidth": 536,
                                "width": 534,
                                "openBraceToken": {
                                    "kind": "OpenBraceToken",
                                    "fullStart": 886,
                                    "fullEnd": 889,
                                    "start": 886,
                                    "end": 887,
                                    "fullWidth": 3,
                                    "width": 1,
                                    "text": "{",
                                    "value": "{",
                                    "valueText": "{",
                                    "hasTrailingTrivia": true,
                                    "hasTrailingNewLine": true,
                                    "trailingTrivia": [
                                        {
                                            "kind": "NewLineTrivia",
                                            "text": "\r\n"
                                        }
                                    ]
                                },
                                "statements": [
                                    {
                                        "kind": "ExpressionStatement",
                                        "fullStart": 889,
                                        "fullEnd": 1023,
                                        "start": 1012,
                                        "end": 1021,
                                        "fullWidth": 134,
                                        "width": 9,
                                        "expression": {
                                            "kind": "PostIncrementExpression",
                                            "fullStart": 889,
                                            "fullEnd": 1020,
                                            "start": 1012,
                                            "end": 1020,
                                            "fullWidth": 131,
                                            "width": 8,
                                            "operand": {
                                                "kind": "IdentifierName",
                                                "fullStart": 889,
                                                "fullEnd": 1018,
                                                "start": 1012,
                                                "end": 1018,
                                                "fullWidth": 129,
                                                "width": 6,
                                                "text": "called",
                                                "value": "called",
                                                "valueText": "called",
                                                "hasLeadingTrivia": true,
                                                "hasLeadingComment": true,
                                                "hasLeadingNewLine": true,
                                                "leadingTrivia": [
                                                    {
                                                        "kind": "WhitespaceTrivia",
                                                        "text": "            "
                                                    },
                                                    {
                                                        "kind": "SingleLineCommentTrivia",
                                                        "text": "//Each position should be visited one time, which means k is accessed one time during iterations."
                                                    },
                                                    {
                                                        "kind": "NewLineTrivia",
                                                        "text": "\r\n"
                                                    },
                                                    {
                                                        "kind": "WhitespaceTrivia",
                                                        "text": "            "
                                                    }
                                                ]
                                            },
                                            "operatorToken": {
                                                "kind": "PlusPlusToken",
                                                "fullStart": 1018,
                                                "fullEnd": 1020,
                                                "start": 1018,
                                                "end": 1020,
                                                "fullWidth": 2,
                                                "width": 2,
                                                "text": "++",
                                                "value": "++",
                                                "valueText": "++"
                                            }
                                        },
                                        "semicolonToken": {
                                            "kind": "SemicolonToken",
                                            "fullStart": 1020,
                                            "fullEnd": 1023,
                                            "start": 1020,
                                            "end": 1021,
                                            "fullWidth": 3,
                                            "width": 1,
                                            "text": ";",
                                            "value": ";",
                                            "valueText": ";",
                                            "hasTrailingTrivia": true,
                                            "hasTrailingNewLine": true,
                                            "trailingTrivia": [
                                                {
                                                    "kind": "NewLineTrivia",
                                                    "text": "\r\n"
                                                }
                                            ]
                                        }
                                    },
                                    {
                                        "kind": "IfStatement",
                                        "fullStart": 1023,
                                        "fullEnd": 1411,
                                        "start": 1035,
                                        "end": 1409,
                                        "fullWidth": 388,
                                        "width": 374,
                                        "ifKeyword": {
                                            "kind": "IfKeyword",
                                            "fullStart": 1023,
                                            "fullEnd": 1038,
                                            "start": 1035,
                                            "end": 1037,
                                            "fullWidth": 15,
                                            "width": 2,
                                            "text": "if",
                                            "value": "if",
                                            "valueText": "if",
                                            "hasLeadingTrivia": true,
                                            "hasTrailingTrivia": true,
                                            "leadingTrivia": [
                                                {
                                                    "kind": "WhitespaceTrivia",
                                                    "text": "            "
                                                }
                                            ],
                                            "trailingTrivia": [
                                                {
                                                    "kind": "WhitespaceTrivia",
                                                    "text": " "
                                                }
                                            ]
                                        },
                                        "openParenToken": {
                                            "kind": "OpenParenToken",
                                            "fullStart": 1038,
                                            "fullEnd": 1039,
                                            "start": 1038,
                                            "end": 1039,
                                            "fullWidth": 1,
                                            "width": 1,
                                            "text": "(",
                                            "value": "(",
                                            "valueText": "("
                                        },
                                        "condition": {
                                            "kind": "EqualsExpression",
                                            "fullStart": 1039,
                                            "fullEnd": 1073,
                                            "start": 1039,
                                            "end": 1073,
                                            "fullWidth": 34,
                                            "width": 34,
                                            "left": {
                                                "kind": "TypeOfExpression",
                                                "fullStart": 1039,
                                                "fullEnd": 1058,
                                                "start": 1039,
                                                "end": 1057,
                                                "fullWidth": 19,
                                                "width": 18,
                                                "typeOfKeyword": {
                                                    "kind": "TypeOfKeyword",
                                                    "fullStart": 1039,
                                                    "fullEnd": 1046,
                                                    "start": 1039,
                                                    "end": 1045,
                                                    "fullWidth": 7,
                                                    "width": 6,
                                                    "text": "typeof",
                                                    "value": "typeof",
                                                    "valueText": "typeof",
                                                    "hasTrailingTrivia": true,
                                                    "trailingTrivia": [
                                                        {
                                                            "kind": "WhitespaceTrivia",
                                                            "text": " "
                                                        }
                                                    ]
                                                },
                                                "expression": {
                                                    "kind": "ElementAccessExpression",
                                                    "fullStart": 1046,
                                                    "fullEnd": 1058,
                                                    "start": 1046,
                                                    "end": 1057,
                                                    "fullWidth": 12,
                                                    "width": 11,
                                                    "expression": {
                                                        "kind": "IdentifierName",
                                                        "fullStart": 1046,
                                                        "fullEnd": 1052,
                                                        "start": 1046,
                                                        "end": 1052,
                                                        "fullWidth": 6,
                                                        "width": 6,
                                                        "text": "kIndex",
                                                        "value": "kIndex",
                                                        "valueText": "kIndex"
                                                    },
                                                    "openBracketToken": {
                                                        "kind": "OpenBracketToken",
                                                        "fullStart": 1052,
                                                        "fullEnd": 1053,
                                                        "start": 1052,
                                                        "end": 1053,
                                                        "fullWidth": 1,
                                                        "width": 1,
                                                        "text": "[",
                                                        "value": "[",
                                                        "valueText": "["
                                                    },
                                                    "argumentExpression": {
                                                        "kind": "IdentifierName",
                                                        "fullStart": 1053,
                                                        "fullEnd": 1056,
                                                        "start": 1053,
                                                        "end": 1056,
                                                        "fullWidth": 3,
                                                        "width": 3,
                                                        "text": "idx",
                                                        "value": "idx",
                                                        "valueText": "idx"
                                                    },
                                                    "closeBracketToken": {
                                                        "kind": "CloseBracketToken",
                                                        "fullStart": 1056,
                                                        "fullEnd": 1058,
                                                        "start": 1056,
                                                        "end": 1057,
                                                        "fullWidth": 2,
                                                        "width": 1,
                                                        "text": "]",
                                                        "value": "]",
                                                        "valueText": "]",
                                                        "hasTrailingTrivia": true,
                                                        "trailingTrivia": [
                                                            {
                                                                "kind": "WhitespaceTrivia",
                                                                "text": " "
                                                            }
                                                        ]
                                                    }
                                                }
                                            },
                                            "operatorToken": {
                                                "kind": "EqualsEqualsEqualsToken",
                                                "fullStart": 1058,
                                                "fullEnd": 1062,
                                                "start": 1058,
                                                "end": 1061,
                                                "fullWidth": 4,
                                                "width": 3,
                                                "text": "===",
                                                "value": "===",
                                                "valueText": "===",
                                                "hasTrailingTrivia": true,
                                                "trailingTrivia": [
                                                    {
                                                        "kind": "WhitespaceTrivia",
                                                        "text": " "
                                                    }
                                                ]
                                            },
                                            "right": {
                                                "kind": "StringLiteral",
                                                "fullStart": 1062,
                                                "fullEnd": 1073,
                                                "start": 1062,
                                                "end": 1073,
                                                "fullWidth": 11,
                                                "width": 11,
                                                "text": "\"undefined\"",
                                                "value": "undefined",
                                                "valueText": "undefined"
                                            }
                                        },
                                        "closeParenToken": {
                                            "kind": "CloseParenToken",
                                            "fullStart": 1073,
                                            "fullEnd": 1075,
                                            "start": 1073,
                                            "end": 1074,
                                            "fullWidth": 2,
                                            "width": 1,
                                            "text": ")",
                                            "value": ")",
                                            "valueText": ")",
                                            "hasTrailingTrivia": true,
                                            "trailingTrivia": [
                                                {
                                                    "kind": "WhitespaceTrivia",
                                                    "text": " "
                                                }
                                            ]
                                        },
                                        "statement": {
                                            "kind": "Block",
                                            "fullStart": 1075,
                                            "fullEnd": 1355,
                                            "start": 1075,
                                            "end": 1354,
                                            "fullWidth": 280,
                                            "width": 279,
                                            "openBraceToken": {
                                                "kind": "OpenBraceToken",
                                                "fullStart": 1075,
                                                "fullEnd": 1078,
                                                "start": 1075,
                                                "end": 1076,
                                                "fullWidth": 3,
                                                "width": 1,
                                                "text": "{",
                                                "value": "{",
                                                "valueText": "{",
                                                "hasTrailingTrivia": true,
                                                "hasTrailingNewLine": true,
                                                "trailingTrivia": [
                                                    {
                                                        "kind": "NewLineTrivia",
                                                        "text": "\r\n"
                                                    }
                                                ]
                                            },
                                            "statements": [
                                                {
                                                    "kind": "IfStatement",
                                                    "fullStart": 1078,
                                                    "fullEnd": 1307,
                                                    "start": 1191,
                                                    "end": 1305,
                                                    "fullWidth": 229,
                                                    "width": 114,
                                                    "ifKeyword": {
                                                        "kind": "IfKeyword",
                                                        "fullStart": 1078,
                                                        "fullEnd": 1194,
                                                        "start": 1191,
                                                        "end": 1193,
                                                        "fullWidth": 116,
                                                        "width": 2,
                                                        "text": "if",
                                                        "value": "if",
                                                        "valueText": "if",
                                                        "hasLeadingTrivia": true,
                                                        "hasLeadingComment": true,
                                                        "hasLeadingNewLine": true,
                                                        "hasTrailingTrivia": true,
                                                        "leadingTrivia": [
                                                            {
                                                                "kind": "WhitespaceTrivia",
                                                                "text": "                "
                                                            },
                                                            {
                                                                "kind": "SingleLineCommentTrivia",
                                                                "text": "//when current position is visited, its previous index should has been visited."
                                                            },
                                                            {
                                                                "kind": "NewLineTrivia",
                                                                "text": "\r\n"
                                                            },
                                                            {
                                                                "kind": "WhitespaceTrivia",
                                                                "text": "                "
                                                            }
                                                        ],
                                                        "trailingTrivia": [
                                                            {
                                                                "kind": "WhitespaceTrivia",
                                                                "text": " "
                                                            }
                                                        ]
                                                    },
                                                    "openParenToken": {
                                                        "kind": "OpenParenToken",
                                                        "fullStart": 1194,
                                                        "fullEnd": 1195,
                                                        "start": 1194,
                                                        "end": 1195,
                                                        "fullWidth": 1,
                                                        "width": 1,
                                                        "text": "(",
                                                        "value": "(",
                                                        "valueText": "("
                                                    },
                                                    "condition": {
                                                        "kind": "LogicalAndExpression",
                                                        "fullStart": 1195,
                                                        "fullEnd": 1246,
                                                        "start": 1195,
                                                        "end": 1246,
                                                        "fullWidth": 51,
                                                        "width": 51,
                                                        "left": {
                                                            "kind": "NotEqualsExpression",
                                                            "fullStart": 1195,
                                                            "fullEnd": 1205,
                                                            "start": 1195,
                                                            "end": 1204,
                                                            "fullWidth": 10,
                                                            "width": 9,
                                                            "left": {
                                                                "kind": "IdentifierName",
                                                                "fullStart": 1195,
                                                                "fullEnd": 1199,
                                                                "start": 1195,
                                                                "end": 1198,
                                                                "fullWidth": 4,
                                                                "width": 3,
                                                                "text": "idx",
                                                                "value": "idx",
                                                                "valueText": "idx",
                                                                "hasTrailingTrivia": true,
                                                                "trailingTrivia": [
                                                                    {
                                                                        "kind": "WhitespaceTrivia",
                                                                        "text": " "
                                                                    }
                                                                ]
                                                            },
                                                            "operatorToken": {
                                                                "kind": "ExclamationEqualsEqualsToken",
                                                                "fullStart": 1199,
                                                                "fullEnd": 1203,
                                                                "start": 1199,
                                                                "end": 1202,
                                                                "fullWidth": 4,
                                                                "width": 3,
                                                                "text": "!==",
                                                                "value": "!==",
                                                                "valueText": "!==",
                                                                "hasTrailingTrivia": true,
                                                                "trailingTrivia": [
                                                                    {
                                                                        "kind": "WhitespaceTrivia",
                                                                        "text": " "
                                                                    }
                                                                ]
                                                            },
                                                            "right": {
                                                                "kind": "NumericLiteral",
                                                                "fullStart": 1203,
                                                                "fullEnd": 1205,
                                                                "start": 1203,
                                                                "end": 1204,
                                                                "fullWidth": 2,
                                                                "width": 1,
                                                                "text": "0",
                                                                "value": 0,
                                                                "valueText": "0",
                                                                "hasTrailingTrivia": true,
                                                                "trailingTrivia": [
                                                                    {
                                                                        "kind": "WhitespaceTrivia",
                                                                        "text": " "
                                                                    }
                                                                ]
                                                            }
                                                        },
                                                        "operatorToken": {
                                                            "kind": "AmpersandAmpersandToken",
                                                            "fullStart": 1205,
                                                            "fullEnd": 1208,
                                                            "start": 1205,
                                                            "end": 1207,
                                                            "fullWidth": 3,
                                                            "width": 2,
                                                            "text": "&&",
                                                            "value": "&&",
                                                            "valueText": "&&",
                                                            "hasTrailingTrivia": true,
                                                            "trailingTrivia": [
                                                                {
                                                                    "kind": "WhitespaceTrivia",
                                                                    "text": " "
                                                                }
                                                            ]
                                                        },
                                                        "right": {
                                                            "kind": "EqualsExpression",
                                                            "fullStart": 1208,
                                                            "fullEnd": 1246,
                                                            "start": 1208,
                                                            "end": 1246,
                                                            "fullWidth": 38,
                                                            "width": 38,
                                                            "left": {
                                                                "kind": "TypeOfExpression",
                                                                "fullStart": 1208,
                                                                "fullEnd": 1231,
                                                                "start": 1208,
                                                                "end": 1230,
                                                                "fullWidth": 23,
                                                                "width": 22,
                                                                "typeOfKeyword": {
                                                                    "kind": "TypeOfKeyword",
                                                                    "fullStart": 1208,
                                                                    "fullEnd": 1215,
                                                                    "start": 1208,
                                                                    "end": 1214,
                                                                    "fullWidth": 7,
                                                                    "width": 6,
                                                                    "text": "typeof",
                                                                    "value": "typeof",
                                                                    "valueText": "typeof",
                                                                    "hasTrailingTrivia": true,
                                                                    "trailingTrivia": [
                                                                        {
                                                                            "kind": "WhitespaceTrivia",
                                                                            "text": " "
                                                                        }
                                                                    ]
                                                                },
                                                                "expression": {
                                                                    "kind": "ElementAccessExpression",
                                                                    "fullStart": 1215,
                                                                    "fullEnd": 1231,
                                                                    "start": 1215,
                                                                    "end": 1230,
                                                                    "fullWidth": 16,
                                                                    "width": 15,
                                                                    "expression": {
                                                                        "kind": "IdentifierName",
                                                                        "fullStart": 1215,
                                                                        "fullEnd": 1221,
                                                                        "start": 1215,
                                                                        "end": 1221,
                                                                        "fullWidth": 6,
                                                                        "width": 6,
                                                                        "text": "kIndex",
                                                                        "value": "kIndex",
                                                                        "valueText": "kIndex"
                                                                    },
                                                                    "openBracketToken": {
                                                                        "kind": "OpenBracketToken",
                                                                        "fullStart": 1221,
                                                                        "fullEnd": 1222,
                                                                        "start": 1221,
                                                                        "end": 1222,
                                                                        "fullWidth": 1,
                                                                        "width": 1,
                                                                        "text": "[",
                                                                        "value": "[",
                                                                        "valueText": "["
                                                                    },
                                                                    "argumentExpression": {
                                                                        "kind": "SubtractExpression",
                                                                        "fullStart": 1222,
                                                                        "fullEnd": 1229,
                                                                        "start": 1222,
                                                                        "end": 1229,
                                                                        "fullWidth": 7,
                                                                        "width": 7,
                                                                        "left": {
                                                                            "kind": "IdentifierName",
                                                                            "fullStart": 1222,
                                                                            "fullEnd": 1226,
                                                                            "start": 1222,
                                                                            "end": 1225,
                                                                            "fullWidth": 4,
                                                                            "width": 3,
                                                                            "text": "idx",
                                                                            "value": "idx",
                                                                            "valueText": "idx",
                                                                            "hasTrailingTrivia": true,
                                                                            "trailingTrivia": [
                                                                                {
                                                                                    "kind": "WhitespaceTrivia",
                                                                                    "text": " "
                                                                                }
                                                                            ]
                                                                        },
                                                                        "operatorToken": {
                                                                            "kind": "MinusToken",
                                                                            "fullStart": 1226,
                                                                            "fullEnd": 1228,
                                                                            "start": 1226,
                                                                            "end": 1227,
                                                                            "fullWidth": 2,
                                                                            "width": 1,
                                                                            "text": "-",
                                                                            "value": "-",
                                                                            "valueText": "-",
                                                                            "hasTrailingTrivia": true,
                                                                            "trailingTrivia": [
                                                                                {
                                                                                    "kind": "WhitespaceTrivia",
                                                                                    "text": " "
                                                                                }
                                                                            ]
                                                                        },
                                                                        "right": {
                                                                            "kind": "NumericLiteral",
                                                                            "fullStart": 1228,
                                                                            "fullEnd": 1229,
                                                                            "start": 1228,
                                                                            "end": 1229,
                                                                            "fullWidth": 1,
                                                                            "width": 1,
                                                                            "text": "1",
                                                                            "value": 1,
                                                                            "valueText": "1"
                                                                        }
                                                                    },
                                                                    "closeBracketToken": {
                                                                        "kind": "CloseBracketToken",
                                                                        "fullStart": 1229,
                                                                        "fullEnd": 1231,
                                                                        "start": 1229,
                                                                        "end": 1230,
                                                                        "fullWidth": 2,
                                                                        "width": 1,
                                                                        "text": "]",
                                                                        "value": "]",
                                                                        "valueText": "]",
                                                                        "hasTrailingTrivia": true,
                                                                        "trailingTrivia": [
                                                                            {
                                                                                "kind": "WhitespaceTrivia",
                                                                                "text": " "
                                                                            }
                                                                        ]
                                                                    }
                                                                }
                                                            },
                                                            "operatorToken": {
                                                                "kind": "EqualsEqualsEqualsToken",
                                                                "fullStart": 1231,
                                                                "fullEnd": 1235,
                                                                "start": 1231,
                                                                "end": 1234,
                                                                "fullWidth": 4,
                                                                "width": 3,
                                                                "text": "===",
                                                                "value": "===",
                                                                "valueText": "===",
                                                                "hasTrailingTrivia": true,
                                                                "trailingTrivia": [
                                                                    {
                                                                        "kind": "WhitespaceTrivia",
                                                                        "text": " "
                                                                    }
                                                                ]
                                                            },
                                                            "right": {
                                                                "kind": "StringLiteral",
                                                                "fullStart": 1235,
                                                                "fullEnd": 1246,
                                                                "start": 1235,
                                                                "end": 1246,
                                                                "fullWidth": 11,
                                                                "width": 11,
                                                                "text": "\"undefined\"",
                                                                "value": "undefined",
                                                                "valueText": "undefined"
                                                            }
                                                        }
                                                    },
                                                    "closeParenToken": {
                                                        "kind": "CloseParenToken",
                                                        "fullStart": 1246,
                                                        "fullEnd": 1248,
                                                        "start": 1246,
                                                        "end": 1247,
                                                        "fullWidth": 2,
                                                        "width": 1,
                                                        "text": ")",
                                                        "value": ")",
                                                        "valueText": ")",
                                                        "hasTrailingTrivia": true,
                                                        "trailingTrivia": [
                                                            {
                                                                "kind": "WhitespaceTrivia",
                                                                "text": " "
                                                            }
                                                        ]
                                                    },
                                                    "statement": {
                                                        "kind": "Block",
                                                        "fullStart": 1248,
                                                        "fullEnd": 1307,
                                                        "start": 1248,
                                                        "end": 1305,
                                                        "fullWidth": 59,
                                                        "width": 57,
                                                        "openBraceToken": {
                                                            "kind": "OpenBraceToken",
                                                            "fullStart": 1248,
                                                            "fullEnd": 1251,
                                                            "start": 1248,
                                                            "end": 1249,
                                                            "fullWidth": 3,
                                                            "width": 1,
                                                            "text": "{",
                                                            "value": "{",
                                                            "valueText": "{",
                                                            "hasTrailingTrivia": true,
                                                            "hasTrailingNewLine": true,
                                                            "trailingTrivia": [
                                                                {
                                                                    "kind": "NewLineTrivia",
                                                                    "text": "\r\n"
                                                                }
                                                            ]
                                                        },
                                                        "statements": [
                                                            {
                                                                "kind": "ExpressionStatement",
                                                                "fullStart": 1251,
                                                                "fullEnd": 1288,
                                                                "start": 1271,
                                                                "end": 1286,
                                                                "fullWidth": 37,
                                                                "width": 15,
                                                                "expression": {
                                                                    "kind": "AssignmentExpression",
                                                                    "fullStart": 1251,
                                                                    "fullEnd": 1285,
                                                                    "start": 1271,
                                                                    "end": 1285,
                                                                    "fullWidth": 34,
                                                                    "width": 14,
                                                                    "left": {
                                                                        "kind": "IdentifierName",
                                                                        "fullStart": 1251,
                                                                        "fullEnd": 1278,
                                                                        "start": 1271,
                                                                        "end": 1277,
                                                                        "fullWidth": 27,
                                                                        "width": 6,
                                                                        "text": "result",
                                                                        "value": "result",
                                                                        "valueText": "result",
                                                                        "hasLeadingTrivia": true,
                                                                        "hasTrailingTrivia": true,
                                                                        "leadingTrivia": [
                                                                            {
                                                                                "kind": "WhitespaceTrivia",
                                                                                "text": "                    "
                                                                            }
                                                                        ],
                                                                        "trailingTrivia": [
                                                                            {
                                                                                "kind": "WhitespaceTrivia",
                                                                                "text": " "
                                                                            }
                                                                        ]
                                                                    },
                                                                    "operatorToken": {
                                                                        "kind": "EqualsToken",
                                                                        "fullStart": 1278,
                                                                        "fullEnd": 1280,
                                                                        "start": 1278,
                                                                        "end": 1279,
                                                                        "fullWidth": 2,
                                                                        "width": 1,
                                                                        "text": "=",
                                                                        "value": "=",
                                                                        "valueText": "=",
                                                                        "hasTrailingTrivia": true,
                                                                        "trailingTrivia": [
                                                                            {
                                                                                "kind": "WhitespaceTrivia",
                                                                                "text": " "
                                                                            }
                                                                        ]
                                                                    },
                                                                    "right": {
                                                                        "kind": "FalseKeyword",
                                                                        "fullStart": 1280,
                                                                        "fullEnd": 1285,
                                                                        "start": 1280,
                                                                        "end": 1285,
                                                                        "fullWidth": 5,
                                                                        "width": 5,
                                                                        "text": "false",
                                                                        "value": false,
                                                                        "valueText": "false"
                                                                    }
                                                                },
                                                                "semicolonToken": {
                                                                    "kind": "SemicolonToken",
                                                                    "fullStart": 1285,
                                                                    "fullEnd": 1288,
                                                                    "start": 1285,
                                                                    "end": 1286,
                                                                    "fullWidth": 3,
                                                                    "width": 1,
                                                                    "text": ";",
                                                                    "value": ";",
                                                                    "valueText": ";",
                                                                    "hasTrailingTrivia": true,
                                                                    "hasTrailingNewLine": true,
                                                                    "trailingTrivia": [
                                                                        {
                                                                            "kind": "NewLineTrivia",
                                                                            "text": "\r\n"
                                                                        }
                                                                    ]
                                                                }
                                                            }
                                                        ],
                                                        "closeBraceToken": {
                                                            "kind": "CloseBraceToken",
                                                            "fullStart": 1288,
                                                            "fullEnd": 1307,
                                                            "start": 1304,
                                                            "end": 1305,
                                                            "fullWidth": 19,
                                                            "width": 1,
                                                            "text": "}",
                                                            "value": "}",
                                                            "valueText": "}",
                                                            "hasLeadingTrivia": true,
                                                            "hasTrailingTrivia": true,
                                                            "hasTrailingNewLine": true,
                                                            "leadingTrivia": [
                                                                {
                                                                    "kind": "WhitespaceTrivia",
                                                                    "text": "                "
                                                                }
                                                            ],
                                                            "trailingTrivia": [
                                                                {
                                                                    "kind": "NewLineTrivia",
                                                                    "text": "\r\n"
                                                                }
                                                            ]
                                                        }
                                                    }
                                                },
                                                {
                                                    "kind": "ExpressionStatement",
                                                    "fullStart": 1307,
                                                    "fullEnd": 1341,
                                                    "start": 1323,
                                                    "end": 1339,
                                                    "fullWidth": 34,
                                                    "width": 16,
                                                    "expression": {
                                                        "kind": "AssignmentExpression",
                                                        "fullStart": 1307,
                                                        "fullEnd": 1338,
                                                        "start": 1323,
                                                        "end": 1338,
                                                        "fullWidth": 31,
                                                        "width": 15,
                                                        "left": {
                                                            "kind": "ElementAccessExpression",
                                                            "fullStart": 1307,
                                                            "fullEnd": 1335,
                                                            "start": 1323,
                                                            "end": 1334,
                                                            "fullWidth": 28,
                                                            "width": 11,
                                                            "expression": {
                                                                "kind": "IdentifierName",
                                                                "fullStart": 1307,
                                                                "fullEnd": 1329,
                                                                "start": 1323,
                                                                "end": 1329,
                                                                "fullWidth": 22,
                                                                "width": 6,
                                                                "text": "kIndex",
                                                                "value": "kIndex",
                                                                "valueText": "kIndex",
                                                                "hasLeadingTrivia": true,
                                                                "leadingTrivia": [
                                                                    {
                                                                        "kind": "WhitespaceTrivia",
                                                                        "text": "                "
                                                                    }
                                                                ]
                                                            },
                                                            "openBracketToken": {
                                                                "kind": "OpenBracketToken",
                                                                "fullStart": 1329,
                                                                "fullEnd": 1330,
                                                                "start": 1329,
                                                                "end": 1330,
                                                                "fullWidth": 1,
                                                                "width": 1,
                                                                "text": "[",
                                                                "value": "[",
                                                                "valueText": "["
                                                            },
                                                            "argumentExpression": {
                                                                "kind": "IdentifierName",
                                                                "fullStart": 1330,
                                                                "fullEnd": 1333,
                                                                "start": 1330,
                                                                "end": 1333,
                                                                "fullWidth": 3,
                                                                "width": 3,
                                                                "text": "idx",
                                                                "value": "idx",
                                                                "valueText": "idx"
                                                            },
                                                            "closeBracketToken": {
                                                                "kind": "CloseBracketToken",
                                                                "fullStart": 1333,
                                                                "fullEnd": 1335,
                                                                "start": 1333,
                                                                "end": 1334,
                                                                "fullWidth": 2,
                                                                "width": 1,
                                                                "text": "]",
                                                                "value": "]",
                                                                "valueText": "]",
                                                                "hasTrailingTrivia": true,
                                                                "trailingTrivia": [
                                                                    {
                                                                        "kind": "WhitespaceTrivia",
                                                                        "text": " "
                                                                    }
                                                                ]
                                                            }
                                                        },
                                                        "operatorToken": {
                                                            "kind": "EqualsToken",
                                                            "fullStart": 1335,
                                                            "fullEnd": 1337,
                                                            "start": 1335,
                                                            "end": 1336,
                                                            "fullWidth": 2,
                                                            "width": 1,
                                                            "text": "=",
                                                            "value": "=",
                                                            "valueText": "=",
                                                            "hasTrailingTrivia": true,
                                                            "trailingTrivia": [
                                                                {
                                                                    "kind": "WhitespaceTrivia",
                                                                    "text": " "
                                                                }
                                                            ]
                                                        },
                                                        "right": {
                                                            "kind": "NumericLiteral",
                                                            "fullStart": 1337,
                                                            "fullEnd": 1338,
                                                            "start": 1337,
                                                            "end": 1338,
                                                            "fullWidth": 1,
                                                            "width": 1,
                                                            "text": "1",
                                                            "value": 1,
                                                            "valueText": "1"
                                                        }
                                                    },
                                                    "semicolonToken": {
                                                        "kind": "SemicolonToken",
                                                        "fullStart": 1338,
                                                        "fullEnd": 1341,
                                                        "start": 1338,
                                                        "end": 1339,
                                                        "fullWidth": 3,
                                                        "width": 1,
                                                        "text": ";",
                                                        "value": ";",
                                                        "valueText": ";",
                                                        "hasTrailingTrivia": true,
                                                        "hasTrailingNewLine": true,
                                                        "trailingTrivia": [
                                                            {
                                                                "kind": "NewLineTrivia",
                                                                "text": "\r\n"
                                                            }
                                                        ]
                                                    }
                                                }
                                            ],
                                            "closeBraceToken": {
                                                "kind": "CloseBraceToken",
                                                "fullStart": 1341,
                                                "fullEnd": 1355,
                                                "start": 1353,
                                                "end": 1354,
                                                "fullWidth": 14,
                                                "width": 1,
                                                "text": "}",
                                                "value": "}",
                                                "valueText": "}",
                                                "hasLeadingTrivia": true,
                                                "hasTrailingTrivia": true,
                                                "leadingTrivia": [
                                                    {
                                                        "kind": "WhitespaceTrivia",
                                                        "text": "            "
                                                    }
                                                ],
                                                "trailingTrivia": [
                                                    {
                                                        "kind": "WhitespaceTrivia",
                                                        "text": " "
                                                    }
                                                ]
                                            }
                                        },
                                        "elseClause": {
                                            "kind": "ElseClause",
                                            "fullStart": 1355,
                                            "fullEnd": 1411,
                                            "start": 1355,
                                            "end": 1409,
                                            "fullWidth": 56,
                                            "width": 54,
                                            "elseKeyword": {
                                                "kind": "ElseKeyword",
                                                "fullStart": 1355,
                                                "fullEnd": 1360,
                                                "start": 1355,
                                                "end": 1359,
                                                "fullWidth": 5,
                                                "width": 4,
                                                "text": "else",
                                                "value": "else",
                                                "valueText": "else",
                                                "hasTrailingTrivia": true,
                                                "trailingTrivia": [
                                                    {
                                                        "kind": "WhitespaceTrivia",
                                                        "text": " "
                                                    }
                                                ]
                                            },
                                            "statement": {
                                                "kind": "Block",
                                                "fullStart": 1360,
                                                "fullEnd": 1411,
                                                "start": 1360,
                                                "end": 1409,
                                                "fullWidth": 51,
                                                "width": 49,
                                                "openBraceToken": {
                                                    "kind": "OpenBraceToken",
                                                    "fullStart": 1360,
                                                    "fullEnd": 1363,
                                                    "start": 1360,
                                                    "end": 1361,
                                                    "fullWidth": 3,
                                                    "width": 1,
                                                    "text": "{",
                                                    "value": "{",
                                                    "valueText": "{",
                                                    "hasTrailingTrivia": true,
                                                    "hasTrailingNewLine": true,
                                                    "trailingTrivia": [
                                                        {
                                                            "kind": "NewLineTrivia",
                                                            "text": "\r\n"
                                                        }
                                                    ]
                                                },
                                                "statements": [
                                                    {
                                                        "kind": "ExpressionStatement",
                                                        "fullStart": 1363,
                                                        "fullEnd": 1396,
                                                        "start": 1379,
                                                        "end": 1394,
                                                        "fullWidth": 33,
                                                        "width": 15,
                                                        "expression": {
                                                            "kind": "AssignmentExpression",
                                                            "fullStart": 1363,
                                                            "fullEnd": 1393,
                                                            "start": 1379,
                                                            "end": 1393,
                                                            "fullWidth": 30,
                                                            "width": 14,
                                                            "left": {
                                                                "kind": "IdentifierName",
                                                                "fullStart": 1363,
                                                                "fullEnd": 1386,
                                                                "start": 1379,
                                                                "end": 1385,
                                                                "fullWidth": 23,
                                                                "width": 6,
                                                                "text": "result",
                                                                "value": "result",
                                                                "valueText": "result",
                                                                "hasLeadingTrivia": true,
                                                                "hasTrailingTrivia": true,
                                                                "leadingTrivia": [
                                                                    {
                                                                        "kind": "WhitespaceTrivia",
                                                                        "text": "                "
                                                                    }
                                                                ],
                                                                "trailingTrivia": [
                                                                    {
                                                                        "kind": "WhitespaceTrivia",
                                                                        "text": " "
                                                                    }
                                                                ]
                                                            },
                                                            "operatorToken": {
                                                                "kind": "EqualsToken",
                                                                "fullStart": 1386,
                                                                "fullEnd": 1388,
                                                                "start": 1386,
                                                                "end": 1387,
                                                                "fullWidth": 2,
                                                                "width": 1,
                                                                "text": "=",
                                                                "value": "=",
                                                                "valueText": "=",
                                                                "hasTrailingTrivia": true,
                                                                "trailingTrivia": [
                                                                    {
                                                                        "kind": "WhitespaceTrivia",
                                                                        "text": " "
                                                                    }
                                                                ]
                                                            },
                                                            "right": {
                                                                "kind": "FalseKeyword",
                                                                "fullStart": 1388,
                                                                "fullEnd": 1393,
                                                                "start": 1388,
                                                                "end": 1393,
                                                                "fullWidth": 5,
                                                                "width": 5,
                                                                "text": "false",
                                                                "value": false,
                                                                "valueText": "false"
                                                            }
                                                        },
                                                        "semicolonToken": {
                                                            "kind": "SemicolonToken",
                                                            "fullStart": 1393,
                                                            "fullEnd": 1396,
                                                            "start": 1393,
                                                            "end": 1394,
                                                            "fullWidth": 3,
                                                            "width": 1,
                                                            "text": ";",
                                                            "value": ";",
                                                            "valueText": ";",
                                                            "hasTrailingTrivia": true,
                                                            "hasTrailingNewLine": true,
                                                            "trailingTrivia": [
                                                                {
                                                                    "kind": "NewLineTrivia",
                                                                    "text": "\r\n"
                                                                }
                                                            ]
                                                        }
                                                    }
                                                ],
                                                "closeBraceToken": {
                                                    "kind": "CloseBraceToken",
                                                    "fullStart": 1396,
                                                    "fullEnd": 1411,
                                                    "start": 1408,
                                                    "end": 1409,
                                                    "fullWidth": 15,
                                                    "width": 1,
                                                    "text": "}",
                                                    "value": "}",
                                                    "valueText": "}",
                                                    "hasLeadingTrivia": true,
                                                    "hasTrailingTrivia": true,
                                                    "hasTrailingNewLine": true,
                                                    "leadingTrivia": [
                                                        {
                                                            "kind": "WhitespaceTrivia",
                                                            "text": "            "
                                                        }
                                                    ],
                                                    "trailingTrivia": [
                                                        {
                                                            "kind": "NewLineTrivia",
                                                            "text": "\r\n"
                                                        }
                                                    ]
                                                }
                                            }
                                        }
                                    }
                                ],
                                "closeBraceToken": {
                                    "kind": "CloseBraceToken",
                                    "fullStart": 1411,
                                    "fullEnd": 1422,
                                    "start": 1419,
                                    "end": 1420,
                                    "fullWidth": 11,
                                    "width": 1,
                                    "text": "}",
                                    "value": "}",
                                    "valueText": "}",
                                    "hasLeadingTrivia": true,
                                    "hasTrailingTrivia": true,
                                    "hasTrailingNewLine": true,
                                    "leadingTrivia": [
                                        {
                                            "kind": "WhitespaceTrivia",
                                            "text": "        "
                                        }
                                    ],
                                    "trailingTrivia": [
                                        {
                                            "kind": "NewLineTrivia",
                                            "text": "\r\n"
                                        }
                                    ]
                                }
                            }
                        },
                        {
                            "kind": "ExpressionStatement",
                            "fullStart": 1422,
                            "fullEnd": 1473,
                            "start": 1432,
                            "end": 1471,
                            "fullWidth": 51,
                            "width": 39,
                            "expression": {
                                "kind": "InvocationExpression",
                                "fullStart": 1422,
                                "fullEnd": 1470,
                                "start": 1432,
                                "end": 1470,
                                "fullWidth": 48,
                                "width": 38,
                                "expression": {
                                    "kind": "MemberAccessExpression",
                                    "fullStart": 1422,
                                    "fullEnd": 1455,
                                    "start": 1432,
                                    "end": 1455,
                                    "fullWidth": 33,
                                    "width": 23,
                                    "expression": {
                                        "kind": "ArrayLiteralExpression",
                                        "fullStart": 1422,
                                        "fullEnd": 1448,
                                        "start": 1432,
                                        "end": 1448,
                                        "fullWidth": 26,
                                        "width": 16,
                                        "openBracketToken": {
                                            "kind": "OpenBracketToken",
                                            "fullStart": 1422,
                                            "fullEnd": 1433,
                                            "start": 1432,
                                            "end": 1433,
                                            "fullWidth": 11,
                                            "width": 1,
                                            "text": "[",
                                            "value": "[",
                                            "valueText": "[",
                                            "hasLeadingTrivia": true,
                                            "hasLeadingNewLine": true,
                                            "leadingTrivia": [
                                                {
                                                    "kind": "NewLineTrivia",
                                                    "text": "\r\n"
                                                },
                                                {
                                                    "kind": "WhitespaceTrivia",
                                                    "text": "        "
                                                }
                                            ]
                                        },
                                        "expressions": [
                                            {
                                                "kind": "NumericLiteral",
                                                "fullStart": 1433,
                                                "fullEnd": 1435,
                                                "start": 1433,
                                                "end": 1435,
                                                "fullWidth": 2,
                                                "width": 2,
                                                "text": "11",
                                                "value": 11,
                                                "valueText": "11"
                                            },
                                            {
                                                "kind": "CommaToken",
                                                "fullStart": 1435,
                                                "fullEnd": 1437,
                                                "start": 1435,
                                                "end": 1436,
                                                "fullWidth": 2,
                                                "width": 1,
                                                "text": ",",
                                                "value": ",",
                                                "valueText": ",",
                                                "hasTrailingTrivia": true,
                                                "trailingTrivia": [
                                                    {
                                                        "kind": "WhitespaceTrivia",
                                                        "text": " "
                                                    }
                                                ]
                                            },
                                            {
                                                "kind": "NumericLiteral",
                                                "fullStart": 1437,
                                                "fullEnd": 1439,
                                                "start": 1437,
                                                "end": 1439,
                                                "fullWidth": 2,
                                                "width": 2,
                                                "text": "12",
                                                "value": 12,
                                                "valueText": "12"
                                            },
                                            {
                                                "kind": "CommaToken",
                                                "fullStart": 1439,
                                                "fullEnd": 1441,
                                                "start": 1439,
                                                "end": 1440,
                                                "fullWidth": 2,
                                                "width": 1,
                                                "text": ",",
                                                "value": ",",
                                                "valueText": ",",
                                                "hasTrailingTrivia": true,
                                                "trailingTrivia": [
                                                    {
                                                        "kind": "WhitespaceTrivia",
                                                        "text": " "
                                                    }
                                                ]
                                            },
                                            {
                                                "kind": "NumericLiteral",
                                                "fullStart": 1441,
                                                "fullEnd": 1443,
                                                "start": 1441,
                                                "end": 1443,
                                                "fullWidth": 2,
                                                "width": 2,
                                                "text": "13",
                                                "value": 13,
                                                "valueText": "13"
                                            },
                                            {
                                                "kind": "CommaToken",
                                                "fullStart": 1443,
                                                "fullEnd": 1445,
                                                "start": 1443,
                                                "end": 1444,
                                                "fullWidth": 2,
                                                "width": 1,
                                                "text": ",",
                                                "value": ",",
                                                "valueText": ",",
                                                "hasTrailingTrivia": true,
                                                "trailingTrivia": [
                                                    {
                                                        "kind": "WhitespaceTrivia",
                                                        "text": " "
                                                    }
                                                ]
                                            },
                                            {
                                                "kind": "NumericLiteral",
                                                "fullStart": 1445,
                                                "fullEnd": 1447,
                                                "start": 1445,
                                                "end": 1447,
                                                "fullWidth": 2,
                                                "width": 2,
                                                "text": "14",
                                                "value": 14,
                                                "valueText": "14"
                                            }
                                        ],
                                        "closeBracketToken": {
                                            "kind": "CloseBracketToken",
                                            "fullStart": 1447,
                                            "fullEnd": 1448,
                                            "start": 1447,
                                            "end": 1448,
                                            "fullWidth": 1,
                                            "width": 1,
                                            "text": "]",
                                            "value": "]",
                                            "valueText": "]"
                                        }
                                    },
                                    "dotToken": {
                                        "kind": "DotToken",
                                        "fullStart": 1448,
                                        "fullEnd": 1449,
                                        "start": 1448,
                                        "end": 1449,
                                        "fullWidth": 1,
                                        "width": 1,
                                        "text": ".",
                                        "value": ".",
                                        "valueText": "."
                                    },
                                    "name": {
                                        "kind": "IdentifierName",
                                        "fullStart": 1449,
                                        "fullEnd": 1455,
                                        "start": 1449,
                                        "end": 1455,
                                        "fullWidth": 6,
                                        "width": 6,
                                        "text": "reduce",
                                        "value": "reduce",
                                        "valueText": "reduce"
                                    }
                                },
                                "argumentList": {
                                    "kind": "ArgumentList",
                                    "fullStart": 1455,
                                    "fullEnd": 1470,
                                    "start": 1455,
                                    "end": 1470,
                                    "fullWidth": 15,
                                    "width": 15,
                                    "openParenToken": {
                                        "kind": "OpenParenToken",
                                        "fullStart": 1455,
                                        "fullEnd": 1456,
                                        "start": 1455,
                                        "end": 1456,
                                        "fullWidth": 1,
                                        "width": 1,
                                        "text": "(",
                                        "value": "(",
                                        "valueText": "("
                                    },
                                    "arguments": [
                                        {
                                            "kind": "IdentifierName",
                                            "fullStart": 1456,
                                            "fullEnd": 1466,
                                            "start": 1456,
                                            "end": 1466,
                                            "fullWidth": 10,
                                            "width": 10,
                                            "text": "callbackfn",
                                            "value": "callbackfn",
                                            "valueText": "callbackfn"
                                        },
                                        {
                                            "kind": "CommaToken",
                                            "fullStart": 1466,
                                            "fullEnd": 1468,
                                            "start": 1466,
                                            "end": 1467,
                                            "fullWidth": 2,
                                            "width": 1,
                                            "text": ",",
                                            "value": ",",
                                            "valueText": ",",
                                            "hasTrailingTrivia": true,
                                            "trailingTrivia": [
                                                {
                                                    "kind": "WhitespaceTrivia",
                                                    "text": " "
                                                }
                                            ]
                                        },
                                        {
                                            "kind": "NumericLiteral",
                                            "fullStart": 1468,
                                            "fullEnd": 1469,
                                            "start": 1468,
                                            "end": 1469,
                                            "fullWidth": 1,
                                            "width": 1,
                                            "text": "1",
                                            "value": 1,
                                            "valueText": "1"
                                        }
                                    ],
                                    "closeParenToken": {
                                        "kind": "CloseParenToken",
                                        "fullStart": 1469,
                                        "fullEnd": 1470,
                                        "start": 1469,
                                        "end": 1470,
                                        "fullWidth": 1,
                                        "width": 1,
                                        "text": ")",
                                        "value": ")",
                                        "valueText": ")"
                                    }
                                }
                            },
                            "semicolonToken": {
                                "kind": "SemicolonToken",
                                "fullStart": 1470,
                                "fullEnd": 1473,
                                "start": 1470,
                                "end": 1471,
                                "fullWidth": 3,
                                "width": 1,
                                "text": ";",
                                "value": ";",
                                "valueText": ";",
                                "hasTrailingTrivia": true,
                                "hasTrailingNewLine": true,
                                "trailingTrivia": [
                                    {
                                        "kind": "NewLineTrivia",
                                        "text": "\r\n"
                                    }
                                ]
                            }
                        },
                        {
                            "kind": "ReturnStatement",
                            "fullStart": 1473,
                            "fullEnd": 1515,
                            "start": 1483,
                            "end": 1513,
                            "fullWidth": 42,
                            "width": 30,
                            "returnKeyword": {
                                "kind": "ReturnKeyword",
                                "fullStart": 1473,
                                "fullEnd": 1490,
                                "start": 1483,
                                "end": 1489,
                                "fullWidth": 17,
                                "width": 6,
                                "text": "return",
                                "value": "return",
                                "valueText": "return",
                                "hasLeadingTrivia": true,
                                "hasLeadingNewLine": true,
                                "hasTrailingTrivia": true,
                                "leadingTrivia": [
                                    {
                                        "kind": "NewLineTrivia",
                                        "text": "\r\n"
                                    },
                                    {
                                        "kind": "WhitespaceTrivia",
                                        "text": "        "
                                    }
                                ],
                                "trailingTrivia": [
                                    {
                                        "kind": "WhitespaceTrivia",
                                        "text": " "
                                    }
                                ]
                            },
                            "expression": {
                                "kind": "LogicalAndExpression",
                                "fullStart": 1490,
                                "fullEnd": 1512,
                                "start": 1490,
                                "end": 1512,
                                "fullWidth": 22,
                                "width": 22,
                                "left": {
                                    "kind": "IdentifierName",
                                    "fullStart": 1490,
                                    "fullEnd": 1497,
                                    "start": 1490,
                                    "end": 1496,
                                    "fullWidth": 7,
                                    "width": 6,
                                    "text": "result",
                                    "value": "result",
                                    "valueText": "result",
                                    "hasTrailingTrivia": true,
                                    "trailingTrivia": [
                                        {
                                            "kind": "WhitespaceTrivia",
                                            "text": " "
                                        }
                                    ]
                                },
                                "operatorToken": {
                                    "kind": "AmpersandAmpersandToken",
                                    "fullStart": 1497,
                                    "fullEnd": 1500,
                                    "start": 1497,
                                    "end": 1499,
                                    "fullWidth": 3,
                                    "width": 2,
                                    "text": "&&",
                                    "value": "&&",
                                    "valueText": "&&",
                                    "hasTrailingTrivia": true,
                                    "trailingTrivia": [
                                        {
                                            "kind": "WhitespaceTrivia",
                                            "text": " "
                                        }
                                    ]
                                },
                                "right": {
                                    "kind": "EqualsExpression",
                                    "fullStart": 1500,
                                    "fullEnd": 1512,
                                    "start": 1500,
                                    "end": 1512,
                                    "fullWidth": 12,
                                    "width": 12,
                                    "left": {
                                        "kind": "IdentifierName",
                                        "fullStart": 1500,
                                        "fullEnd": 1507,
                                        "start": 1500,
                                        "end": 1506,
                                        "fullWidth": 7,
                                        "width": 6,
                                        "text": "called",
                                        "value": "called",
                                        "valueText": "called",
                                        "hasTrailingTrivia": true,
                                        "trailingTrivia": [
                                            {
                                                "kind": "WhitespaceTrivia",
                                                "text": " "
                                            }
                                        ]
                                    },
                                    "operatorToken": {
                                        "kind": "EqualsEqualsEqualsToken",
                                        "fullStart": 1507,
                                        "fullEnd": 1511,
                                        "start": 1507,
                                        "end": 1510,
                                        "fullWidth": 4,
                                        "width": 3,
                                        "text": "===",
                                        "value": "===",
                                        "valueText": "===",
                                        "hasTrailingTrivia": true,
                                        "trailingTrivia": [
                                            {
                                                "kind": "WhitespaceTrivia",
                                                "text": " "
                                            }
                                        ]
                                    },
                                    "right": {
                                        "kind": "NumericLiteral",
                                        "fullStart": 1511,
                                        "fullEnd": 1512,
                                        "start": 1511,
                                        "end": 1512,
                                        "fullWidth": 1,
                                        "width": 1,
                                        "text": "4",
                                        "value": 4,
                                        "valueText": "4"
                                    }
                                }
                            },
                            "semicolonToken": {
                                "kind": "SemicolonToken",
                                "fullStart": 1512,
                                "fullEnd": 1515,
                                "start": 1512,
                                "end": 1513,
                                "fullWidth": 3,
                                "width": 1,
                                "text": ";",
                                "value": ";",
                                "valueText": ";",
                                "hasTrailingTrivia": true,
                                "hasTrailingNewLine": true,
                                "trailingTrivia": [
                                    {
                                        "kind": "NewLineTrivia",
                                        "text": "\r\n"
                                    }
                                ]
                            }
                        }
                    ],
                    "closeBraceToken": {
                        "kind": "CloseBraceToken",
                        "fullStart": 1515,
                        "fullEnd": 1522,
                        "start": 1519,
                        "end": 1520,
                        "fullWidth": 7,
                        "width": 1,
                        "text": "}",
                        "value": "}",
                        "valueText": "}",
                        "hasLeadingTrivia": true,
                        "hasTrailingTrivia": true,
                        "hasTrailingNewLine": true,
                        "leadingTrivia": [
                            {
                                "kind": "WhitespaceTrivia",
                                "text": "    "
                            }
                        ],
                        "trailingTrivia": [
                            {
                                "kind": "NewLineTrivia",
                                "text": "\r\n"
                            }
                        ]
                    }
                }
            },
            {
                "kind": "ExpressionStatement",
                "fullStart": 1522,
                "fullEnd": 1546,
                "start": 1522,
                "end": 1544,
                "fullWidth": 24,
                "width": 22,
                "expression": {
                    "kind": "InvocationExpression",
                    "fullStart": 1522,
                    "fullEnd": 1543,
                    "start": 1522,
                    "end": 1543,
                    "fullWidth": 21,
                    "width": 21,
                    "expression": {
                        "kind": "IdentifierName",
                        "fullStart": 1522,
                        "fullEnd": 1533,
                        "start": 1522,
                        "end": 1533,
                        "fullWidth": 11,
                        "width": 11,
                        "text": "runTestCase",
                        "value": "runTestCase",
                        "valueText": "runTestCase"
                    },
                    "argumentList": {
                        "kind": "ArgumentList",
                        "fullStart": 1533,
                        "fullEnd": 1543,
                        "start": 1533,
                        "end": 1543,
                        "fullWidth": 10,
                        "width": 10,
                        "openParenToken": {
                            "kind": "OpenParenToken",
                            "fullStart": 1533,
                            "fullEnd": 1534,
                            "start": 1533,
                            "end": 1534,
                            "fullWidth": 1,
                            "width": 1,
                            "text": "(",
                            "value": "(",
                            "valueText": "("
                        },
                        "arguments": [
                            {
                                "kind": "IdentifierName",
                                "fullStart": 1534,
                                "fullEnd": 1542,
                                "start": 1534,
                                "end": 1542,
                                "fullWidth": 8,
                                "width": 8,
                                "text": "testcase",
                                "value": "testcase",
                                "valueText": "testcase"
                            }
                        ],
                        "closeParenToken": {
                            "kind": "CloseParenToken",
                            "fullStart": 1542,
                            "fullEnd": 1543,
                            "start": 1542,
                            "end": 1543,
                            "fullWidth": 1,
                            "width": 1,
                            "text": ")",
                            "value": ")",
                            "valueText": ")"
                        }
                    }
                },
                "semicolonToken": {
                    "kind": "SemicolonToken",
                    "fullStart": 1543,
                    "fullEnd": 1546,
                    "start": 1543,
                    "end": 1544,
                    "fullWidth": 3,
                    "width": 1,
                    "text": ";",
                    "value": ";",
                    "valueText": ";",
                    "hasTrailingTrivia": true,
                    "hasTrailingNewLine": true,
                    "trailingTrivia": [
                        {
                            "kind": "NewLineTrivia",
                            "text": "\r\n"
                        }
                    ]
                }
            }
        ],
        "endOfFileToken": {
            "kind": "EndOfFileToken",
            "fullStart": 1546,
            "fullEnd": 1546,
            "start": 1546,
            "end": 1546,
            "fullWidth": 0,
            "width": 0,
            "text": ""
        }
    },
    "lineMap": {
        "lineStarts": [
            0,
            67,
            152,
            232,
            308,
            380,
            385,
            444,
            577,
            582,
            584,
            586,
            609,
            611,
            639,
            665,
            690,
            692,
            831,
            889,
            1000,
            1023,
            1078,
            1175,
            1251,
            1288,
            1307,
            1341,
            1363,
            1396,
            1411,
            1422,
            1424,
            1473,
            1475,
            1515,
            1522,
            1546
        ],
        "length": 1546
    }
}<|MERGE_RESOLUTION|>--- conflicted
+++ resolved
@@ -250,12 +250,8 @@
                                         "start": 623,
                                         "end": 636,
                                         "fullWidth": 13,
-<<<<<<< HEAD
                                         "width": 13,
-                                        "identifier": {
-=======
                                         "propertyName": {
->>>>>>> 85e84683
                                             "kind": "IdentifierName",
                                             "fullStart": 623,
                                             "fullEnd": 630,
@@ -389,12 +385,8 @@
                                         "start": 651,
                                         "end": 662,
                                         "fullWidth": 11,
-<<<<<<< HEAD
                                         "width": 11,
-                                        "identifier": {
-=======
                                         "propertyName": {
->>>>>>> 85e84683
                                             "kind": "IdentifierName",
                                             "fullStart": 651,
                                             "fullEnd": 658,
@@ -550,12 +542,8 @@
                                         "start": 677,
                                         "end": 687,
                                         "fullWidth": 10,
-<<<<<<< HEAD
                                         "width": 10,
-                                        "identifier": {
-=======
                                         "propertyName": {
->>>>>>> 85e84683
                                             "kind": "IdentifierName",
                                             "fullStart": 677,
                                             "fullEnd": 684,
