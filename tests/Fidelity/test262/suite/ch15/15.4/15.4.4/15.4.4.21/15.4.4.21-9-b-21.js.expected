--- conflicted
+++ resolved
@@ -559,11 +559,8 @@
                                             "start": 705,
                                             "end": 710,
                                             "fullWidth": 5,
-<<<<<<< HEAD
                                             "width": 5,
-=======
                                             "modifiers": [],
->>>>>>> e3c38734
                                             "identifier": {
                                                 "kind": "IdentifierName",
                                                 "fullStart": 705,
@@ -603,11 +600,8 @@
                                             "start": 712,
                                             "end": 715,
                                             "fullWidth": 3,
-<<<<<<< HEAD
                                             "width": 3,
-=======
                                             "modifiers": [],
->>>>>>> e3c38734
                                             "identifier": {
                                                 "kind": "IdentifierName",
                                                 "fullStart": 712,
@@ -647,11 +641,8 @@
                                             "start": 717,
                                             "end": 720,
                                             "fullWidth": 3,
-<<<<<<< HEAD
                                             "width": 3,
-=======
                                             "modifiers": [],
->>>>>>> e3c38734
                                             "identifier": {
                                                 "kind": "IdentifierName",
                                                 "fullStart": 717,
@@ -691,11 +682,8 @@
                                             "start": 722,
                                             "end": 725,
                                             "fullWidth": 3,
-<<<<<<< HEAD
                                             "width": 3,
-=======
                                             "modifiers": [],
->>>>>>> e3c38734
                                             "identifier": {
                                                 "kind": "IdentifierName",
                                                 "fullStart": 722,
