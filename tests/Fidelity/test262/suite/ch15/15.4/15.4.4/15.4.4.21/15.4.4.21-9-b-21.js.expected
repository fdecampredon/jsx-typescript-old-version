--- conflicted
+++ resolved
@@ -252,12 +252,8 @@
                                         "start": 624,
                                         "end": 640,
                                         "fullWidth": 16,
-<<<<<<< HEAD
                                         "width": 16,
-                                        "identifier": {
-=======
                                         "propertyName": {
->>>>>>> 85e84683
                                             "kind": "IdentifierName",
                                             "fullStart": 624,
                                             "fullEnd": 633,
@@ -391,12 +387,8 @@
                                         "start": 655,
                                         "end": 672,
                                         "fullWidth": 17,
-<<<<<<< HEAD
                                         "width": 17,
-                                        "identifier": {
-=======
                                         "propertyName": {
->>>>>>> 85e84683
                                             "kind": "IdentifierName",
                                             "fullStart": 655,
                                             "fullEnd": 666,
@@ -1215,12 +1207,8 @@
                                         "start": 867,
                                         "end": 894,
                                         "fullWidth": 27,
-<<<<<<< HEAD
                                         "width": 27,
-                                        "identifier": {
-=======
                                         "propertyName": {
->>>>>>> 85e84683
                                             "kind": "IdentifierName",
                                             "fullStart": 867,
                                             "fullEnd": 871,
