{
    "isDeclaration": false,
    "languageVersion": "EcmaScript5",
    "parseOptions": {
        "allowAutomaticSemicolonInsertion": true
    },
    "sourceUnit": {
        "kind": "SourceUnit",
        "fullStart": 0,
        "fullEnd": 1466,
        "start": 596,
        "end": 1466,
        "fullWidth": 1466,
        "width": 870,
        "isIncrementallyUnusable": true,
        "moduleElements": [
            {
                "kind": "FunctionDeclaration",
                "fullStart": 0,
                "fullEnd": 1442,
                "start": 596,
                "end": 1440,
                "fullWidth": 1442,
                "width": 844,
                "isIncrementallyUnusable": true,
                "modifiers": [],
                "functionKeyword": {
                    "kind": "FunctionKeyword",
                    "fullStart": 0,
                    "fullEnd": 605,
                    "start": 596,
                    "end": 604,
                    "fullWidth": 605,
                    "width": 8,
                    "text": "function",
                    "value": "function",
                    "valueText": "function",
                    "hasLeadingTrivia": true,
                    "hasLeadingComment": true,
                    "hasLeadingNewLine": true,
                    "hasTrailingTrivia": true,
                    "leadingTrivia": [
                        {
                            "kind": "SingleLineCommentTrivia",
                            "text": "/// Copyright (c) 2012 Ecma International.  All rights reserved. "
                        },
                        {
                            "kind": "NewLineTrivia",
                            "text": "\r\n"
                        },
                        {
                            "kind": "SingleLineCommentTrivia",
                            "text": "/// Ecma International makes this code available under the terms and conditions set"
                        },
                        {
                            "kind": "NewLineTrivia",
                            "text": "\r\n"
                        },
                        {
                            "kind": "SingleLineCommentTrivia",
                            "text": "/// forth on http://hg.ecmascript.org/tests/test262/raw-file/tip/LICENSE (the "
                        },
                        {
                            "kind": "NewLineTrivia",
                            "text": "\r\n"
                        },
                        {
                            "kind": "SingleLineCommentTrivia",
                            "text": "/// \"Use Terms\").   Any redistribution of this code must retain the above "
                        },
                        {
                            "kind": "NewLineTrivia",
                            "text": "\r\n"
                        },
                        {
                            "kind": "SingleLineCommentTrivia",
                            "text": "/// copyright and this notice and otherwise comply with the Use Terms."
                        },
                        {
                            "kind": "NewLineTrivia",
                            "text": "\r\n"
                        },
                        {
                            "kind": "MultiLineCommentTrivia",
                            "text": "/**\r\n * @path ch15/15.4/15.4.4/15.4.4.21/15.4.4.21-8-b-iii-1-30.js\r\n * @description Array.prototype.reduce - element changed by getter on current iterations is observed in subsequent iterations on an Array\r\n */"
                        },
                        {
                            "kind": "NewLineTrivia",
                            "text": "\r\n"
                        },
                        {
                            "kind": "NewLineTrivia",
                            "text": "\r\n"
                        },
                        {
                            "kind": "NewLineTrivia",
                            "text": "\r\n"
                        }
                    ],
                    "trailingTrivia": [
                        {
                            "kind": "WhitespaceTrivia",
                            "text": " "
                        }
                    ]
                },
                "identifier": {
                    "kind": "IdentifierName",
                    "fullStart": 605,
                    "fullEnd": 613,
                    "start": 605,
                    "end": 613,
                    "fullWidth": 8,
                    "width": 8,
                    "text": "testcase",
                    "value": "testcase",
                    "valueText": "testcase"
                },
                "callSignature": {
                    "kind": "CallSignature",
                    "fullStart": 613,
                    "fullEnd": 616,
                    "start": 613,
                    "end": 615,
                    "fullWidth": 3,
                    "width": 2,
                    "parameterList": {
                        "kind": "ParameterList",
                        "fullStart": 613,
                        "fullEnd": 616,
                        "start": 613,
                        "end": 615,
                        "fullWidth": 3,
                        "width": 2,
                        "openParenToken": {
                            "kind": "OpenParenToken",
                            "fullStart": 613,
                            "fullEnd": 614,
                            "start": 613,
                            "end": 614,
                            "fullWidth": 1,
                            "width": 1,
                            "text": "(",
                            "value": "(",
                            "valueText": "("
                        },
                        "parameters": [],
                        "closeParenToken": {
                            "kind": "CloseParenToken",
                            "fullStart": 614,
                            "fullEnd": 616,
                            "start": 614,
                            "end": 615,
                            "fullWidth": 2,
                            "width": 1,
                            "text": ")",
                            "value": ")",
                            "valueText": ")",
                            "hasTrailingTrivia": true,
                            "trailingTrivia": [
                                {
                                    "kind": "WhitespaceTrivia",
                                    "text": " "
                                }
                            ]
                        }
                    }
                },
                "block": {
                    "kind": "Block",
                    "fullStart": 616,
                    "fullEnd": 1442,
                    "start": 616,
                    "end": 1440,
                    "fullWidth": 826,
                    "width": 824,
                    "isIncrementallyUnusable": true,
                    "openBraceToken": {
                        "kind": "OpenBraceToken",
                        "fullStart": 616,
                        "fullEnd": 619,
                        "start": 616,
                        "end": 617,
                        "fullWidth": 3,
                        "width": 1,
                        "text": "{",
                        "value": "{",
                        "valueText": "{",
                        "hasTrailingTrivia": true,
                        "hasTrailingNewLine": true,
                        "trailingTrivia": [
                            {
                                "kind": "NewLineTrivia",
                                "text": "\r\n"
                            }
                        ]
                    },
                    "statements": [
                        {
                            "kind": "VariableStatement",
                            "fullStart": 619,
                            "fullEnd": 654,
                            "start": 629,
                            "end": 652,
                            "fullWidth": 35,
                            "width": 23,
                            "modifiers": [],
                            "variableDeclaration": {
                                "kind": "VariableDeclaration",
                                "fullStart": 619,
                                "fullEnd": 651,
                                "start": 629,
                                "end": 651,
                                "fullWidth": 32,
                                "width": 22,
                                "varKeyword": {
                                    "kind": "VarKeyword",
                                    "fullStart": 619,
                                    "fullEnd": 633,
                                    "start": 629,
                                    "end": 632,
                                    "fullWidth": 14,
                                    "width": 3,
                                    "text": "var",
                                    "value": "var",
                                    "valueText": "var",
                                    "hasLeadingTrivia": true,
                                    "hasLeadingNewLine": true,
                                    "hasTrailingTrivia": true,
                                    "leadingTrivia": [
                                        {
                                            "kind": "NewLineTrivia",
                                            "text": "\r\n"
                                        },
                                        {
                                            "kind": "WhitespaceTrivia",
                                            "text": "        "
                                        }
                                    ],
                                    "trailingTrivia": [
                                        {
                                            "kind": "WhitespaceTrivia",
                                            "text": " "
                                        }
                                    ]
                                },
                                "variableDeclarators": [
                                    {
                                        "kind": "VariableDeclarator",
                                        "fullStart": 633,
                                        "fullEnd": 651,
                                        "start": 633,
                                        "end": 651,
                                        "fullWidth": 18,
<<<<<<< HEAD
                                        "width": 18,
                                        "identifier": {
=======
                                        "propertyName": {
>>>>>>> 85e84683
                                            "kind": "IdentifierName",
                                            "fullStart": 633,
                                            "fullEnd": 644,
                                            "start": 633,
                                            "end": 643,
                                            "fullWidth": 11,
                                            "width": 10,
                                            "text": "testResult",
                                            "value": "testResult",
                                            "valueText": "testResult",
                                            "hasTrailingTrivia": true,
                                            "trailingTrivia": [
                                                {
                                                    "kind": "WhitespaceTrivia",
                                                    "text": " "
                                                }
                                            ]
                                        },
                                        "equalsValueClause": {
                                            "kind": "EqualsValueClause",
                                            "fullStart": 644,
                                            "fullEnd": 651,
                                            "start": 644,
                                            "end": 651,
                                            "fullWidth": 7,
                                            "width": 7,
                                            "equalsToken": {
                                                "kind": "EqualsToken",
                                                "fullStart": 644,
                                                "fullEnd": 646,
                                                "start": 644,
                                                "end": 645,
                                                "fullWidth": 2,
                                                "width": 1,
                                                "text": "=",
                                                "value": "=",
                                                "valueText": "=",
                                                "hasTrailingTrivia": true,
                                                "trailingTrivia": [
                                                    {
                                                        "kind": "WhitespaceTrivia",
                                                        "text": " "
                                                    }
                                                ]
                                            },
                                            "value": {
                                                "kind": "FalseKeyword",
                                                "fullStart": 646,
                                                "fullEnd": 651,
                                                "start": 646,
                                                "end": 651,
                                                "fullWidth": 5,
                                                "width": 5,
                                                "text": "false",
                                                "value": false,
                                                "valueText": "false"
                                            }
                                        }
                                    }
                                ]
                            },
                            "semicolonToken": {
                                "kind": "SemicolonToken",
                                "fullStart": 651,
                                "fullEnd": 654,
                                "start": 651,
                                "end": 652,
                                "fullWidth": 3,
                                "width": 1,
                                "text": ";",
                                "value": ";",
                                "valueText": ";",
                                "hasTrailingTrivia": true,
                                "hasTrailingNewLine": true,
                                "trailingTrivia": [
                                    {
                                        "kind": "NewLineTrivia",
                                        "text": "\r\n"
                                    }
                                ]
                            }
                        },
                        {
                            "kind": "FunctionDeclaration",
                            "fullStart": 654,
                            "fullEnd": 814,
                            "start": 662,
                            "end": 812,
                            "fullWidth": 160,
                            "width": 150,
                            "modifiers": [],
                            "functionKeyword": {
                                "kind": "FunctionKeyword",
                                "fullStart": 654,
                                "fullEnd": 671,
                                "start": 662,
                                "end": 670,
                                "fullWidth": 17,
                                "width": 8,
                                "text": "function",
                                "value": "function",
                                "valueText": "function",
                                "hasLeadingTrivia": true,
                                "hasTrailingTrivia": true,
                                "leadingTrivia": [
                                    {
                                        "kind": "WhitespaceTrivia",
                                        "text": "        "
                                    }
                                ],
                                "trailingTrivia": [
                                    {
                                        "kind": "WhitespaceTrivia",
                                        "text": " "
                                    }
                                ]
                            },
                            "identifier": {
                                "kind": "IdentifierName",
                                "fullStart": 671,
                                "fullEnd": 681,
                                "start": 671,
                                "end": 681,
                                "fullWidth": 10,
                                "width": 10,
                                "text": "callbackfn",
                                "value": "callbackfn",
                                "valueText": "callbackfn"
                            },
                            "callSignature": {
                                "kind": "CallSignature",
                                "fullStart": 681,
                                "fullEnd": 709,
                                "start": 681,
                                "end": 708,
                                "fullWidth": 28,
                                "width": 27,
                                "parameterList": {
                                    "kind": "ParameterList",
                                    "fullStart": 681,
                                    "fullEnd": 709,
                                    "start": 681,
                                    "end": 708,
                                    "fullWidth": 28,
                                    "width": 27,
                                    "openParenToken": {
                                        "kind": "OpenParenToken",
                                        "fullStart": 681,
                                        "fullEnd": 682,
                                        "start": 681,
                                        "end": 682,
                                        "fullWidth": 1,
                                        "width": 1,
                                        "text": "(",
                                        "value": "(",
                                        "valueText": "("
                                    },
                                    "parameters": [
                                        {
                                            "kind": "Parameter",
                                            "fullStart": 682,
                                            "fullEnd": 689,
                                            "start": 682,
                                            "end": 689,
                                            "fullWidth": 7,
                                            "width": 7,
                                            "modifiers": [],
                                            "identifier": {
                                                "kind": "IdentifierName",
                                                "fullStart": 682,
                                                "fullEnd": 689,
                                                "start": 682,
                                                "end": 689,
                                                "fullWidth": 7,
                                                "width": 7,
                                                "text": "prevVal",
                                                "value": "prevVal",
                                                "valueText": "prevVal"
                                            }
                                        },
                                        {
                                            "kind": "CommaToken",
                                            "fullStart": 689,
                                            "fullEnd": 691,
                                            "start": 689,
                                            "end": 690,
                                            "fullWidth": 2,
                                            "width": 1,
                                            "text": ",",
                                            "value": ",",
                                            "valueText": ",",
                                            "hasTrailingTrivia": true,
                                            "trailingTrivia": [
                                                {
                                                    "kind": "WhitespaceTrivia",
                                                    "text": " "
                                                }
                                            ]
                                        },
                                        {
                                            "kind": "Parameter",
                                            "fullStart": 691,
                                            "fullEnd": 697,
                                            "start": 691,
                                            "end": 697,
                                            "fullWidth": 6,
                                            "width": 6,
                                            "modifiers": [],
                                            "identifier": {
                                                "kind": "IdentifierName",
                                                "fullStart": 691,
                                                "fullEnd": 697,
                                                "start": 691,
                                                "end": 697,
                                                "fullWidth": 6,
                                                "width": 6,
                                                "text": "curVal",
                                                "value": "curVal",
                                                "valueText": "curVal"
                                            }
                                        },
                                        {
                                            "kind": "CommaToken",
                                            "fullStart": 697,
                                            "fullEnd": 699,
                                            "start": 697,
                                            "end": 698,
                                            "fullWidth": 2,
                                            "width": 1,
                                            "text": ",",
                                            "value": ",",
                                            "valueText": ",",
                                            "hasTrailingTrivia": true,
                                            "trailingTrivia": [
                                                {
                                                    "kind": "WhitespaceTrivia",
                                                    "text": " "
                                                }
                                            ]
                                        },
                                        {
                                            "kind": "Parameter",
                                            "fullStart": 699,
                                            "fullEnd": 702,
                                            "start": 699,
                                            "end": 702,
                                            "fullWidth": 3,
                                            "width": 3,
                                            "modifiers": [],
                                            "identifier": {
                                                "kind": "IdentifierName",
                                                "fullStart": 699,
                                                "fullEnd": 702,
                                                "start": 699,
                                                "end": 702,
                                                "fullWidth": 3,
                                                "width": 3,
                                                "text": "idx",
                                                "value": "idx",
                                                "valueText": "idx"
                                            }
                                        },
                                        {
                                            "kind": "CommaToken",
                                            "fullStart": 702,
                                            "fullEnd": 704,
                                            "start": 702,
                                            "end": 703,
                                            "fullWidth": 2,
                                            "width": 1,
                                            "text": ",",
                                            "value": ",",
                                            "valueText": ",",
                                            "hasTrailingTrivia": true,
                                            "trailingTrivia": [
                                                {
                                                    "kind": "WhitespaceTrivia",
                                                    "text": " "
                                                }
                                            ]
                                        },
                                        {
                                            "kind": "Parameter",
                                            "fullStart": 704,
                                            "fullEnd": 707,
                                            "start": 704,
                                            "end": 707,
                                            "fullWidth": 3,
                                            "width": 3,
                                            "modifiers": [],
                                            "identifier": {
                                                "kind": "IdentifierName",
                                                "fullStart": 704,
                                                "fullEnd": 707,
                                                "start": 704,
                                                "end": 707,
                                                "fullWidth": 3,
                                                "width": 3,
                                                "text": "obj",
                                                "value": "obj",
                                                "valueText": "obj"
                                            }
                                        }
                                    ],
                                    "closeParenToken": {
                                        "kind": "CloseParenToken",
                                        "fullStart": 707,
                                        "fullEnd": 709,
                                        "start": 707,
                                        "end": 708,
                                        "fullWidth": 2,
                                        "width": 1,
                                        "text": ")",
                                        "value": ")",
                                        "valueText": ")",
                                        "hasTrailingTrivia": true,
                                        "trailingTrivia": [
                                            {
                                                "kind": "WhitespaceTrivia",
                                                "text": " "
                                            }
                                        ]
                                    }
                                }
                            },
                            "block": {
                                "kind": "Block",
                                "fullStart": 709,
                                "fullEnd": 814,
                                "start": 709,
                                "end": 812,
                                "fullWidth": 105,
                                "width": 103,
                                "openBraceToken": {
                                    "kind": "OpenBraceToken",
                                    "fullStart": 709,
                                    "fullEnd": 712,
                                    "start": 709,
                                    "end": 710,
                                    "fullWidth": 3,
                                    "width": 1,
                                    "text": "{",
                                    "value": "{",
                                    "valueText": "{",
                                    "hasTrailingTrivia": true,
                                    "hasTrailingNewLine": true,
                                    "trailingTrivia": [
                                        {
                                            "kind": "NewLineTrivia",
                                            "text": "\r\n"
                                        }
                                    ]
                                },
                                "statements": [
                                    {
                                        "kind": "IfStatement",
                                        "fullStart": 712,
                                        "fullEnd": 803,
                                        "start": 724,
                                        "end": 801,
                                        "fullWidth": 91,
                                        "width": 77,
                                        "ifKeyword": {
                                            "kind": "IfKeyword",
                                            "fullStart": 712,
                                            "fullEnd": 727,
                                            "start": 724,
                                            "end": 726,
                                            "fullWidth": 15,
                                            "width": 2,
                                            "text": "if",
                                            "value": "if",
                                            "valueText": "if",
                                            "hasLeadingTrivia": true,
                                            "hasTrailingTrivia": true,
                                            "leadingTrivia": [
                                                {
                                                    "kind": "WhitespaceTrivia",
                                                    "text": "            "
                                                }
                                            ],
                                            "trailingTrivia": [
                                                {
                                                    "kind": "WhitespaceTrivia",
                                                    "text": " "
                                                }
                                            ]
                                        },
                                        "openParenToken": {
                                            "kind": "OpenParenToken",
                                            "fullStart": 727,
                                            "fullEnd": 728,
                                            "start": 727,
                                            "end": 728,
                                            "fullWidth": 1,
                                            "width": 1,
                                            "text": "(",
                                            "value": "(",
                                            "valueText": "("
                                        },
                                        "condition": {
                                            "kind": "EqualsExpression",
                                            "fullStart": 728,
                                            "fullEnd": 737,
                                            "start": 728,
                                            "end": 737,
                                            "fullWidth": 9,
                                            "width": 9,
                                            "left": {
                                                "kind": "IdentifierName",
                                                "fullStart": 728,
                                                "fullEnd": 732,
                                                "start": 728,
                                                "end": 731,
                                                "fullWidth": 4,
                                                "width": 3,
                                                "text": "idx",
                                                "value": "idx",
                                                "valueText": "idx",
                                                "hasTrailingTrivia": true,
                                                "trailingTrivia": [
                                                    {
                                                        "kind": "WhitespaceTrivia",
                                                        "text": " "
                                                    }
                                                ]
                                            },
                                            "operatorToken": {
                                                "kind": "EqualsEqualsEqualsToken",
                                                "fullStart": 732,
                                                "fullEnd": 736,
                                                "start": 732,
                                                "end": 735,
                                                "fullWidth": 4,
                                                "width": 3,
                                                "text": "===",
                                                "value": "===",
                                                "valueText": "===",
                                                "hasTrailingTrivia": true,
                                                "trailingTrivia": [
                                                    {
                                                        "kind": "WhitespaceTrivia",
                                                        "text": " "
                                                    }
                                                ]
                                            },
                                            "right": {
                                                "kind": "NumericLiteral",
                                                "fullStart": 736,
                                                "fullEnd": 737,
                                                "start": 736,
                                                "end": 737,
                                                "fullWidth": 1,
                                                "width": 1,
                                                "text": "1",
                                                "value": 1,
                                                "valueText": "1"
                                            }
                                        },
                                        "closeParenToken": {
                                            "kind": "CloseParenToken",
                                            "fullStart": 737,
                                            "fullEnd": 739,
                                            "start": 737,
                                            "end": 738,
                                            "fullWidth": 2,
                                            "width": 1,
                                            "text": ")",
                                            "value": ")",
                                            "valueText": ")",
                                            "hasTrailingTrivia": true,
                                            "trailingTrivia": [
                                                {
                                                    "kind": "WhitespaceTrivia",
                                                    "text": " "
                                                }
                                            ]
                                        },
                                        "statement": {
                                            "kind": "Block",
                                            "fullStart": 739,
                                            "fullEnd": 803,
                                            "start": 739,
                                            "end": 801,
                                            "fullWidth": 64,
                                            "width": 62,
                                            "openBraceToken": {
                                                "kind": "OpenBraceToken",
                                                "fullStart": 739,
                                                "fullEnd": 742,
                                                "start": 739,
                                                "end": 740,
                                                "fullWidth": 3,
                                                "width": 1,
                                                "text": "{",
                                                "value": "{",
                                                "valueText": "{",
                                                "hasTrailingTrivia": true,
                                                "hasTrailingNewLine": true,
                                                "trailingTrivia": [
                                                    {
                                                        "kind": "NewLineTrivia",
                                                        "text": "\r\n"
                                                    }
                                                ]
                                            },
                                            "statements": [
                                                {
                                                    "kind": "ExpressionStatement",
                                                    "fullStart": 742,
                                                    "fullEnd": 788,
                                                    "start": 758,
                                                    "end": 786,
                                                    "fullWidth": 46,
                                                    "width": 28,
                                                    "expression": {
                                                        "kind": "AssignmentExpression",
                                                        "fullStart": 742,
                                                        "fullEnd": 785,
                                                        "start": 758,
                                                        "end": 785,
                                                        "fullWidth": 43,
                                                        "width": 27,
                                                        "left": {
                                                            "kind": "IdentifierName",
                                                            "fullStart": 742,
                                                            "fullEnd": 769,
                                                            "start": 758,
                                                            "end": 768,
                                                            "fullWidth": 27,
                                                            "width": 10,
                                                            "text": "testResult",
                                                            "value": "testResult",
                                                            "valueText": "testResult",
                                                            "hasLeadingTrivia": true,
                                                            "hasTrailingTrivia": true,
                                                            "leadingTrivia": [
                                                                {
                                                                    "kind": "WhitespaceTrivia",
                                                                    "text": "                "
                                                                }
                                                            ],
                                                            "trailingTrivia": [
                                                                {
                                                                    "kind": "WhitespaceTrivia",
                                                                    "text": " "
                                                                }
                                                            ]
                                                        },
                                                        "operatorToken": {
                                                            "kind": "EqualsToken",
                                                            "fullStart": 769,
                                                            "fullEnd": 771,
                                                            "start": 769,
                                                            "end": 770,
                                                            "fullWidth": 2,
                                                            "width": 1,
                                                            "text": "=",
                                                            "value": "=",
                                                            "valueText": "=",
                                                            "hasTrailingTrivia": true,
                                                            "trailingTrivia": [
                                                                {
                                                                    "kind": "WhitespaceTrivia",
                                                                    "text": " "
                                                                }
                                                            ]
                                                        },
                                                        "right": {
                                                            "kind": "ParenthesizedExpression",
                                                            "fullStart": 771,
                                                            "fullEnd": 785,
                                                            "start": 771,
                                                            "end": 785,
                                                            "fullWidth": 14,
                                                            "width": 14,
                                                            "openParenToken": {
                                                                "kind": "OpenParenToken",
                                                                "fullStart": 771,
                                                                "fullEnd": 772,
                                                                "start": 771,
                                                                "end": 772,
                                                                "fullWidth": 1,
                                                                "width": 1,
                                                                "text": "(",
                                                                "value": "(",
                                                                "valueText": "("
                                                            },
                                                            "expression": {
                                                                "kind": "EqualsExpression",
                                                                "fullStart": 772,
                                                                "fullEnd": 784,
                                                                "start": 772,
                                                                "end": 784,
                                                                "fullWidth": 12,
                                                                "width": 12,
                                                                "left": {
                                                                    "kind": "IdentifierName",
                                                                    "fullStart": 772,
                                                                    "fullEnd": 779,
                                                                    "start": 772,
                                                                    "end": 778,
                                                                    "fullWidth": 7,
                                                                    "width": 6,
                                                                    "text": "curVal",
                                                                    "value": "curVal",
                                                                    "valueText": "curVal",
                                                                    "hasTrailingTrivia": true,
                                                                    "trailingTrivia": [
                                                                        {
                                                                            "kind": "WhitespaceTrivia",
                                                                            "text": " "
                                                                        }
                                                                    ]
                                                                },
                                                                "operatorToken": {
                                                                    "kind": "EqualsEqualsEqualsToken",
                                                                    "fullStart": 779,
                                                                    "fullEnd": 783,
                                                                    "start": 779,
                                                                    "end": 782,
                                                                    "fullWidth": 4,
                                                                    "width": 3,
                                                                    "text": "===",
                                                                    "value": "===",
                                                                    "valueText": "===",
                                                                    "hasTrailingTrivia": true,
                                                                    "trailingTrivia": [
                                                                        {
                                                                            "kind": "WhitespaceTrivia",
                                                                            "text": " "
                                                                        }
                                                                    ]
                                                                },
                                                                "right": {
                                                                    "kind": "NumericLiteral",
                                                                    "fullStart": 783,
                                                                    "fullEnd": 784,
                                                                    "start": 783,
                                                                    "end": 784,
                                                                    "fullWidth": 1,
                                                                    "width": 1,
                                                                    "text": "1",
                                                                    "value": 1,
                                                                    "valueText": "1"
                                                                }
                                                            },
                                                            "closeParenToken": {
                                                                "kind": "CloseParenToken",
                                                                "fullStart": 784,
                                                                "fullEnd": 785,
                                                                "start": 784,
                                                                "end": 785,
                                                                "fullWidth": 1,
                                                                "width": 1,
                                                                "text": ")",
                                                                "value": ")",
                                                                "valueText": ")"
                                                            }
                                                        }
                                                    },
                                                    "semicolonToken": {
                                                        "kind": "SemicolonToken",
                                                        "fullStart": 785,
                                                        "fullEnd": 788,
                                                        "start": 785,
                                                        "end": 786,
                                                        "fullWidth": 3,
                                                        "width": 1,
                                                        "text": ";",
                                                        "value": ";",
                                                        "valueText": ";",
                                                        "hasTrailingTrivia": true,
                                                        "hasTrailingNewLine": true,
                                                        "trailingTrivia": [
                                                            {
                                                                "kind": "NewLineTrivia",
                                                                "text": "\r\n"
                                                            }
                                                        ]
                                                    }
                                                }
                                            ],
                                            "closeBraceToken": {
                                                "kind": "CloseBraceToken",
                                                "fullStart": 788,
                                                "fullEnd": 803,
                                                "start": 800,
                                                "end": 801,
                                                "fullWidth": 15,
                                                "width": 1,
                                                "text": "}",
                                                "value": "}",
                                                "valueText": "}",
                                                "hasLeadingTrivia": true,
                                                "hasTrailingTrivia": true,
                                                "hasTrailingNewLine": true,
                                                "leadingTrivia": [
                                                    {
                                                        "kind": "WhitespaceTrivia",
                                                        "text": "            "
                                                    }
                                                ],
                                                "trailingTrivia": [
                                                    {
                                                        "kind": "NewLineTrivia",
                                                        "text": "\r\n"
                                                    }
                                                ]
                                            }
                                        }
                                    }
                                ],
                                "closeBraceToken": {
                                    "kind": "CloseBraceToken",
                                    "fullStart": 803,
                                    "fullEnd": 814,
                                    "start": 811,
                                    "end": 812,
                                    "fullWidth": 11,
                                    "width": 1,
                                    "text": "}",
                                    "value": "}",
                                    "valueText": "}",
                                    "hasLeadingTrivia": true,
                                    "hasTrailingTrivia": true,
                                    "hasTrailingNewLine": true,
                                    "leadingTrivia": [
                                        {
                                            "kind": "WhitespaceTrivia",
                                            "text": "        "
                                        }
                                    ],
                                    "trailingTrivia": [
                                        {
                                            "kind": "NewLineTrivia",
                                            "text": "\r\n"
                                        }
                                    ]
                                }
                            }
                        },
                        {
                            "kind": "VariableStatement",
                            "fullStart": 814,
                            "fullEnd": 844,
                            "start": 824,
                            "end": 842,
                            "fullWidth": 30,
                            "width": 18,
                            "isIncrementallyUnusable": true,
                            "modifiers": [],
                            "variableDeclaration": {
                                "kind": "VariableDeclaration",
                                "fullStart": 814,
                                "fullEnd": 841,
                                "start": 824,
                                "end": 841,
                                "fullWidth": 27,
                                "width": 17,
                                "isIncrementallyUnusable": true,
                                "varKeyword": {
                                    "kind": "VarKeyword",
                                    "fullStart": 814,
                                    "fullEnd": 828,
                                    "start": 824,
                                    "end": 827,
                                    "fullWidth": 14,
                                    "width": 3,
                                    "text": "var",
                                    "value": "var",
                                    "valueText": "var",
                                    "hasLeadingTrivia": true,
                                    "hasLeadingNewLine": true,
                                    "hasTrailingTrivia": true,
                                    "leadingTrivia": [
                                        {
                                            "kind": "NewLineTrivia",
                                            "text": "\r\n"
                                        },
                                        {
                                            "kind": "WhitespaceTrivia",
                                            "text": "        "
                                        }
                                    ],
                                    "trailingTrivia": [
                                        {
                                            "kind": "WhitespaceTrivia",
                                            "text": " "
                                        }
                                    ]
                                },
                                "variableDeclarators": [
                                    {
                                        "kind": "VariableDeclarator",
                                        "fullStart": 828,
                                        "fullEnd": 841,
                                        "start": 828,
                                        "end": 841,
                                        "fullWidth": 13,
                                        "width": 13,
                                        "isIncrementallyUnusable": true,
                                        "propertyName": {
                                            "kind": "IdentifierName",
                                            "fullStart": 828,
                                            "fullEnd": 832,
                                            "start": 828,
                                            "end": 831,
                                            "fullWidth": 4,
                                            "width": 3,
                                            "text": "arr",
                                            "value": "arr",
                                            "valueText": "arr",
                                            "hasTrailingTrivia": true,
                                            "trailingTrivia": [
                                                {
                                                    "kind": "WhitespaceTrivia",
                                                    "text": " "
                                                }
                                            ]
                                        },
                                        "equalsValueClause": {
                                            "kind": "EqualsValueClause",
                                            "fullStart": 832,
                                            "fullEnd": 841,
                                            "start": 832,
                                            "end": 841,
                                            "fullWidth": 9,
                                            "width": 9,
                                            "isIncrementallyUnusable": true,
                                            "equalsToken": {
                                                "kind": "EqualsToken",
                                                "fullStart": 832,
                                                "fullEnd": 834,
                                                "start": 832,
                                                "end": 833,
                                                "fullWidth": 2,
                                                "width": 1,
                                                "text": "=",
                                                "value": "=",
                                                "valueText": "=",
                                                "hasTrailingTrivia": true,
                                                "trailingTrivia": [
                                                    {
                                                        "kind": "WhitespaceTrivia",
                                                        "text": " "
                                                    }
                                                ]
                                            },
                                            "value": {
                                                "kind": "ArrayLiteralExpression",
                                                "fullStart": 834,
                                                "fullEnd": 841,
                                                "start": 834,
                                                "end": 841,
                                                "fullWidth": 7,
                                                "width": 7,
                                                "isIncrementallyUnusable": true,
                                                "openBracketToken": {
                                                    "kind": "OpenBracketToken",
                                                    "fullStart": 834,
                                                    "fullEnd": 835,
                                                    "start": 834,
                                                    "end": 835,
                                                    "fullWidth": 1,
                                                    "width": 1,
                                                    "text": "[",
                                                    "value": "[",
                                                    "valueText": "["
                                                },
                                                "expressions": [
                                                    {
                                                        "kind": "OmittedExpression",
                                                        "fullStart": -1,
                                                        "fullEnd": -1,
                                                        "start": -1,
                                                        "end": -1,
                                                        "fullWidth": 0,
                                                        "width": 0,
                                                        "isIncrementallyUnusable": true
                                                    },
                                                    {
                                                        "kind": "CommaToken",
                                                        "fullStart": 835,
                                                        "fullEnd": 837,
                                                        "start": 835,
                                                        "end": 836,
                                                        "fullWidth": 2,
                                                        "width": 1,
                                                        "text": ",",
                                                        "value": ",",
                                                        "valueText": ",",
                                                        "hasTrailingTrivia": true,
                                                        "trailingTrivia": [
                                                            {
                                                                "kind": "WhitespaceTrivia",
                                                                "text": " "
                                                            }
                                                        ]
                                                    },
                                                    {
                                                        "kind": "OmittedExpression",
                                                        "fullStart": -1,
                                                        "fullEnd": -1,
                                                        "start": -1,
                                                        "end": -1,
                                                        "fullWidth": 0,
                                                        "width": 0,
                                                        "isIncrementallyUnusable": true
                                                    },
                                                    {
                                                        "kind": "CommaToken",
                                                        "fullStart": 837,
                                                        "fullEnd": 839,
                                                        "start": 837,
                                                        "end": 838,
                                                        "fullWidth": 2,
                                                        "width": 1,
                                                        "text": ",",
                                                        "value": ",",
                                                        "valueText": ",",
                                                        "hasTrailingTrivia": true,
                                                        "trailingTrivia": [
                                                            {
                                                                "kind": "WhitespaceTrivia",
                                                                "text": " "
                                                            }
                                                        ]
                                                    },
                                                    {
                                                        "kind": "NumericLiteral",
                                                        "fullStart": 839,
                                                        "fullEnd": 840,
                                                        "start": 839,
                                                        "end": 840,
                                                        "fullWidth": 1,
                                                        "width": 1,
                                                        "text": "2",
                                                        "value": 2,
                                                        "valueText": "2"
                                                    }
                                                ],
                                                "closeBracketToken": {
                                                    "kind": "CloseBracketToken",
                                                    "fullStart": 840,
                                                    "fullEnd": 841,
                                                    "start": 840,
                                                    "end": 841,
                                                    "fullWidth": 1,
                                                    "width": 1,
                                                    "text": "]",
                                                    "value": "]",
                                                    "valueText": "]"
                                                }
                                            }
                                        }
                                    }
                                ]
                            },
                            "semicolonToken": {
                                "kind": "SemicolonToken",
                                "fullStart": 841,
                                "fullEnd": 844,
                                "start": 841,
                                "end": 842,
                                "fullWidth": 3,
                                "width": 1,
                                "text": ";",
                                "value": ";",
                                "valueText": ";",
                                "hasTrailingTrivia": true,
                                "hasTrailingNewLine": true,
                                "trailingTrivia": [
                                    {
                                        "kind": "NewLineTrivia",
                                        "text": "\r\n"
                                    }
                                ]
                            }
                        },
                        {
                            "kind": "VariableStatement",
                            "fullStart": 844,
                            "fullEnd": 881,
                            "start": 852,
                            "end": 879,
                            "fullWidth": 37,
                            "width": 27,
                            "modifiers": [],
                            "variableDeclaration": {
                                "kind": "VariableDeclaration",
                                "fullStart": 844,
                                "fullEnd": 878,
                                "start": 852,
                                "end": 878,
                                "fullWidth": 34,
                                "width": 26,
                                "varKeyword": {
                                    "kind": "VarKeyword",
                                    "fullStart": 844,
                                    "fullEnd": 856,
                                    "start": 852,
                                    "end": 855,
                                    "fullWidth": 12,
                                    "width": 3,
                                    "text": "var",
                                    "value": "var",
                                    "valueText": "var",
                                    "hasLeadingTrivia": true,
                                    "hasTrailingTrivia": true,
                                    "leadingTrivia": [
                                        {
                                            "kind": "WhitespaceTrivia",
                                            "text": "        "
                                        }
                                    ],
                                    "trailingTrivia": [
                                        {
                                            "kind": "WhitespaceTrivia",
                                            "text": " "
                                        }
                                    ]
                                },
                                "variableDeclarators": [
                                    {
                                        "kind": "VariableDeclarator",
                                        "fullStart": 856,
                                        "fullEnd": 878,
                                        "start": 856,
                                        "end": 878,
                                        "fullWidth": 22,
<<<<<<< HEAD
                                        "width": 22,
                                        "identifier": {
=======
                                        "propertyName": {
>>>>>>> 85e84683
                                            "kind": "IdentifierName",
                                            "fullStart": 856,
                                            "fullEnd": 871,
                                            "start": 856,
                                            "end": 870,
                                            "fullWidth": 15,
                                            "width": 14,
                                            "text": "preIterVisible",
                                            "value": "preIterVisible",
                                            "valueText": "preIterVisible",
                                            "hasTrailingTrivia": true,
                                            "trailingTrivia": [
                                                {
                                                    "kind": "WhitespaceTrivia",
                                                    "text": " "
                                                }
                                            ]
                                        },
                                        "equalsValueClause": {
                                            "kind": "EqualsValueClause",
                                            "fullStart": 871,
                                            "fullEnd": 878,
                                            "start": 871,
                                            "end": 878,
                                            "fullWidth": 7,
                                            "width": 7,
                                            "equalsToken": {
                                                "kind": "EqualsToken",
                                                "fullStart": 871,
                                                "fullEnd": 873,
                                                "start": 871,
                                                "end": 872,
                                                "fullWidth": 2,
                                                "width": 1,
                                                "text": "=",
                                                "value": "=",
                                                "valueText": "=",
                                                "hasTrailingTrivia": true,
                                                "trailingTrivia": [
                                                    {
                                                        "kind": "WhitespaceTrivia",
                                                        "text": " "
                                                    }
                                                ]
                                            },
                                            "value": {
                                                "kind": "FalseKeyword",
                                                "fullStart": 873,
                                                "fullEnd": 878,
                                                "start": 873,
                                                "end": 878,
                                                "fullWidth": 5,
                                                "width": 5,
                                                "text": "false",
                                                "value": false,
                                                "valueText": "false"
                                            }
                                        }
                                    }
                                ]
                            },
                            "semicolonToken": {
                                "kind": "SemicolonToken",
                                "fullStart": 878,
                                "fullEnd": 881,
                                "start": 878,
                                "end": 879,
                                "fullWidth": 3,
                                "width": 1,
                                "text": ";",
                                "value": ";",
                                "valueText": ";",
                                "hasTrailingTrivia": true,
                                "hasTrailingNewLine": true,
                                "trailingTrivia": [
                                    {
                                        "kind": "NewLineTrivia",
                                        "text": "\r\n"
                                    }
                                ]
                            }
                        },
                        {
                            "kind": "ExpressionStatement",
                            "fullStart": 881,
                            "fullEnd": 1086,
                            "start": 891,
                            "end": 1084,
                            "fullWidth": 205,
                            "width": 193,
                            "isIncrementallyUnusable": true,
                            "expression": {
                                "kind": "InvocationExpression",
                                "fullStart": 881,
                                "fullEnd": 1083,
                                "start": 891,
                                "end": 1083,
                                "fullWidth": 202,
                                "width": 192,
                                "isIncrementallyUnusable": true,
                                "expression": {
                                    "kind": "MemberAccessExpression",
                                    "fullStart": 881,
                                    "fullEnd": 912,
                                    "start": 891,
                                    "end": 912,
                                    "fullWidth": 31,
                                    "width": 21,
                                    "expression": {
                                        "kind": "IdentifierName",
                                        "fullStart": 881,
                                        "fullEnd": 897,
                                        "start": 891,
                                        "end": 897,
                                        "fullWidth": 16,
                                        "width": 6,
                                        "text": "Object",
                                        "value": "Object",
                                        "valueText": "Object",
                                        "hasLeadingTrivia": true,
                                        "hasLeadingNewLine": true,
                                        "leadingTrivia": [
                                            {
                                                "kind": "NewLineTrivia",
                                                "text": "\r\n"
                                            },
                                            {
                                                "kind": "WhitespaceTrivia",
                                                "text": "        "
                                            }
                                        ]
                                    },
                                    "dotToken": {
                                        "kind": "DotToken",
                                        "fullStart": 897,
                                        "fullEnd": 898,
                                        "start": 897,
                                        "end": 898,
                                        "fullWidth": 1,
                                        "width": 1,
                                        "text": ".",
                                        "value": ".",
                                        "valueText": "."
                                    },
                                    "name": {
                                        "kind": "IdentifierName",
                                        "fullStart": 898,
                                        "fullEnd": 912,
                                        "start": 898,
                                        "end": 912,
                                        "fullWidth": 14,
                                        "width": 14,
                                        "text": "defineProperty",
                                        "value": "defineProperty",
                                        "valueText": "defineProperty"
                                    }
                                },
                                "argumentList": {
                                    "kind": "ArgumentList",
                                    "fullStart": 912,
                                    "fullEnd": 1083,
                                    "start": 912,
                                    "end": 1083,
                                    "fullWidth": 171,
                                    "width": 171,
                                    "isIncrementallyUnusable": true,
                                    "openParenToken": {
                                        "kind": "OpenParenToken",
                                        "fullStart": 912,
                                        "fullEnd": 913,
                                        "start": 912,
                                        "end": 913,
                                        "fullWidth": 1,
                                        "width": 1,
                                        "text": "(",
                                        "value": "(",
                                        "valueText": "("
                                    },
                                    "arguments": [
                                        {
                                            "kind": "IdentifierName",
                                            "fullStart": 913,
                                            "fullEnd": 916,
                                            "start": 913,
                                            "end": 916,
                                            "fullWidth": 3,
                                            "width": 3,
                                            "text": "arr",
                                            "value": "arr",
                                            "valueText": "arr"
                                        },
                                        {
                                            "kind": "CommaToken",
                                            "fullStart": 916,
                                            "fullEnd": 918,
                                            "start": 916,
                                            "end": 917,
                                            "fullWidth": 2,
                                            "width": 1,
                                            "text": ",",
                                            "value": ",",
                                            "valueText": ",",
                                            "hasTrailingTrivia": true,
                                            "trailingTrivia": [
                                                {
                                                    "kind": "WhitespaceTrivia",
                                                    "text": " "
                                                }
                                            ]
                                        },
                                        {
                                            "kind": "StringLiteral",
                                            "fullStart": 918,
                                            "fullEnd": 921,
                                            "start": 918,
                                            "end": 921,
                                            "fullWidth": 3,
                                            "width": 3,
                                            "text": "\"0\"",
                                            "value": "0",
                                            "valueText": "0"
                                        },
                                        {
                                            "kind": "CommaToken",
                                            "fullStart": 921,
                                            "fullEnd": 923,
                                            "start": 921,
                                            "end": 922,
                                            "fullWidth": 2,
                                            "width": 1,
                                            "text": ",",
                                            "value": ",",
                                            "valueText": ",",
                                            "hasTrailingTrivia": true,
                                            "trailingTrivia": [
                                                {
                                                    "kind": "WhitespaceTrivia",
                                                    "text": " "
                                                }
                                            ]
                                        },
                                        {
                                            "kind": "ObjectLiteralExpression",
                                            "fullStart": 923,
                                            "fullEnd": 1082,
                                            "start": 923,
                                            "end": 1082,
                                            "fullWidth": 159,
                                            "width": 159,
                                            "isIncrementallyUnusable": true,
                                            "openBraceToken": {
                                                "kind": "OpenBraceToken",
                                                "fullStart": 923,
                                                "fullEnd": 926,
                                                "start": 923,
                                                "end": 924,
                                                "fullWidth": 3,
                                                "width": 1,
                                                "text": "{",
                                                "value": "{",
                                                "valueText": "{",
                                                "hasTrailingTrivia": true,
                                                "hasTrailingNewLine": true,
                                                "trailingTrivia": [
                                                    {
                                                        "kind": "NewLineTrivia",
                                                        "text": "\r\n"
                                                    }
                                                ]
                                            },
                                            "propertyAssignments": [
                                                {
                                                    "kind": "SimplePropertyAssignment",
                                                    "fullStart": 926,
                                                    "fullEnd": 1038,
                                                    "start": 938,
                                                    "end": 1038,
                                                    "fullWidth": 112,
                                                    "width": 100,
                                                    "isIncrementallyUnusable": true,
                                                    "propertyName": {
                                                        "kind": "IdentifierName",
                                                        "fullStart": 926,
                                                        "fullEnd": 941,
                                                        "start": 938,
                                                        "end": 941,
                                                        "fullWidth": 15,
                                                        "width": 3,
                                                        "text": "get",
                                                        "value": "get",
                                                        "valueText": "get",
                                                        "hasLeadingTrivia": true,
                                                        "leadingTrivia": [
                                                            {
                                                                "kind": "WhitespaceTrivia",
                                                                "text": "            "
                                                            }
                                                        ]
                                                    },
                                                    "colonToken": {
                                                        "kind": "ColonToken",
                                                        "fullStart": 941,
                                                        "fullEnd": 943,
                                                        "start": 941,
                                                        "end": 942,
                                                        "fullWidth": 2,
                                                        "width": 1,
                                                        "text": ":",
                                                        "value": ":",
                                                        "valueText": ":",
                                                        "hasTrailingTrivia": true,
                                                        "trailingTrivia": [
                                                            {
                                                                "kind": "WhitespaceTrivia",
                                                                "text": " "
                                                            }
                                                        ]
                                                    },
                                                    "expression": {
                                                        "kind": "FunctionExpression",
                                                        "fullStart": 943,
                                                        "fullEnd": 1038,
                                                        "start": 943,
                                                        "end": 1038,
                                                        "fullWidth": 95,
                                                        "width": 95,
                                                        "functionKeyword": {
                                                            "kind": "FunctionKeyword",
                                                            "fullStart": 943,
                                                            "fullEnd": 952,
                                                            "start": 943,
                                                            "end": 951,
                                                            "fullWidth": 9,
                                                            "width": 8,
                                                            "text": "function",
                                                            "value": "function",
                                                            "valueText": "function",
                                                            "hasTrailingTrivia": true,
                                                            "trailingTrivia": [
                                                                {
                                                                    "kind": "WhitespaceTrivia",
                                                                    "text": " "
                                                                }
                                                            ]
                                                        },
                                                        "callSignature": {
                                                            "kind": "CallSignature",
                                                            "fullStart": 952,
                                                            "fullEnd": 955,
                                                            "start": 952,
                                                            "end": 954,
                                                            "fullWidth": 3,
                                                            "width": 2,
                                                            "parameterList": {
                                                                "kind": "ParameterList",
                                                                "fullStart": 952,
                                                                "fullEnd": 955,
                                                                "start": 952,
                                                                "end": 954,
                                                                "fullWidth": 3,
                                                                "width": 2,
                                                                "openParenToken": {
                                                                    "kind": "OpenParenToken",
                                                                    "fullStart": 952,
                                                                    "fullEnd": 953,
                                                                    "start": 952,
                                                                    "end": 953,
                                                                    "fullWidth": 1,
                                                                    "width": 1,
                                                                    "text": "(",
                                                                    "value": "(",
                                                                    "valueText": "("
                                                                },
                                                                "parameters": [],
                                                                "closeParenToken": {
                                                                    "kind": "CloseParenToken",
                                                                    "fullStart": 953,
                                                                    "fullEnd": 955,
                                                                    "start": 953,
                                                                    "end": 954,
                                                                    "fullWidth": 2,
                                                                    "width": 1,
                                                                    "text": ")",
                                                                    "value": ")",
                                                                    "valueText": ")",
                                                                    "hasTrailingTrivia": true,
                                                                    "trailingTrivia": [
                                                                        {
                                                                            "kind": "WhitespaceTrivia",
                                                                            "text": " "
                                                                        }
                                                                    ]
                                                                }
                                                            }
                                                        },
                                                        "block": {
                                                            "kind": "Block",
                                                            "fullStart": 955,
                                                            "fullEnd": 1038,
                                                            "start": 955,
                                                            "end": 1038,
                                                            "fullWidth": 83,
                                                            "width": 83,
                                                            "openBraceToken": {
                                                                "kind": "OpenBraceToken",
                                                                "fullStart": 955,
                                                                "fullEnd": 958,
                                                                "start": 955,
                                                                "end": 956,
                                                                "fullWidth": 3,
                                                                "width": 1,
                                                                "text": "{",
                                                                "value": "{",
                                                                "valueText": "{",
                                                                "hasTrailingTrivia": true,
                                                                "hasTrailingNewLine": true,
                                                                "trailingTrivia": [
                                                                    {
                                                                        "kind": "NewLineTrivia",
                                                                        "text": "\r\n"
                                                                    }
                                                                ]
                                                            },
                                                            "statements": [
                                                                {
                                                                    "kind": "ExpressionStatement",
                                                                    "fullStart": 958,
                                                                    "fullEnd": 998,
                                                                    "start": 974,
                                                                    "end": 996,
                                                                    "fullWidth": 40,
                                                                    "width": 22,
                                                                    "expression": {
                                                                        "kind": "AssignmentExpression",
                                                                        "fullStart": 958,
                                                                        "fullEnd": 995,
                                                                        "start": 974,
                                                                        "end": 995,
                                                                        "fullWidth": 37,
                                                                        "width": 21,
                                                                        "left": {
                                                                            "kind": "IdentifierName",
                                                                            "fullStart": 958,
                                                                            "fullEnd": 989,
                                                                            "start": 974,
                                                                            "end": 988,
                                                                            "fullWidth": 31,
                                                                            "width": 14,
                                                                            "text": "preIterVisible",
                                                                            "value": "preIterVisible",
                                                                            "valueText": "preIterVisible",
                                                                            "hasLeadingTrivia": true,
                                                                            "hasTrailingTrivia": true,
                                                                            "leadingTrivia": [
                                                                                {
                                                                                    "kind": "WhitespaceTrivia",
                                                                                    "text": "                "
                                                                                }
                                                                            ],
                                                                            "trailingTrivia": [
                                                                                {
                                                                                    "kind": "WhitespaceTrivia",
                                                                                    "text": " "
                                                                                }
                                                                            ]
                                                                        },
                                                                        "operatorToken": {
                                                                            "kind": "EqualsToken",
                                                                            "fullStart": 989,
                                                                            "fullEnd": 991,
                                                                            "start": 989,
                                                                            "end": 990,
                                                                            "fullWidth": 2,
                                                                            "width": 1,
                                                                            "text": "=",
                                                                            "value": "=",
                                                                            "valueText": "=",
                                                                            "hasTrailingTrivia": true,
                                                                            "trailingTrivia": [
                                                                                {
                                                                                    "kind": "WhitespaceTrivia",
                                                                                    "text": " "
                                                                                }
                                                                            ]
                                                                        },
                                                                        "right": {
                                                                            "kind": "TrueKeyword",
                                                                            "fullStart": 991,
                                                                            "fullEnd": 995,
                                                                            "start": 991,
                                                                            "end": 995,
                                                                            "fullWidth": 4,
                                                                            "width": 4,
                                                                            "text": "true",
                                                                            "value": true,
                                                                            "valueText": "true"
                                                                        }
                                                                    },
                                                                    "semicolonToken": {
                                                                        "kind": "SemicolonToken",
                                                                        "fullStart": 995,
                                                                        "fullEnd": 998,
                                                                        "start": 995,
                                                                        "end": 996,
                                                                        "fullWidth": 3,
                                                                        "width": 1,
                                                                        "text": ";",
                                                                        "value": ";",
                                                                        "valueText": ";",
                                                                        "hasTrailingTrivia": true,
                                                                        "hasTrailingNewLine": true,
                                                                        "trailingTrivia": [
                                                                            {
                                                                                "kind": "NewLineTrivia",
                                                                                "text": "\r\n"
                                                                            }
                                                                        ]
                                                                    }
                                                                },
                                                                {
                                                                    "kind": "ReturnStatement",
                                                                    "fullStart": 998,
                                                                    "fullEnd": 1025,
                                                                    "start": 1014,
                                                                    "end": 1023,
                                                                    "fullWidth": 27,
                                                                    "width": 9,
                                                                    "returnKeyword": {
                                                                        "kind": "ReturnKeyword",
                                                                        "fullStart": 998,
                                                                        "fullEnd": 1021,
                                                                        "start": 1014,
                                                                        "end": 1020,
                                                                        "fullWidth": 23,
                                                                        "width": 6,
                                                                        "text": "return",
                                                                        "value": "return",
                                                                        "valueText": "return",
                                                                        "hasLeadingTrivia": true,
                                                                        "hasTrailingTrivia": true,
                                                                        "leadingTrivia": [
                                                                            {
                                                                                "kind": "WhitespaceTrivia",
                                                                                "text": "                "
                                                                            }
                                                                        ],
                                                                        "trailingTrivia": [
                                                                            {
                                                                                "kind": "WhitespaceTrivia",
                                                                                "text": " "
                                                                            }
                                                                        ]
                                                                    },
                                                                    "expression": {
                                                                        "kind": "NumericLiteral",
                                                                        "fullStart": 1021,
                                                                        "fullEnd": 1022,
                                                                        "start": 1021,
                                                                        "end": 1022,
                                                                        "fullWidth": 1,
                                                                        "width": 1,
                                                                        "text": "0",
                                                                        "value": 0,
                                                                        "valueText": "0"
                                                                    },
                                                                    "semicolonToken": {
                                                                        "kind": "SemicolonToken",
                                                                        "fullStart": 1022,
                                                                        "fullEnd": 1025,
                                                                        "start": 1022,
                                                                        "end": 1023,
                                                                        "fullWidth": 3,
                                                                        "width": 1,
                                                                        "text": ";",
                                                                        "value": ";",
                                                                        "valueText": ";",
                                                                        "hasTrailingTrivia": true,
                                                                        "hasTrailingNewLine": true,
                                                                        "trailingTrivia": [
                                                                            {
                                                                                "kind": "NewLineTrivia",
                                                                                "text": "\r\n"
                                                                            }
                                                                        ]
                                                                    }
                                                                }
                                                            ],
                                                            "closeBraceToken": {
                                                                "kind": "CloseBraceToken",
                                                                "fullStart": 1025,
                                                                "fullEnd": 1038,
                                                                "start": 1037,
                                                                "end": 1038,
                                                                "fullWidth": 13,
                                                                "width": 1,
                                                                "text": "}",
                                                                "value": "}",
                                                                "valueText": "}",
                                                                "hasLeadingTrivia": true,
                                                                "leadingTrivia": [
                                                                    {
                                                                        "kind": "WhitespaceTrivia",
                                                                        "text": "            "
                                                                    }
                                                                ]
                                                            }
                                                        }
                                                    }
                                                },
                                                {
                                                    "kind": "CommaToken",
                                                    "fullStart": 1038,
                                                    "fullEnd": 1041,
                                                    "start": 1038,
                                                    "end": 1039,
                                                    "fullWidth": 3,
                                                    "width": 1,
                                                    "text": ",",
                                                    "value": ",",
                                                    "valueText": ",",
                                                    "hasTrailingTrivia": true,
                                                    "hasTrailingNewLine": true,
                                                    "trailingTrivia": [
                                                        {
                                                            "kind": "NewLineTrivia",
                                                            "text": "\r\n"
                                                        }
                                                    ]
                                                },
                                                {
                                                    "kind": "SimplePropertyAssignment",
                                                    "fullStart": 1041,
                                                    "fullEnd": 1073,
                                                    "start": 1053,
                                                    "end": 1071,
                                                    "fullWidth": 32,
                                                    "width": 18,
                                                    "propertyName": {
                                                        "kind": "IdentifierName",
                                                        "fullStart": 1041,
                                                        "fullEnd": 1065,
                                                        "start": 1053,
                                                        "end": 1065,
                                                        "fullWidth": 24,
                                                        "width": 12,
                                                        "text": "configurable",
                                                        "value": "configurable",
                                                        "valueText": "configurable",
                                                        "hasLeadingTrivia": true,
                                                        "leadingTrivia": [
                                                            {
                                                                "kind": "WhitespaceTrivia",
                                                                "text": "            "
                                                            }
                                                        ]
                                                    },
                                                    "colonToken": {
                                                        "kind": "ColonToken",
                                                        "fullStart": 1065,
                                                        "fullEnd": 1067,
                                                        "start": 1065,
                                                        "end": 1066,
                                                        "fullWidth": 2,
                                                        "width": 1,
                                                        "text": ":",
                                                        "value": ":",
                                                        "valueText": ":",
                                                        "hasTrailingTrivia": true,
                                                        "trailingTrivia": [
                                                            {
                                                                "kind": "WhitespaceTrivia",
                                                                "text": " "
                                                            }
                                                        ]
                                                    },
                                                    "expression": {
                                                        "kind": "TrueKeyword",
                                                        "fullStart": 1067,
                                                        "fullEnd": 1073,
                                                        "start": 1067,
                                                        "end": 1071,
                                                        "fullWidth": 6,
                                                        "width": 4,
                                                        "text": "true",
                                                        "value": true,
                                                        "valueText": "true",
                                                        "hasTrailingTrivia": true,
                                                        "hasTrailingNewLine": true,
                                                        "trailingTrivia": [
                                                            {
                                                                "kind": "NewLineTrivia",
                                                                "text": "\r\n"
                                                            }
                                                        ]
                                                    }
                                                }
                                            ],
                                            "closeBraceToken": {
                                                "kind": "CloseBraceToken",
                                                "fullStart": 1073,
                                                "fullEnd": 1082,
                                                "start": 1081,
                                                "end": 1082,
                                                "fullWidth": 9,
                                                "width": 1,
                                                "text": "}",
                                                "value": "}",
                                                "valueText": "}",
                                                "hasLeadingTrivia": true,
                                                "leadingTrivia": [
                                                    {
                                                        "kind": "WhitespaceTrivia",
                                                        "text": "        "
                                                    }
                                                ]
                                            }
                                        }
                                    ],
                                    "closeParenToken": {
                                        "kind": "CloseParenToken",
                                        "fullStart": 1082,
                                        "fullEnd": 1083,
                                        "start": 1082,
                                        "end": 1083,
                                        "fullWidth": 1,
                                        "width": 1,
                                        "text": ")",
                                        "value": ")",
                                        "valueText": ")"
                                    }
                                }
                            },
                            "semicolonToken": {
                                "kind": "SemicolonToken",
                                "fullStart": 1083,
                                "fullEnd": 1086,
                                "start": 1083,
                                "end": 1084,
                                "fullWidth": 3,
                                "width": 1,
                                "text": ";",
                                "value": ";",
                                "valueText": ";",
                                "hasTrailingTrivia": true,
                                "hasTrailingNewLine": true,
                                "trailingTrivia": [
                                    {
                                        "kind": "NewLineTrivia",
                                        "text": "\r\n"
                                    }
                                ]
                            }
                        },
                        {
                            "kind": "ExpressionStatement",
                            "fullStart": 1086,
                            "fullEnd": 1372,
                            "start": 1096,
                            "end": 1370,
                            "fullWidth": 286,
                            "width": 274,
                            "isIncrementallyUnusable": true,
                            "expression": {
                                "kind": "InvocationExpression",
                                "fullStart": 1086,
                                "fullEnd": 1369,
                                "start": 1096,
                                "end": 1369,
                                "fullWidth": 283,
                                "width": 273,
                                "isIncrementallyUnusable": true,
                                "expression": {
                                    "kind": "MemberAccessExpression",
                                    "fullStart": 1086,
                                    "fullEnd": 1117,
                                    "start": 1096,
                                    "end": 1117,
                                    "fullWidth": 31,
                                    "width": 21,
                                    "expression": {
                                        "kind": "IdentifierName",
                                        "fullStart": 1086,
                                        "fullEnd": 1102,
                                        "start": 1096,
                                        "end": 1102,
                                        "fullWidth": 16,
                                        "width": 6,
                                        "text": "Object",
                                        "value": "Object",
                                        "valueText": "Object",
                                        "hasLeadingTrivia": true,
                                        "hasLeadingNewLine": true,
                                        "leadingTrivia": [
                                            {
                                                "kind": "NewLineTrivia",
                                                "text": "\r\n"
                                            },
                                            {
                                                "kind": "WhitespaceTrivia",
                                                "text": "        "
                                            }
                                        ]
                                    },
                                    "dotToken": {
                                        "kind": "DotToken",
                                        "fullStart": 1102,
                                        "fullEnd": 1103,
                                        "start": 1102,
                                        "end": 1103,
                                        "fullWidth": 1,
                                        "width": 1,
                                        "text": ".",
                                        "value": ".",
                                        "valueText": "."
                                    },
                                    "name": {
                                        "kind": "IdentifierName",
                                        "fullStart": 1103,
                                        "fullEnd": 1117,
                                        "start": 1103,
                                        "end": 1117,
                                        "fullWidth": 14,
                                        "width": 14,
                                        "text": "defineProperty",
                                        "value": "defineProperty",
                                        "valueText": "defineProperty"
                                    }
                                },
                                "argumentList": {
                                    "kind": "ArgumentList",
                                    "fullStart": 1117,
                                    "fullEnd": 1369,
                                    "start": 1117,
                                    "end": 1369,
                                    "fullWidth": 252,
                                    "width": 252,
                                    "isIncrementallyUnusable": true,
                                    "openParenToken": {
                                        "kind": "OpenParenToken",
                                        "fullStart": 1117,
                                        "fullEnd": 1118,
                                        "start": 1117,
                                        "end": 1118,
                                        "fullWidth": 1,
                                        "width": 1,
                                        "text": "(",
                                        "value": "(",
                                        "valueText": "("
                                    },
                                    "arguments": [
                                        {
                                            "kind": "IdentifierName",
                                            "fullStart": 1118,
                                            "fullEnd": 1121,
                                            "start": 1118,
                                            "end": 1121,
                                            "fullWidth": 3,
                                            "width": 3,
                                            "text": "arr",
                                            "value": "arr",
                                            "valueText": "arr"
                                        },
                                        {
                                            "kind": "CommaToken",
                                            "fullStart": 1121,
                                            "fullEnd": 1123,
                                            "start": 1121,
                                            "end": 1122,
                                            "fullWidth": 2,
                                            "width": 1,
                                            "text": ",",
                                            "value": ",",
                                            "valueText": ",",
                                            "hasTrailingTrivia": true,
                                            "trailingTrivia": [
                                                {
                                                    "kind": "WhitespaceTrivia",
                                                    "text": " "
                                                }
                                            ]
                                        },
                                        {
                                            "kind": "StringLiteral",
                                            "fullStart": 1123,
                                            "fullEnd": 1126,
                                            "start": 1123,
                                            "end": 1126,
                                            "fullWidth": 3,
                                            "width": 3,
                                            "text": "\"1\"",
                                            "value": "1",
                                            "valueText": "1"
                                        },
                                        {
                                            "kind": "CommaToken",
                                            "fullStart": 1126,
                                            "fullEnd": 1128,
                                            "start": 1126,
                                            "end": 1127,
                                            "fullWidth": 2,
                                            "width": 1,
                                            "text": ",",
                                            "value": ",",
                                            "valueText": ",",
                                            "hasTrailingTrivia": true,
                                            "trailingTrivia": [
                                                {
                                                    "kind": "WhitespaceTrivia",
                                                    "text": " "
                                                }
                                            ]
                                        },
                                        {
                                            "kind": "ObjectLiteralExpression",
                                            "fullStart": 1128,
                                            "fullEnd": 1368,
                                            "start": 1128,
                                            "end": 1368,
                                            "fullWidth": 240,
                                            "width": 240,
                                            "isIncrementallyUnusable": true,
                                            "openBraceToken": {
                                                "kind": "OpenBraceToken",
                                                "fullStart": 1128,
                                                "fullEnd": 1131,
                                                "start": 1128,
                                                "end": 1129,
                                                "fullWidth": 3,
                                                "width": 1,
                                                "text": "{",
                                                "value": "{",
                                                "valueText": "{",
                                                "hasTrailingTrivia": true,
                                                "hasTrailingNewLine": true,
                                                "trailingTrivia": [
                                                    {
                                                        "kind": "NewLineTrivia",
                                                        "text": "\r\n"
                                                    }
                                                ]
                                            },
                                            "propertyAssignments": [
                                                {
                                                    "kind": "SimplePropertyAssignment",
                                                    "fullStart": 1131,
                                                    "fullEnd": 1324,
                                                    "start": 1143,
                                                    "end": 1324,
                                                    "fullWidth": 193,
                                                    "width": 181,
                                                    "isIncrementallyUnusable": true,
                                                    "propertyName": {
                                                        "kind": "IdentifierName",
                                                        "fullStart": 1131,
                                                        "fullEnd": 1146,
                                                        "start": 1143,
                                                        "end": 1146,
                                                        "fullWidth": 15,
                                                        "width": 3,
                                                        "text": "get",
                                                        "value": "get",
                                                        "valueText": "get",
                                                        "hasLeadingTrivia": true,
                                                        "leadingTrivia": [
                                                            {
                                                                "kind": "WhitespaceTrivia",
                                                                "text": "            "
                                                            }
                                                        ]
                                                    },
                                                    "colonToken": {
                                                        "kind": "ColonToken",
                                                        "fullStart": 1146,
                                                        "fullEnd": 1148,
                                                        "start": 1146,
                                                        "end": 1147,
                                                        "fullWidth": 2,
                                                        "width": 1,
                                                        "text": ":",
                                                        "value": ":",
                                                        "valueText": ":",
                                                        "hasTrailingTrivia": true,
                                                        "trailingTrivia": [
                                                            {
                                                                "kind": "WhitespaceTrivia",
                                                                "text": " "
                                                            }
                                                        ]
                                                    },
                                                    "expression": {
                                                        "kind": "FunctionExpression",
                                                        "fullStart": 1148,
                                                        "fullEnd": 1324,
                                                        "start": 1148,
                                                        "end": 1324,
                                                        "fullWidth": 176,
                                                        "width": 176,
                                                        "functionKeyword": {
                                                            "kind": "FunctionKeyword",
                                                            "fullStart": 1148,
                                                            "fullEnd": 1157,
                                                            "start": 1148,
                                                            "end": 1156,
                                                            "fullWidth": 9,
                                                            "width": 8,
                                                            "text": "function",
                                                            "value": "function",
                                                            "valueText": "function",
                                                            "hasTrailingTrivia": true,
                                                            "trailingTrivia": [
                                                                {
                                                                    "kind": "WhitespaceTrivia",
                                                                    "text": " "
                                                                }
                                                            ]
                                                        },
                                                        "callSignature": {
                                                            "kind": "CallSignature",
                                                            "fullStart": 1157,
                                                            "fullEnd": 1160,
                                                            "start": 1157,
                                                            "end": 1159,
                                                            "fullWidth": 3,
                                                            "width": 2,
                                                            "parameterList": {
                                                                "kind": "ParameterList",
                                                                "fullStart": 1157,
                                                                "fullEnd": 1160,
                                                                "start": 1157,
                                                                "end": 1159,
                                                                "fullWidth": 3,
                                                                "width": 2,
                                                                "openParenToken": {
                                                                    "kind": "OpenParenToken",
                                                                    "fullStart": 1157,
                                                                    "fullEnd": 1158,
                                                                    "start": 1157,
                                                                    "end": 1158,
                                                                    "fullWidth": 1,
                                                                    "width": 1,
                                                                    "text": "(",
                                                                    "value": "(",
                                                                    "valueText": "("
                                                                },
                                                                "parameters": [],
                                                                "closeParenToken": {
                                                                    "kind": "CloseParenToken",
                                                                    "fullStart": 1158,
                                                                    "fullEnd": 1160,
                                                                    "start": 1158,
                                                                    "end": 1159,
                                                                    "fullWidth": 2,
                                                                    "width": 1,
                                                                    "text": ")",
                                                                    "value": ")",
                                                                    "valueText": ")",
                                                                    "hasTrailingTrivia": true,
                                                                    "trailingTrivia": [
                                                                        {
                                                                            "kind": "WhitespaceTrivia",
                                                                            "text": " "
                                                                        }
                                                                    ]
                                                                }
                                                            }
                                                        },
                                                        "block": {
                                                            "kind": "Block",
                                                            "fullStart": 1160,
                                                            "fullEnd": 1324,
                                                            "start": 1160,
                                                            "end": 1324,
                                                            "fullWidth": 164,
                                                            "width": 164,
                                                            "openBraceToken": {
                                                                "kind": "OpenBraceToken",
                                                                "fullStart": 1160,
                                                                "fullEnd": 1163,
                                                                "start": 1160,
                                                                "end": 1161,
                                                                "fullWidth": 3,
                                                                "width": 1,
                                                                "text": "{",
                                                                "value": "{",
                                                                "valueText": "{",
                                                                "hasTrailingTrivia": true,
                                                                "hasTrailingNewLine": true,
                                                                "trailingTrivia": [
                                                                    {
                                                                        "kind": "NewLineTrivia",
                                                                        "text": "\r\n"
                                                                    }
                                                                ]
                                                            },
                                                            "statements": [
                                                                {
                                                                    "kind": "IfStatement",
                                                                    "fullStart": 1163,
                                                                    "fullEnd": 1311,
                                                                    "start": 1179,
                                                                    "end": 1309,
                                                                    "fullWidth": 148,
                                                                    "width": 130,
                                                                    "ifKeyword": {
                                                                        "kind": "IfKeyword",
                                                                        "fullStart": 1163,
                                                                        "fullEnd": 1182,
                                                                        "start": 1179,
                                                                        "end": 1181,
                                                                        "fullWidth": 19,
                                                                        "width": 2,
                                                                        "text": "if",
                                                                        "value": "if",
                                                                        "valueText": "if",
                                                                        "hasLeadingTrivia": true,
                                                                        "hasTrailingTrivia": true,
                                                                        "leadingTrivia": [
                                                                            {
                                                                                "kind": "WhitespaceTrivia",
                                                                                "text": "                "
                                                                            }
                                                                        ],
                                                                        "trailingTrivia": [
                                                                            {
                                                                                "kind": "WhitespaceTrivia",
                                                                                "text": " "
                                                                            }
                                                                        ]
                                                                    },
                                                                    "openParenToken": {
                                                                        "kind": "OpenParenToken",
                                                                        "fullStart": 1182,
                                                                        "fullEnd": 1183,
                                                                        "start": 1182,
                                                                        "end": 1183,
                                                                        "fullWidth": 1,
                                                                        "width": 1,
                                                                        "text": "(",
                                                                        "value": "(",
                                                                        "valueText": "("
                                                                    },
                                                                    "condition": {
                                                                        "kind": "IdentifierName",
                                                                        "fullStart": 1183,
                                                                        "fullEnd": 1197,
                                                                        "start": 1183,
                                                                        "end": 1197,
                                                                        "fullWidth": 14,
                                                                        "width": 14,
                                                                        "text": "preIterVisible",
                                                                        "value": "preIterVisible",
                                                                        "valueText": "preIterVisible"
                                                                    },
                                                                    "closeParenToken": {
                                                                        "kind": "CloseParenToken",
                                                                        "fullStart": 1197,
                                                                        "fullEnd": 1199,
                                                                        "start": 1197,
                                                                        "end": 1198,
                                                                        "fullWidth": 2,
                                                                        "width": 1,
                                                                        "text": ")",
                                                                        "value": ")",
                                                                        "valueText": ")",
                                                                        "hasTrailingTrivia": true,
                                                                        "trailingTrivia": [
                                                                            {
                                                                                "kind": "WhitespaceTrivia",
                                                                                "text": " "
                                                                            }
                                                                        ]
                                                                    },
                                                                    "statement": {
                                                                        "kind": "Block",
                                                                        "fullStart": 1199,
                                                                        "fullEnd": 1251,
                                                                        "start": 1199,
                                                                        "end": 1250,
                                                                        "fullWidth": 52,
                                                                        "width": 51,
                                                                        "openBraceToken": {
                                                                            "kind": "OpenBraceToken",
                                                                            "fullStart": 1199,
                                                                            "fullEnd": 1202,
                                                                            "start": 1199,
                                                                            "end": 1200,
                                                                            "fullWidth": 3,
                                                                            "width": 1,
                                                                            "text": "{",
                                                                            "value": "{",
                                                                            "valueText": "{",
                                                                            "hasTrailingTrivia": true,
                                                                            "hasTrailingNewLine": true,
                                                                            "trailingTrivia": [
                                                                                {
                                                                                    "kind": "NewLineTrivia",
                                                                                    "text": "\r\n"
                                                                                }
                                                                            ]
                                                                        },
                                                                        "statements": [
                                                                            {
                                                                                "kind": "ReturnStatement",
                                                                                "fullStart": 1202,
                                                                                "fullEnd": 1233,
                                                                                "start": 1222,
                                                                                "end": 1231,
                                                                                "fullWidth": 31,
                                                                                "width": 9,
                                                                                "returnKeyword": {
                                                                                    "kind": "ReturnKeyword",
                                                                                    "fullStart": 1202,
                                                                                    "fullEnd": 1229,
                                                                                    "start": 1222,
                                                                                    "end": 1228,
                                                                                    "fullWidth": 27,
                                                                                    "width": 6,
                                                                                    "text": "return",
                                                                                    "value": "return",
                                                                                    "valueText": "return",
                                                                                    "hasLeadingTrivia": true,
                                                                                    "hasTrailingTrivia": true,
                                                                                    "leadingTrivia": [
                                                                                        {
                                                                                            "kind": "WhitespaceTrivia",
                                                                                            "text": "                    "
                                                                                        }
                                                                                    ],
                                                                                    "trailingTrivia": [
                                                                                        {
                                                                                            "kind": "WhitespaceTrivia",
                                                                                            "text": " "
                                                                                        }
                                                                                    ]
                                                                                },
                                                                                "expression": {
                                                                                    "kind": "NumericLiteral",
                                                                                    "fullStart": 1229,
                                                                                    "fullEnd": 1230,
                                                                                    "start": 1229,
                                                                                    "end": 1230,
                                                                                    "fullWidth": 1,
                                                                                    "width": 1,
                                                                                    "text": "1",
                                                                                    "value": 1,
                                                                                    "valueText": "1"
                                                                                },
                                                                                "semicolonToken": {
                                                                                    "kind": "SemicolonToken",
                                                                                    "fullStart": 1230,
                                                                                    "fullEnd": 1233,
                                                                                    "start": 1230,
                                                                                    "end": 1231,
                                                                                    "fullWidth": 3,
                                                                                    "width": 1,
                                                                                    "text": ";",
                                                                                    "value": ";",
                                                                                    "valueText": ";",
                                                                                    "hasTrailingTrivia": true,
                                                                                    "hasTrailingNewLine": true,
                                                                                    "trailingTrivia": [
                                                                                        {
                                                                                            "kind": "NewLineTrivia",
                                                                                            "text": "\r\n"
                                                                                        }
                                                                                    ]
                                                                                }
                                                                            }
                                                                        ],
                                                                        "closeBraceToken": {
                                                                            "kind": "CloseBraceToken",
                                                                            "fullStart": 1233,
                                                                            "fullEnd": 1251,
                                                                            "start": 1249,
                                                                            "end": 1250,
                                                                            "fullWidth": 18,
                                                                            "width": 1,
                                                                            "text": "}",
                                                                            "value": "}",
                                                                            "valueText": "}",
                                                                            "hasLeadingTrivia": true,
                                                                            "hasTrailingTrivia": true,
                                                                            "leadingTrivia": [
                                                                                {
                                                                                    "kind": "WhitespaceTrivia",
                                                                                    "text": "                "
                                                                                }
                                                                            ],
                                                                            "trailingTrivia": [
                                                                                {
                                                                                    "kind": "WhitespaceTrivia",
                                                                                    "text": " "
                                                                                }
                                                                            ]
                                                                        }
                                                                    },
                                                                    "elseClause": {
                                                                        "kind": "ElseClause",
                                                                        "fullStart": 1251,
                                                                        "fullEnd": 1311,
                                                                        "start": 1251,
                                                                        "end": 1309,
                                                                        "fullWidth": 60,
                                                                        "width": 58,
                                                                        "elseKeyword": {
                                                                            "kind": "ElseKeyword",
                                                                            "fullStart": 1251,
                                                                            "fullEnd": 1256,
                                                                            "start": 1251,
                                                                            "end": 1255,
                                                                            "fullWidth": 5,
                                                                            "width": 4,
                                                                            "text": "else",
                                                                            "value": "else",
                                                                            "valueText": "else",
                                                                            "hasTrailingTrivia": true,
                                                                            "trailingTrivia": [
                                                                                {
                                                                                    "kind": "WhitespaceTrivia",
                                                                                    "text": " "
                                                                                }
                                                                            ]
                                                                        },
                                                                        "statement": {
                                                                            "kind": "Block",
                                                                            "fullStart": 1256,
                                                                            "fullEnd": 1311,
                                                                            "start": 1256,
                                                                            "end": 1309,
                                                                            "fullWidth": 55,
                                                                            "width": 53,
                                                                            "openBraceToken": {
                                                                                "kind": "OpenBraceToken",
                                                                                "fullStart": 1256,
                                                                                "fullEnd": 1259,
                                                                                "start": 1256,
                                                                                "end": 1257,
                                                                                "fullWidth": 3,
                                                                                "width": 1,
                                                                                "text": "{",
                                                                                "value": "{",
                                                                                "valueText": "{",
                                                                                "hasTrailingTrivia": true,
                                                                                "hasTrailingNewLine": true,
                                                                                "trailingTrivia": [
                                                                                    {
                                                                                        "kind": "NewLineTrivia",
                                                                                        "text": "\r\n"
                                                                                    }
                                                                                ]
                                                                            },
                                                                            "statements": [
                                                                                {
                                                                                    "kind": "ReturnStatement",
                                                                                    "fullStart": 1259,
                                                                                    "fullEnd": 1292,
                                                                                    "start": 1279,
                                                                                    "end": 1290,
                                                                                    "fullWidth": 33,
                                                                                    "width": 11,
                                                                                    "returnKeyword": {
                                                                                        "kind": "ReturnKeyword",
                                                                                        "fullStart": 1259,
                                                                                        "fullEnd": 1286,
                                                                                        "start": 1279,
                                                                                        "end": 1285,
                                                                                        "fullWidth": 27,
                                                                                        "width": 6,
                                                                                        "text": "return",
                                                                                        "value": "return",
                                                                                        "valueText": "return",
                                                                                        "hasLeadingTrivia": true,
                                                                                        "hasTrailingTrivia": true,
                                                                                        "leadingTrivia": [
                                                                                            {
                                                                                                "kind": "WhitespaceTrivia",
                                                                                                "text": "                    "
                                                                                            }
                                                                                        ],
                                                                                        "trailingTrivia": [
                                                                                            {
                                                                                                "kind": "WhitespaceTrivia",
                                                                                                "text": " "
                                                                                            }
                                                                                        ]
                                                                                    },
                                                                                    "expression": {
                                                                                        "kind": "NumericLiteral",
                                                                                        "fullStart": 1286,
                                                                                        "fullEnd": 1289,
                                                                                        "start": 1286,
                                                                                        "end": 1289,
                                                                                        "fullWidth": 3,
                                                                                        "width": 3,
                                                                                        "text": "100",
                                                                                        "value": 100,
                                                                                        "valueText": "100"
                                                                                    },
                                                                                    "semicolonToken": {
                                                                                        "kind": "SemicolonToken",
                                                                                        "fullStart": 1289,
                                                                                        "fullEnd": 1292,
                                                                                        "start": 1289,
                                                                                        "end": 1290,
                                                                                        "fullWidth": 3,
                                                                                        "width": 1,
                                                                                        "text": ";",
                                                                                        "value": ";",
                                                                                        "valueText": ";",
                                                                                        "hasTrailingTrivia": true,
                                                                                        "hasTrailingNewLine": true,
                                                                                        "trailingTrivia": [
                                                                                            {
                                                                                                "kind": "NewLineTrivia",
                                                                                                "text": "\r\n"
                                                                                            }
                                                                                        ]
                                                                                    }
                                                                                }
                                                                            ],
                                                                            "closeBraceToken": {
                                                                                "kind": "CloseBraceToken",
                                                                                "fullStart": 1292,
                                                                                "fullEnd": 1311,
                                                                                "start": 1308,
                                                                                "end": 1309,
                                                                                "fullWidth": 19,
                                                                                "width": 1,
                                                                                "text": "}",
                                                                                "value": "}",
                                                                                "valueText": "}",
                                                                                "hasLeadingTrivia": true,
                                                                                "hasTrailingTrivia": true,
                                                                                "hasTrailingNewLine": true,
                                                                                "leadingTrivia": [
                                                                                    {
                                                                                        "kind": "WhitespaceTrivia",
                                                                                        "text": "                "
                                                                                    }
                                                                                ],
                                                                                "trailingTrivia": [
                                                                                    {
                                                                                        "kind": "NewLineTrivia",
                                                                                        "text": "\r\n"
                                                                                    }
                                                                                ]
                                                                            }
                                                                        }
                                                                    }
                                                                }
                                                            ],
                                                            "closeBraceToken": {
                                                                "kind": "CloseBraceToken",
                                                                "fullStart": 1311,
                                                                "fullEnd": 1324,
                                                                "start": 1323,
                                                                "end": 1324,
                                                                "fullWidth": 13,
                                                                "width": 1,
                                                                "text": "}",
                                                                "value": "}",
                                                                "valueText": "}",
                                                                "hasLeadingTrivia": true,
                                                                "leadingTrivia": [
                                                                    {
                                                                        "kind": "WhitespaceTrivia",
                                                                        "text": "            "
                                                                    }
                                                                ]
                                                            }
                                                        }
                                                    }
                                                },
                                                {
                                                    "kind": "CommaToken",
                                                    "fullStart": 1324,
                                                    "fullEnd": 1327,
                                                    "start": 1324,
                                                    "end": 1325,
                                                    "fullWidth": 3,
                                                    "width": 1,
                                                    "text": ",",
                                                    "value": ",",
                                                    "valueText": ",",
                                                    "hasTrailingTrivia": true,
                                                    "hasTrailingNewLine": true,
                                                    "trailingTrivia": [
                                                        {
                                                            "kind": "NewLineTrivia",
                                                            "text": "\r\n"
                                                        }
                                                    ]
                                                },
                                                {
                                                    "kind": "SimplePropertyAssignment",
                                                    "fullStart": 1327,
                                                    "fullEnd": 1359,
                                                    "start": 1339,
                                                    "end": 1357,
                                                    "fullWidth": 32,
                                                    "width": 18,
                                                    "propertyName": {
                                                        "kind": "IdentifierName",
                                                        "fullStart": 1327,
                                                        "fullEnd": 1351,
                                                        "start": 1339,
                                                        "end": 1351,
                                                        "fullWidth": 24,
                                                        "width": 12,
                                                        "text": "configurable",
                                                        "value": "configurable",
                                                        "valueText": "configurable",
                                                        "hasLeadingTrivia": true,
                                                        "leadingTrivia": [
                                                            {
                                                                "kind": "WhitespaceTrivia",
                                                                "text": "            "
                                                            }
                                                        ]
                                                    },
                                                    "colonToken": {
                                                        "kind": "ColonToken",
                                                        "fullStart": 1351,
                                                        "fullEnd": 1353,
                                                        "start": 1351,
                                                        "end": 1352,
                                                        "fullWidth": 2,
                                                        "width": 1,
                                                        "text": ":",
                                                        "value": ":",
                                                        "valueText": ":",
                                                        "hasTrailingTrivia": true,
                                                        "trailingTrivia": [
                                                            {
                                                                "kind": "WhitespaceTrivia",
                                                                "text": " "
                                                            }
                                                        ]
                                                    },
                                                    "expression": {
                                                        "kind": "TrueKeyword",
                                                        "fullStart": 1353,
                                                        "fullEnd": 1359,
                                                        "start": 1353,
                                                        "end": 1357,
                                                        "fullWidth": 6,
                                                        "width": 4,
                                                        "text": "true",
                                                        "value": true,
                                                        "valueText": "true",
                                                        "hasTrailingTrivia": true,
                                                        "hasTrailingNewLine": true,
                                                        "trailingTrivia": [
                                                            {
                                                                "kind": "NewLineTrivia",
                                                                "text": "\r\n"
                                                            }
                                                        ]
                                                    }
                                                }
                                            ],
                                            "closeBraceToken": {
                                                "kind": "CloseBraceToken",
                                                "fullStart": 1359,
                                                "fullEnd": 1368,
                                                "start": 1367,
                                                "end": 1368,
                                                "fullWidth": 9,
                                                "width": 1,
                                                "text": "}",
                                                "value": "}",
                                                "valueText": "}",
                                                "hasLeadingTrivia": true,
                                                "leadingTrivia": [
                                                    {
                                                        "kind": "WhitespaceTrivia",
                                                        "text": "        "
                                                    }
                                                ]
                                            }
                                        }
                                    ],
                                    "closeParenToken": {
                                        "kind": "CloseParenToken",
                                        "fullStart": 1368,
                                        "fullEnd": 1369,
                                        "start": 1368,
                                        "end": 1369,
                                        "fullWidth": 1,
                                        "width": 1,
                                        "text": ")",
                                        "value": ")",
                                        "valueText": ")"
                                    }
                                }
                            },
                            "semicolonToken": {
                                "kind": "SemicolonToken",
                                "fullStart": 1369,
                                "fullEnd": 1372,
                                "start": 1369,
                                "end": 1370,
                                "fullWidth": 3,
                                "width": 1,
                                "text": ";",
                                "value": ";",
                                "valueText": ";",
                                "hasTrailingTrivia": true,
                                "hasTrailingNewLine": true,
                                "trailingTrivia": [
                                    {
                                        "kind": "NewLineTrivia",
                                        "text": "\r\n"
                                    }
                                ]
                            }
                        },
                        {
                            "kind": "ExpressionStatement",
                            "fullStart": 1372,
                            "fullEnd": 1407,
                            "start": 1382,
                            "end": 1405,
                            "fullWidth": 35,
                            "width": 23,
                            "expression": {
                                "kind": "InvocationExpression",
                                "fullStart": 1372,
                                "fullEnd": 1404,
                                "start": 1382,
                                "end": 1404,
                                "fullWidth": 32,
                                "width": 22,
                                "expression": {
                                    "kind": "MemberAccessExpression",
                                    "fullStart": 1372,
                                    "fullEnd": 1392,
                                    "start": 1382,
                                    "end": 1392,
                                    "fullWidth": 20,
                                    "width": 10,
                                    "expression": {
                                        "kind": "IdentifierName",
                                        "fullStart": 1372,
                                        "fullEnd": 1385,
                                        "start": 1382,
                                        "end": 1385,
                                        "fullWidth": 13,
                                        "width": 3,
                                        "text": "arr",
                                        "value": "arr",
                                        "valueText": "arr",
                                        "hasLeadingTrivia": true,
                                        "hasLeadingNewLine": true,
                                        "leadingTrivia": [
                                            {
                                                "kind": "NewLineTrivia",
                                                "text": "\r\n"
                                            },
                                            {
                                                "kind": "WhitespaceTrivia",
                                                "text": "        "
                                            }
                                        ]
                                    },
                                    "dotToken": {
                                        "kind": "DotToken",
                                        "fullStart": 1385,
                                        "fullEnd": 1386,
                                        "start": 1385,
                                        "end": 1386,
                                        "fullWidth": 1,
                                        "width": 1,
                                        "text": ".",
                                        "value": ".",
                                        "valueText": "."
                                    },
                                    "name": {
                                        "kind": "IdentifierName",
                                        "fullStart": 1386,
                                        "fullEnd": 1392,
                                        "start": 1386,
                                        "end": 1392,
                                        "fullWidth": 6,
                                        "width": 6,
                                        "text": "reduce",
                                        "value": "reduce",
                                        "valueText": "reduce"
                                    }
                                },
                                "argumentList": {
                                    "kind": "ArgumentList",
                                    "fullStart": 1392,
                                    "fullEnd": 1404,
                                    "start": 1392,
                                    "end": 1404,
                                    "fullWidth": 12,
                                    "width": 12,
                                    "openParenToken": {
                                        "kind": "OpenParenToken",
                                        "fullStart": 1392,
                                        "fullEnd": 1393,
                                        "start": 1392,
                                        "end": 1393,
                                        "fullWidth": 1,
                                        "width": 1,
                                        "text": "(",
                                        "value": "(",
                                        "valueText": "("
                                    },
                                    "arguments": [
                                        {
                                            "kind": "IdentifierName",
                                            "fullStart": 1393,
                                            "fullEnd": 1403,
                                            "start": 1393,
                                            "end": 1403,
                                            "fullWidth": 10,
                                            "width": 10,
                                            "text": "callbackfn",
                                            "value": "callbackfn",
                                            "valueText": "callbackfn"
                                        }
                                    ],
                                    "closeParenToken": {
                                        "kind": "CloseParenToken",
                                        "fullStart": 1403,
                                        "fullEnd": 1404,
                                        "start": 1403,
                                        "end": 1404,
                                        "fullWidth": 1,
                                        "width": 1,
                                        "text": ")",
                                        "value": ")",
                                        "valueText": ")"
                                    }
                                }
                            },
                            "semicolonToken": {
                                "kind": "SemicolonToken",
                                "fullStart": 1404,
                                "fullEnd": 1407,
                                "start": 1404,
                                "end": 1405,
                                "fullWidth": 3,
                                "width": 1,
                                "text": ";",
                                "value": ";",
                                "valueText": ";",
                                "hasTrailingTrivia": true,
                                "hasTrailingNewLine": true,
                                "trailingTrivia": [
                                    {
                                        "kind": "NewLineTrivia",
                                        "text": "\r\n"
                                    }
                                ]
                            }
                        },
                        {
                            "kind": "ReturnStatement",
                            "fullStart": 1407,
                            "fullEnd": 1435,
                            "start": 1415,
                            "end": 1433,
                            "fullWidth": 28,
                            "width": 18,
                            "returnKeyword": {
                                "kind": "ReturnKeyword",
                                "fullStart": 1407,
                                "fullEnd": 1422,
                                "start": 1415,
                                "end": 1421,
                                "fullWidth": 15,
                                "width": 6,
                                "text": "return",
                                "value": "return",
                                "valueText": "return",
                                "hasLeadingTrivia": true,
                                "hasTrailingTrivia": true,
                                "leadingTrivia": [
                                    {
                                        "kind": "WhitespaceTrivia",
                                        "text": "        "
                                    }
                                ],
                                "trailingTrivia": [
                                    {
                                        "kind": "WhitespaceTrivia",
                                        "text": " "
                                    }
                                ]
                            },
                            "expression": {
                                "kind": "IdentifierName",
                                "fullStart": 1422,
                                "fullEnd": 1432,
                                "start": 1422,
                                "end": 1432,
                                "fullWidth": 10,
                                "width": 10,
                                "text": "testResult",
                                "value": "testResult",
                                "valueText": "testResult"
                            },
                            "semicolonToken": {
                                "kind": "SemicolonToken",
                                "fullStart": 1432,
                                "fullEnd": 1435,
                                "start": 1432,
                                "end": 1433,
                                "fullWidth": 3,
                                "width": 1,
                                "text": ";",
                                "value": ";",
                                "valueText": ";",
                                "hasTrailingTrivia": true,
                                "hasTrailingNewLine": true,
                                "trailingTrivia": [
                                    {
                                        "kind": "NewLineTrivia",
                                        "text": "\r\n"
                                    }
                                ]
                            }
                        }
                    ],
                    "closeBraceToken": {
                        "kind": "CloseBraceToken",
                        "fullStart": 1435,
                        "fullEnd": 1442,
                        "start": 1439,
                        "end": 1440,
                        "fullWidth": 7,
                        "width": 1,
                        "text": "}",
                        "value": "}",
                        "valueText": "}",
                        "hasLeadingTrivia": true,
                        "hasTrailingTrivia": true,
                        "hasTrailingNewLine": true,
                        "leadingTrivia": [
                            {
                                "kind": "WhitespaceTrivia",
                                "text": "    "
                            }
                        ],
                        "trailingTrivia": [
                            {
                                "kind": "NewLineTrivia",
                                "text": "\r\n"
                            }
                        ]
                    }
                }
            },
            {
                "kind": "ExpressionStatement",
                "fullStart": 1442,
                "fullEnd": 1466,
                "start": 1442,
                "end": 1464,
                "fullWidth": 24,
                "width": 22,
                "expression": {
                    "kind": "InvocationExpression",
                    "fullStart": 1442,
                    "fullEnd": 1463,
                    "start": 1442,
                    "end": 1463,
                    "fullWidth": 21,
                    "width": 21,
                    "expression": {
                        "kind": "IdentifierName",
                        "fullStart": 1442,
                        "fullEnd": 1453,
                        "start": 1442,
                        "end": 1453,
                        "fullWidth": 11,
                        "width": 11,
                        "text": "runTestCase",
                        "value": "runTestCase",
                        "valueText": "runTestCase"
                    },
                    "argumentList": {
                        "kind": "ArgumentList",
                        "fullStart": 1453,
                        "fullEnd": 1463,
                        "start": 1453,
                        "end": 1463,
                        "fullWidth": 10,
                        "width": 10,
                        "openParenToken": {
                            "kind": "OpenParenToken",
                            "fullStart": 1453,
                            "fullEnd": 1454,
                            "start": 1453,
                            "end": 1454,
                            "fullWidth": 1,
                            "width": 1,
                            "text": "(",
                            "value": "(",
                            "valueText": "("
                        },
                        "arguments": [
                            {
                                "kind": "IdentifierName",
                                "fullStart": 1454,
                                "fullEnd": 1462,
                                "start": 1454,
                                "end": 1462,
                                "fullWidth": 8,
                                "width": 8,
                                "text": "testcase",
                                "value": "testcase",
                                "valueText": "testcase"
                            }
                        ],
                        "closeParenToken": {
                            "kind": "CloseParenToken",
                            "fullStart": 1462,
                            "fullEnd": 1463,
                            "start": 1462,
                            "end": 1463,
                            "fullWidth": 1,
                            "width": 1,
                            "text": ")",
                            "value": ")",
                            "valueText": ")"
                        }
                    }
                },
                "semicolonToken": {
                    "kind": "SemicolonToken",
                    "fullStart": 1463,
                    "fullEnd": 1466,
                    "start": 1463,
                    "end": 1464,
                    "fullWidth": 3,
                    "width": 1,
                    "text": ";",
                    "value": ";",
                    "valueText": ";",
                    "hasTrailingTrivia": true,
                    "hasTrailingNewLine": true,
                    "trailingTrivia": [
                        {
                            "kind": "NewLineTrivia",
                            "text": "\r\n"
                        }
                    ]
                }
            }
        ],
        "endOfFileToken": {
            "kind": "EndOfFileToken",
            "fullStart": 1466,
            "fullEnd": 1466,
            "start": 1466,
            "end": 1466,
            "fullWidth": 0,
            "width": 0,
            "text": ""
        }
    },
    "lineMap": {
        "lineStarts": [
            0,
            67,
            152,
            232,
            308,
            380,
            385,
            448,
            587,
            592,
            594,
            596,
            619,
            621,
            654,
            712,
            742,
            788,
            803,
            814,
            816,
            844,
            881,
            883,
            926,
            958,
            998,
            1025,
            1041,
            1073,
            1086,
            1088,
            1131,
            1163,
            1202,
            1233,
            1259,
            1292,
            1311,
            1327,
            1359,
            1372,
            1374,
            1407,
            1435,
            1442,
            1466
        ],
        "length": 1466
    }
}<|MERGE_RESOLUTION|>--- conflicted
+++ resolved
@@ -252,12 +252,8 @@
                                         "start": 633,
                                         "end": 651,
                                         "fullWidth": 18,
-<<<<<<< HEAD
                                         "width": 18,
-                                        "identifier": {
-=======
                                         "propertyName": {
->>>>>>> 85e84683
                                             "kind": "IdentifierName",
                                             "fullStart": 633,
                                             "fullEnd": 644,
@@ -1289,12 +1285,8 @@
                                         "start": 856,
                                         "end": 878,
                                         "fullWidth": 22,
-<<<<<<< HEAD
                                         "width": 22,
-                                        "identifier": {
-=======
                                         "propertyName": {
->>>>>>> 85e84683
                                             "kind": "IdentifierName",
                                             "fullStart": 856,
                                             "fullEnd": 871,
