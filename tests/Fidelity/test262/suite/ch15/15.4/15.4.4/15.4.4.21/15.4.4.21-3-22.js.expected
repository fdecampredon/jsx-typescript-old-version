{
    "isDeclaration": false,
    "languageVersion": "EcmaScript5",
    "parseOptions": {
        "allowAutomaticSemicolonInsertion": true
    },
    "sourceUnit": {
        "kind": "SourceUnit",
        "fullStart": 0,
        "fullEnd": 1530,
        "start": 609,
        "end": 1530,
        "fullWidth": 1530,
        "width": 921,
        "isIncrementallyUnusable": true,
        "moduleElements": [
            {
                "kind": "FunctionDeclaration",
                "fullStart": 0,
                "fullEnd": 1506,
                "start": 609,
                "end": 1504,
                "fullWidth": 1506,
                "width": 895,
                "modifiers": [],
                "functionKeyword": {
                    "kind": "FunctionKeyword",
                    "fullStart": 0,
                    "fullEnd": 618,
                    "start": 609,
                    "end": 617,
                    "fullWidth": 618,
                    "width": 8,
                    "text": "function",
                    "value": "function",
                    "valueText": "function",
                    "hasLeadingTrivia": true,
                    "hasLeadingComment": true,
                    "hasLeadingNewLine": true,
                    "hasTrailingTrivia": true,
                    "leadingTrivia": [
                        {
                            "kind": "SingleLineCommentTrivia",
                            "text": "/// Copyright (c) 2012 Ecma International.  All rights reserved. "
                        },
                        {
                            "kind": "NewLineTrivia",
                            "text": "\r\n"
                        },
                        {
                            "kind": "SingleLineCommentTrivia",
                            "text": "/// Ecma International makes this code available under the terms and conditions set"
                        },
                        {
                            "kind": "NewLineTrivia",
                            "text": "\r\n"
                        },
                        {
                            "kind": "SingleLineCommentTrivia",
                            "text": "/// forth on http://hg.ecmascript.org/tests/test262/raw-file/tip/LICENSE (the "
                        },
                        {
                            "kind": "NewLineTrivia",
                            "text": "\r\n"
                        },
                        {
                            "kind": "SingleLineCommentTrivia",
                            "text": "/// \"Use Terms\").   Any redistribution of this code must retain the above "
                        },
                        {
                            "kind": "NewLineTrivia",
                            "text": "\r\n"
                        },
                        {
                            "kind": "SingleLineCommentTrivia",
                            "text": "/// copyright and this notice and otherwise comply with the Use Terms."
                        },
                        {
                            "kind": "NewLineTrivia",
                            "text": "\r\n"
                        },
                        {
                            "kind": "MultiLineCommentTrivia",
                            "text": "/**\r\n * @path ch15/15.4/15.4.4/15.4.4.21/15.4.4.21-3-22.js\r\n * @description Array.prototype.reduce throws TypeError exception - 'length' is an object with toString and valueOf methods that don�t return primitive values\r\n */"
                        },
                        {
                            "kind": "NewLineTrivia",
                            "text": "\r\n"
                        },
                        {
                            "kind": "NewLineTrivia",
                            "text": "\r\n"
                        },
                        {
                            "kind": "NewLineTrivia",
                            "text": "\r\n"
                        }
                    ],
                    "trailingTrivia": [
                        {
                            "kind": "WhitespaceTrivia",
                            "text": " "
                        }
                    ]
                },
                "identifier": {
                    "kind": "IdentifierName",
                    "fullStart": 618,
                    "fullEnd": 626,
                    "start": 618,
                    "end": 626,
                    "fullWidth": 8,
                    "width": 8,
                    "text": "testcase",
                    "value": "testcase",
                    "valueText": "testcase"
                },
                "callSignature": {
                    "kind": "CallSignature",
                    "fullStart": 626,
                    "fullEnd": 629,
                    "start": 626,
                    "end": 628,
                    "fullWidth": 3,
                    "width": 2,
                    "parameterList": {
                        "kind": "ParameterList",
                        "fullStart": 626,
                        "fullEnd": 629,
                        "start": 626,
                        "end": 628,
                        "fullWidth": 3,
                        "width": 2,
                        "openParenToken": {
                            "kind": "OpenParenToken",
                            "fullStart": 626,
                            "fullEnd": 627,
                            "start": 626,
                            "end": 627,
                            "fullWidth": 1,
                            "width": 1,
                            "text": "(",
                            "value": "(",
                            "valueText": "("
                        },
                        "parameters": [],
                        "closeParenToken": {
                            "kind": "CloseParenToken",
                            "fullStart": 627,
                            "fullEnd": 629,
                            "start": 627,
                            "end": 628,
                            "fullWidth": 2,
                            "width": 1,
                            "text": ")",
                            "value": ")",
                            "valueText": ")",
                            "hasTrailingTrivia": true,
                            "trailingTrivia": [
                                {
                                    "kind": "WhitespaceTrivia",
                                    "text": " "
                                }
                            ]
                        }
                    }
                },
                "block": {
                    "kind": "Block",
                    "fullStart": 629,
                    "fullEnd": 1506,
                    "start": 629,
                    "end": 1504,
                    "fullWidth": 877,
                    "width": 875,
                    "openBraceToken": {
                        "kind": "OpenBraceToken",
                        "fullStart": 629,
                        "fullEnd": 632,
                        "start": 629,
                        "end": 630,
                        "fullWidth": 3,
                        "width": 1,
                        "text": "{",
                        "value": "{",
                        "valueText": "{",
                        "hasTrailingTrivia": true,
                        "hasTrailingNewLine": true,
                        "trailingTrivia": [
                            {
                                "kind": "NewLineTrivia",
                                "text": "\r\n"
                            }
                        ]
                    },
                    "statements": [
                        {
                            "kind": "VariableStatement",
                            "fullStart": 632,
                            "fullEnd": 665,
                            "start": 642,
                            "end": 663,
                            "fullWidth": 33,
                            "width": 21,
                            "modifiers": [],
                            "variableDeclaration": {
                                "kind": "VariableDeclaration",
                                "fullStart": 632,
                                "fullEnd": 662,
                                "start": 642,
                                "end": 662,
                                "fullWidth": 30,
                                "width": 20,
                                "varKeyword": {
                                    "kind": "VarKeyword",
                                    "fullStart": 632,
                                    "fullEnd": 646,
                                    "start": 642,
                                    "end": 645,
                                    "fullWidth": 14,
                                    "width": 3,
                                    "text": "var",
                                    "value": "var",
                                    "valueText": "var",
                                    "hasLeadingTrivia": true,
                                    "hasLeadingNewLine": true,
                                    "hasTrailingTrivia": true,
                                    "leadingTrivia": [
                                        {
                                            "kind": "NewLineTrivia",
                                            "text": "\r\n"
                                        },
                                        {
                                            "kind": "WhitespaceTrivia",
                                            "text": "        "
                                        }
                                    ],
                                    "trailingTrivia": [
                                        {
                                            "kind": "WhitespaceTrivia",
                                            "text": " "
                                        }
                                    ]
                                },
                                "variableDeclarators": [
                                    {
                                        "kind": "VariableDeclarator",
                                        "fullStart": 646,
                                        "fullEnd": 662,
                                        "start": 646,
                                        "end": 662,
                                        "fullWidth": 16,
<<<<<<< HEAD
                                        "width": 16,
                                        "identifier": {
=======
                                        "propertyName": {
>>>>>>> 85e84683
                                            "kind": "IdentifierName",
                                            "fullStart": 646,
                                            "fullEnd": 655,
                                            "start": 646,
                                            "end": 654,
                                            "fullWidth": 9,
                                            "width": 8,
                                            "text": "accessed",
                                            "value": "accessed",
                                            "valueText": "accessed",
                                            "hasTrailingTrivia": true,
                                            "trailingTrivia": [
                                                {
                                                    "kind": "WhitespaceTrivia",
                                                    "text": " "
                                                }
                                            ]
                                        },
                                        "equalsValueClause": {
                                            "kind": "EqualsValueClause",
                                            "fullStart": 655,
                                            "fullEnd": 662,
                                            "start": 655,
                                            "end": 662,
                                            "fullWidth": 7,
                                            "width": 7,
                                            "equalsToken": {
                                                "kind": "EqualsToken",
                                                "fullStart": 655,
                                                "fullEnd": 657,
                                                "start": 655,
                                                "end": 656,
                                                "fullWidth": 2,
                                                "width": 1,
                                                "text": "=",
                                                "value": "=",
                                                "valueText": "=",
                                                "hasTrailingTrivia": true,
                                                "trailingTrivia": [
                                                    {
                                                        "kind": "WhitespaceTrivia",
                                                        "text": " "
                                                    }
                                                ]
                                            },
                                            "value": {
                                                "kind": "FalseKeyword",
                                                "fullStart": 657,
                                                "fullEnd": 662,
                                                "start": 657,
                                                "end": 662,
                                                "fullWidth": 5,
                                                "width": 5,
                                                "text": "false",
                                                "value": false,
                                                "valueText": "false"
                                            }
                                        }
                                    }
                                ]
                            },
                            "semicolonToken": {
                                "kind": "SemicolonToken",
                                "fullStart": 662,
                                "fullEnd": 665,
                                "start": 662,
                                "end": 663,
                                "fullWidth": 3,
                                "width": 1,
                                "text": ";",
                                "value": ";",
                                "valueText": ";",
                                "hasTrailingTrivia": true,
                                "hasTrailingNewLine": true,
                                "trailingTrivia": [
                                    {
                                        "kind": "NewLineTrivia",
                                        "text": "\r\n"
                                    }
                                ]
                            }
                        },
                        {
                            "kind": "VariableStatement",
                            "fullStart": 665,
                            "fullEnd": 703,
                            "start": 673,
                            "end": 701,
                            "fullWidth": 38,
                            "width": 28,
                            "modifiers": [],
                            "variableDeclaration": {
                                "kind": "VariableDeclaration",
                                "fullStart": 665,
                                "fullEnd": 700,
                                "start": 673,
                                "end": 700,
                                "fullWidth": 35,
                                "width": 27,
                                "varKeyword": {
                                    "kind": "VarKeyword",
                                    "fullStart": 665,
                                    "fullEnd": 677,
                                    "start": 673,
                                    "end": 676,
                                    "fullWidth": 12,
                                    "width": 3,
                                    "text": "var",
                                    "value": "var",
                                    "valueText": "var",
                                    "hasLeadingTrivia": true,
                                    "hasTrailingTrivia": true,
                                    "leadingTrivia": [
                                        {
                                            "kind": "WhitespaceTrivia",
                                            "text": "        "
                                        }
                                    ],
                                    "trailingTrivia": [
                                        {
                                            "kind": "WhitespaceTrivia",
                                            "text": " "
                                        }
                                    ]
                                },
                                "variableDeclarators": [
                                    {
                                        "kind": "VariableDeclarator",
                                        "fullStart": 677,
                                        "fullEnd": 700,
                                        "start": 677,
                                        "end": 700,
                                        "fullWidth": 23,
<<<<<<< HEAD
                                        "width": 23,
                                        "identifier": {
=======
                                        "propertyName": {
>>>>>>> 85e84683
                                            "kind": "IdentifierName",
                                            "fullStart": 677,
                                            "fullEnd": 693,
                                            "start": 677,
                                            "end": 692,
                                            "fullWidth": 16,
                                            "width": 15,
                                            "text": "valueOfAccessed",
                                            "value": "valueOfAccessed",
                                            "valueText": "valueOfAccessed",
                                            "hasTrailingTrivia": true,
                                            "trailingTrivia": [
                                                {
                                                    "kind": "WhitespaceTrivia",
                                                    "text": " "
                                                }
                                            ]
                                        },
                                        "equalsValueClause": {
                                            "kind": "EqualsValueClause",
                                            "fullStart": 693,
                                            "fullEnd": 700,
                                            "start": 693,
                                            "end": 700,
                                            "fullWidth": 7,
                                            "width": 7,
                                            "equalsToken": {
                                                "kind": "EqualsToken",
                                                "fullStart": 693,
                                                "fullEnd": 695,
                                                "start": 693,
                                                "end": 694,
                                                "fullWidth": 2,
                                                "width": 1,
                                                "text": "=",
                                                "value": "=",
                                                "valueText": "=",
                                                "hasTrailingTrivia": true,
                                                "trailingTrivia": [
                                                    {
                                                        "kind": "WhitespaceTrivia",
                                                        "text": " "
                                                    }
                                                ]
                                            },
                                            "value": {
                                                "kind": "FalseKeyword",
                                                "fullStart": 695,
                                                "fullEnd": 700,
                                                "start": 695,
                                                "end": 700,
                                                "fullWidth": 5,
                                                "width": 5,
                                                "text": "false",
                                                "value": false,
                                                "valueText": "false"
                                            }
                                        }
                                    }
                                ]
                            },
                            "semicolonToken": {
                                "kind": "SemicolonToken",
                                "fullStart": 700,
                                "fullEnd": 703,
                                "start": 700,
                                "end": 701,
                                "fullWidth": 3,
                                "width": 1,
                                "text": ";",
                                "value": ";",
                                "valueText": ";",
                                "hasTrailingTrivia": true,
                                "hasTrailingNewLine": true,
                                "trailingTrivia": [
                                    {
                                        "kind": "NewLineTrivia",
                                        "text": "\r\n"
                                    }
                                ]
                            }
                        },
                        {
                            "kind": "VariableStatement",
                            "fullStart": 703,
                            "fullEnd": 742,
                            "start": 711,
                            "end": 740,
                            "fullWidth": 39,
                            "width": 29,
                            "modifiers": [],
                            "variableDeclaration": {
                                "kind": "VariableDeclaration",
                                "fullStart": 703,
                                "fullEnd": 739,
                                "start": 711,
                                "end": 739,
                                "fullWidth": 36,
                                "width": 28,
                                "varKeyword": {
                                    "kind": "VarKeyword",
                                    "fullStart": 703,
                                    "fullEnd": 715,
                                    "start": 711,
                                    "end": 714,
                                    "fullWidth": 12,
                                    "width": 3,
                                    "text": "var",
                                    "value": "var",
                                    "valueText": "var",
                                    "hasLeadingTrivia": true,
                                    "hasTrailingTrivia": true,
                                    "leadingTrivia": [
                                        {
                                            "kind": "WhitespaceTrivia",
                                            "text": "        "
                                        }
                                    ],
                                    "trailingTrivia": [
                                        {
                                            "kind": "WhitespaceTrivia",
                                            "text": " "
                                        }
                                    ]
                                },
                                "variableDeclarators": [
                                    {
                                        "kind": "VariableDeclarator",
                                        "fullStart": 715,
                                        "fullEnd": 739,
                                        "start": 715,
                                        "end": 739,
                                        "fullWidth": 24,
<<<<<<< HEAD
                                        "width": 24,
                                        "identifier": {
=======
                                        "propertyName": {
>>>>>>> 85e84683
                                            "kind": "IdentifierName",
                                            "fullStart": 715,
                                            "fullEnd": 732,
                                            "start": 715,
                                            "end": 731,
                                            "fullWidth": 17,
                                            "width": 16,
                                            "text": "toStringAccessed",
                                            "value": "toStringAccessed",
                                            "valueText": "toStringAccessed",
                                            "hasTrailingTrivia": true,
                                            "trailingTrivia": [
                                                {
                                                    "kind": "WhitespaceTrivia",
                                                    "text": " "
                                                }
                                            ]
                                        },
                                        "equalsValueClause": {
                                            "kind": "EqualsValueClause",
                                            "fullStart": 732,
                                            "fullEnd": 739,
                                            "start": 732,
                                            "end": 739,
                                            "fullWidth": 7,
                                            "width": 7,
                                            "equalsToken": {
                                                "kind": "EqualsToken",
                                                "fullStart": 732,
                                                "fullEnd": 734,
                                                "start": 732,
                                                "end": 733,
                                                "fullWidth": 2,
                                                "width": 1,
                                                "text": "=",
                                                "value": "=",
                                                "valueText": "=",
                                                "hasTrailingTrivia": true,
                                                "trailingTrivia": [
                                                    {
                                                        "kind": "WhitespaceTrivia",
                                                        "text": " "
                                                    }
                                                ]
                                            },
                                            "value": {
                                                "kind": "FalseKeyword",
                                                "fullStart": 734,
                                                "fullEnd": 739,
                                                "start": 734,
                                                "end": 739,
                                                "fullWidth": 5,
                                                "width": 5,
                                                "text": "false",
                                                "value": false,
                                                "valueText": "false"
                                            }
                                        }
                                    }
                                ]
                            },
                            "semicolonToken": {
                                "kind": "SemicolonToken",
                                "fullStart": 739,
                                "fullEnd": 742,
                                "start": 739,
                                "end": 740,
                                "fullWidth": 3,
                                "width": 1,
                                "text": ";",
                                "value": ";",
                                "valueText": ";",
                                "hasTrailingTrivia": true,
                                "hasTrailingNewLine": true,
                                "trailingTrivia": [
                                    {
                                        "kind": "NewLineTrivia",
                                        "text": "\r\n"
                                    }
                                ]
                            }
                        },
                        {
                            "kind": "FunctionDeclaration",
                            "fullStart": 742,
                            "fullEnd": 869,
                            "start": 752,
                            "end": 867,
                            "fullWidth": 127,
                            "width": 115,
                            "modifiers": [],
                            "functionKeyword": {
                                "kind": "FunctionKeyword",
                                "fullStart": 742,
                                "fullEnd": 761,
                                "start": 752,
                                "end": 760,
                                "fullWidth": 19,
                                "width": 8,
                                "text": "function",
                                "value": "function",
                                "valueText": "function",
                                "hasLeadingTrivia": true,
                                "hasLeadingNewLine": true,
                                "hasTrailingTrivia": true,
                                "leadingTrivia": [
                                    {
                                        "kind": "NewLineTrivia",
                                        "text": "\r\n"
                                    },
                                    {
                                        "kind": "WhitespaceTrivia",
                                        "text": "        "
                                    }
                                ],
                                "trailingTrivia": [
                                    {
                                        "kind": "WhitespaceTrivia",
                                        "text": " "
                                    }
                                ]
                            },
                            "identifier": {
                                "kind": "IdentifierName",
                                "fullStart": 761,
                                "fullEnd": 771,
                                "start": 761,
                                "end": 771,
                                "fullWidth": 10,
                                "width": 10,
                                "text": "callbackfn",
                                "value": "callbackfn",
                                "valueText": "callbackfn"
                            },
                            "callSignature": {
                                "kind": "CallSignature",
                                "fullStart": 771,
                                "fullEnd": 799,
                                "start": 771,
                                "end": 798,
                                "fullWidth": 28,
                                "width": 27,
                                "parameterList": {
                                    "kind": "ParameterList",
                                    "fullStart": 771,
                                    "fullEnd": 799,
                                    "start": 771,
                                    "end": 798,
                                    "fullWidth": 28,
                                    "width": 27,
                                    "openParenToken": {
                                        "kind": "OpenParenToken",
                                        "fullStart": 771,
                                        "fullEnd": 772,
                                        "start": 771,
                                        "end": 772,
                                        "fullWidth": 1,
                                        "width": 1,
                                        "text": "(",
                                        "value": "(",
                                        "valueText": "("
                                    },
                                    "parameters": [
                                        {
                                            "kind": "Parameter",
                                            "fullStart": 772,
                                            "fullEnd": 779,
                                            "start": 772,
                                            "end": 779,
                                            "fullWidth": 7,
                                            "width": 7,
                                            "modifiers": [],
                                            "identifier": {
                                                "kind": "IdentifierName",
                                                "fullStart": 772,
                                                "fullEnd": 779,
                                                "start": 772,
                                                "end": 779,
                                                "fullWidth": 7,
                                                "width": 7,
                                                "text": "prevVal",
                                                "value": "prevVal",
                                                "valueText": "prevVal"
                                            }
                                        },
                                        {
                                            "kind": "CommaToken",
                                            "fullStart": 779,
                                            "fullEnd": 781,
                                            "start": 779,
                                            "end": 780,
                                            "fullWidth": 2,
                                            "width": 1,
                                            "text": ",",
                                            "value": ",",
                                            "valueText": ",",
                                            "hasTrailingTrivia": true,
                                            "trailingTrivia": [
                                                {
                                                    "kind": "WhitespaceTrivia",
                                                    "text": " "
                                                }
                                            ]
                                        },
                                        {
                                            "kind": "Parameter",
                                            "fullStart": 781,
                                            "fullEnd": 787,
                                            "start": 781,
                                            "end": 787,
                                            "fullWidth": 6,
                                            "width": 6,
                                            "modifiers": [],
                                            "identifier": {
                                                "kind": "IdentifierName",
                                                "fullStart": 781,
                                                "fullEnd": 787,
                                                "start": 781,
                                                "end": 787,
                                                "fullWidth": 6,
                                                "width": 6,
                                                "text": "curVal",
                                                "value": "curVal",
                                                "valueText": "curVal"
                                            }
                                        },
                                        {
                                            "kind": "CommaToken",
                                            "fullStart": 787,
                                            "fullEnd": 789,
                                            "start": 787,
                                            "end": 788,
                                            "fullWidth": 2,
                                            "width": 1,
                                            "text": ",",
                                            "value": ",",
                                            "valueText": ",",
                                            "hasTrailingTrivia": true,
                                            "trailingTrivia": [
                                                {
                                                    "kind": "WhitespaceTrivia",
                                                    "text": " "
                                                }
                                            ]
                                        },
                                        {
                                            "kind": "Parameter",
                                            "fullStart": 789,
                                            "fullEnd": 792,
                                            "start": 789,
                                            "end": 792,
                                            "fullWidth": 3,
                                            "width": 3,
                                            "modifiers": [],
                                            "identifier": {
                                                "kind": "IdentifierName",
                                                "fullStart": 789,
                                                "fullEnd": 792,
                                                "start": 789,
                                                "end": 792,
                                                "fullWidth": 3,
                                                "width": 3,
                                                "text": "idx",
                                                "value": "idx",
                                                "valueText": "idx"
                                            }
                                        },
                                        {
                                            "kind": "CommaToken",
                                            "fullStart": 792,
                                            "fullEnd": 794,
                                            "start": 792,
                                            "end": 793,
                                            "fullWidth": 2,
                                            "width": 1,
                                            "text": ",",
                                            "value": ",",
                                            "valueText": ",",
                                            "hasTrailingTrivia": true,
                                            "trailingTrivia": [
                                                {
                                                    "kind": "WhitespaceTrivia",
                                                    "text": " "
                                                }
                                            ]
                                        },
                                        {
                                            "kind": "Parameter",
                                            "fullStart": 794,
                                            "fullEnd": 797,
                                            "start": 794,
                                            "end": 797,
                                            "fullWidth": 3,
                                            "width": 3,
                                            "modifiers": [],
                                            "identifier": {
                                                "kind": "IdentifierName",
                                                "fullStart": 794,
                                                "fullEnd": 797,
                                                "start": 794,
                                                "end": 797,
                                                "fullWidth": 3,
                                                "width": 3,
                                                "text": "obj",
                                                "value": "obj",
                                                "valueText": "obj"
                                            }
                                        }
                                    ],
                                    "closeParenToken": {
                                        "kind": "CloseParenToken",
                                        "fullStart": 797,
                                        "fullEnd": 799,
                                        "start": 797,
                                        "end": 798,
                                        "fullWidth": 2,
                                        "width": 1,
                                        "text": ")",
                                        "value": ")",
                                        "valueText": ")",
                                        "hasTrailingTrivia": true,
                                        "trailingTrivia": [
                                            {
                                                "kind": "WhitespaceTrivia",
                                                "text": " "
                                            }
                                        ]
                                    }
                                }
                            },
                            "block": {
                                "kind": "Block",
                                "fullStart": 799,
                                "fullEnd": 869,
                                "start": 799,
                                "end": 867,
                                "fullWidth": 70,
                                "width": 68,
                                "openBraceToken": {
                                    "kind": "OpenBraceToken",
                                    "fullStart": 799,
                                    "fullEnd": 802,
                                    "start": 799,
                                    "end": 800,
                                    "fullWidth": 3,
                                    "width": 1,
                                    "text": "{",
                                    "value": "{",
                                    "valueText": "{",
                                    "hasTrailingTrivia": true,
                                    "hasTrailingNewLine": true,
                                    "trailingTrivia": [
                                        {
                                            "kind": "NewLineTrivia",
                                            "text": "\r\n"
                                        }
                                    ]
                                },
                                "statements": [
                                    {
                                        "kind": "ExpressionStatement",
                                        "fullStart": 802,
                                        "fullEnd": 832,
                                        "start": 814,
                                        "end": 830,
                                        "fullWidth": 30,
                                        "width": 16,
                                        "expression": {
                                            "kind": "AssignmentExpression",
                                            "fullStart": 802,
                                            "fullEnd": 829,
                                            "start": 814,
                                            "end": 829,
                                            "fullWidth": 27,
                                            "width": 15,
                                            "left": {
                                                "kind": "IdentifierName",
                                                "fullStart": 802,
                                                "fullEnd": 823,
                                                "start": 814,
                                                "end": 822,
                                                "fullWidth": 21,
                                                "width": 8,
                                                "text": "accessed",
                                                "value": "accessed",
                                                "valueText": "accessed",
                                                "hasLeadingTrivia": true,
                                                "hasTrailingTrivia": true,
                                                "leadingTrivia": [
                                                    {
                                                        "kind": "WhitespaceTrivia",
                                                        "text": "            "
                                                    }
                                                ],
                                                "trailingTrivia": [
                                                    {
                                                        "kind": "WhitespaceTrivia",
                                                        "text": " "
                                                    }
                                                ]
                                            },
                                            "operatorToken": {
                                                "kind": "EqualsToken",
                                                "fullStart": 823,
                                                "fullEnd": 825,
                                                "start": 823,
                                                "end": 824,
                                                "fullWidth": 2,
                                                "width": 1,
                                                "text": "=",
                                                "value": "=",
                                                "valueText": "=",
                                                "hasTrailingTrivia": true,
                                                "trailingTrivia": [
                                                    {
                                                        "kind": "WhitespaceTrivia",
                                                        "text": " "
                                                    }
                                                ]
                                            },
                                            "right": {
                                                "kind": "TrueKeyword",
                                                "fullStart": 825,
                                                "fullEnd": 829,
                                                "start": 825,
                                                "end": 829,
                                                "fullWidth": 4,
                                                "width": 4,
                                                "text": "true",
                                                "value": true,
                                                "valueText": "true"
                                            }
                                        },
                                        "semicolonToken": {
                                            "kind": "SemicolonToken",
                                            "fullStart": 829,
                                            "fullEnd": 832,
                                            "start": 829,
                                            "end": 830,
                                            "fullWidth": 3,
                                            "width": 1,
                                            "text": ";",
                                            "value": ";",
                                            "valueText": ";",
                                            "hasTrailingTrivia": true,
                                            "hasTrailingNewLine": true,
                                            "trailingTrivia": [
                                                {
                                                    "kind": "NewLineTrivia",
                                                    "text": "\r\n"
                                                }
                                            ]
                                        }
                                    },
                                    {
                                        "kind": "ReturnStatement",
                                        "fullStart": 832,
                                        "fullEnd": 858,
                                        "start": 844,
                                        "end": 856,
                                        "fullWidth": 26,
                                        "width": 12,
                                        "returnKeyword": {
                                            "kind": "ReturnKeyword",
                                            "fullStart": 832,
                                            "fullEnd": 851,
                                            "start": 844,
                                            "end": 850,
                                            "fullWidth": 19,
                                            "width": 6,
                                            "text": "return",
                                            "value": "return",
                                            "valueText": "return",
                                            "hasLeadingTrivia": true,
                                            "hasTrailingTrivia": true,
                                            "leadingTrivia": [
                                                {
                                                    "kind": "WhitespaceTrivia",
                                                    "text": "            "
                                                }
                                            ],
                                            "trailingTrivia": [
                                                {
                                                    "kind": "WhitespaceTrivia",
                                                    "text": " "
                                                }
                                            ]
                                        },
                                        "expression": {
                                            "kind": "TrueKeyword",
                                            "fullStart": 851,
                                            "fullEnd": 855,
                                            "start": 851,
                                            "end": 855,
                                            "fullWidth": 4,
                                            "width": 4,
                                            "text": "true",
                                            "value": true,
                                            "valueText": "true"
                                        },
                                        "semicolonToken": {
                                            "kind": "SemicolonToken",
                                            "fullStart": 855,
                                            "fullEnd": 858,
                                            "start": 855,
                                            "end": 856,
                                            "fullWidth": 3,
                                            "width": 1,
                                            "text": ";",
                                            "value": ";",
                                            "valueText": ";",
                                            "hasTrailingTrivia": true,
                                            "hasTrailingNewLine": true,
                                            "trailingTrivia": [
                                                {
                                                    "kind": "NewLineTrivia",
                                                    "text": "\r\n"
                                                }
                                            ]
                                        }
                                    }
                                ],
                                "closeBraceToken": {
                                    "kind": "CloseBraceToken",
                                    "fullStart": 858,
                                    "fullEnd": 869,
                                    "start": 866,
                                    "end": 867,
                                    "fullWidth": 11,
                                    "width": 1,
                                    "text": "}",
                                    "value": "}",
                                    "valueText": "}",
                                    "hasLeadingTrivia": true,
                                    "hasTrailingTrivia": true,
                                    "hasTrailingNewLine": true,
                                    "leadingTrivia": [
                                        {
                                            "kind": "WhitespaceTrivia",
                                            "text": "        "
                                        }
                                    ],
                                    "trailingTrivia": [
                                        {
                                            "kind": "NewLineTrivia",
                                            "text": "\r\n"
                                        }
                                    ]
                                }
                            }
                        },
                        {
                            "kind": "VariableStatement",
                            "fullStart": 869,
                            "fullEnd": 1259,
                            "start": 879,
                            "end": 1257,
                            "fullWidth": 390,
                            "width": 378,
                            "modifiers": [],
                            "variableDeclaration": {
                                "kind": "VariableDeclaration",
                                "fullStart": 869,
                                "fullEnd": 1256,
                                "start": 879,
                                "end": 1256,
                                "fullWidth": 387,
                                "width": 377,
                                "varKeyword": {
                                    "kind": "VarKeyword",
                                    "fullStart": 869,
                                    "fullEnd": 883,
                                    "start": 879,
                                    "end": 882,
                                    "fullWidth": 14,
                                    "width": 3,
                                    "text": "var",
                                    "value": "var",
                                    "valueText": "var",
                                    "hasLeadingTrivia": true,
                                    "hasLeadingNewLine": true,
                                    "hasTrailingTrivia": true,
                                    "leadingTrivia": [
                                        {
                                            "kind": "NewLineTrivia",
                                            "text": "\r\n"
                                        },
                                        {
                                            "kind": "WhitespaceTrivia",
                                            "text": "        "
                                        }
                                    ],
                                    "trailingTrivia": [
                                        {
                                            "kind": "WhitespaceTrivia",
                                            "text": " "
                                        }
                                    ]
                                },
                                "variableDeclarators": [
                                    {
                                        "kind": "VariableDeclarator",
                                        "fullStart": 883,
                                        "fullEnd": 1256,
                                        "start": 883,
                                        "end": 1256,
                                        "fullWidth": 373,
<<<<<<< HEAD
                                        "width": 373,
                                        "identifier": {
=======
                                        "propertyName": {
>>>>>>> 85e84683
                                            "kind": "IdentifierName",
                                            "fullStart": 883,
                                            "fullEnd": 887,
                                            "start": 883,
                                            "end": 886,
                                            "fullWidth": 4,
                                            "width": 3,
                                            "text": "obj",
                                            "value": "obj",
                                            "valueText": "obj",
                                            "hasTrailingTrivia": true,
                                            "trailingTrivia": [
                                                {
                                                    "kind": "WhitespaceTrivia",
                                                    "text": " "
                                                }
                                            ]
                                        },
                                        "equalsValueClause": {
                                            "kind": "EqualsValueClause",
                                            "fullStart": 887,
                                            "fullEnd": 1256,
                                            "start": 887,
                                            "end": 1256,
                                            "fullWidth": 369,
                                            "width": 369,
                                            "equalsToken": {
                                                "kind": "EqualsToken",
                                                "fullStart": 887,
                                                "fullEnd": 889,
                                                "start": 887,
                                                "end": 888,
                                                "fullWidth": 2,
                                                "width": 1,
                                                "text": "=",
                                                "value": "=",
                                                "valueText": "=",
                                                "hasTrailingTrivia": true,
                                                "trailingTrivia": [
                                                    {
                                                        "kind": "WhitespaceTrivia",
                                                        "text": " "
                                                    }
                                                ]
                                            },
                                            "value": {
                                                "kind": "ObjectLiteralExpression",
                                                "fullStart": 889,
                                                "fullEnd": 1256,
                                                "start": 889,
                                                "end": 1256,
                                                "fullWidth": 367,
                                                "width": 367,
                                                "openBraceToken": {
                                                    "kind": "OpenBraceToken",
                                                    "fullStart": 889,
                                                    "fullEnd": 892,
                                                    "start": 889,
                                                    "end": 890,
                                                    "fullWidth": 3,
                                                    "width": 1,
                                                    "text": "{",
                                                    "value": "{",
                                                    "valueText": "{",
                                                    "hasTrailingTrivia": true,
                                                    "hasTrailingNewLine": true,
                                                    "trailingTrivia": [
                                                        {
                                                            "kind": "NewLineTrivia",
                                                            "text": "\r\n"
                                                        }
                                                    ]
                                                },
                                                "propertyAssignments": [
                                                    {
                                                        "kind": "SimplePropertyAssignment",
                                                        "fullStart": 892,
                                                        "fullEnd": 909,
                                                        "start": 904,
                                                        "end": 909,
                                                        "fullWidth": 17,
                                                        "width": 5,
                                                        "propertyName": {
                                                            "kind": "NumericLiteral",
                                                            "fullStart": 892,
                                                            "fullEnd": 905,
                                                            "start": 904,
                                                            "end": 905,
                                                            "fullWidth": 13,
                                                            "width": 1,
                                                            "text": "1",
                                                            "value": 1,
                                                            "valueText": "1",
                                                            "hasLeadingTrivia": true,
                                                            "leadingTrivia": [
                                                                {
                                                                    "kind": "WhitespaceTrivia",
                                                                    "text": "            "
                                                                }
                                                            ]
                                                        },
                                                        "colonToken": {
                                                            "kind": "ColonToken",
                                                            "fullStart": 905,
                                                            "fullEnd": 907,
                                                            "start": 905,
                                                            "end": 906,
                                                            "fullWidth": 2,
                                                            "width": 1,
                                                            "text": ":",
                                                            "value": ":",
                                                            "valueText": ":",
                                                            "hasTrailingTrivia": true,
                                                            "trailingTrivia": [
                                                                {
                                                                    "kind": "WhitespaceTrivia",
                                                                    "text": " "
                                                                }
                                                            ]
                                                        },
                                                        "expression": {
                                                            "kind": "NumericLiteral",
                                                            "fullStart": 907,
                                                            "fullEnd": 909,
                                                            "start": 907,
                                                            "end": 909,
                                                            "fullWidth": 2,
                                                            "width": 2,
                                                            "text": "11",
                                                            "value": 11,
                                                            "valueText": "11"
                                                        }
                                                    },
                                                    {
                                                        "kind": "CommaToken",
                                                        "fullStart": 909,
                                                        "fullEnd": 912,
                                                        "start": 909,
                                                        "end": 910,
                                                        "fullWidth": 3,
                                                        "width": 1,
                                                        "text": ",",
                                                        "value": ",",
                                                        "valueText": ",",
                                                        "hasTrailingTrivia": true,
                                                        "hasTrailingNewLine": true,
                                                        "trailingTrivia": [
                                                            {
                                                                "kind": "NewLineTrivia",
                                                                "text": "\r\n"
                                                            }
                                                        ]
                                                    },
                                                    {
                                                        "kind": "SimplePropertyAssignment",
                                                        "fullStart": 912,
                                                        "fullEnd": 929,
                                                        "start": 924,
                                                        "end": 929,
                                                        "fullWidth": 17,
                                                        "width": 5,
                                                        "propertyName": {
                                                            "kind": "NumericLiteral",
                                                            "fullStart": 912,
                                                            "fullEnd": 925,
                                                            "start": 924,
                                                            "end": 925,
                                                            "fullWidth": 13,
                                                            "width": 1,
                                                            "text": "2",
                                                            "value": 2,
                                                            "valueText": "2",
                                                            "hasLeadingTrivia": true,
                                                            "leadingTrivia": [
                                                                {
                                                                    "kind": "WhitespaceTrivia",
                                                                    "text": "            "
                                                                }
                                                            ]
                                                        },
                                                        "colonToken": {
                                                            "kind": "ColonToken",
                                                            "fullStart": 925,
                                                            "fullEnd": 927,
                                                            "start": 925,
                                                            "end": 926,
                                                            "fullWidth": 2,
                                                            "width": 1,
                                                            "text": ":",
                                                            "value": ":",
                                                            "valueText": ":",
                                                            "hasTrailingTrivia": true,
                                                            "trailingTrivia": [
                                                                {
                                                                    "kind": "WhitespaceTrivia",
                                                                    "text": " "
                                                                }
                                                            ]
                                                        },
                                                        "expression": {
                                                            "kind": "NumericLiteral",
                                                            "fullStart": 927,
                                                            "fullEnd": 929,
                                                            "start": 927,
                                                            "end": 929,
                                                            "fullWidth": 2,
                                                            "width": 2,
                                                            "text": "12",
                                                            "value": 12,
                                                            "valueText": "12"
                                                        }
                                                    },
                                                    {
                                                        "kind": "CommaToken",
                                                        "fullStart": 929,
                                                        "fullEnd": 932,
                                                        "start": 929,
                                                        "end": 930,
                                                        "fullWidth": 3,
                                                        "width": 1,
                                                        "text": ",",
                                                        "value": ",",
                                                        "valueText": ",",
                                                        "hasTrailingTrivia": true,
                                                        "hasTrailingNewLine": true,
                                                        "trailingTrivia": [
                                                            {
                                                                "kind": "NewLineTrivia",
                                                                "text": "\r\n"
                                                            }
                                                        ]
                                                    },
                                                    {
                                                        "kind": "SimplePropertyAssignment",
                                                        "fullStart": 932,
                                                        "fullEnd": 1247,
                                                        "start": 946,
                                                        "end": 1245,
                                                        "fullWidth": 315,
                                                        "width": 299,
                                                        "propertyName": {
                                                            "kind": "IdentifierName",
                                                            "fullStart": 932,
                                                            "fullEnd": 952,
                                                            "start": 946,
                                                            "end": 952,
                                                            "fullWidth": 20,
                                                            "width": 6,
                                                            "text": "length",
                                                            "value": "length",
                                                            "valueText": "length",
                                                            "hasLeadingTrivia": true,
                                                            "hasLeadingNewLine": true,
                                                            "leadingTrivia": [
                                                                {
                                                                    "kind": "NewLineTrivia",
                                                                    "text": "\r\n"
                                                                },
                                                                {
                                                                    "kind": "WhitespaceTrivia",
                                                                    "text": "            "
                                                                }
                                                            ]
                                                        },
                                                        "colonToken": {
                                                            "kind": "ColonToken",
                                                            "fullStart": 952,
                                                            "fullEnd": 954,
                                                            "start": 952,
                                                            "end": 953,
                                                            "fullWidth": 2,
                                                            "width": 1,
                                                            "text": ":",
                                                            "value": ":",
                                                            "valueText": ":",
                                                            "hasTrailingTrivia": true,
                                                            "trailingTrivia": [
                                                                {
                                                                    "kind": "WhitespaceTrivia",
                                                                    "text": " "
                                                                }
                                                            ]
                                                        },
                                                        "expression": {
                                                            "kind": "ObjectLiteralExpression",
                                                            "fullStart": 954,
                                                            "fullEnd": 1247,
                                                            "start": 954,
                                                            "end": 1245,
                                                            "fullWidth": 293,
                                                            "width": 291,
                                                            "openBraceToken": {
                                                                "kind": "OpenBraceToken",
                                                                "fullStart": 954,
                                                                "fullEnd": 957,
                                                                "start": 954,
                                                                "end": 955,
                                                                "fullWidth": 3,
                                                                "width": 1,
                                                                "text": "{",
                                                                "value": "{",
                                                                "valueText": "{",
                                                                "hasTrailingTrivia": true,
                                                                "hasTrailingNewLine": true,
                                                                "trailingTrivia": [
                                                                    {
                                                                        "kind": "NewLineTrivia",
                                                                        "text": "\r\n"
                                                                    }
                                                                ]
                                                            },
                                                            "propertyAssignments": [
                                                                {
                                                                    "kind": "SimplePropertyAssignment",
                                                                    "fullStart": 957,
                                                                    "fullEnd": 1091,
                                                                    "start": 973,
                                                                    "end": 1091,
                                                                    "fullWidth": 134,
                                                                    "width": 118,
                                                                    "propertyName": {
                                                                        "kind": "IdentifierName",
                                                                        "fullStart": 957,
                                                                        "fullEnd": 980,
                                                                        "start": 973,
                                                                        "end": 980,
                                                                        "fullWidth": 23,
                                                                        "width": 7,
                                                                        "text": "valueOf",
                                                                        "value": "valueOf",
                                                                        "valueText": "valueOf",
                                                                        "hasLeadingTrivia": true,
                                                                        "leadingTrivia": [
                                                                            {
                                                                                "kind": "WhitespaceTrivia",
                                                                                "text": "                "
                                                                            }
                                                                        ]
                                                                    },
                                                                    "colonToken": {
                                                                        "kind": "ColonToken",
                                                                        "fullStart": 980,
                                                                        "fullEnd": 982,
                                                                        "start": 980,
                                                                        "end": 981,
                                                                        "fullWidth": 2,
                                                                        "width": 1,
                                                                        "text": ":",
                                                                        "value": ":",
                                                                        "valueText": ":",
                                                                        "hasTrailingTrivia": true,
                                                                        "trailingTrivia": [
                                                                            {
                                                                                "kind": "WhitespaceTrivia",
                                                                                "text": " "
                                                                            }
                                                                        ]
                                                                    },
                                                                    "expression": {
                                                                        "kind": "FunctionExpression",
                                                                        "fullStart": 982,
                                                                        "fullEnd": 1091,
                                                                        "start": 982,
                                                                        "end": 1091,
                                                                        "fullWidth": 109,
                                                                        "width": 109,
                                                                        "functionKeyword": {
                                                                            "kind": "FunctionKeyword",
                                                                            "fullStart": 982,
                                                                            "fullEnd": 991,
                                                                            "start": 982,
                                                                            "end": 990,
                                                                            "fullWidth": 9,
                                                                            "width": 8,
                                                                            "text": "function",
                                                                            "value": "function",
                                                                            "valueText": "function",
                                                                            "hasTrailingTrivia": true,
                                                                            "trailingTrivia": [
                                                                                {
                                                                                    "kind": "WhitespaceTrivia",
                                                                                    "text": " "
                                                                                }
                                                                            ]
                                                                        },
                                                                        "callSignature": {
                                                                            "kind": "CallSignature",
                                                                            "fullStart": 991,
                                                                            "fullEnd": 994,
                                                                            "start": 991,
                                                                            "end": 993,
                                                                            "fullWidth": 3,
                                                                            "width": 2,
                                                                            "parameterList": {
                                                                                "kind": "ParameterList",
                                                                                "fullStart": 991,
                                                                                "fullEnd": 994,
                                                                                "start": 991,
                                                                                "end": 993,
                                                                                "fullWidth": 3,
                                                                                "width": 2,
                                                                                "openParenToken": {
                                                                                    "kind": "OpenParenToken",
                                                                                    "fullStart": 991,
                                                                                    "fullEnd": 992,
                                                                                    "start": 991,
                                                                                    "end": 992,
                                                                                    "fullWidth": 1,
                                                                                    "width": 1,
                                                                                    "text": "(",
                                                                                    "value": "(",
                                                                                    "valueText": "("
                                                                                },
                                                                                "parameters": [],
                                                                                "closeParenToken": {
                                                                                    "kind": "CloseParenToken",
                                                                                    "fullStart": 992,
                                                                                    "fullEnd": 994,
                                                                                    "start": 992,
                                                                                    "end": 993,
                                                                                    "fullWidth": 2,
                                                                                    "width": 1,
                                                                                    "text": ")",
                                                                                    "value": ")",
                                                                                    "valueText": ")",
                                                                                    "hasTrailingTrivia": true,
                                                                                    "trailingTrivia": [
                                                                                        {
                                                                                            "kind": "WhitespaceTrivia",
                                                                                            "text": " "
                                                                                        }
                                                                                    ]
                                                                                }
                                                                            }
                                                                        },
                                                                        "block": {
                                                                            "kind": "Block",
                                                                            "fullStart": 994,
                                                                            "fullEnd": 1091,
                                                                            "start": 994,
                                                                            "end": 1091,
                                                                            "fullWidth": 97,
                                                                            "width": 97,
                                                                            "openBraceToken": {
                                                                                "kind": "OpenBraceToken",
                                                                                "fullStart": 994,
                                                                                "fullEnd": 997,
                                                                                "start": 994,
                                                                                "end": 995,
                                                                                "fullWidth": 3,
                                                                                "width": 1,
                                                                                "text": "{",
                                                                                "value": "{",
                                                                                "valueText": "{",
                                                                                "hasTrailingTrivia": true,
                                                                                "hasTrailingNewLine": true,
                                                                                "trailingTrivia": [
                                                                                    {
                                                                                        "kind": "NewLineTrivia",
                                                                                        "text": "\r\n"
                                                                                    }
                                                                                ]
                                                                            },
                                                                            "statements": [
                                                                                {
                                                                                    "kind": "ExpressionStatement",
                                                                                    "fullStart": 997,
                                                                                    "fullEnd": 1042,
                                                                                    "start": 1017,
                                                                                    "end": 1040,
                                                                                    "fullWidth": 45,
                                                                                    "width": 23,
                                                                                    "expression": {
                                                                                        "kind": "AssignmentExpression",
                                                                                        "fullStart": 997,
                                                                                        "fullEnd": 1039,
                                                                                        "start": 1017,
                                                                                        "end": 1039,
                                                                                        "fullWidth": 42,
                                                                                        "width": 22,
                                                                                        "left": {
                                                                                            "kind": "IdentifierName",
                                                                                            "fullStart": 997,
                                                                                            "fullEnd": 1033,
                                                                                            "start": 1017,
                                                                                            "end": 1032,
                                                                                            "fullWidth": 36,
                                                                                            "width": 15,
                                                                                            "text": "valueOfAccessed",
                                                                                            "value": "valueOfAccessed",
                                                                                            "valueText": "valueOfAccessed",
                                                                                            "hasLeadingTrivia": true,
                                                                                            "hasTrailingTrivia": true,
                                                                                            "leadingTrivia": [
                                                                                                {
                                                                                                    "kind": "WhitespaceTrivia",
                                                                                                    "text": "                    "
                                                                                                }
                                                                                            ],
                                                                                            "trailingTrivia": [
                                                                                                {
                                                                                                    "kind": "WhitespaceTrivia",
                                                                                                    "text": " "
                                                                                                }
                                                                                            ]
                                                                                        },
                                                                                        "operatorToken": {
                                                                                            "kind": "EqualsToken",
                                                                                            "fullStart": 1033,
                                                                                            "fullEnd": 1035,
                                                                                            "start": 1033,
                                                                                            "end": 1034,
                                                                                            "fullWidth": 2,
                                                                                            "width": 1,
                                                                                            "text": "=",
                                                                                            "value": "=",
                                                                                            "valueText": "=",
                                                                                            "hasTrailingTrivia": true,
                                                                                            "trailingTrivia": [
                                                                                                {
                                                                                                    "kind": "WhitespaceTrivia",
                                                                                                    "text": " "
                                                                                                }
                                                                                            ]
                                                                                        },
                                                                                        "right": {
                                                                                            "kind": "TrueKeyword",
                                                                                            "fullStart": 1035,
                                                                                            "fullEnd": 1039,
                                                                                            "start": 1035,
                                                                                            "end": 1039,
                                                                                            "fullWidth": 4,
                                                                                            "width": 4,
                                                                                            "text": "true",
                                                                                            "value": true,
                                                                                            "valueText": "true"
                                                                                        }
                                                                                    },
                                                                                    "semicolonToken": {
                                                                                        "kind": "SemicolonToken",
                                                                                        "fullStart": 1039,
                                                                                        "fullEnd": 1042,
                                                                                        "start": 1039,
                                                                                        "end": 1040,
                                                                                        "fullWidth": 3,
                                                                                        "width": 1,
                                                                                        "text": ";",
                                                                                        "value": ";",
                                                                                        "valueText": ";",
                                                                                        "hasTrailingTrivia": true,
                                                                                        "hasTrailingNewLine": true,
                                                                                        "trailingTrivia": [
                                                                                            {
                                                                                                "kind": "NewLineTrivia",
                                                                                                "text": "\r\n"
                                                                                            }
                                                                                        ]
                                                                                    }
                                                                                },
                                                                                {
                                                                                    "kind": "ReturnStatement",
                                                                                    "fullStart": 1042,
                                                                                    "fullEnd": 1074,
                                                                                    "start": 1062,
                                                                                    "end": 1072,
                                                                                    "fullWidth": 32,
                                                                                    "width": 10,
                                                                                    "returnKeyword": {
                                                                                        "kind": "ReturnKeyword",
                                                                                        "fullStart": 1042,
                                                                                        "fullEnd": 1069,
                                                                                        "start": 1062,
                                                                                        "end": 1068,
                                                                                        "fullWidth": 27,
                                                                                        "width": 6,
                                                                                        "text": "return",
                                                                                        "value": "return",
                                                                                        "valueText": "return",
                                                                                        "hasLeadingTrivia": true,
                                                                                        "hasTrailingTrivia": true,
                                                                                        "leadingTrivia": [
                                                                                            {
                                                                                                "kind": "WhitespaceTrivia",
                                                                                                "text": "                    "
                                                                                            }
                                                                                        ],
                                                                                        "trailingTrivia": [
                                                                                            {
                                                                                                "kind": "WhitespaceTrivia",
                                                                                                "text": " "
                                                                                            }
                                                                                        ]
                                                                                    },
                                                                                    "expression": {
                                                                                        "kind": "ObjectLiteralExpression",
                                                                                        "fullStart": 1069,
                                                                                        "fullEnd": 1071,
                                                                                        "start": 1069,
                                                                                        "end": 1071,
                                                                                        "fullWidth": 2,
                                                                                        "width": 2,
                                                                                        "openBraceToken": {
                                                                                            "kind": "OpenBraceToken",
                                                                                            "fullStart": 1069,
                                                                                            "fullEnd": 1070,
                                                                                            "start": 1069,
                                                                                            "end": 1070,
                                                                                            "fullWidth": 1,
                                                                                            "width": 1,
                                                                                            "text": "{",
                                                                                            "value": "{",
                                                                                            "valueText": "{"
                                                                                        },
                                                                                        "propertyAssignments": [],
                                                                                        "closeBraceToken": {
                                                                                            "kind": "CloseBraceToken",
                                                                                            "fullStart": 1070,
                                                                                            "fullEnd": 1071,
                                                                                            "start": 1070,
                                                                                            "end": 1071,
                                                                                            "fullWidth": 1,
                                                                                            "width": 1,
                                                                                            "text": "}",
                                                                                            "value": "}",
                                                                                            "valueText": "}"
                                                                                        }
                                                                                    },
                                                                                    "semicolonToken": {
                                                                                        "kind": "SemicolonToken",
                                                                                        "fullStart": 1071,
                                                                                        "fullEnd": 1074,
                                                                                        "start": 1071,
                                                                                        "end": 1072,
                                                                                        "fullWidth": 3,
                                                                                        "width": 1,
                                                                                        "text": ";",
                                                                                        "value": ";",
                                                                                        "valueText": ";",
                                                                                        "hasTrailingTrivia": true,
                                                                                        "hasTrailingNewLine": true,
                                                                                        "trailingTrivia": [
                                                                                            {
                                                                                                "kind": "NewLineTrivia",
                                                                                                "text": "\r\n"
                                                                                            }
                                                                                        ]
                                                                                    }
                                                                                }
                                                                            ],
                                                                            "closeBraceToken": {
                                                                                "kind": "CloseBraceToken",
                                                                                "fullStart": 1074,
                                                                                "fullEnd": 1091,
                                                                                "start": 1090,
                                                                                "end": 1091,
                                                                                "fullWidth": 17,
                                                                                "width": 1,
                                                                                "text": "}",
                                                                                "value": "}",
                                                                                "valueText": "}",
                                                                                "hasLeadingTrivia": true,
                                                                                "leadingTrivia": [
                                                                                    {
                                                                                        "kind": "WhitespaceTrivia",
                                                                                        "text": "                "
                                                                                    }
                                                                                ]
                                                                            }
                                                                        }
                                                                    }
                                                                },
                                                                {
                                                                    "kind": "CommaToken",
                                                                    "fullStart": 1091,
                                                                    "fullEnd": 1094,
                                                                    "start": 1091,
                                                                    "end": 1092,
                                                                    "fullWidth": 3,
                                                                    "width": 1,
                                                                    "text": ",",
                                                                    "value": ",",
                                                                    "valueText": ",",
                                                                    "hasTrailingTrivia": true,
                                                                    "hasTrailingNewLine": true,
                                                                    "trailingTrivia": [
                                                                        {
                                                                            "kind": "NewLineTrivia",
                                                                            "text": "\r\n"
                                                                        }
                                                                    ]
                                                                },
                                                                {
                                                                    "kind": "SimplePropertyAssignment",
                                                                    "fullStart": 1094,
                                                                    "fullEnd": 1232,
                                                                    "start": 1110,
                                                                    "end": 1230,
                                                                    "fullWidth": 138,
                                                                    "width": 120,
                                                                    "propertyName": {
                                                                        "kind": "IdentifierName",
                                                                        "fullStart": 1094,
                                                                        "fullEnd": 1118,
                                                                        "start": 1110,
                                                                        "end": 1118,
                                                                        "fullWidth": 24,
                                                                        "width": 8,
                                                                        "text": "toString",
                                                                        "value": "toString",
                                                                        "valueText": "toString",
                                                                        "hasLeadingTrivia": true,
                                                                        "leadingTrivia": [
                                                                            {
                                                                                "kind": "WhitespaceTrivia",
                                                                                "text": "                "
                                                                            }
                                                                        ]
                                                                    },
                                                                    "colonToken": {
                                                                        "kind": "ColonToken",
                                                                        "fullStart": 1118,
                                                                        "fullEnd": 1120,
                                                                        "start": 1118,
                                                                        "end": 1119,
                                                                        "fullWidth": 2,
                                                                        "width": 1,
                                                                        "text": ":",
                                                                        "value": ":",
                                                                        "valueText": ":",
                                                                        "hasTrailingTrivia": true,
                                                                        "trailingTrivia": [
                                                                            {
                                                                                "kind": "WhitespaceTrivia",
                                                                                "text": " "
                                                                            }
                                                                        ]
                                                                    },
                                                                    "expression": {
                                                                        "kind": "FunctionExpression",
                                                                        "fullStart": 1120,
                                                                        "fullEnd": 1232,
                                                                        "start": 1120,
                                                                        "end": 1230,
                                                                        "fullWidth": 112,
                                                                        "width": 110,
                                                                        "functionKeyword": {
                                                                            "kind": "FunctionKeyword",
                                                                            "fullStart": 1120,
                                                                            "fullEnd": 1129,
                                                                            "start": 1120,
                                                                            "end": 1128,
                                                                            "fullWidth": 9,
                                                                            "width": 8,
                                                                            "text": "function",
                                                                            "value": "function",
                                                                            "valueText": "function",
                                                                            "hasTrailingTrivia": true,
                                                                            "trailingTrivia": [
                                                                                {
                                                                                    "kind": "WhitespaceTrivia",
                                                                                    "text": " "
                                                                                }
                                                                            ]
                                                                        },
                                                                        "callSignature": {
                                                                            "kind": "CallSignature",
                                                                            "fullStart": 1129,
                                                                            "fullEnd": 1132,
                                                                            "start": 1129,
                                                                            "end": 1131,
                                                                            "fullWidth": 3,
                                                                            "width": 2,
                                                                            "parameterList": {
                                                                                "kind": "ParameterList",
                                                                                "fullStart": 1129,
                                                                                "fullEnd": 1132,
                                                                                "start": 1129,
                                                                                "end": 1131,
                                                                                "fullWidth": 3,
                                                                                "width": 2,
                                                                                "openParenToken": {
                                                                                    "kind": "OpenParenToken",
                                                                                    "fullStart": 1129,
                                                                                    "fullEnd": 1130,
                                                                                    "start": 1129,
                                                                                    "end": 1130,
                                                                                    "fullWidth": 1,
                                                                                    "width": 1,
                                                                                    "text": "(",
                                                                                    "value": "(",
                                                                                    "valueText": "("
                                                                                },
                                                                                "parameters": [],
                                                                                "closeParenToken": {
                                                                                    "kind": "CloseParenToken",
                                                                                    "fullStart": 1130,
                                                                                    "fullEnd": 1132,
                                                                                    "start": 1130,
                                                                                    "end": 1131,
                                                                                    "fullWidth": 2,
                                                                                    "width": 1,
                                                                                    "text": ")",
                                                                                    "value": ")",
                                                                                    "valueText": ")",
                                                                                    "hasTrailingTrivia": true,
                                                                                    "trailingTrivia": [
                                                                                        {
                                                                                            "kind": "WhitespaceTrivia",
                                                                                            "text": " "
                                                                                        }
                                                                                    ]
                                                                                }
                                                                            }
                                                                        },
                                                                        "block": {
                                                                            "kind": "Block",
                                                                            "fullStart": 1132,
                                                                            "fullEnd": 1232,
                                                                            "start": 1132,
                                                                            "end": 1230,
                                                                            "fullWidth": 100,
                                                                            "width": 98,
                                                                            "openBraceToken": {
                                                                                "kind": "OpenBraceToken",
                                                                                "fullStart": 1132,
                                                                                "fullEnd": 1135,
                                                                                "start": 1132,
                                                                                "end": 1133,
                                                                                "fullWidth": 3,
                                                                                "width": 1,
                                                                                "text": "{",
                                                                                "value": "{",
                                                                                "valueText": "{",
                                                                                "hasTrailingTrivia": true,
                                                                                "hasTrailingNewLine": true,
                                                                                "trailingTrivia": [
                                                                                    {
                                                                                        "kind": "NewLineTrivia",
                                                                                        "text": "\r\n"
                                                                                    }
                                                                                ]
                                                                            },
                                                                            "statements": [
                                                                                {
                                                                                    "kind": "ExpressionStatement",
                                                                                    "fullStart": 1135,
                                                                                    "fullEnd": 1181,
                                                                                    "start": 1155,
                                                                                    "end": 1179,
                                                                                    "fullWidth": 46,
                                                                                    "width": 24,
                                                                                    "expression": {
                                                                                        "kind": "AssignmentExpression",
                                                                                        "fullStart": 1135,
                                                                                        "fullEnd": 1178,
                                                                                        "start": 1155,
                                                                                        "end": 1178,
                                                                                        "fullWidth": 43,
                                                                                        "width": 23,
                                                                                        "left": {
                                                                                            "kind": "IdentifierName",
                                                                                            "fullStart": 1135,
                                                                                            "fullEnd": 1172,
                                                                                            "start": 1155,
                                                                                            "end": 1171,
                                                                                            "fullWidth": 37,
                                                                                            "width": 16,
                                                                                            "text": "toStringAccessed",
                                                                                            "value": "toStringAccessed",
                                                                                            "valueText": "toStringAccessed",
                                                                                            "hasLeadingTrivia": true,
                                                                                            "hasTrailingTrivia": true,
                                                                                            "leadingTrivia": [
                                                                                                {
                                                                                                    "kind": "WhitespaceTrivia",
                                                                                                    "text": "                    "
                                                                                                }
                                                                                            ],
                                                                                            "trailingTrivia": [
                                                                                                {
                                                                                                    "kind": "WhitespaceTrivia",
                                                                                                    "text": " "
                                                                                                }
                                                                                            ]
                                                                                        },
                                                                                        "operatorToken": {
                                                                                            "kind": "EqualsToken",
                                                                                            "fullStart": 1172,
                                                                                            "fullEnd": 1174,
                                                                                            "start": 1172,
                                                                                            "end": 1173,
                                                                                            "fullWidth": 2,
                                                                                            "width": 1,
                                                                                            "text": "=",
                                                                                            "value": "=",
                                                                                            "valueText": "=",
                                                                                            "hasTrailingTrivia": true,
                                                                                            "trailingTrivia": [
                                                                                                {
                                                                                                    "kind": "WhitespaceTrivia",
                                                                                                    "text": " "
                                                                                                }
                                                                                            ]
                                                                                        },
                                                                                        "right": {
                                                                                            "kind": "TrueKeyword",
                                                                                            "fullStart": 1174,
                                                                                            "fullEnd": 1178,
                                                                                            "start": 1174,
                                                                                            "end": 1178,
                                                                                            "fullWidth": 4,
                                                                                            "width": 4,
                                                                                            "text": "true",
                                                                                            "value": true,
                                                                                            "valueText": "true"
                                                                                        }
                                                                                    },
                                                                                    "semicolonToken": {
                                                                                        "kind": "SemicolonToken",
                                                                                        "fullStart": 1178,
                                                                                        "fullEnd": 1181,
                                                                                        "start": 1178,
                                                                                        "end": 1179,
                                                                                        "fullWidth": 3,
                                                                                        "width": 1,
                                                                                        "text": ";",
                                                                                        "value": ";",
                                                                                        "valueText": ";",
                                                                                        "hasTrailingTrivia": true,
                                                                                        "hasTrailingNewLine": true,
                                                                                        "trailingTrivia": [
                                                                                            {
                                                                                                "kind": "NewLineTrivia",
                                                                                                "text": "\r\n"
                                                                                            }
                                                                                        ]
                                                                                    }
                                                                                },
                                                                                {
                                                                                    "kind": "ReturnStatement",
                                                                                    "fullStart": 1181,
                                                                                    "fullEnd": 1213,
                                                                                    "start": 1201,
                                                                                    "end": 1211,
                                                                                    "fullWidth": 32,
                                                                                    "width": 10,
                                                                                    "returnKeyword": {
                                                                                        "kind": "ReturnKeyword",
                                                                                        "fullStart": 1181,
                                                                                        "fullEnd": 1208,
                                                                                        "start": 1201,
                                                                                        "end": 1207,
                                                                                        "fullWidth": 27,
                                                                                        "width": 6,
                                                                                        "text": "return",
                                                                                        "value": "return",
                                                                                        "valueText": "return",
                                                                                        "hasLeadingTrivia": true,
                                                                                        "hasTrailingTrivia": true,
                                                                                        "leadingTrivia": [
                                                                                            {
                                                                                                "kind": "WhitespaceTrivia",
                                                                                                "text": "                    "
                                                                                            }
                                                                                        ],
                                                                                        "trailingTrivia": [
                                                                                            {
                                                                                                "kind": "WhitespaceTrivia",
                                                                                                "text": " "
                                                                                            }
                                                                                        ]
                                                                                    },
                                                                                    "expression": {
                                                                                        "kind": "ObjectLiteralExpression",
                                                                                        "fullStart": 1208,
                                                                                        "fullEnd": 1210,
                                                                                        "start": 1208,
                                                                                        "end": 1210,
                                                                                        "fullWidth": 2,
                                                                                        "width": 2,
                                                                                        "openBraceToken": {
                                                                                            "kind": "OpenBraceToken",
                                                                                            "fullStart": 1208,
                                                                                            "fullEnd": 1209,
                                                                                            "start": 1208,
                                                                                            "end": 1209,
                                                                                            "fullWidth": 1,
                                                                                            "width": 1,
                                                                                            "text": "{",
                                                                                            "value": "{",
                                                                                            "valueText": "{"
                                                                                        },
                                                                                        "propertyAssignments": [],
                                                                                        "closeBraceToken": {
                                                                                            "kind": "CloseBraceToken",
                                                                                            "fullStart": 1209,
                                                                                            "fullEnd": 1210,
                                                                                            "start": 1209,
                                                                                            "end": 1210,
                                                                                            "fullWidth": 1,
                                                                                            "width": 1,
                                                                                            "text": "}",
                                                                                            "value": "}",
                                                                                            "valueText": "}"
                                                                                        }
                                                                                    },
                                                                                    "semicolonToken": {
                                                                                        "kind": "SemicolonToken",
                                                                                        "fullStart": 1210,
                                                                                        "fullEnd": 1213,
                                                                                        "start": 1210,
                                                                                        "end": 1211,
                                                                                        "fullWidth": 3,
                                                                                        "width": 1,
                                                                                        "text": ";",
                                                                                        "value": ";",
                                                                                        "valueText": ";",
                                                                                        "hasTrailingTrivia": true,
                                                                                        "hasTrailingNewLine": true,
                                                                                        "trailingTrivia": [
                                                                                            {
                                                                                                "kind": "NewLineTrivia",
                                                                                                "text": "\r\n"
                                                                                            }
                                                                                        ]
                                                                                    }
                                                                                }
                                                                            ],
                                                                            "closeBraceToken": {
                                                                                "kind": "CloseBraceToken",
                                                                                "fullStart": 1213,
                                                                                "fullEnd": 1232,
                                                                                "start": 1229,
                                                                                "end": 1230,
                                                                                "fullWidth": 19,
                                                                                "width": 1,
                                                                                "text": "}",
                                                                                "value": "}",
                                                                                "valueText": "}",
                                                                                "hasLeadingTrivia": true,
                                                                                "hasTrailingTrivia": true,
                                                                                "hasTrailingNewLine": true,
                                                                                "leadingTrivia": [
                                                                                    {
                                                                                        "kind": "WhitespaceTrivia",
                                                                                        "text": "                "
                                                                                    }
                                                                                ],
                                                                                "trailingTrivia": [
                                                                                    {
                                                                                        "kind": "NewLineTrivia",
                                                                                        "text": "\r\n"
                                                                                    }
                                                                                ]
                                                                            }
                                                                        }
                                                                    }
                                                                }
                                                            ],
                                                            "closeBraceToken": {
                                                                "kind": "CloseBraceToken",
                                                                "fullStart": 1232,
                                                                "fullEnd": 1247,
                                                                "start": 1244,
                                                                "end": 1245,
                                                                "fullWidth": 15,
                                                                "width": 1,
                                                                "text": "}",
                                                                "value": "}",
                                                                "valueText": "}",
                                                                "hasLeadingTrivia": true,
                                                                "hasTrailingTrivia": true,
                                                                "hasTrailingNewLine": true,
                                                                "leadingTrivia": [
                                                                    {
                                                                        "kind": "WhitespaceTrivia",
                                                                        "text": "            "
                                                                    }
                                                                ],
                                                                "trailingTrivia": [
                                                                    {
                                                                        "kind": "NewLineTrivia",
                                                                        "text": "\r\n"
                                                                    }
                                                                ]
                                                            }
                                                        }
                                                    }
                                                ],
                                                "closeBraceToken": {
                                                    "kind": "CloseBraceToken",
                                                    "fullStart": 1247,
                                                    "fullEnd": 1256,
                                                    "start": 1255,
                                                    "end": 1256,
                                                    "fullWidth": 9,
                                                    "width": 1,
                                                    "text": "}",
                                                    "value": "}",
                                                    "valueText": "}",
                                                    "hasLeadingTrivia": true,
                                                    "leadingTrivia": [
                                                        {
                                                            "kind": "WhitespaceTrivia",
                                                            "text": "        "
                                                        }
                                                    ]
                                                }
                                            }
                                        }
                                    }
                                ]
                            },
                            "semicolonToken": {
                                "kind": "SemicolonToken",
                                "fullStart": 1256,
                                "fullEnd": 1259,
                                "start": 1256,
                                "end": 1257,
                                "fullWidth": 3,
                                "width": 1,
                                "text": ";",
                                "value": ";",
                                "valueText": ";",
                                "hasTrailingTrivia": true,
                                "hasTrailingNewLine": true,
                                "trailingTrivia": [
                                    {
                                        "kind": "NewLineTrivia",
                                        "text": "\r\n"
                                    }
                                ]
                            }
                        },
                        {
                            "kind": "TryStatement",
                            "fullStart": 1259,
                            "fullEnd": 1499,
                            "start": 1269,
                            "end": 1497,
                            "fullWidth": 240,
                            "width": 228,
                            "tryKeyword": {
                                "kind": "TryKeyword",
                                "fullStart": 1259,
                                "fullEnd": 1273,
                                "start": 1269,
                                "end": 1272,
                                "fullWidth": 14,
                                "width": 3,
                                "text": "try",
                                "value": "try",
                                "valueText": "try",
                                "hasLeadingTrivia": true,
                                "hasLeadingNewLine": true,
                                "hasTrailingTrivia": true,
                                "leadingTrivia": [
                                    {
                                        "kind": "NewLineTrivia",
                                        "text": "\r\n"
                                    },
                                    {
                                        "kind": "WhitespaceTrivia",
                                        "text": "        "
                                    }
                                ],
                                "trailingTrivia": [
                                    {
                                        "kind": "WhitespaceTrivia",
                                        "text": " "
                                    }
                                ]
                            },
                            "block": {
                                "kind": "Block",
                                "fullStart": 1273,
                                "fullEnd": 1375,
                                "start": 1273,
                                "end": 1374,
                                "fullWidth": 102,
                                "width": 101,
                                "openBraceToken": {
                                    "kind": "OpenBraceToken",
                                    "fullStart": 1273,
                                    "fullEnd": 1276,
                                    "start": 1273,
                                    "end": 1274,
                                    "fullWidth": 3,
                                    "width": 1,
                                    "text": "{",
                                    "value": "{",
                                    "valueText": "{",
                                    "hasTrailingTrivia": true,
                                    "hasTrailingNewLine": true,
                                    "trailingTrivia": [
                                        {
                                            "kind": "NewLineTrivia",
                                            "text": "\r\n"
                                        }
                                    ]
                                },
                                "statements": [
                                    {
                                        "kind": "ExpressionStatement",
                                        "fullStart": 1276,
                                        "fullEnd": 1338,
                                        "start": 1288,
                                        "end": 1336,
                                        "fullWidth": 62,
                                        "width": 48,
                                        "expression": {
                                            "kind": "InvocationExpression",
                                            "fullStart": 1276,
                                            "fullEnd": 1335,
                                            "start": 1288,
                                            "end": 1335,
                                            "fullWidth": 59,
                                            "width": 47,
                                            "expression": {
                                                "kind": "MemberAccessExpression",
                                                "fullStart": 1276,
                                                "fullEnd": 1315,
                                                "start": 1288,
                                                "end": 1315,
                                                "fullWidth": 39,
                                                "width": 27,
                                                "expression": {
                                                    "kind": "MemberAccessExpression",
                                                    "fullStart": 1276,
                                                    "fullEnd": 1310,
                                                    "start": 1288,
                                                    "end": 1310,
                                                    "fullWidth": 34,
                                                    "width": 22,
                                                    "expression": {
                                                        "kind": "MemberAccessExpression",
                                                        "fullStart": 1276,
                                                        "fullEnd": 1303,
                                                        "start": 1288,
                                                        "end": 1303,
                                                        "fullWidth": 27,
                                                        "width": 15,
                                                        "expression": {
                                                            "kind": "IdentifierName",
                                                            "fullStart": 1276,
                                                            "fullEnd": 1293,
                                                            "start": 1288,
                                                            "end": 1293,
                                                            "fullWidth": 17,
                                                            "width": 5,
                                                            "text": "Array",
                                                            "value": "Array",
                                                            "valueText": "Array",
                                                            "hasLeadingTrivia": true,
                                                            "leadingTrivia": [
                                                                {
                                                                    "kind": "WhitespaceTrivia",
                                                                    "text": "            "
                                                                }
                                                            ]
                                                        },
                                                        "dotToken": {
                                                            "kind": "DotToken",
                                                            "fullStart": 1293,
                                                            "fullEnd": 1294,
                                                            "start": 1293,
                                                            "end": 1294,
                                                            "fullWidth": 1,
                                                            "width": 1,
                                                            "text": ".",
                                                            "value": ".",
                                                            "valueText": "."
                                                        },
                                                        "name": {
                                                            "kind": "IdentifierName",
                                                            "fullStart": 1294,
                                                            "fullEnd": 1303,
                                                            "start": 1294,
                                                            "end": 1303,
                                                            "fullWidth": 9,
                                                            "width": 9,
                                                            "text": "prototype",
                                                            "value": "prototype",
                                                            "valueText": "prototype"
                                                        }
                                                    },
                                                    "dotToken": {
                                                        "kind": "DotToken",
                                                        "fullStart": 1303,
                                                        "fullEnd": 1304,
                                                        "start": 1303,
                                                        "end": 1304,
                                                        "fullWidth": 1,
                                                        "width": 1,
                                                        "text": ".",
                                                        "value": ".",
                                                        "valueText": "."
                                                    },
                                                    "name": {
                                                        "kind": "IdentifierName",
                                                        "fullStart": 1304,
                                                        "fullEnd": 1310,
                                                        "start": 1304,
                                                        "end": 1310,
                                                        "fullWidth": 6,
                                                        "width": 6,
                                                        "text": "reduce",
                                                        "value": "reduce",
                                                        "valueText": "reduce"
                                                    }
                                                },
                                                "dotToken": {
                                                    "kind": "DotToken",
                                                    "fullStart": 1310,
                                                    "fullEnd": 1311,
                                                    "start": 1310,
                                                    "end": 1311,
                                                    "fullWidth": 1,
                                                    "width": 1,
                                                    "text": ".",
                                                    "value": ".",
                                                    "valueText": "."
                                                },
                                                "name": {
                                                    "kind": "IdentifierName",
                                                    "fullStart": 1311,
                                                    "fullEnd": 1315,
                                                    "start": 1311,
                                                    "end": 1315,
                                                    "fullWidth": 4,
                                                    "width": 4,
                                                    "text": "call",
                                                    "value": "call",
                                                    "valueText": "call"
                                                }
                                            },
                                            "argumentList": {
                                                "kind": "ArgumentList",
                                                "fullStart": 1315,
                                                "fullEnd": 1335,
                                                "start": 1315,
                                                "end": 1335,
                                                "fullWidth": 20,
                                                "width": 20,
                                                "openParenToken": {
                                                    "kind": "OpenParenToken",
                                                    "fullStart": 1315,
                                                    "fullEnd": 1316,
                                                    "start": 1315,
                                                    "end": 1316,
                                                    "fullWidth": 1,
                                                    "width": 1,
                                                    "text": "(",
                                                    "value": "(",
                                                    "valueText": "("
                                                },
                                                "arguments": [
                                                    {
                                                        "kind": "IdentifierName",
                                                        "fullStart": 1316,
                                                        "fullEnd": 1319,
                                                        "start": 1316,
                                                        "end": 1319,
                                                        "fullWidth": 3,
                                                        "width": 3,
                                                        "text": "obj",
                                                        "value": "obj",
                                                        "valueText": "obj"
                                                    },
                                                    {
                                                        "kind": "CommaToken",
                                                        "fullStart": 1319,
                                                        "fullEnd": 1321,
                                                        "start": 1319,
                                                        "end": 1320,
                                                        "fullWidth": 2,
                                                        "width": 1,
                                                        "text": ",",
                                                        "value": ",",
                                                        "valueText": ",",
                                                        "hasTrailingTrivia": true,
                                                        "trailingTrivia": [
                                                            {
                                                                "kind": "WhitespaceTrivia",
                                                                "text": " "
                                                            }
                                                        ]
                                                    },
                                                    {
                                                        "kind": "IdentifierName",
                                                        "fullStart": 1321,
                                                        "fullEnd": 1331,
                                                        "start": 1321,
                                                        "end": 1331,
                                                        "fullWidth": 10,
                                                        "width": 10,
                                                        "text": "callbackfn",
                                                        "value": "callbackfn",
                                                        "valueText": "callbackfn"
                                                    },
                                                    {
                                                        "kind": "CommaToken",
                                                        "fullStart": 1331,
                                                        "fullEnd": 1333,
                                                        "start": 1331,
                                                        "end": 1332,
                                                        "fullWidth": 2,
                                                        "width": 1,
                                                        "text": ",",
                                                        "value": ",",
                                                        "valueText": ",",
                                                        "hasTrailingTrivia": true,
                                                        "trailingTrivia": [
                                                            {
                                                                "kind": "WhitespaceTrivia",
                                                                "text": " "
                                                            }
                                                        ]
                                                    },
                                                    {
                                                        "kind": "NumericLiteral",
                                                        "fullStart": 1333,
                                                        "fullEnd": 1334,
                                                        "start": 1333,
                                                        "end": 1334,
                                                        "fullWidth": 1,
                                                        "width": 1,
                                                        "text": "1",
                                                        "value": 1,
                                                        "valueText": "1"
                                                    }
                                                ],
                                                "closeParenToken": {
                                                    "kind": "CloseParenToken",
                                                    "fullStart": 1334,
                                                    "fullEnd": 1335,
                                                    "start": 1334,
                                                    "end": 1335,
                                                    "fullWidth": 1,
                                                    "width": 1,
                                                    "text": ")",
                                                    "value": ")",
                                                    "valueText": ")"
                                                }
                                            }
                                        },
                                        "semicolonToken": {
                                            "kind": "SemicolonToken",
                                            "fullStart": 1335,
                                            "fullEnd": 1338,
                                            "start": 1335,
                                            "end": 1336,
                                            "fullWidth": 3,
                                            "width": 1,
                                            "text": ";",
                                            "value": ";",
                                            "valueText": ";",
                                            "hasTrailingTrivia": true,
                                            "hasTrailingNewLine": true,
                                            "trailingTrivia": [
                                                {
                                                    "kind": "NewLineTrivia",
                                                    "text": "\r\n"
                                                }
                                            ]
                                        }
                                    },
                                    {
                                        "kind": "ReturnStatement",
                                        "fullStart": 1338,
                                        "fullEnd": 1365,
                                        "start": 1350,
                                        "end": 1363,
                                        "fullWidth": 27,
                                        "width": 13,
                                        "returnKeyword": {
                                            "kind": "ReturnKeyword",
                                            "fullStart": 1338,
                                            "fullEnd": 1357,
                                            "start": 1350,
                                            "end": 1356,
                                            "fullWidth": 19,
                                            "width": 6,
                                            "text": "return",
                                            "value": "return",
                                            "valueText": "return",
                                            "hasLeadingTrivia": true,
                                            "hasTrailingTrivia": true,
                                            "leadingTrivia": [
                                                {
                                                    "kind": "WhitespaceTrivia",
                                                    "text": "            "
                                                }
                                            ],
                                            "trailingTrivia": [
                                                {
                                                    "kind": "WhitespaceTrivia",
                                                    "text": " "
                                                }
                                            ]
                                        },
                                        "expression": {
                                            "kind": "FalseKeyword",
                                            "fullStart": 1357,
                                            "fullEnd": 1362,
                                            "start": 1357,
                                            "end": 1362,
                                            "fullWidth": 5,
                                            "width": 5,
                                            "text": "false",
                                            "value": false,
                                            "valueText": "false"
                                        },
                                        "semicolonToken": {
                                            "kind": "SemicolonToken",
                                            "fullStart": 1362,
                                            "fullEnd": 1365,
                                            "start": 1362,
                                            "end": 1363,
                                            "fullWidth": 3,
                                            "width": 1,
                                            "text": ";",
                                            "value": ";",
                                            "valueText": ";",
                                            "hasTrailingTrivia": true,
                                            "hasTrailingNewLine": true,
                                            "trailingTrivia": [
                                                {
                                                    "kind": "NewLineTrivia",
                                                    "text": "\r\n"
                                                }
                                            ]
                                        }
                                    }
                                ],
                                "closeBraceToken": {
                                    "kind": "CloseBraceToken",
                                    "fullStart": 1365,
                                    "fullEnd": 1375,
                                    "start": 1373,
                                    "end": 1374,
                                    "fullWidth": 10,
                                    "width": 1,
                                    "text": "}",
                                    "value": "}",
                                    "valueText": "}",
                                    "hasLeadingTrivia": true,
                                    "hasTrailingTrivia": true,
                                    "leadingTrivia": [
                                        {
                                            "kind": "WhitespaceTrivia",
                                            "text": "        "
                                        }
                                    ],
                                    "trailingTrivia": [
                                        {
                                            "kind": "WhitespaceTrivia",
                                            "text": " "
                                        }
                                    ]
                                }
                            },
                            "catchClause": {
                                "kind": "CatchClause",
                                "fullStart": 1375,
                                "fullEnd": 1499,
                                "start": 1375,
                                "end": 1497,
                                "fullWidth": 124,
                                "width": 122,
                                "catchKeyword": {
                                    "kind": "CatchKeyword",
                                    "fullStart": 1375,
                                    "fullEnd": 1381,
                                    "start": 1375,
                                    "end": 1380,
                                    "fullWidth": 6,
                                    "width": 5,
                                    "text": "catch",
                                    "value": "catch",
                                    "valueText": "catch",
                                    "hasTrailingTrivia": true,
                                    "trailingTrivia": [
                                        {
                                            "kind": "WhitespaceTrivia",
                                            "text": " "
                                        }
                                    ]
                                },
                                "openParenToken": {
                                    "kind": "OpenParenToken",
                                    "fullStart": 1381,
                                    "fullEnd": 1382,
                                    "start": 1381,
                                    "end": 1382,
                                    "fullWidth": 1,
                                    "width": 1,
                                    "text": "(",
                                    "value": "(",
                                    "valueText": "("
                                },
                                "identifier": {
                                    "kind": "IdentifierName",
                                    "fullStart": 1382,
                                    "fullEnd": 1384,
                                    "start": 1382,
                                    "end": 1384,
                                    "fullWidth": 2,
                                    "width": 2,
                                    "text": "ex",
                                    "value": "ex",
                                    "valueText": "ex"
                                },
                                "closeParenToken": {
                                    "kind": "CloseParenToken",
                                    "fullStart": 1384,
                                    "fullEnd": 1386,
                                    "start": 1384,
                                    "end": 1385,
                                    "fullWidth": 2,
                                    "width": 1,
                                    "text": ")",
                                    "value": ")",
                                    "valueText": ")",
                                    "hasTrailingTrivia": true,
                                    "trailingTrivia": [
                                        {
                                            "kind": "WhitespaceTrivia",
                                            "text": " "
                                        }
                                    ]
                                },
                                "block": {
                                    "kind": "Block",
                                    "fullStart": 1386,
                                    "fullEnd": 1499,
                                    "start": 1386,
                                    "end": 1497,
                                    "fullWidth": 113,
                                    "width": 111,
                                    "openBraceToken": {
                                        "kind": "OpenBraceToken",
                                        "fullStart": 1386,
                                        "fullEnd": 1389,
                                        "start": 1386,
                                        "end": 1387,
                                        "fullWidth": 3,
                                        "width": 1,
                                        "text": "{",
                                        "value": "{",
                                        "valueText": "{",
                                        "hasTrailingTrivia": true,
                                        "hasTrailingNewLine": true,
                                        "trailingTrivia": [
                                            {
                                                "kind": "NewLineTrivia",
                                                "text": "\r\n"
                                            }
                                        ]
                                    },
                                    "statements": [
                                        {
                                            "kind": "ReturnStatement",
                                            "fullStart": 1389,
                                            "fullEnd": 1488,
                                            "start": 1401,
                                            "end": 1486,
                                            "fullWidth": 99,
                                            "width": 85,
                                            "returnKeyword": {
                                                "kind": "ReturnKeyword",
                                                "fullStart": 1389,
                                                "fullEnd": 1408,
                                                "start": 1401,
                                                "end": 1407,
                                                "fullWidth": 19,
                                                "width": 6,
                                                "text": "return",
                                                "value": "return",
                                                "valueText": "return",
                                                "hasLeadingTrivia": true,
                                                "hasTrailingTrivia": true,
                                                "leadingTrivia": [
                                                    {
                                                        "kind": "WhitespaceTrivia",
                                                        "text": "            "
                                                    }
                                                ],
                                                "trailingTrivia": [
                                                    {
                                                        "kind": "WhitespaceTrivia",
                                                        "text": " "
                                                    }
                                                ]
                                            },
                                            "expression": {
                                                "kind": "LogicalAndExpression",
                                                "fullStart": 1408,
                                                "fullEnd": 1485,
                                                "start": 1408,
                                                "end": 1485,
                                                "fullWidth": 77,
                                                "width": 77,
                                                "left": {
                                                    "kind": "LogicalAndExpression",
                                                    "fullStart": 1408,
                                                    "fullEnd": 1467,
                                                    "start": 1408,
                                                    "end": 1466,
                                                    "fullWidth": 59,
                                                    "width": 58,
                                                    "left": {
                                                        "kind": "LogicalAndExpression",
                                                        "fullStart": 1408,
                                                        "fullEnd": 1447,
                                                        "start": 1408,
                                                        "end": 1446,
                                                        "fullWidth": 39,
                                                        "width": 38,
                                                        "left": {
                                                            "kind": "ParenthesizedExpression",
                                                            "fullStart": 1408,
                                                            "fullEnd": 1434,
                                                            "start": 1408,
                                                            "end": 1433,
                                                            "fullWidth": 26,
                                                            "width": 25,
                                                            "openParenToken": {
                                                                "kind": "OpenParenToken",
                                                                "fullStart": 1408,
                                                                "fullEnd": 1409,
                                                                "start": 1408,
                                                                "end": 1409,
                                                                "fullWidth": 1,
                                                                "width": 1,
                                                                "text": "(",
                                                                "value": "(",
                                                                "valueText": "("
                                                            },
                                                            "expression": {
                                                                "kind": "InstanceOfExpression",
                                                                "fullStart": 1409,
                                                                "fullEnd": 1432,
                                                                "start": 1409,
                                                                "end": 1432,
                                                                "fullWidth": 23,
                                                                "width": 23,
                                                                "left": {
                                                                    "kind": "IdentifierName",
                                                                    "fullStart": 1409,
                                                                    "fullEnd": 1412,
                                                                    "start": 1409,
                                                                    "end": 1411,
                                                                    "fullWidth": 3,
                                                                    "width": 2,
                                                                    "text": "ex",
                                                                    "value": "ex",
                                                                    "valueText": "ex",
                                                                    "hasTrailingTrivia": true,
                                                                    "trailingTrivia": [
                                                                        {
                                                                            "kind": "WhitespaceTrivia",
                                                                            "text": " "
                                                                        }
                                                                    ]
                                                                },
                                                                "operatorToken": {
                                                                    "kind": "InstanceOfKeyword",
                                                                    "fullStart": 1412,
                                                                    "fullEnd": 1423,
                                                                    "start": 1412,
                                                                    "end": 1422,
                                                                    "fullWidth": 11,
                                                                    "width": 10,
                                                                    "text": "instanceof",
                                                                    "value": "instanceof",
                                                                    "valueText": "instanceof",
                                                                    "hasTrailingTrivia": true,
                                                                    "trailingTrivia": [
                                                                        {
                                                                            "kind": "WhitespaceTrivia",
                                                                            "text": " "
                                                                        }
                                                                    ]
                                                                },
                                                                "right": {
                                                                    "kind": "IdentifierName",
                                                                    "fullStart": 1423,
                                                                    "fullEnd": 1432,
                                                                    "start": 1423,
                                                                    "end": 1432,
                                                                    "fullWidth": 9,
                                                                    "width": 9,
                                                                    "text": "TypeError",
                                                                    "value": "TypeError",
                                                                    "valueText": "TypeError"
                                                                }
                                                            },
                                                            "closeParenToken": {
                                                                "kind": "CloseParenToken",
                                                                "fullStart": 1432,
                                                                "fullEnd": 1434,
                                                                "start": 1432,
                                                                "end": 1433,
                                                                "fullWidth": 2,
                                                                "width": 1,
                                                                "text": ")",
                                                                "value": ")",
                                                                "valueText": ")",
                                                                "hasTrailingTrivia": true,
                                                                "trailingTrivia": [
                                                                    {
                                                                        "kind": "WhitespaceTrivia",
                                                                        "text": " "
                                                                    }
                                                                ]
                                                            }
                                                        },
                                                        "operatorToken": {
                                                            "kind": "AmpersandAmpersandToken",
                                                            "fullStart": 1434,
                                                            "fullEnd": 1437,
                                                            "start": 1434,
                                                            "end": 1436,
                                                            "fullWidth": 3,
                                                            "width": 2,
                                                            "text": "&&",
                                                            "value": "&&",
                                                            "valueText": "&&",
                                                            "hasTrailingTrivia": true,
                                                            "trailingTrivia": [
                                                                {
                                                                    "kind": "WhitespaceTrivia",
                                                                    "text": " "
                                                                }
                                                            ]
                                                        },
                                                        "right": {
                                                            "kind": "LogicalNotExpression",
                                                            "fullStart": 1437,
                                                            "fullEnd": 1447,
                                                            "start": 1437,
                                                            "end": 1446,
                                                            "fullWidth": 10,
                                                            "width": 9,
                                                            "operatorToken": {
                                                                "kind": "ExclamationToken",
                                                                "fullStart": 1437,
                                                                "fullEnd": 1438,
                                                                "start": 1437,
                                                                "end": 1438,
                                                                "fullWidth": 1,
                                                                "width": 1,
                                                                "text": "!",
                                                                "value": "!",
                                                                "valueText": "!"
                                                            },
                                                            "operand": {
                                                                "kind": "IdentifierName",
                                                                "fullStart": 1438,
                                                                "fullEnd": 1447,
                                                                "start": 1438,
                                                                "end": 1446,
                                                                "fullWidth": 9,
                                                                "width": 8,
                                                                "text": "accessed",
                                                                "value": "accessed",
                                                                "valueText": "accessed",
                                                                "hasTrailingTrivia": true,
                                                                "trailingTrivia": [
                                                                    {
                                                                        "kind": "WhitespaceTrivia",
                                                                        "text": " "
                                                                    }
                                                                ]
                                                            }
                                                        }
                                                    },
                                                    "operatorToken": {
                                                        "kind": "AmpersandAmpersandToken",
                                                        "fullStart": 1447,
                                                        "fullEnd": 1450,
                                                        "start": 1447,
                                                        "end": 1449,
                                                        "fullWidth": 3,
                                                        "width": 2,
                                                        "text": "&&",
                                                        "value": "&&",
                                                        "valueText": "&&",
                                                        "hasTrailingTrivia": true,
                                                        "trailingTrivia": [
                                                            {
                                                                "kind": "WhitespaceTrivia",
                                                                "text": " "
                                                            }
                                                        ]
                                                    },
                                                    "right": {
                                                        "kind": "IdentifierName",
                                                        "fullStart": 1450,
                                                        "fullEnd": 1467,
                                                        "start": 1450,
                                                        "end": 1466,
                                                        "fullWidth": 17,
                                                        "width": 16,
                                                        "text": "toStringAccessed",
                                                        "value": "toStringAccessed",
                                                        "valueText": "toStringAccessed",
                                                        "hasTrailingTrivia": true,
                                                        "trailingTrivia": [
                                                            {
                                                                "kind": "WhitespaceTrivia",
                                                                "text": " "
                                                            }
                                                        ]
                                                    }
                                                },
                                                "operatorToken": {
                                                    "kind": "AmpersandAmpersandToken",
                                                    "fullStart": 1467,
                                                    "fullEnd": 1470,
                                                    "start": 1467,
                                                    "end": 1469,
                                                    "fullWidth": 3,
                                                    "width": 2,
                                                    "text": "&&",
                                                    "value": "&&",
                                                    "valueText": "&&",
                                                    "hasTrailingTrivia": true,
                                                    "trailingTrivia": [
                                                        {
                                                            "kind": "WhitespaceTrivia",
                                                            "text": " "
                                                        }
                                                    ]
                                                },
                                                "right": {
                                                    "kind": "IdentifierName",
                                                    "fullStart": 1470,
                                                    "fullEnd": 1485,
                                                    "start": 1470,
                                                    "end": 1485,
                                                    "fullWidth": 15,
                                                    "width": 15,
                                                    "text": "valueOfAccessed",
                                                    "value": "valueOfAccessed",
                                                    "valueText": "valueOfAccessed"
                                                }
                                            },
                                            "semicolonToken": {
                                                "kind": "SemicolonToken",
                                                "fullStart": 1485,
                                                "fullEnd": 1488,
                                                "start": 1485,
                                                "end": 1486,
                                                "fullWidth": 3,
                                                "width": 1,
                                                "text": ";",
                                                "value": ";",
                                                "valueText": ";",
                                                "hasTrailingTrivia": true,
                                                "hasTrailingNewLine": true,
                                                "trailingTrivia": [
                                                    {
                                                        "kind": "NewLineTrivia",
                                                        "text": "\r\n"
                                                    }
                                                ]
                                            }
                                        }
                                    ],
                                    "closeBraceToken": {
                                        "kind": "CloseBraceToken",
                                        "fullStart": 1488,
                                        "fullEnd": 1499,
                                        "start": 1496,
                                        "end": 1497,
                                        "fullWidth": 11,
                                        "width": 1,
                                        "text": "}",
                                        "value": "}",
                                        "valueText": "}",
                                        "hasLeadingTrivia": true,
                                        "hasTrailingTrivia": true,
                                        "hasTrailingNewLine": true,
                                        "leadingTrivia": [
                                            {
                                                "kind": "WhitespaceTrivia",
                                                "text": "        "
                                            }
                                        ],
                                        "trailingTrivia": [
                                            {
                                                "kind": "NewLineTrivia",
                                                "text": "\r\n"
                                            }
                                        ]
                                    }
                                }
                            }
                        }
                    ],
                    "closeBraceToken": {
                        "kind": "CloseBraceToken",
                        "fullStart": 1499,
                        "fullEnd": 1506,
                        "start": 1503,
                        "end": 1504,
                        "fullWidth": 7,
                        "width": 1,
                        "text": "}",
                        "value": "}",
                        "valueText": "}",
                        "hasLeadingTrivia": true,
                        "hasTrailingTrivia": true,
                        "hasTrailingNewLine": true,
                        "leadingTrivia": [
                            {
                                "kind": "WhitespaceTrivia",
                                "text": "    "
                            }
                        ],
                        "trailingTrivia": [
                            {
                                "kind": "NewLineTrivia",
                                "text": "\r\n"
                            }
                        ]
                    }
                }
            },
            {
                "kind": "ExpressionStatement",
                "fullStart": 1506,
                "fullEnd": 1530,
                "start": 1506,
                "end": 1528,
                "fullWidth": 24,
                "width": 22,
                "expression": {
                    "kind": "InvocationExpression",
                    "fullStart": 1506,
                    "fullEnd": 1527,
                    "start": 1506,
                    "end": 1527,
                    "fullWidth": 21,
                    "width": 21,
                    "expression": {
                        "kind": "IdentifierName",
                        "fullStart": 1506,
                        "fullEnd": 1517,
                        "start": 1506,
                        "end": 1517,
                        "fullWidth": 11,
                        "width": 11,
                        "text": "runTestCase",
                        "value": "runTestCase",
                        "valueText": "runTestCase"
                    },
                    "argumentList": {
                        "kind": "ArgumentList",
                        "fullStart": 1517,
                        "fullEnd": 1527,
                        "start": 1517,
                        "end": 1527,
                        "fullWidth": 10,
                        "width": 10,
                        "openParenToken": {
                            "kind": "OpenParenToken",
                            "fullStart": 1517,
                            "fullEnd": 1518,
                            "start": 1517,
                            "end": 1518,
                            "fullWidth": 1,
                            "width": 1,
                            "text": "(",
                            "value": "(",
                            "valueText": "("
                        },
                        "arguments": [
                            {
                                "kind": "IdentifierName",
                                "fullStart": 1518,
                                "fullEnd": 1526,
                                "start": 1518,
                                "end": 1526,
                                "fullWidth": 8,
                                "width": 8,
                                "text": "testcase",
                                "value": "testcase",
                                "valueText": "testcase"
                            }
                        ],
                        "closeParenToken": {
                            "kind": "CloseParenToken",
                            "fullStart": 1526,
                            "fullEnd": 1527,
                            "start": 1526,
                            "end": 1527,
                            "fullWidth": 1,
                            "width": 1,
                            "text": ")",
                            "value": ")",
                            "valueText": ")"
                        }
                    }
                },
                "semicolonToken": {
                    "kind": "SemicolonToken",
                    "fullStart": 1527,
                    "fullEnd": 1530,
                    "start": 1527,
                    "end": 1528,
                    "fullWidth": 3,
                    "width": 1,
                    "text": ";",
                    "value": ";",
                    "valueText": ";",
                    "hasTrailingTrivia": true,
                    "hasTrailingNewLine": true,
                    "trailingTrivia": [
                        {
                            "kind": "NewLineTrivia",
                            "text": "\r\n"
                        }
                    ]
                }
            }
        ],
        "endOfFileToken": {
            "kind": "EndOfFileToken",
            "fullStart": 1530,
            "fullEnd": 1530,
            "start": 1530,
            "end": 1530,
            "fullWidth": 0,
            "width": 0,
            "text": ""
        }
    },
    "lineMap": {
        "lineStarts": [
            0,
            67,
            152,
            232,
            308,
            380,
            385,
            440,
            600,
            605,
            607,
            609,
            632,
            634,
            665,
            703,
            742,
            744,
            802,
            832,
            858,
            869,
            871,
            892,
            912,
            932,
            934,
            957,
            997,
            1042,
            1074,
            1094,
            1135,
            1181,
            1213,
            1232,
            1247,
            1259,
            1261,
            1276,
            1338,
            1365,
            1389,
            1488,
            1499,
            1506,
            1530
        ],
        "length": 1530
    }
}<|MERGE_RESOLUTION|>--- conflicted
+++ resolved
@@ -250,12 +250,8 @@
                                         "start": 646,
                                         "end": 662,
                                         "fullWidth": 16,
-<<<<<<< HEAD
                                         "width": 16,
-                                        "identifier": {
-=======
                                         "propertyName": {
->>>>>>> 85e84683
                                             "kind": "IdentifierName",
                                             "fullStart": 646,
                                             "fullEnd": 655,
@@ -389,12 +385,8 @@
                                         "start": 677,
                                         "end": 700,
                                         "fullWidth": 23,
-<<<<<<< HEAD
                                         "width": 23,
-                                        "identifier": {
-=======
                                         "propertyName": {
->>>>>>> 85e84683
                                             "kind": "IdentifierName",
                                             "fullStart": 677,
                                             "fullEnd": 693,
@@ -528,12 +520,8 @@
                                         "start": 715,
                                         "end": 739,
                                         "fullWidth": 24,
-<<<<<<< HEAD
                                         "width": 24,
-                                        "identifier": {
-=======
                                         "propertyName": {
->>>>>>> 85e84683
                                             "kind": "IdentifierName",
                                             "fullStart": 715,
                                             "fullEnd": 732,
@@ -1141,12 +1129,8 @@
                                         "start": 883,
                                         "end": 1256,
                                         "fullWidth": 373,
-<<<<<<< HEAD
                                         "width": 373,
-                                        "identifier": {
-=======
                                         "propertyName": {
->>>>>>> 85e84683
                                             "kind": "IdentifierName",
                                             "fullStart": 883,
                                             "fullEnd": 887,
