--- conflicted
+++ resolved
@@ -250,12 +250,8 @@
                                         "start": 604,
                                         "end": 622,
                                         "fullWidth": 18,
-<<<<<<< HEAD
                                         "width": 18,
-                                        "identifier": {
-=======
                                         "propertyName": {
->>>>>>> 85e84683
                                             "kind": "IdentifierName",
                                             "fullStart": 604,
                                             "fullEnd": 615,
@@ -389,12 +385,8 @@
                                         "start": 637,
                                         "end": 653,
                                         "fullWidth": 16,
-<<<<<<< HEAD
                                         "width": 16,
-                                        "identifier": {
-=======
                                         "propertyName": {
->>>>>>> 85e84683
                                             "kind": "IdentifierName",
                                             "fullStart": 637,
                                             "fullEnd": 650,
@@ -1193,12 +1185,8 @@
                                         "start": 830,
                                         "end": 898,
                                         "fullWidth": 68,
-<<<<<<< HEAD
                                         "width": 68,
-                                        "identifier": {
-=======
                                         "propertyName": {
->>>>>>> 85e84683
                                             "kind": "IdentifierName",
                                             "fullStart": 830,
                                             "fullEnd": 834,
