--- conflicted
+++ resolved
@@ -417,11 +417,8 @@
                                             "start": 636,
                                             "end": 643,
                                             "fullWidth": 7,
-<<<<<<< HEAD
                                             "width": 7,
-=======
                                             "modifiers": [],
->>>>>>> e3c38734
                                             "identifier": {
                                                 "kind": "IdentifierName",
                                                 "fullStart": 636,
@@ -461,11 +458,8 @@
                                             "start": 645,
                                             "end": 651,
                                             "fullWidth": 6,
-<<<<<<< HEAD
                                             "width": 6,
-=======
                                             "modifiers": [],
->>>>>>> e3c38734
                                             "identifier": {
                                                 "kind": "IdentifierName",
                                                 "fullStart": 645,
@@ -505,11 +499,8 @@
                                             "start": 653,
                                             "end": 656,
                                             "fullWidth": 3,
-<<<<<<< HEAD
                                             "width": 3,
-=======
                                             "modifiers": [],
->>>>>>> e3c38734
                                             "identifier": {
                                                 "kind": "IdentifierName",
                                                 "fullStart": 653,
@@ -549,11 +540,8 @@
                                             "start": 658,
                                             "end": 661,
                                             "fullWidth": 3,
-<<<<<<< HEAD
                                             "width": 3,
-=======
                                             "modifiers": [],
->>>>>>> e3c38734
                                             "identifier": {
                                                 "kind": "IdentifierName",
                                                 "fullStart": 658,
