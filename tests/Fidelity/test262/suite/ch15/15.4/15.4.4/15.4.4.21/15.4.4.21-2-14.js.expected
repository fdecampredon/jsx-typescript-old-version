--- conflicted
+++ resolved
@@ -422,11 +422,8 @@
                                             "start": 645,
                                             "end": 652,
                                             "fullWidth": 7,
-<<<<<<< HEAD
                                             "width": 7,
-=======
                                             "modifiers": [],
->>>>>>> e3c38734
                                             "identifier": {
                                                 "kind": "IdentifierName",
                                                 "fullStart": 645,
@@ -466,11 +463,8 @@
                                             "start": 654,
                                             "end": 660,
                                             "fullWidth": 6,
-<<<<<<< HEAD
                                             "width": 6,
-=======
                                             "modifiers": [],
->>>>>>> e3c38734
                                             "identifier": {
                                                 "kind": "IdentifierName",
                                                 "fullStart": 654,
@@ -510,11 +504,8 @@
                                             "start": 662,
                                             "end": 665,
                                             "fullWidth": 3,
-<<<<<<< HEAD
                                             "width": 3,
-=======
                                             "modifiers": [],
->>>>>>> e3c38734
                                             "identifier": {
                                                 "kind": "IdentifierName",
                                                 "fullStart": 662,
@@ -554,11 +545,8 @@
                                             "start": 667,
                                             "end": 670,
                                             "fullWidth": 3,
-<<<<<<< HEAD
                                             "width": 3,
-=======
                                             "modifiers": [],
->>>>>>> e3c38734
                                             "identifier": {
                                                 "kind": "IdentifierName",
                                                 "fullStart": 667,
