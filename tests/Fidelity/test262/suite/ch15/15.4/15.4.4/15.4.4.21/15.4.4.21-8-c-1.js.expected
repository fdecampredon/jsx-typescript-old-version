--- conflicted
+++ resolved
@@ -290,11 +290,8 @@
                                             "start": 608,
                                             "end": 615,
                                             "fullWidth": 7,
-<<<<<<< HEAD
                                             "width": 7,
-=======
                                             "modifiers": [],
->>>>>>> e3c38734
                                             "identifier": {
                                                 "kind": "IdentifierName",
                                                 "fullStart": 608,
@@ -334,11 +331,8 @@
                                             "start": 617,
                                             "end": 623,
                                             "fullWidth": 6,
-<<<<<<< HEAD
                                             "width": 6,
-=======
                                             "modifiers": [],
->>>>>>> e3c38734
                                             "identifier": {
                                                 "kind": "IdentifierName",
                                                 "fullStart": 617,
@@ -378,11 +372,8 @@
                                             "start": 625,
                                             "end": 628,
                                             "fullWidth": 3,
-<<<<<<< HEAD
                                             "width": 3,
-=======
                                             "modifiers": [],
->>>>>>> e3c38734
                                             "identifier": {
                                                 "kind": "IdentifierName",
                                                 "fullStart": 625,
@@ -422,11 +413,8 @@
                                             "start": 630,
                                             "end": 633,
                                             "fullWidth": 3,
-<<<<<<< HEAD
                                             "width": 3,
-=======
                                             "modifiers": [],
->>>>>>> e3c38734
                                             "identifier": {
                                                 "kind": "IdentifierName",
                                                 "fullStart": 630,
