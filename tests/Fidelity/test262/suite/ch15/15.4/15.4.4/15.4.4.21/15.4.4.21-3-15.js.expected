{
    "isDeclaration": false,
    "languageVersion": "EcmaScript5",
    "parseOptions": {
        "allowAutomaticSemicolonInsertion": true
    },
    "sourceUnit": {
        "kind": "SourceUnit",
        "fullStart": 0,
        "fullEnd": 849,
        "start": 545,
        "end": 849,
        "fullWidth": 849,
        "width": 304,
        "isIncrementallyUnusable": true,
        "moduleElements": [
            {
                "kind": "FunctionDeclaration",
                "fullStart": 0,
                "fullEnd": 825,
                "start": 545,
                "end": 823,
                "fullWidth": 825,
                "width": 278,
                "modifiers": [],
                "functionKeyword": {
                    "kind": "FunctionKeyword",
                    "fullStart": 0,
                    "fullEnd": 554,
                    "start": 545,
                    "end": 553,
                    "fullWidth": 554,
                    "width": 8,
                    "text": "function",
                    "value": "function",
                    "valueText": "function",
                    "hasLeadingTrivia": true,
                    "hasLeadingComment": true,
                    "hasLeadingNewLine": true,
                    "hasTrailingTrivia": true,
                    "leadingTrivia": [
                        {
                            "kind": "SingleLineCommentTrivia",
                            "text": "/// Copyright (c) 2012 Ecma International.  All rights reserved. "
                        },
                        {
                            "kind": "NewLineTrivia",
                            "text": "\r\n"
                        },
                        {
                            "kind": "SingleLineCommentTrivia",
                            "text": "/// Ecma International makes this code available under the terms and conditions set"
                        },
                        {
                            "kind": "NewLineTrivia",
                            "text": "\r\n"
                        },
                        {
                            "kind": "SingleLineCommentTrivia",
                            "text": "/// forth on http://hg.ecmascript.org/tests/test262/raw-file/tip/LICENSE (the "
                        },
                        {
                            "kind": "NewLineTrivia",
                            "text": "\r\n"
                        },
                        {
                            "kind": "SingleLineCommentTrivia",
                            "text": "/// \"Use Terms\").   Any redistribution of this code must retain the above "
                        },
                        {
                            "kind": "NewLineTrivia",
                            "text": "\r\n"
                        },
                        {
                            "kind": "SingleLineCommentTrivia",
                            "text": "/// copyright and this notice and otherwise comply with the Use Terms."
                        },
                        {
                            "kind": "NewLineTrivia",
                            "text": "\r\n"
                        },
                        {
                            "kind": "MultiLineCommentTrivia",
                            "text": "/**\r\n * @path ch15/15.4/15.4.4/15.4.4.21/15.4.4.21-3-15.js\r\n * @description Array.prototype.reduce - 'length' is a string containing an exponential number\r\n */"
                        },
                        {
                            "kind": "NewLineTrivia",
                            "text": "\r\n"
                        },
                        {
                            "kind": "NewLineTrivia",
                            "text": "\r\n"
                        },
                        {
                            "kind": "NewLineTrivia",
                            "text": "\r\n"
                        }
                    ],
                    "trailingTrivia": [
                        {
                            "kind": "WhitespaceTrivia",
                            "text": " "
                        }
                    ]
                },
                "identifier": {
                    "kind": "IdentifierName",
                    "fullStart": 554,
                    "fullEnd": 562,
                    "start": 554,
                    "end": 562,
                    "fullWidth": 8,
                    "width": 8,
                    "text": "testcase",
                    "value": "testcase",
                    "valueText": "testcase"
                },
                "callSignature": {
                    "kind": "CallSignature",
                    "fullStart": 562,
                    "fullEnd": 565,
                    "start": 562,
                    "end": 564,
                    "fullWidth": 3,
                    "width": 2,
                    "parameterList": {
                        "kind": "ParameterList",
                        "fullStart": 562,
                        "fullEnd": 565,
                        "start": 562,
                        "end": 564,
                        "fullWidth": 3,
                        "width": 2,
                        "openParenToken": {
                            "kind": "OpenParenToken",
                            "fullStart": 562,
                            "fullEnd": 563,
                            "start": 562,
                            "end": 563,
                            "fullWidth": 1,
                            "width": 1,
                            "text": "(",
                            "value": "(",
                            "valueText": "("
                        },
                        "parameters": [],
                        "closeParenToken": {
                            "kind": "CloseParenToken",
                            "fullStart": 563,
                            "fullEnd": 565,
                            "start": 563,
                            "end": 564,
                            "fullWidth": 2,
                            "width": 1,
                            "text": ")",
                            "value": ")",
                            "valueText": ")",
                            "hasTrailingTrivia": true,
                            "trailingTrivia": [
                                {
                                    "kind": "WhitespaceTrivia",
                                    "text": " "
                                }
                            ]
                        }
                    }
                },
                "block": {
                    "kind": "Block",
                    "fullStart": 565,
                    "fullEnd": 825,
                    "start": 565,
                    "end": 823,
                    "fullWidth": 260,
                    "width": 258,
                    "openBraceToken": {
                        "kind": "OpenBraceToken",
                        "fullStart": 565,
                        "fullEnd": 568,
                        "start": 565,
                        "end": 566,
                        "fullWidth": 3,
                        "width": 1,
                        "text": "{",
                        "value": "{",
                        "valueText": "{",
                        "hasTrailingTrivia": true,
                        "hasTrailingNewLine": true,
                        "trailingTrivia": [
                            {
                                "kind": "NewLineTrivia",
                                "text": "\r\n"
                            }
                        ]
                    },
                    "statements": [
                        {
                            "kind": "FunctionDeclaration",
                            "fullStart": 568,
                            "fullEnd": 689,
                            "start": 578,
                            "end": 687,
                            "fullWidth": 121,
                            "width": 109,
                            "modifiers": [],
                            "functionKeyword": {
                                "kind": "FunctionKeyword",
                                "fullStart": 568,
                                "fullEnd": 587,
                                "start": 578,
                                "end": 586,
                                "fullWidth": 19,
                                "width": 8,
                                "text": "function",
                                "value": "function",
                                "valueText": "function",
                                "hasLeadingTrivia": true,
                                "hasLeadingNewLine": true,
                                "hasTrailingTrivia": true,
                                "leadingTrivia": [
                                    {
                                        "kind": "NewLineTrivia",
                                        "text": "\r\n"
                                    },
                                    {
                                        "kind": "WhitespaceTrivia",
                                        "text": "        "
                                    }
                                ],
                                "trailingTrivia": [
                                    {
                                        "kind": "WhitespaceTrivia",
                                        "text": " "
                                    }
                                ]
                            },
                            "identifier": {
                                "kind": "IdentifierName",
                                "fullStart": 587,
                                "fullEnd": 597,
                                "start": 587,
                                "end": 597,
                                "fullWidth": 10,
                                "width": 10,
                                "text": "callbackfn",
                                "value": "callbackfn",
                                "valueText": "callbackfn"
                            },
                            "callSignature": {
                                "kind": "CallSignature",
                                "fullStart": 597,
                                "fullEnd": 625,
                                "start": 597,
                                "end": 624,
                                "fullWidth": 28,
                                "width": 27,
                                "parameterList": {
                                    "kind": "ParameterList",
                                    "fullStart": 597,
                                    "fullEnd": 625,
                                    "start": 597,
                                    "end": 624,
                                    "fullWidth": 28,
                                    "width": 27,
                                    "openParenToken": {
                                        "kind": "OpenParenToken",
                                        "fullStart": 597,
                                        "fullEnd": 598,
                                        "start": 597,
                                        "end": 598,
                                        "fullWidth": 1,
                                        "width": 1,
                                        "text": "(",
                                        "value": "(",
                                        "valueText": "("
                                    },
                                    "parameters": [
                                        {
                                            "kind": "Parameter",
                                            "fullStart": 598,
                                            "fullEnd": 605,
                                            "start": 598,
                                            "end": 605,
                                            "fullWidth": 7,
                                            "width": 7,
                                            "modifiers": [],
                                            "identifier": {
                                                "kind": "IdentifierName",
                                                "fullStart": 598,
                                                "fullEnd": 605,
                                                "start": 598,
                                                "end": 605,
                                                "fullWidth": 7,
                                                "width": 7,
                                                "text": "prevVal",
                                                "value": "prevVal",
                                                "valueText": "prevVal"
                                            }
                                        },
                                        {
                                            "kind": "CommaToken",
                                            "fullStart": 605,
                                            "fullEnd": 607,
                                            "start": 605,
                                            "end": 606,
                                            "fullWidth": 2,
                                            "width": 1,
                                            "text": ",",
                                            "value": ",",
                                            "valueText": ",",
                                            "hasTrailingTrivia": true,
                                            "trailingTrivia": [
                                                {
                                                    "kind": "WhitespaceTrivia",
                                                    "text": " "
                                                }
                                            ]
                                        },
                                        {
                                            "kind": "Parameter",
                                            "fullStart": 607,
                                            "fullEnd": 613,
                                            "start": 607,
                                            "end": 613,
                                            "fullWidth": 6,
                                            "width": 6,
                                            "modifiers": [],
                                            "identifier": {
                                                "kind": "IdentifierName",
                                                "fullStart": 607,
                                                "fullEnd": 613,
                                                "start": 607,
                                                "end": 613,
                                                "fullWidth": 6,
                                                "width": 6,
                                                "text": "curVal",
                                                "value": "curVal",
                                                "valueText": "curVal"
                                            }
                                        },
                                        {
                                            "kind": "CommaToken",
                                            "fullStart": 613,
                                            "fullEnd": 615,
                                            "start": 613,
                                            "end": 614,
                                            "fullWidth": 2,
                                            "width": 1,
                                            "text": ",",
                                            "value": ",",
                                            "valueText": ",",
                                            "hasTrailingTrivia": true,
                                            "trailingTrivia": [
                                                {
                                                    "kind": "WhitespaceTrivia",
                                                    "text": " "
                                                }
                                            ]
                                        },
                                        {
                                            "kind": "Parameter",
                                            "fullStart": 615,
                                            "fullEnd": 618,
                                            "start": 615,
                                            "end": 618,
                                            "fullWidth": 3,
                                            "width": 3,
                                            "modifiers": [],
                                            "identifier": {
                                                "kind": "IdentifierName",
                                                "fullStart": 615,
                                                "fullEnd": 618,
                                                "start": 615,
                                                "end": 618,
                                                "fullWidth": 3,
                                                "width": 3,
                                                "text": "idx",
                                                "value": "idx",
                                                "valueText": "idx"
                                            }
                                        },
                                        {
                                            "kind": "CommaToken",
                                            "fullStart": 618,
                                            "fullEnd": 620,
                                            "start": 618,
                                            "end": 619,
                                            "fullWidth": 2,
                                            "width": 1,
                                            "text": ",",
                                            "value": ",",
                                            "valueText": ",",
                                            "hasTrailingTrivia": true,
                                            "trailingTrivia": [
                                                {
                                                    "kind": "WhitespaceTrivia",
                                                    "text": " "
                                                }
                                            ]
                                        },
                                        {
                                            "kind": "Parameter",
                                            "fullStart": 620,
                                            "fullEnd": 623,
                                            "start": 620,
                                            "end": 623,
                                            "fullWidth": 3,
                                            "width": 3,
                                            "modifiers": [],
                                            "identifier": {
                                                "kind": "IdentifierName",
                                                "fullStart": 620,
                                                "fullEnd": 623,
                                                "start": 620,
                                                "end": 623,
                                                "fullWidth": 3,
                                                "width": 3,
                                                "text": "obj",
                                                "value": "obj",
                                                "valueText": "obj"
                                            }
                                        }
                                    ],
                                    "closeParenToken": {
                                        "kind": "CloseParenToken",
                                        "fullStart": 623,
                                        "fullEnd": 625,
                                        "start": 623,
                                        "end": 624,
                                        "fullWidth": 2,
                                        "width": 1,
                                        "text": ")",
                                        "value": ")",
                                        "valueText": ")",
                                        "hasTrailingTrivia": true,
                                        "trailingTrivia": [
                                            {
                                                "kind": "WhitespaceTrivia",
                                                "text": " "
                                            }
                                        ]
                                    }
                                }
                            },
                            "block": {
                                "kind": "Block",
                                "fullStart": 625,
                                "fullEnd": 689,
                                "start": 625,
                                "end": 687,
                                "fullWidth": 64,
                                "width": 62,
                                "openBraceToken": {
                                    "kind": "OpenBraceToken",
                                    "fullStart": 625,
                                    "fullEnd": 628,
                                    "start": 625,
                                    "end": 626,
                                    "fullWidth": 3,
                                    "width": 1,
                                    "text": "{",
                                    "value": "{",
                                    "valueText": "{",
                                    "hasTrailingTrivia": true,
                                    "hasTrailingNewLine": true,
                                    "trailingTrivia": [
                                        {
                                            "kind": "NewLineTrivia",
                                            "text": "\r\n"
                                        }
                                    ]
                                },
                                "statements": [
                                    {
                                        "kind": "ReturnStatement",
                                        "fullStart": 628,
                                        "fullEnd": 678,
                                        "start": 640,
                                        "end": 676,
                                        "fullWidth": 50,
                                        "width": 36,
                                        "returnKeyword": {
                                            "kind": "ReturnKeyword",
                                            "fullStart": 628,
                                            "fullEnd": 647,
                                            "start": 640,
                                            "end": 646,
                                            "fullWidth": 19,
                                            "width": 6,
                                            "text": "return",
                                            "value": "return",
                                            "valueText": "return",
                                            "hasLeadingTrivia": true,
                                            "hasTrailingTrivia": true,
                                            "leadingTrivia": [
                                                {
                                                    "kind": "WhitespaceTrivia",
                                                    "text": "            "
                                                }
                                            ],
                                            "trailingTrivia": [
                                                {
                                                    "kind": "WhitespaceTrivia",
                                                    "text": " "
                                                }
                                            ]
                                        },
                                        "expression": {
                                            "kind": "ParenthesizedExpression",
                                            "fullStart": 647,
                                            "fullEnd": 675,
                                            "start": 647,
                                            "end": 675,
                                            "fullWidth": 28,
                                            "width": 28,
                                            "openParenToken": {
                                                "kind": "OpenParenToken",
                                                "fullStart": 647,
                                                "fullEnd": 648,
                                                "start": 647,
                                                "end": 648,
                                                "fullWidth": 1,
                                                "width": 1,
                                                "text": "(",
                                                "value": "(",
                                                "valueText": "("
                                            },
                                            "expression": {
                                                "kind": "LogicalAndExpression",
                                                "fullStart": 648,
                                                "fullEnd": 674,
                                                "start": 648,
                                                "end": 674,
                                                "fullWidth": 26,
                                                "width": 26,
                                                "left": {
                                                    "kind": "EqualsExpression",
                                                    "fullStart": 648,
                                                    "fullEnd": 662,
                                                    "start": 648,
                                                    "end": 661,
                                                    "fullWidth": 14,
                                                    "width": 13,
                                                    "left": {
                                                        "kind": "IdentifierName",
                                                        "fullStart": 648,
                                                        "fullEnd": 655,
                                                        "start": 648,
                                                        "end": 654,
                                                        "fullWidth": 7,
                                                        "width": 6,
                                                        "text": "curVal",
                                                        "value": "curVal",
                                                        "valueText": "curVal",
                                                        "hasTrailingTrivia": true,
                                                        "trailingTrivia": [
                                                            {
                                                                "kind": "WhitespaceTrivia",
                                                                "text": " "
                                                            }
                                                        ]
                                                    },
                                                    "operatorToken": {
                                                        "kind": "EqualsEqualsEqualsToken",
                                                        "fullStart": 655,
                                                        "fullEnd": 659,
                                                        "start": 655,
                                                        "end": 658,
                                                        "fullWidth": 4,
                                                        "width": 3,
                                                        "text": "===",
                                                        "value": "===",
                                                        "valueText": "===",
                                                        "hasTrailingTrivia": true,
                                                        "trailingTrivia": [
                                                            {
                                                                "kind": "WhitespaceTrivia",
                                                                "text": " "
                                                            }
                                                        ]
                                                    },
                                                    "right": {
                                                        "kind": "NumericLiteral",
                                                        "fullStart": 659,
                                                        "fullEnd": 662,
                                                        "start": 659,
                                                        "end": 661,
                                                        "fullWidth": 3,
                                                        "width": 2,
                                                        "text": "11",
                                                        "value": 11,
                                                        "valueText": "11",
                                                        "hasTrailingTrivia": true,
                                                        "trailingTrivia": [
                                                            {
                                                                "kind": "WhitespaceTrivia",
                                                                "text": " "
                                                            }
                                                        ]
                                                    }
                                                },
                                                "operatorToken": {
                                                    "kind": "AmpersandAmpersandToken",
                                                    "fullStart": 662,
                                                    "fullEnd": 665,
                                                    "start": 662,
                                                    "end": 664,
                                                    "fullWidth": 3,
                                                    "width": 2,
                                                    "text": "&&",
                                                    "value": "&&",
                                                    "valueText": "&&",
                                                    "hasTrailingTrivia": true,
                                                    "trailingTrivia": [
                                                        {
                                                            "kind": "WhitespaceTrivia",
                                                            "text": " "
                                                        }
                                                    ]
                                                },
                                                "right": {
                                                    "kind": "EqualsExpression",
                                                    "fullStart": 665,
                                                    "fullEnd": 674,
                                                    "start": 665,
                                                    "end": 674,
                                                    "fullWidth": 9,
                                                    "width": 9,
                                                    "left": {
                                                        "kind": "IdentifierName",
                                                        "fullStart": 665,
                                                        "fullEnd": 669,
                                                        "start": 665,
                                                        "end": 668,
                                                        "fullWidth": 4,
                                                        "width": 3,
                                                        "text": "idx",
                                                        "value": "idx",
                                                        "valueText": "idx",
                                                        "hasTrailingTrivia": true,
                                                        "trailingTrivia": [
                                                            {
                                                                "kind": "WhitespaceTrivia",
                                                                "text": " "
                                                            }
                                                        ]
                                                    },
                                                    "operatorToken": {
                                                        "kind": "EqualsEqualsEqualsToken",
                                                        "fullStart": 669,
                                                        "fullEnd": 673,
                                                        "start": 669,
                                                        "end": 672,
                                                        "fullWidth": 4,
                                                        "width": 3,
                                                        "text": "===",
                                                        "value": "===",
                                                        "valueText": "===",
                                                        "hasTrailingTrivia": true,
                                                        "trailingTrivia": [
                                                            {
                                                                "kind": "WhitespaceTrivia",
                                                                "text": " "
                                                            }
                                                        ]
                                                    },
                                                    "right": {
                                                        "kind": "NumericLiteral",
                                                        "fullStart": 673,
                                                        "fullEnd": 674,
                                                        "start": 673,
                                                        "end": 674,
                                                        "fullWidth": 1,
                                                        "width": 1,
                                                        "text": "1",
                                                        "value": 1,
                                                        "valueText": "1"
                                                    }
                                                }
                                            },
                                            "closeParenToken": {
                                                "kind": "CloseParenToken",
                                                "fullStart": 674,
                                                "fullEnd": 675,
                                                "start": 674,
                                                "end": 675,
                                                "fullWidth": 1,
                                                "width": 1,
                                                "text": ")",
                                                "value": ")",
                                                "valueText": ")"
                                            }
                                        },
                                        "semicolonToken": {
                                            "kind": "SemicolonToken",
                                            "fullStart": 675,
                                            "fullEnd": 678,
                                            "start": 675,
                                            "end": 676,
                                            "fullWidth": 3,
                                            "width": 1,
                                            "text": ";",
                                            "value": ";",
                                            "valueText": ";",
                                            "hasTrailingTrivia": true,
                                            "hasTrailingNewLine": true,
                                            "trailingTrivia": [
                                                {
                                                    "kind": "NewLineTrivia",
                                                    "text": "\r\n"
                                                }
                                            ]
                                        }
                                    }
                                ],
                                "closeBraceToken": {
                                    "kind": "CloseBraceToken",
                                    "fullStart": 678,
                                    "fullEnd": 689,
                                    "start": 686,
                                    "end": 687,
                                    "fullWidth": 11,
                                    "width": 1,
                                    "text": "}",
                                    "value": "}",
                                    "valueText": "}",
                                    "hasLeadingTrivia": true,
                                    "hasTrailingTrivia": true,
                                    "hasTrailingNewLine": true,
                                    "leadingTrivia": [
                                        {
                                            "kind": "WhitespaceTrivia",
                                            "text": "        "
                                        }
                                    ],
                                    "trailingTrivia": [
                                        {
                                            "kind": "NewLineTrivia",
                                            "text": "\r\n"
                                        }
                                    ]
                                }
                            }
                        },
                        {
                            "kind": "VariableStatement",
                            "fullStart": 689,
                            "fullEnd": 742,
                            "start": 699,
                            "end": 740,
                            "fullWidth": 53,
                            "width": 41,
                            "modifiers": [],
                            "variableDeclaration": {
                                "kind": "VariableDeclaration",
                                "fullStart": 689,
                                "fullEnd": 739,
                                "start": 699,
                                "end": 739,
                                "fullWidth": 50,
                                "width": 40,
                                "varKeyword": {
                                    "kind": "VarKeyword",
                                    "fullStart": 689,
                                    "fullEnd": 703,
                                    "start": 699,
                                    "end": 702,
                                    "fullWidth": 14,
                                    "width": 3,
                                    "text": "var",
                                    "value": "var",
                                    "valueText": "var",
                                    "hasLeadingTrivia": true,
                                    "hasLeadingNewLine": true,
                                    "hasTrailingTrivia": true,
                                    "leadingTrivia": [
                                        {
                                            "kind": "NewLineTrivia",
                                            "text": "\r\n"
                                        },
                                        {
                                            "kind": "WhitespaceTrivia",
                                            "text": "        "
                                        }
                                    ],
                                    "trailingTrivia": [
                                        {
                                            "kind": "WhitespaceTrivia",
                                            "text": " "
                                        }
                                    ]
                                },
                                "variableDeclarators": [
                                    {
                                        "kind": "VariableDeclarator",
                                        "fullStart": 703,
                                        "fullEnd": 739,
                                        "start": 703,
                                        "end": 739,
                                        "fullWidth": 36,
<<<<<<< HEAD
                                        "width": 36,
                                        "identifier": {
=======
                                        "propertyName": {
>>>>>>> 85e84683
                                            "kind": "IdentifierName",
                                            "fullStart": 703,
                                            "fullEnd": 707,
                                            "start": 703,
                                            "end": 706,
                                            "fullWidth": 4,
                                            "width": 3,
                                            "text": "obj",
                                            "value": "obj",
                                            "valueText": "obj",
                                            "hasTrailingTrivia": true,
                                            "trailingTrivia": [
                                                {
                                                    "kind": "WhitespaceTrivia",
                                                    "text": " "
                                                }
                                            ]
                                        },
                                        "equalsValueClause": {
                                            "kind": "EqualsValueClause",
                                            "fullStart": 707,
                                            "fullEnd": 739,
                                            "start": 707,
                                            "end": 739,
                                            "fullWidth": 32,
                                            "width": 32,
                                            "equalsToken": {
                                                "kind": "EqualsToken",
                                                "fullStart": 707,
                                                "fullEnd": 709,
                                                "start": 707,
                                                "end": 708,
                                                "fullWidth": 2,
                                                "width": 1,
                                                "text": "=",
                                                "value": "=",
                                                "valueText": "=",
                                                "hasTrailingTrivia": true,
                                                "trailingTrivia": [
                                                    {
                                                        "kind": "WhitespaceTrivia",
                                                        "text": " "
                                                    }
                                                ]
                                            },
                                            "value": {
                                                "kind": "ObjectLiteralExpression",
                                                "fullStart": 709,
                                                "fullEnd": 739,
                                                "start": 709,
                                                "end": 739,
                                                "fullWidth": 30,
                                                "width": 30,
                                                "openBraceToken": {
                                                    "kind": "OpenBraceToken",
                                                    "fullStart": 709,
                                                    "fullEnd": 711,
                                                    "start": 709,
                                                    "end": 710,
                                                    "fullWidth": 2,
                                                    "width": 1,
                                                    "text": "{",
                                                    "value": "{",
                                                    "valueText": "{",
                                                    "hasTrailingTrivia": true,
                                                    "trailingTrivia": [
                                                        {
                                                            "kind": "WhitespaceTrivia",
                                                            "text": " "
                                                        }
                                                    ]
                                                },
                                                "propertyAssignments": [
                                                    {
                                                        "kind": "SimplePropertyAssignment",
                                                        "fullStart": 711,
                                                        "fullEnd": 716,
                                                        "start": 711,
                                                        "end": 716,
                                                        "fullWidth": 5,
                                                        "width": 5,
                                                        "propertyName": {
                                                            "kind": "NumericLiteral",
                                                            "fullStart": 711,
                                                            "fullEnd": 712,
                                                            "start": 711,
                                                            "end": 712,
                                                            "fullWidth": 1,
                                                            "width": 1,
                                                            "text": "1",
                                                            "value": 1,
                                                            "valueText": "1"
                                                        },
                                                        "colonToken": {
                                                            "kind": "ColonToken",
                                                            "fullStart": 712,
                                                            "fullEnd": 714,
                                                            "start": 712,
                                                            "end": 713,
                                                            "fullWidth": 2,
                                                            "width": 1,
                                                            "text": ":",
                                                            "value": ":",
                                                            "valueText": ":",
                                                            "hasTrailingTrivia": true,
                                                            "trailingTrivia": [
                                                                {
                                                                    "kind": "WhitespaceTrivia",
                                                                    "text": " "
                                                                }
                                                            ]
                                                        },
                                                        "expression": {
                                                            "kind": "NumericLiteral",
                                                            "fullStart": 714,
                                                            "fullEnd": 716,
                                                            "start": 714,
                                                            "end": 716,
                                                            "fullWidth": 2,
                                                            "width": 2,
                                                            "text": "11",
                                                            "value": 11,
                                                            "valueText": "11"
                                                        }
                                                    },
                                                    {
                                                        "kind": "CommaToken",
                                                        "fullStart": 716,
                                                        "fullEnd": 718,
                                                        "start": 716,
                                                        "end": 717,
                                                        "fullWidth": 2,
                                                        "width": 1,
                                                        "text": ",",
                                                        "value": ",",
                                                        "valueText": ",",
                                                        "hasTrailingTrivia": true,
                                                        "trailingTrivia": [
                                                            {
                                                                "kind": "WhitespaceTrivia",
                                                                "text": " "
                                                            }
                                                        ]
                                                    },
                                                    {
                                                        "kind": "SimplePropertyAssignment",
                                                        "fullStart": 718,
                                                        "fullEnd": 722,
                                                        "start": 718,
                                                        "end": 722,
                                                        "fullWidth": 4,
                                                        "width": 4,
                                                        "propertyName": {
                                                            "kind": "NumericLiteral",
                                                            "fullStart": 718,
                                                            "fullEnd": 719,
                                                            "start": 718,
                                                            "end": 719,
                                                            "fullWidth": 1,
                                                            "width": 1,
                                                            "text": "2",
                                                            "value": 2,
                                                            "valueText": "2"
                                                        },
                                                        "colonToken": {
                                                            "kind": "ColonToken",
                                                            "fullStart": 719,
                                                            "fullEnd": 721,
                                                            "start": 719,
                                                            "end": 720,
                                                            "fullWidth": 2,
                                                            "width": 1,
                                                            "text": ":",
                                                            "value": ":",
                                                            "valueText": ":",
                                                            "hasTrailingTrivia": true,
                                                            "trailingTrivia": [
                                                                {
                                                                    "kind": "WhitespaceTrivia",
                                                                    "text": " "
                                                                }
                                                            ]
                                                        },
                                                        "expression": {
                                                            "kind": "NumericLiteral",
                                                            "fullStart": 721,
                                                            "fullEnd": 722,
                                                            "start": 721,
                                                            "end": 722,
                                                            "fullWidth": 1,
                                                            "width": 1,
                                                            "text": "9",
                                                            "value": 9,
                                                            "valueText": "9"
                                                        }
                                                    },
                                                    {
                                                        "kind": "CommaToken",
                                                        "fullStart": 722,
                                                        "fullEnd": 724,
                                                        "start": 722,
                                                        "end": 723,
                                                        "fullWidth": 2,
                                                        "width": 1,
                                                        "text": ",",
                                                        "value": ",",
                                                        "valueText": ",",
                                                        "hasTrailingTrivia": true,
                                                        "trailingTrivia": [
                                                            {
                                                                "kind": "WhitespaceTrivia",
                                                                "text": " "
                                                            }
                                                        ]
                                                    },
                                                    {
                                                        "kind": "SimplePropertyAssignment",
                                                        "fullStart": 724,
                                                        "fullEnd": 738,
                                                        "start": 724,
                                                        "end": 737,
                                                        "fullWidth": 14,
                                                        "width": 13,
                                                        "propertyName": {
                                                            "kind": "IdentifierName",
                                                            "fullStart": 724,
                                                            "fullEnd": 730,
                                                            "start": 724,
                                                            "end": 730,
                                                            "fullWidth": 6,
                                                            "width": 6,
                                                            "text": "length",
                                                            "value": "length",
                                                            "valueText": "length"
                                                        },
                                                        "colonToken": {
                                                            "kind": "ColonToken",
                                                            "fullStart": 730,
                                                            "fullEnd": 732,
                                                            "start": 730,
                                                            "end": 731,
                                                            "fullWidth": 2,
                                                            "width": 1,
                                                            "text": ":",
                                                            "value": ":",
                                                            "valueText": ":",
                                                            "hasTrailingTrivia": true,
                                                            "trailingTrivia": [
                                                                {
                                                                    "kind": "WhitespaceTrivia",
                                                                    "text": " "
                                                                }
                                                            ]
                                                        },
                                                        "expression": {
                                                            "kind": "StringLiteral",
                                                            "fullStart": 732,
                                                            "fullEnd": 738,
                                                            "start": 732,
                                                            "end": 737,
                                                            "fullWidth": 6,
                                                            "width": 5,
                                                            "text": "\"2E0\"",
                                                            "value": "2E0",
                                                            "valueText": "2E0",
                                                            "hasTrailingTrivia": true,
                                                            "trailingTrivia": [
                                                                {
                                                                    "kind": "WhitespaceTrivia",
                                                                    "text": " "
                                                                }
                                                            ]
                                                        }
                                                    }
                                                ],
                                                "closeBraceToken": {
                                                    "kind": "CloseBraceToken",
                                                    "fullStart": 738,
                                                    "fullEnd": 739,
                                                    "start": 738,
                                                    "end": 739,
                                                    "fullWidth": 1,
                                                    "width": 1,
                                                    "text": "}",
                                                    "value": "}",
                                                    "valueText": "}"
                                                }
                                            }
                                        }
                                    }
                                ]
                            },
                            "semicolonToken": {
                                "kind": "SemicolonToken",
                                "fullStart": 739,
                                "fullEnd": 742,
                                "start": 739,
                                "end": 740,
                                "fullWidth": 3,
                                "width": 1,
                                "text": ";",
                                "value": ";",
                                "valueText": ";",
                                "hasTrailingTrivia": true,
                                "hasTrailingNewLine": true,
                                "trailingTrivia": [
                                    {
                                        "kind": "NewLineTrivia",
                                        "text": "\r\n"
                                    }
                                ]
                            }
                        },
                        {
                            "kind": "ReturnStatement",
                            "fullStart": 742,
                            "fullEnd": 818,
                            "start": 752,
                            "end": 816,
                            "fullWidth": 76,
                            "width": 64,
                            "returnKeyword": {
                                "kind": "ReturnKeyword",
                                "fullStart": 742,
                                "fullEnd": 759,
                                "start": 752,
                                "end": 758,
                                "fullWidth": 17,
                                "width": 6,
                                "text": "return",
                                "value": "return",
                                "valueText": "return",
                                "hasLeadingTrivia": true,
                                "hasLeadingNewLine": true,
                                "hasTrailingTrivia": true,
                                "leadingTrivia": [
                                    {
                                        "kind": "NewLineTrivia",
                                        "text": "\r\n"
                                    },
                                    {
                                        "kind": "WhitespaceTrivia",
                                        "text": "        "
                                    }
                                ],
                                "trailingTrivia": [
                                    {
                                        "kind": "WhitespaceTrivia",
                                        "text": " "
                                    }
                                ]
                            },
                            "expression": {
                                "kind": "EqualsExpression",
                                "fullStart": 759,
                                "fullEnd": 815,
                                "start": 759,
                                "end": 815,
                                "fullWidth": 56,
                                "width": 56,
                                "left": {
                                    "kind": "InvocationExpression",
                                    "fullStart": 759,
                                    "fullEnd": 807,
                                    "start": 759,
                                    "end": 806,
                                    "fullWidth": 48,
                                    "width": 47,
                                    "expression": {
                                        "kind": "MemberAccessExpression",
                                        "fullStart": 759,
                                        "fullEnd": 786,
                                        "start": 759,
                                        "end": 786,
                                        "fullWidth": 27,
                                        "width": 27,
                                        "expression": {
                                            "kind": "MemberAccessExpression",
                                            "fullStart": 759,
                                            "fullEnd": 781,
                                            "start": 759,
                                            "end": 781,
                                            "fullWidth": 22,
                                            "width": 22,
                                            "expression": {
                                                "kind": "MemberAccessExpression",
                                                "fullStart": 759,
                                                "fullEnd": 774,
                                                "start": 759,
                                                "end": 774,
                                                "fullWidth": 15,
                                                "width": 15,
                                                "expression": {
                                                    "kind": "IdentifierName",
                                                    "fullStart": 759,
                                                    "fullEnd": 764,
                                                    "start": 759,
                                                    "end": 764,
                                                    "fullWidth": 5,
                                                    "width": 5,
                                                    "text": "Array",
                                                    "value": "Array",
                                                    "valueText": "Array"
                                                },
                                                "dotToken": {
                                                    "kind": "DotToken",
                                                    "fullStart": 764,
                                                    "fullEnd": 765,
                                                    "start": 764,
                                                    "end": 765,
                                                    "fullWidth": 1,
                                                    "width": 1,
                                                    "text": ".",
                                                    "value": ".",
                                                    "valueText": "."
                                                },
                                                "name": {
                                                    "kind": "IdentifierName",
                                                    "fullStart": 765,
                                                    "fullEnd": 774,
                                                    "start": 765,
                                                    "end": 774,
                                                    "fullWidth": 9,
                                                    "width": 9,
                                                    "text": "prototype",
                                                    "value": "prototype",
                                                    "valueText": "prototype"
                                                }
                                            },
                                            "dotToken": {
                                                "kind": "DotToken",
                                                "fullStart": 774,
                                                "fullEnd": 775,
                                                "start": 774,
                                                "end": 775,
                                                "fullWidth": 1,
                                                "width": 1,
                                                "text": ".",
                                                "value": ".",
                                                "valueText": "."
                                            },
                                            "name": {
                                                "kind": "IdentifierName",
                                                "fullStart": 775,
                                                "fullEnd": 781,
                                                "start": 775,
                                                "end": 781,
                                                "fullWidth": 6,
                                                "width": 6,
                                                "text": "reduce",
                                                "value": "reduce",
                                                "valueText": "reduce"
                                            }
                                        },
                                        "dotToken": {
                                            "kind": "DotToken",
                                            "fullStart": 781,
                                            "fullEnd": 782,
                                            "start": 781,
                                            "end": 782,
                                            "fullWidth": 1,
                                            "width": 1,
                                            "text": ".",
                                            "value": ".",
                                            "valueText": "."
                                        },
                                        "name": {
                                            "kind": "IdentifierName",
                                            "fullStart": 782,
                                            "fullEnd": 786,
                                            "start": 782,
                                            "end": 786,
                                            "fullWidth": 4,
                                            "width": 4,
                                            "text": "call",
                                            "value": "call",
                                            "valueText": "call"
                                        }
                                    },
                                    "argumentList": {
                                        "kind": "ArgumentList",
                                        "fullStart": 786,
                                        "fullEnd": 807,
                                        "start": 786,
                                        "end": 806,
                                        "fullWidth": 21,
                                        "width": 20,
                                        "openParenToken": {
                                            "kind": "OpenParenToken",
                                            "fullStart": 786,
                                            "fullEnd": 787,
                                            "start": 786,
                                            "end": 787,
                                            "fullWidth": 1,
                                            "width": 1,
                                            "text": "(",
                                            "value": "(",
                                            "valueText": "("
                                        },
                                        "arguments": [
                                            {
                                                "kind": "IdentifierName",
                                                "fullStart": 787,
                                                "fullEnd": 790,
                                                "start": 787,
                                                "end": 790,
                                                "fullWidth": 3,
                                                "width": 3,
                                                "text": "obj",
                                                "value": "obj",
                                                "valueText": "obj"
                                            },
                                            {
                                                "kind": "CommaToken",
                                                "fullStart": 790,
                                                "fullEnd": 792,
                                                "start": 790,
                                                "end": 791,
                                                "fullWidth": 2,
                                                "width": 1,
                                                "text": ",",
                                                "value": ",",
                                                "valueText": ",",
                                                "hasTrailingTrivia": true,
                                                "trailingTrivia": [
                                                    {
                                                        "kind": "WhitespaceTrivia",
                                                        "text": " "
                                                    }
                                                ]
                                            },
                                            {
                                                "kind": "IdentifierName",
                                                "fullStart": 792,
                                                "fullEnd": 802,
                                                "start": 792,
                                                "end": 802,
                                                "fullWidth": 10,
                                                "width": 10,
                                                "text": "callbackfn",
                                                "value": "callbackfn",
                                                "valueText": "callbackfn"
                                            },
                                            {
                                                "kind": "CommaToken",
                                                "fullStart": 802,
                                                "fullEnd": 804,
                                                "start": 802,
                                                "end": 803,
                                                "fullWidth": 2,
                                                "width": 1,
                                                "text": ",",
                                                "value": ",",
                                                "valueText": ",",
                                                "hasTrailingTrivia": true,
                                                "trailingTrivia": [
                                                    {
                                                        "kind": "WhitespaceTrivia",
                                                        "text": " "
                                                    }
                                                ]
                                            },
                                            {
                                                "kind": "NumericLiteral",
                                                "fullStart": 804,
                                                "fullEnd": 805,
                                                "start": 804,
                                                "end": 805,
                                                "fullWidth": 1,
                                                "width": 1,
                                                "text": "1",
                                                "value": 1,
                                                "valueText": "1"
                                            }
                                        ],
                                        "closeParenToken": {
                                            "kind": "CloseParenToken",
                                            "fullStart": 805,
                                            "fullEnd": 807,
                                            "start": 805,
                                            "end": 806,
                                            "fullWidth": 2,
                                            "width": 1,
                                            "text": ")",
                                            "value": ")",
                                            "valueText": ")",
                                            "hasTrailingTrivia": true,
                                            "trailingTrivia": [
                                                {
                                                    "kind": "WhitespaceTrivia",
                                                    "text": " "
                                                }
                                            ]
                                        }
                                    }
                                },
                                "operatorToken": {
                                    "kind": "EqualsEqualsEqualsToken",
                                    "fullStart": 807,
                                    "fullEnd": 811,
                                    "start": 807,
                                    "end": 810,
                                    "fullWidth": 4,
                                    "width": 3,
                                    "text": "===",
                                    "value": "===",
                                    "valueText": "===",
                                    "hasTrailingTrivia": true,
                                    "trailingTrivia": [
                                        {
                                            "kind": "WhitespaceTrivia",
                                            "text": " "
                                        }
                                    ]
                                },
                                "right": {
                                    "kind": "TrueKeyword",
                                    "fullStart": 811,
                                    "fullEnd": 815,
                                    "start": 811,
                                    "end": 815,
                                    "fullWidth": 4,
                                    "width": 4,
                                    "text": "true",
                                    "value": true,
                                    "valueText": "true"
                                }
                            },
                            "semicolonToken": {
                                "kind": "SemicolonToken",
                                "fullStart": 815,
                                "fullEnd": 818,
                                "start": 815,
                                "end": 816,
                                "fullWidth": 3,
                                "width": 1,
                                "text": ";",
                                "value": ";",
                                "valueText": ";",
                                "hasTrailingTrivia": true,
                                "hasTrailingNewLine": true,
                                "trailingTrivia": [
                                    {
                                        "kind": "NewLineTrivia",
                                        "text": "\r\n"
                                    }
                                ]
                            }
                        }
                    ],
                    "closeBraceToken": {
                        "kind": "CloseBraceToken",
                        "fullStart": 818,
                        "fullEnd": 825,
                        "start": 822,
                        "end": 823,
                        "fullWidth": 7,
                        "width": 1,
                        "text": "}",
                        "value": "}",
                        "valueText": "}",
                        "hasLeadingTrivia": true,
                        "hasTrailingTrivia": true,
                        "hasTrailingNewLine": true,
                        "leadingTrivia": [
                            {
                                "kind": "WhitespaceTrivia",
                                "text": "    "
                            }
                        ],
                        "trailingTrivia": [
                            {
                                "kind": "NewLineTrivia",
                                "text": "\r\n"
                            }
                        ]
                    }
                }
            },
            {
                "kind": "ExpressionStatement",
                "fullStart": 825,
                "fullEnd": 849,
                "start": 825,
                "end": 847,
                "fullWidth": 24,
                "width": 22,
                "expression": {
                    "kind": "InvocationExpression",
                    "fullStart": 825,
                    "fullEnd": 846,
                    "start": 825,
                    "end": 846,
                    "fullWidth": 21,
                    "width": 21,
                    "expression": {
                        "kind": "IdentifierName",
                        "fullStart": 825,
                        "fullEnd": 836,
                        "start": 825,
                        "end": 836,
                        "fullWidth": 11,
                        "width": 11,
                        "text": "runTestCase",
                        "value": "runTestCase",
                        "valueText": "runTestCase"
                    },
                    "argumentList": {
                        "kind": "ArgumentList",
                        "fullStart": 836,
                        "fullEnd": 846,
                        "start": 836,
                        "end": 846,
                        "fullWidth": 10,
                        "width": 10,
                        "openParenToken": {
                            "kind": "OpenParenToken",
                            "fullStart": 836,
                            "fullEnd": 837,
                            "start": 836,
                            "end": 837,
                            "fullWidth": 1,
                            "width": 1,
                            "text": "(",
                            "value": "(",
                            "valueText": "("
                        },
                        "arguments": [
                            {
                                "kind": "IdentifierName",
                                "fullStart": 837,
                                "fullEnd": 845,
                                "start": 837,
                                "end": 845,
                                "fullWidth": 8,
                                "width": 8,
                                "text": "testcase",
                                "value": "testcase",
                                "valueText": "testcase"
                            }
                        ],
                        "closeParenToken": {
                            "kind": "CloseParenToken",
                            "fullStart": 845,
                            "fullEnd": 846,
                            "start": 845,
                            "end": 846,
                            "fullWidth": 1,
                            "width": 1,
                            "text": ")",
                            "value": ")",
                            "valueText": ")"
                        }
                    }
                },
                "semicolonToken": {
                    "kind": "SemicolonToken",
                    "fullStart": 846,
                    "fullEnd": 849,
                    "start": 846,
                    "end": 847,
                    "fullWidth": 3,
                    "width": 1,
                    "text": ";",
                    "value": ";",
                    "valueText": ";",
                    "hasTrailingTrivia": true,
                    "hasTrailingNewLine": true,
                    "trailingTrivia": [
                        {
                            "kind": "NewLineTrivia",
                            "text": "\r\n"
                        }
                    ]
                }
            }
        ],
        "endOfFileToken": {
            "kind": "EndOfFileToken",
            "fullStart": 849,
            "fullEnd": 849,
            "start": 849,
            "end": 849,
            "fullWidth": 0,
            "width": 0,
            "text": ""
        }
    },
    "lineMap": {
        "lineStarts": [
            0,
            67,
            152,
            232,
            308,
            380,
            385,
            440,
            536,
            541,
            543,
            545,
            568,
            570,
            628,
            678,
            689,
            691,
            742,
            744,
            818,
            825,
            849
        ],
        "length": 849
    }
}<|MERGE_RESOLUTION|>--- conflicted
+++ resolved
@@ -798,12 +798,8 @@
                                         "start": 703,
                                         "end": 739,
                                         "fullWidth": 36,
-<<<<<<< HEAD
                                         "width": 36,
-                                        "identifier": {
-=======
                                         "propertyName": {
->>>>>>> 85e84683
                                             "kind": "IdentifierName",
                                             "fullStart": 703,
                                             "fullEnd": 707,
