{
    "isDeclaration": false,
    "languageVersion": "EcmaScript5",
    "parseOptions": {
        "allowAutomaticSemicolonInsertion": true
    },
    "sourceUnit": {
        "kind": "SourceUnit",
        "fullStart": 0,
        "fullEnd": 1469,
        "start": 609,
        "end": 1469,
        "fullWidth": 1469,
        "width": 860,
        "isIncrementallyUnusable": true,
        "moduleElements": [
            {
                "kind": "FunctionDeclaration",
                "fullStart": 0,
                "fullEnd": 1445,
                "start": 609,
                "end": 1443,
                "fullWidth": 1445,
                "width": 834,
                "isIncrementallyUnusable": true,
                "modifiers": [],
                "functionKeyword": {
                    "kind": "FunctionKeyword",
                    "fullStart": 0,
                    "fullEnd": 618,
                    "start": 609,
                    "end": 617,
                    "fullWidth": 618,
                    "width": 8,
                    "text": "function",
                    "value": "function",
                    "valueText": "function",
                    "hasLeadingTrivia": true,
                    "hasLeadingComment": true,
                    "hasLeadingNewLine": true,
                    "hasTrailingTrivia": true,
                    "leadingTrivia": [
                        {
                            "kind": "SingleLineCommentTrivia",
                            "text": "/// Copyright (c) 2012 Ecma International.  All rights reserved. "
                        },
                        {
                            "kind": "NewLineTrivia",
                            "text": "\r\n"
                        },
                        {
                            "kind": "SingleLineCommentTrivia",
                            "text": "/// Ecma International makes this code available under the terms and conditions set"
                        },
                        {
                            "kind": "NewLineTrivia",
                            "text": "\r\n"
                        },
                        {
                            "kind": "SingleLineCommentTrivia",
                            "text": "/// forth on http://hg.ecmascript.org/tests/test262/raw-file/tip/LICENSE (the "
                        },
                        {
                            "kind": "NewLineTrivia",
                            "text": "\r\n"
                        },
                        {
                            "kind": "SingleLineCommentTrivia",
                            "text": "/// \"Use Terms\").   Any redistribution of this code must retain the above "
                        },
                        {
                            "kind": "NewLineTrivia",
                            "text": "\r\n"
                        },
                        {
                            "kind": "SingleLineCommentTrivia",
                            "text": "/// copyright and this notice and otherwise comply with the Use Terms."
                        },
                        {
                            "kind": "NewLineTrivia",
                            "text": "\r\n"
                        },
                        {
                            "kind": "MultiLineCommentTrivia",
                            "text": "/**\r\n * @path ch15/15.4/15.4.4/15.4.4.21/15.4.4.21-9-c-i-5.js\r\n * @description Array.prototype.reduce - element to be retrieved is own data property that overrides an inherited accessor property on an Array-like object\r\n */"
                        },
                        {
                            "kind": "NewLineTrivia",
                            "text": "\r\n"
                        },
                        {
                            "kind": "NewLineTrivia",
                            "text": "\r\n"
                        },
                        {
                            "kind": "NewLineTrivia",
                            "text": "\r\n"
                        }
                    ],
                    "trailingTrivia": [
                        {
                            "kind": "WhitespaceTrivia",
                            "text": " "
                        }
                    ]
                },
                "identifier": {
                    "kind": "IdentifierName",
                    "fullStart": 618,
                    "fullEnd": 626,
                    "start": 618,
                    "end": 626,
                    "fullWidth": 8,
                    "width": 8,
                    "text": "testcase",
                    "value": "testcase",
                    "valueText": "testcase"
                },
                "callSignature": {
                    "kind": "CallSignature",
                    "fullStart": 626,
                    "fullEnd": 629,
                    "start": 626,
                    "end": 628,
                    "fullWidth": 3,
                    "width": 2,
                    "parameterList": {
                        "kind": "ParameterList",
                        "fullStart": 626,
                        "fullEnd": 629,
                        "start": 626,
                        "end": 628,
                        "fullWidth": 3,
                        "width": 2,
                        "openParenToken": {
                            "kind": "OpenParenToken",
                            "fullStart": 626,
                            "fullEnd": 627,
                            "start": 626,
                            "end": 627,
                            "fullWidth": 1,
                            "width": 1,
                            "text": "(",
                            "value": "(",
                            "valueText": "("
                        },
                        "parameters": [],
                        "closeParenToken": {
                            "kind": "CloseParenToken",
                            "fullStart": 627,
                            "fullEnd": 629,
                            "start": 627,
                            "end": 628,
                            "fullWidth": 2,
                            "width": 1,
                            "text": ")",
                            "value": ")",
                            "valueText": ")",
                            "hasTrailingTrivia": true,
                            "trailingTrivia": [
                                {
                                    "kind": "WhitespaceTrivia",
                                    "text": " "
                                }
                            ]
                        }
                    }
                },
                "block": {
                    "kind": "Block",
                    "fullStart": 629,
                    "fullEnd": 1445,
                    "start": 629,
                    "end": 1443,
                    "fullWidth": 816,
                    "width": 814,
                    "isIncrementallyUnusable": true,
                    "openBraceToken": {
                        "kind": "OpenBraceToken",
                        "fullStart": 629,
                        "fullEnd": 632,
                        "start": 629,
                        "end": 630,
                        "fullWidth": 3,
                        "width": 1,
                        "text": "{",
                        "value": "{",
                        "valueText": "{",
                        "hasTrailingTrivia": true,
                        "hasTrailingNewLine": true,
                        "trailingTrivia": [
                            {
                                "kind": "NewLineTrivia",
                                "text": "\r\n"
                            }
                        ]
                    },
                    "statements": [
                        {
                            "kind": "VariableStatement",
                            "fullStart": 632,
                            "fullEnd": 667,
                            "start": 642,
                            "end": 665,
                            "fullWidth": 35,
                            "width": 23,
                            "modifiers": [],
                            "variableDeclaration": {
                                "kind": "VariableDeclaration",
                                "fullStart": 632,
                                "fullEnd": 664,
                                "start": 642,
                                "end": 664,
                                "fullWidth": 32,
                                "width": 22,
                                "varKeyword": {
                                    "kind": "VarKeyword",
                                    "fullStart": 632,
                                    "fullEnd": 646,
                                    "start": 642,
                                    "end": 645,
                                    "fullWidth": 14,
                                    "width": 3,
                                    "text": "var",
                                    "value": "var",
                                    "valueText": "var",
                                    "hasLeadingTrivia": true,
                                    "hasLeadingNewLine": true,
                                    "hasTrailingTrivia": true,
                                    "leadingTrivia": [
                                        {
                                            "kind": "NewLineTrivia",
                                            "text": "\r\n"
                                        },
                                        {
                                            "kind": "WhitespaceTrivia",
                                            "text": "        "
                                        }
                                    ],
                                    "trailingTrivia": [
                                        {
                                            "kind": "WhitespaceTrivia",
                                            "text": " "
                                        }
                                    ]
                                },
                                "variableDeclarators": [
                                    {
                                        "kind": "VariableDeclarator",
                                        "fullStart": 646,
                                        "fullEnd": 664,
                                        "start": 646,
                                        "end": 664,
                                        "fullWidth": 18,
<<<<<<< HEAD
                                        "width": 18,
                                        "identifier": {
=======
                                        "propertyName": {
>>>>>>> 85e84683
                                            "kind": "IdentifierName",
                                            "fullStart": 646,
                                            "fullEnd": 657,
                                            "start": 646,
                                            "end": 656,
                                            "fullWidth": 11,
                                            "width": 10,
                                            "text": "testResult",
                                            "value": "testResult",
                                            "valueText": "testResult",
                                            "hasTrailingTrivia": true,
                                            "trailingTrivia": [
                                                {
                                                    "kind": "WhitespaceTrivia",
                                                    "text": " "
                                                }
                                            ]
                                        },
                                        "equalsValueClause": {
                                            "kind": "EqualsValueClause",
                                            "fullStart": 657,
                                            "fullEnd": 664,
                                            "start": 657,
                                            "end": 664,
                                            "fullWidth": 7,
                                            "width": 7,
                                            "equalsToken": {
                                                "kind": "EqualsToken",
                                                "fullStart": 657,
                                                "fullEnd": 659,
                                                "start": 657,
                                                "end": 658,
                                                "fullWidth": 2,
                                                "width": 1,
                                                "text": "=",
                                                "value": "=",
                                                "valueText": "=",
                                                "hasTrailingTrivia": true,
                                                "trailingTrivia": [
                                                    {
                                                        "kind": "WhitespaceTrivia",
                                                        "text": " "
                                                    }
                                                ]
                                            },
                                            "value": {
                                                "kind": "FalseKeyword",
                                                "fullStart": 659,
                                                "fullEnd": 664,
                                                "start": 659,
                                                "end": 664,
                                                "fullWidth": 5,
                                                "width": 5,
                                                "text": "false",
                                                "value": false,
                                                "valueText": "false"
                                            }
                                        }
                                    }
                                ]
                            },
                            "semicolonToken": {
                                "kind": "SemicolonToken",
                                "fullStart": 664,
                                "fullEnd": 667,
                                "start": 664,
                                "end": 665,
                                "fullWidth": 3,
                                "width": 1,
                                "text": ";",
                                "value": ";",
                                "valueText": ";",
                                "hasTrailingTrivia": true,
                                "hasTrailingNewLine": true,
                                "trailingTrivia": [
                                    {
                                        "kind": "NewLineTrivia",
                                        "text": "\r\n"
                                    }
                                ]
                            }
                        },
                        {
                            "kind": "VariableStatement",
                            "fullStart": 667,
                            "fullEnd": 698,
                            "start": 675,
                            "end": 696,
                            "fullWidth": 31,
                            "width": 21,
                            "modifiers": [],
                            "variableDeclaration": {
                                "kind": "VariableDeclaration",
                                "fullStart": 667,
                                "fullEnd": 695,
                                "start": 675,
                                "end": 695,
                                "fullWidth": 28,
                                "width": 20,
                                "varKeyword": {
                                    "kind": "VarKeyword",
                                    "fullStart": 667,
                                    "fullEnd": 679,
                                    "start": 675,
                                    "end": 678,
                                    "fullWidth": 12,
                                    "width": 3,
                                    "text": "var",
                                    "value": "var",
                                    "valueText": "var",
                                    "hasLeadingTrivia": true,
                                    "hasTrailingTrivia": true,
                                    "leadingTrivia": [
                                        {
                                            "kind": "WhitespaceTrivia",
                                            "text": "        "
                                        }
                                    ],
                                    "trailingTrivia": [
                                        {
                                            "kind": "WhitespaceTrivia",
                                            "text": " "
                                        }
                                    ]
                                },
                                "variableDeclarators": [
                                    {
                                        "kind": "VariableDeclarator",
                                        "fullStart": 679,
                                        "fullEnd": 695,
                                        "start": 679,
                                        "end": 695,
                                        "fullWidth": 16,
<<<<<<< HEAD
                                        "width": 16,
                                        "identifier": {
=======
                                        "propertyName": {
>>>>>>> 85e84683
                                            "kind": "IdentifierName",
                                            "fullStart": 679,
                                            "fullEnd": 692,
                                            "start": 679,
                                            "end": 691,
                                            "fullWidth": 13,
                                            "width": 12,
                                            "text": "initialValue",
                                            "value": "initialValue",
                                            "valueText": "initialValue",
                                            "hasTrailingTrivia": true,
                                            "trailingTrivia": [
                                                {
                                                    "kind": "WhitespaceTrivia",
                                                    "text": " "
                                                }
                                            ]
                                        },
                                        "equalsValueClause": {
                                            "kind": "EqualsValueClause",
                                            "fullStart": 692,
                                            "fullEnd": 695,
                                            "start": 692,
                                            "end": 695,
                                            "fullWidth": 3,
                                            "width": 3,
                                            "equalsToken": {
                                                "kind": "EqualsToken",
                                                "fullStart": 692,
                                                "fullEnd": 694,
                                                "start": 692,
                                                "end": 693,
                                                "fullWidth": 2,
                                                "width": 1,
                                                "text": "=",
                                                "value": "=",
                                                "valueText": "=",
                                                "hasTrailingTrivia": true,
                                                "trailingTrivia": [
                                                    {
                                                        "kind": "WhitespaceTrivia",
                                                        "text": " "
                                                    }
                                                ]
                                            },
                                            "value": {
                                                "kind": "NumericLiteral",
                                                "fullStart": 694,
                                                "fullEnd": 695,
                                                "start": 694,
                                                "end": 695,
                                                "fullWidth": 1,
                                                "width": 1,
                                                "text": "0",
                                                "value": 0,
                                                "valueText": "0"
                                            }
                                        }
                                    }
                                ]
                            },
                            "semicolonToken": {
                                "kind": "SemicolonToken",
                                "fullStart": 695,
                                "fullEnd": 698,
                                "start": 695,
                                "end": 696,
                                "fullWidth": 3,
                                "width": 1,
                                "text": ";",
                                "value": ";",
                                "valueText": ";",
                                "hasTrailingTrivia": true,
                                "hasTrailingNewLine": true,
                                "trailingTrivia": [
                                    {
                                        "kind": "NewLineTrivia",
                                        "text": "\r\n"
                                    }
                                ]
                            }
                        },
                        {
                            "kind": "FunctionDeclaration",
                            "fullStart": 698,
                            "fullEnd": 860,
                            "start": 706,
                            "end": 858,
                            "fullWidth": 162,
                            "width": 152,
                            "modifiers": [],
                            "functionKeyword": {
                                "kind": "FunctionKeyword",
                                "fullStart": 698,
                                "fullEnd": 715,
                                "start": 706,
                                "end": 714,
                                "fullWidth": 17,
                                "width": 8,
                                "text": "function",
                                "value": "function",
                                "valueText": "function",
                                "hasLeadingTrivia": true,
                                "hasTrailingTrivia": true,
                                "leadingTrivia": [
                                    {
                                        "kind": "WhitespaceTrivia",
                                        "text": "        "
                                    }
                                ],
                                "trailingTrivia": [
                                    {
                                        "kind": "WhitespaceTrivia",
                                        "text": " "
                                    }
                                ]
                            },
                            "identifier": {
                                "kind": "IdentifierName",
                                "fullStart": 715,
                                "fullEnd": 725,
                                "start": 715,
                                "end": 725,
                                "fullWidth": 10,
                                "width": 10,
                                "text": "callbackfn",
                                "value": "callbackfn",
                                "valueText": "callbackfn"
                            },
                            "callSignature": {
                                "kind": "CallSignature",
                                "fullStart": 725,
                                "fullEnd": 753,
                                "start": 725,
                                "end": 752,
                                "fullWidth": 28,
                                "width": 27,
                                "parameterList": {
                                    "kind": "ParameterList",
                                    "fullStart": 725,
                                    "fullEnd": 753,
                                    "start": 725,
                                    "end": 752,
                                    "fullWidth": 28,
                                    "width": 27,
                                    "openParenToken": {
                                        "kind": "OpenParenToken",
                                        "fullStart": 725,
                                        "fullEnd": 726,
                                        "start": 725,
                                        "end": 726,
                                        "fullWidth": 1,
                                        "width": 1,
                                        "text": "(",
                                        "value": "(",
                                        "valueText": "("
                                    },
                                    "parameters": [
                                        {
                                            "kind": "Parameter",
                                            "fullStart": 726,
                                            "fullEnd": 733,
                                            "start": 726,
                                            "end": 733,
                                            "fullWidth": 7,
                                            "width": 7,
                                            "modifiers": [],
                                            "identifier": {
                                                "kind": "IdentifierName",
                                                "fullStart": 726,
                                                "fullEnd": 733,
                                                "start": 726,
                                                "end": 733,
                                                "fullWidth": 7,
                                                "width": 7,
                                                "text": "prevVal",
                                                "value": "prevVal",
                                                "valueText": "prevVal"
                                            }
                                        },
                                        {
                                            "kind": "CommaToken",
                                            "fullStart": 733,
                                            "fullEnd": 735,
                                            "start": 733,
                                            "end": 734,
                                            "fullWidth": 2,
                                            "width": 1,
                                            "text": ",",
                                            "value": ",",
                                            "valueText": ",",
                                            "hasTrailingTrivia": true,
                                            "trailingTrivia": [
                                                {
                                                    "kind": "WhitespaceTrivia",
                                                    "text": " "
                                                }
                                            ]
                                        },
                                        {
                                            "kind": "Parameter",
                                            "fullStart": 735,
                                            "fullEnd": 741,
                                            "start": 735,
                                            "end": 741,
                                            "fullWidth": 6,
                                            "width": 6,
                                            "modifiers": [],
                                            "identifier": {
                                                "kind": "IdentifierName",
                                                "fullStart": 735,
                                                "fullEnd": 741,
                                                "start": 735,
                                                "end": 741,
                                                "fullWidth": 6,
                                                "width": 6,
                                                "text": "curVal",
                                                "value": "curVal",
                                                "valueText": "curVal"
                                            }
                                        },
                                        {
                                            "kind": "CommaToken",
                                            "fullStart": 741,
                                            "fullEnd": 743,
                                            "start": 741,
                                            "end": 742,
                                            "fullWidth": 2,
                                            "width": 1,
                                            "text": ",",
                                            "value": ",",
                                            "valueText": ",",
                                            "hasTrailingTrivia": true,
                                            "trailingTrivia": [
                                                {
                                                    "kind": "WhitespaceTrivia",
                                                    "text": " "
                                                }
                                            ]
                                        },
                                        {
                                            "kind": "Parameter",
                                            "fullStart": 743,
                                            "fullEnd": 746,
                                            "start": 743,
                                            "end": 746,
                                            "fullWidth": 3,
                                            "width": 3,
                                            "modifiers": [],
                                            "identifier": {
                                                "kind": "IdentifierName",
                                                "fullStart": 743,
                                                "fullEnd": 746,
                                                "start": 743,
                                                "end": 746,
                                                "fullWidth": 3,
                                                "width": 3,
                                                "text": "idx",
                                                "value": "idx",
                                                "valueText": "idx"
                                            }
                                        },
                                        {
                                            "kind": "CommaToken",
                                            "fullStart": 746,
                                            "fullEnd": 748,
                                            "start": 746,
                                            "end": 747,
                                            "fullWidth": 2,
                                            "width": 1,
                                            "text": ",",
                                            "value": ",",
                                            "valueText": ",",
                                            "hasTrailingTrivia": true,
                                            "trailingTrivia": [
                                                {
                                                    "kind": "WhitespaceTrivia",
                                                    "text": " "
                                                }
                                            ]
                                        },
                                        {
                                            "kind": "Parameter",
                                            "fullStart": 748,
                                            "fullEnd": 751,
                                            "start": 748,
                                            "end": 751,
                                            "fullWidth": 3,
                                            "width": 3,
                                            "modifiers": [],
                                            "identifier": {
                                                "kind": "IdentifierName",
                                                "fullStart": 748,
                                                "fullEnd": 751,
                                                "start": 748,
                                                "end": 751,
                                                "fullWidth": 3,
                                                "width": 3,
                                                "text": "obj",
                                                "value": "obj",
                                                "valueText": "obj"
                                            }
                                        }
                                    ],
                                    "closeParenToken": {
                                        "kind": "CloseParenToken",
                                        "fullStart": 751,
                                        "fullEnd": 753,
                                        "start": 751,
                                        "end": 752,
                                        "fullWidth": 2,
                                        "width": 1,
                                        "text": ")",
                                        "value": ")",
                                        "valueText": ")",
                                        "hasTrailingTrivia": true,
                                        "trailingTrivia": [
                                            {
                                                "kind": "WhitespaceTrivia",
                                                "text": " "
                                            }
                                        ]
                                    }
                                }
                            },
                            "block": {
                                "kind": "Block",
                                "fullStart": 753,
                                "fullEnd": 860,
                                "start": 753,
                                "end": 858,
                                "fullWidth": 107,
                                "width": 105,
                                "openBraceToken": {
                                    "kind": "OpenBraceToken",
                                    "fullStart": 753,
                                    "fullEnd": 756,
                                    "start": 753,
                                    "end": 754,
                                    "fullWidth": 3,
                                    "width": 1,
                                    "text": "{",
                                    "value": "{",
                                    "valueText": "{",
                                    "hasTrailingTrivia": true,
                                    "hasTrailingNewLine": true,
                                    "trailingTrivia": [
                                        {
                                            "kind": "NewLineTrivia",
                                            "text": "\r\n"
                                        }
                                    ]
                                },
                                "statements": [
                                    {
                                        "kind": "IfStatement",
                                        "fullStart": 756,
                                        "fullEnd": 849,
                                        "start": 768,
                                        "end": 847,
                                        "fullWidth": 93,
                                        "width": 79,
                                        "ifKeyword": {
                                            "kind": "IfKeyword",
                                            "fullStart": 756,
                                            "fullEnd": 771,
                                            "start": 768,
                                            "end": 770,
                                            "fullWidth": 15,
                                            "width": 2,
                                            "text": "if",
                                            "value": "if",
                                            "valueText": "if",
                                            "hasLeadingTrivia": true,
                                            "hasTrailingTrivia": true,
                                            "leadingTrivia": [
                                                {
                                                    "kind": "WhitespaceTrivia",
                                                    "text": "            "
                                                }
                                            ],
                                            "trailingTrivia": [
                                                {
                                                    "kind": "WhitespaceTrivia",
                                                    "text": " "
                                                }
                                            ]
                                        },
                                        "openParenToken": {
                                            "kind": "OpenParenToken",
                                            "fullStart": 771,
                                            "fullEnd": 772,
                                            "start": 771,
                                            "end": 772,
                                            "fullWidth": 1,
                                            "width": 1,
                                            "text": "(",
                                            "value": "(",
                                            "valueText": "("
                                        },
                                        "condition": {
                                            "kind": "EqualsExpression",
                                            "fullStart": 772,
                                            "fullEnd": 781,
                                            "start": 772,
                                            "end": 781,
                                            "fullWidth": 9,
                                            "width": 9,
                                            "left": {
                                                "kind": "IdentifierName",
                                                "fullStart": 772,
                                                "fullEnd": 776,
                                                "start": 772,
                                                "end": 775,
                                                "fullWidth": 4,
                                                "width": 3,
                                                "text": "idx",
                                                "value": "idx",
                                                "valueText": "idx",
                                                "hasTrailingTrivia": true,
                                                "trailingTrivia": [
                                                    {
                                                        "kind": "WhitespaceTrivia",
                                                        "text": " "
                                                    }
                                                ]
                                            },
                                            "operatorToken": {
                                                "kind": "EqualsEqualsEqualsToken",
                                                "fullStart": 776,
                                                "fullEnd": 780,
                                                "start": 776,
                                                "end": 779,
                                                "fullWidth": 4,
                                                "width": 3,
                                                "text": "===",
                                                "value": "===",
                                                "valueText": "===",
                                                "hasTrailingTrivia": true,
                                                "trailingTrivia": [
                                                    {
                                                        "kind": "WhitespaceTrivia",
                                                        "text": " "
                                                    }
                                                ]
                                            },
                                            "right": {
                                                "kind": "NumericLiteral",
                                                "fullStart": 780,
                                                "fullEnd": 781,
                                                "start": 780,
                                                "end": 781,
                                                "fullWidth": 1,
                                                "width": 1,
                                                "text": "0",
                                                "value": 0,
                                                "valueText": "0"
                                            }
                                        },
                                        "closeParenToken": {
                                            "kind": "CloseParenToken",
                                            "fullStart": 781,
                                            "fullEnd": 783,
                                            "start": 781,
                                            "end": 782,
                                            "fullWidth": 2,
                                            "width": 1,
                                            "text": ")",
                                            "value": ")",
                                            "valueText": ")",
                                            "hasTrailingTrivia": true,
                                            "trailingTrivia": [
                                                {
                                                    "kind": "WhitespaceTrivia",
                                                    "text": " "
                                                }
                                            ]
                                        },
                                        "statement": {
                                            "kind": "Block",
                                            "fullStart": 783,
                                            "fullEnd": 849,
                                            "start": 783,
                                            "end": 847,
                                            "fullWidth": 66,
                                            "width": 64,
                                            "openBraceToken": {
                                                "kind": "OpenBraceToken",
                                                "fullStart": 783,
                                                "fullEnd": 786,
                                                "start": 783,
                                                "end": 784,
                                                "fullWidth": 3,
                                                "width": 1,
                                                "text": "{",
                                                "value": "{",
                                                "valueText": "{",
                                                "hasTrailingTrivia": true,
                                                "hasTrailingNewLine": true,
                                                "trailingTrivia": [
                                                    {
                                                        "kind": "NewLineTrivia",
                                                        "text": "\r\n"
                                                    }
                                                ]
                                            },
                                            "statements": [
                                                {
                                                    "kind": "ExpressionStatement",
                                                    "fullStart": 786,
                                                    "fullEnd": 834,
                                                    "start": 802,
                                                    "end": 832,
                                                    "fullWidth": 48,
                                                    "width": 30,
                                                    "expression": {
                                                        "kind": "AssignmentExpression",
                                                        "fullStart": 786,
                                                        "fullEnd": 831,
                                                        "start": 802,
                                                        "end": 831,
                                                        "fullWidth": 45,
                                                        "width": 29,
                                                        "left": {
                                                            "kind": "IdentifierName",
                                                            "fullStart": 786,
                                                            "fullEnd": 813,
                                                            "start": 802,
                                                            "end": 812,
                                                            "fullWidth": 27,
                                                            "width": 10,
                                                            "text": "testResult",
                                                            "value": "testResult",
                                                            "valueText": "testResult",
                                                            "hasLeadingTrivia": true,
                                                            "hasTrailingTrivia": true,
                                                            "leadingTrivia": [
                                                                {
                                                                    "kind": "WhitespaceTrivia",
                                                                    "text": "                "
                                                                }
                                                            ],
                                                            "trailingTrivia": [
                                                                {
                                                                    "kind": "WhitespaceTrivia",
                                                                    "text": " "
                                                                }
                                                            ]
                                                        },
                                                        "operatorToken": {
                                                            "kind": "EqualsToken",
                                                            "fullStart": 813,
                                                            "fullEnd": 815,
                                                            "start": 813,
                                                            "end": 814,
                                                            "fullWidth": 2,
                                                            "width": 1,
                                                            "text": "=",
                                                            "value": "=",
                                                            "valueText": "=",
                                                            "hasTrailingTrivia": true,
                                                            "trailingTrivia": [
                                                                {
                                                                    "kind": "WhitespaceTrivia",
                                                                    "text": " "
                                                                }
                                                            ]
                                                        },
                                                        "right": {
                                                            "kind": "ParenthesizedExpression",
                                                            "fullStart": 815,
                                                            "fullEnd": 831,
                                                            "start": 815,
                                                            "end": 831,
                                                            "fullWidth": 16,
                                                            "width": 16,
                                                            "openParenToken": {
                                                                "kind": "OpenParenToken",
                                                                "fullStart": 815,
                                                                "fullEnd": 816,
                                                                "start": 815,
                                                                "end": 816,
                                                                "fullWidth": 1,
                                                                "width": 1,
                                                                "text": "(",
                                                                "value": "(",
                                                                "valueText": "("
                                                            },
                                                            "expression": {
                                                                "kind": "EqualsExpression",
                                                                "fullStart": 816,
                                                                "fullEnd": 830,
                                                                "start": 816,
                                                                "end": 830,
                                                                "fullWidth": 14,
                                                                "width": 14,
                                                                "left": {
                                                                    "kind": "IdentifierName",
                                                                    "fullStart": 816,
                                                                    "fullEnd": 823,
                                                                    "start": 816,
                                                                    "end": 822,
                                                                    "fullWidth": 7,
                                                                    "width": 6,
                                                                    "text": "curVal",
                                                                    "value": "curVal",
                                                                    "valueText": "curVal",
                                                                    "hasTrailingTrivia": true,
                                                                    "trailingTrivia": [
                                                                        {
                                                                            "kind": "WhitespaceTrivia",
                                                                            "text": " "
                                                                        }
                                                                    ]
                                                                },
                                                                "operatorToken": {
                                                                    "kind": "EqualsEqualsEqualsToken",
                                                                    "fullStart": 823,
                                                                    "fullEnd": 827,
                                                                    "start": 823,
                                                                    "end": 826,
                                                                    "fullWidth": 4,
                                                                    "width": 3,
                                                                    "text": "===",
                                                                    "value": "===",
                                                                    "valueText": "===",
                                                                    "hasTrailingTrivia": true,
                                                                    "trailingTrivia": [
                                                                        {
                                                                            "kind": "WhitespaceTrivia",
                                                                            "text": " "
                                                                        }
                                                                    ]
                                                                },
                                                                "right": {
                                                                    "kind": "StringLiteral",
                                                                    "fullStart": 827,
                                                                    "fullEnd": 830,
                                                                    "start": 827,
                                                                    "end": 830,
                                                                    "fullWidth": 3,
                                                                    "width": 3,
                                                                    "text": "\"9\"",
                                                                    "value": "9",
                                                                    "valueText": "9"
                                                                }
                                                            },
                                                            "closeParenToken": {
                                                                "kind": "CloseParenToken",
                                                                "fullStart": 830,
                                                                "fullEnd": 831,
                                                                "start": 830,
                                                                "end": 831,
                                                                "fullWidth": 1,
                                                                "width": 1,
                                                                "text": ")",
                                                                "value": ")",
                                                                "valueText": ")"
                                                            }
                                                        }
                                                    },
                                                    "semicolonToken": {
                                                        "kind": "SemicolonToken",
                                                        "fullStart": 831,
                                                        "fullEnd": 834,
                                                        "start": 831,
                                                        "end": 832,
                                                        "fullWidth": 3,
                                                        "width": 1,
                                                        "text": ";",
                                                        "value": ";",
                                                        "valueText": ";",
                                                        "hasTrailingTrivia": true,
                                                        "hasTrailingNewLine": true,
                                                        "trailingTrivia": [
                                                            {
                                                                "kind": "NewLineTrivia",
                                                                "text": "\r\n"
                                                            }
                                                        ]
                                                    }
                                                }
                                            ],
                                            "closeBraceToken": {
                                                "kind": "CloseBraceToken",
                                                "fullStart": 834,
                                                "fullEnd": 849,
                                                "start": 846,
                                                "end": 847,
                                                "fullWidth": 15,
                                                "width": 1,
                                                "text": "}",
                                                "value": "}",
                                                "valueText": "}",
                                                "hasLeadingTrivia": true,
                                                "hasTrailingTrivia": true,
                                                "hasTrailingNewLine": true,
                                                "leadingTrivia": [
                                                    {
                                                        "kind": "WhitespaceTrivia",
                                                        "text": "            "
                                                    }
                                                ],
                                                "trailingTrivia": [
                                                    {
                                                        "kind": "NewLineTrivia",
                                                        "text": "\r\n"
                                                    }
                                                ]
                                            }
                                        }
                                    }
                                ],
                                "closeBraceToken": {
                                    "kind": "CloseBraceToken",
                                    "fullStart": 849,
                                    "fullEnd": 860,
                                    "start": 857,
                                    "end": 858,
                                    "fullWidth": 11,
                                    "width": 1,
                                    "text": "}",
                                    "value": "}",
                                    "valueText": "}",
                                    "hasLeadingTrivia": true,
                                    "hasTrailingTrivia": true,
                                    "hasTrailingNewLine": true,
                                    "leadingTrivia": [
                                        {
                                            "kind": "WhitespaceTrivia",
                                            "text": "        "
                                        }
                                    ],
                                    "trailingTrivia": [
                                        {
                                            "kind": "NewLineTrivia",
                                            "text": "\r\n"
                                        }
                                    ]
                                }
                            }
                        },
                        {
                            "kind": "VariableStatement",
                            "fullStart": 860,
                            "fullEnd": 887,
                            "start": 870,
                            "end": 885,
                            "fullWidth": 27,
                            "width": 15,
                            "modifiers": [],
                            "variableDeclaration": {
                                "kind": "VariableDeclaration",
                                "fullStart": 860,
                                "fullEnd": 884,
                                "start": 870,
                                "end": 884,
                                "fullWidth": 24,
                                "width": 14,
                                "varKeyword": {
                                    "kind": "VarKeyword",
                                    "fullStart": 860,
                                    "fullEnd": 874,
                                    "start": 870,
                                    "end": 873,
                                    "fullWidth": 14,
                                    "width": 3,
                                    "text": "var",
                                    "value": "var",
                                    "valueText": "var",
                                    "hasLeadingTrivia": true,
                                    "hasLeadingNewLine": true,
                                    "hasTrailingTrivia": true,
                                    "leadingTrivia": [
                                        {
                                            "kind": "NewLineTrivia",
                                            "text": "\r\n"
                                        },
                                        {
                                            "kind": "WhitespaceTrivia",
                                            "text": "        "
                                        }
                                    ],
                                    "trailingTrivia": [
                                        {
                                            "kind": "WhitespaceTrivia",
                                            "text": " "
                                        }
                                    ]
                                },
                                "variableDeclarators": [
                                    {
                                        "kind": "VariableDeclarator",
                                        "fullStart": 874,
                                        "fullEnd": 884,
                                        "start": 874,
                                        "end": 884,
                                        "fullWidth": 10,
<<<<<<< HEAD
                                        "width": 10,
                                        "identifier": {
=======
                                        "propertyName": {
>>>>>>> 85e84683
                                            "kind": "IdentifierName",
                                            "fullStart": 874,
                                            "fullEnd": 880,
                                            "start": 874,
                                            "end": 879,
                                            "fullWidth": 6,
                                            "width": 5,
                                            "text": "proto",
                                            "value": "proto",
                                            "valueText": "proto",
                                            "hasTrailingTrivia": true,
                                            "trailingTrivia": [
                                                {
                                                    "kind": "WhitespaceTrivia",
                                                    "text": " "
                                                }
                                            ]
                                        },
                                        "equalsValueClause": {
                                            "kind": "EqualsValueClause",
                                            "fullStart": 880,
                                            "fullEnd": 884,
                                            "start": 880,
                                            "end": 884,
                                            "fullWidth": 4,
                                            "width": 4,
                                            "equalsToken": {
                                                "kind": "EqualsToken",
                                                "fullStart": 880,
                                                "fullEnd": 882,
                                                "start": 880,
                                                "end": 881,
                                                "fullWidth": 2,
                                                "width": 1,
                                                "text": "=",
                                                "value": "=",
                                                "valueText": "=",
                                                "hasTrailingTrivia": true,
                                                "trailingTrivia": [
                                                    {
                                                        "kind": "WhitespaceTrivia",
                                                        "text": " "
                                                    }
                                                ]
                                            },
                                            "value": {
                                                "kind": "ObjectLiteralExpression",
                                                "fullStart": 882,
                                                "fullEnd": 884,
                                                "start": 882,
                                                "end": 884,
                                                "fullWidth": 2,
                                                "width": 2,
                                                "openBraceToken": {
                                                    "kind": "OpenBraceToken",
                                                    "fullStart": 882,
                                                    "fullEnd": 883,
                                                    "start": 882,
                                                    "end": 883,
                                                    "fullWidth": 1,
                                                    "width": 1,
                                                    "text": "{",
                                                    "value": "{",
                                                    "valueText": "{"
                                                },
                                                "propertyAssignments": [],
                                                "closeBraceToken": {
                                                    "kind": "CloseBraceToken",
                                                    "fullStart": 883,
                                                    "fullEnd": 884,
                                                    "start": 883,
                                                    "end": 884,
                                                    "fullWidth": 1,
                                                    "width": 1,
                                                    "text": "}",
                                                    "value": "}",
                                                    "valueText": "}"
                                                }
                                            }
                                        }
                                    }
                                ]
                            },
                            "semicolonToken": {
                                "kind": "SemicolonToken",
                                "fullStart": 884,
                                "fullEnd": 887,
                                "start": 884,
                                "end": 885,
                                "fullWidth": 3,
                                "width": 1,
                                "text": ";",
                                "value": ";",
                                "valueText": ";",
                                "hasTrailingTrivia": true,
                                "hasTrailingNewLine": true,
                                "trailingTrivia": [
                                    {
                                        "kind": "NewLineTrivia",
                                        "text": "\r\n"
                                    }
                                ]
                            }
                        },
                        {
                            "kind": "ExpressionStatement",
                            "fullStart": 887,
                            "fullEnd": 1054,
                            "start": 897,
                            "end": 1052,
                            "fullWidth": 167,
                            "width": 155,
                            "isIncrementallyUnusable": true,
                            "expression": {
                                "kind": "InvocationExpression",
                                "fullStart": 887,
                                "fullEnd": 1051,
                                "start": 897,
                                "end": 1051,
                                "fullWidth": 164,
                                "width": 154,
                                "isIncrementallyUnusable": true,
                                "expression": {
                                    "kind": "MemberAccessExpression",
                                    "fullStart": 887,
                                    "fullEnd": 918,
                                    "start": 897,
                                    "end": 918,
                                    "fullWidth": 31,
                                    "width": 21,
                                    "expression": {
                                        "kind": "IdentifierName",
                                        "fullStart": 887,
                                        "fullEnd": 903,
                                        "start": 897,
                                        "end": 903,
                                        "fullWidth": 16,
                                        "width": 6,
                                        "text": "Object",
                                        "value": "Object",
                                        "valueText": "Object",
                                        "hasLeadingTrivia": true,
                                        "hasLeadingNewLine": true,
                                        "leadingTrivia": [
                                            {
                                                "kind": "NewLineTrivia",
                                                "text": "\r\n"
                                            },
                                            {
                                                "kind": "WhitespaceTrivia",
                                                "text": "        "
                                            }
                                        ]
                                    },
                                    "dotToken": {
                                        "kind": "DotToken",
                                        "fullStart": 903,
                                        "fullEnd": 904,
                                        "start": 903,
                                        "end": 904,
                                        "fullWidth": 1,
                                        "width": 1,
                                        "text": ".",
                                        "value": ".",
                                        "valueText": "."
                                    },
                                    "name": {
                                        "kind": "IdentifierName",
                                        "fullStart": 904,
                                        "fullEnd": 918,
                                        "start": 904,
                                        "end": 918,
                                        "fullWidth": 14,
                                        "width": 14,
                                        "text": "defineProperty",
                                        "value": "defineProperty",
                                        "valueText": "defineProperty"
                                    }
                                },
                                "argumentList": {
                                    "kind": "ArgumentList",
                                    "fullStart": 918,
                                    "fullEnd": 1051,
                                    "start": 918,
                                    "end": 1051,
                                    "fullWidth": 133,
                                    "width": 133,
                                    "isIncrementallyUnusable": true,
                                    "openParenToken": {
                                        "kind": "OpenParenToken",
                                        "fullStart": 918,
                                        "fullEnd": 919,
                                        "start": 918,
                                        "end": 919,
                                        "fullWidth": 1,
                                        "width": 1,
                                        "text": "(",
                                        "value": "(",
                                        "valueText": "("
                                    },
                                    "arguments": [
                                        {
                                            "kind": "IdentifierName",
                                            "fullStart": 919,
                                            "fullEnd": 924,
                                            "start": 919,
                                            "end": 924,
                                            "fullWidth": 5,
                                            "width": 5,
                                            "text": "proto",
                                            "value": "proto",
                                            "valueText": "proto"
                                        },
                                        {
                                            "kind": "CommaToken",
                                            "fullStart": 924,
                                            "fullEnd": 926,
                                            "start": 924,
                                            "end": 925,
                                            "fullWidth": 2,
                                            "width": 1,
                                            "text": ",",
                                            "value": ",",
                                            "valueText": ",",
                                            "hasTrailingTrivia": true,
                                            "trailingTrivia": [
                                                {
                                                    "kind": "WhitespaceTrivia",
                                                    "text": " "
                                                }
                                            ]
                                        },
                                        {
                                            "kind": "StringLiteral",
                                            "fullStart": 926,
                                            "fullEnd": 929,
                                            "start": 926,
                                            "end": 929,
                                            "fullWidth": 3,
                                            "width": 3,
                                            "text": "\"0\"",
                                            "value": "0",
                                            "valueText": "0"
                                        },
                                        {
                                            "kind": "CommaToken",
                                            "fullStart": 929,
                                            "fullEnd": 931,
                                            "start": 929,
                                            "end": 930,
                                            "fullWidth": 2,
                                            "width": 1,
                                            "text": ",",
                                            "value": ",",
                                            "valueText": ",",
                                            "hasTrailingTrivia": true,
                                            "trailingTrivia": [
                                                {
                                                    "kind": "WhitespaceTrivia",
                                                    "text": " "
                                                }
                                            ]
                                        },
                                        {
                                            "kind": "ObjectLiteralExpression",
                                            "fullStart": 931,
                                            "fullEnd": 1050,
                                            "start": 931,
                                            "end": 1050,
                                            "fullWidth": 119,
                                            "width": 119,
                                            "isIncrementallyUnusable": true,
                                            "openBraceToken": {
                                                "kind": "OpenBraceToken",
                                                "fullStart": 931,
                                                "fullEnd": 934,
                                                "start": 931,
                                                "end": 932,
                                                "fullWidth": 3,
                                                "width": 1,
                                                "text": "{",
                                                "value": "{",
                                                "valueText": "{",
                                                "hasTrailingTrivia": true,
                                                "hasTrailingNewLine": true,
                                                "trailingTrivia": [
                                                    {
                                                        "kind": "NewLineTrivia",
                                                        "text": "\r\n"
                                                    }
                                                ]
                                            },
                                            "propertyAssignments": [
                                                {
                                                    "kind": "SimplePropertyAssignment",
                                                    "fullStart": 934,
                                                    "fullEnd": 1006,
                                                    "start": 946,
                                                    "end": 1006,
                                                    "fullWidth": 72,
                                                    "width": 60,
                                                    "isIncrementallyUnusable": true,
                                                    "propertyName": {
                                                        "kind": "IdentifierName",
                                                        "fullStart": 934,
                                                        "fullEnd": 949,
                                                        "start": 946,
                                                        "end": 949,
                                                        "fullWidth": 15,
                                                        "width": 3,
                                                        "text": "get",
                                                        "value": "get",
                                                        "valueText": "get",
                                                        "hasLeadingTrivia": true,
                                                        "leadingTrivia": [
                                                            {
                                                                "kind": "WhitespaceTrivia",
                                                                "text": "            "
                                                            }
                                                        ]
                                                    },
                                                    "colonToken": {
                                                        "kind": "ColonToken",
                                                        "fullStart": 949,
                                                        "fullEnd": 951,
                                                        "start": 949,
                                                        "end": 950,
                                                        "fullWidth": 2,
                                                        "width": 1,
                                                        "text": ":",
                                                        "value": ":",
                                                        "valueText": ":",
                                                        "hasTrailingTrivia": true,
                                                        "trailingTrivia": [
                                                            {
                                                                "kind": "WhitespaceTrivia",
                                                                "text": " "
                                                            }
                                                        ]
                                                    },
                                                    "expression": {
                                                        "kind": "FunctionExpression",
                                                        "fullStart": 951,
                                                        "fullEnd": 1006,
                                                        "start": 951,
                                                        "end": 1006,
                                                        "fullWidth": 55,
                                                        "width": 55,
                                                        "functionKeyword": {
                                                            "kind": "FunctionKeyword",
                                                            "fullStart": 951,
                                                            "fullEnd": 960,
                                                            "start": 951,
                                                            "end": 959,
                                                            "fullWidth": 9,
                                                            "width": 8,
                                                            "text": "function",
                                                            "value": "function",
                                                            "valueText": "function",
                                                            "hasTrailingTrivia": true,
                                                            "trailingTrivia": [
                                                                {
                                                                    "kind": "WhitespaceTrivia",
                                                                    "text": " "
                                                                }
                                                            ]
                                                        },
                                                        "callSignature": {
                                                            "kind": "CallSignature",
                                                            "fullStart": 960,
                                                            "fullEnd": 963,
                                                            "start": 960,
                                                            "end": 962,
                                                            "fullWidth": 3,
                                                            "width": 2,
                                                            "parameterList": {
                                                                "kind": "ParameterList",
                                                                "fullStart": 960,
                                                                "fullEnd": 963,
                                                                "start": 960,
                                                                "end": 962,
                                                                "fullWidth": 3,
                                                                "width": 2,
                                                                "openParenToken": {
                                                                    "kind": "OpenParenToken",
                                                                    "fullStart": 960,
                                                                    "fullEnd": 961,
                                                                    "start": 960,
                                                                    "end": 961,
                                                                    "fullWidth": 1,
                                                                    "width": 1,
                                                                    "text": "(",
                                                                    "value": "(",
                                                                    "valueText": "("
                                                                },
                                                                "parameters": [],
                                                                "closeParenToken": {
                                                                    "kind": "CloseParenToken",
                                                                    "fullStart": 961,
                                                                    "fullEnd": 963,
                                                                    "start": 961,
                                                                    "end": 962,
                                                                    "fullWidth": 2,
                                                                    "width": 1,
                                                                    "text": ")",
                                                                    "value": ")",
                                                                    "valueText": ")",
                                                                    "hasTrailingTrivia": true,
                                                                    "trailingTrivia": [
                                                                        {
                                                                            "kind": "WhitespaceTrivia",
                                                                            "text": " "
                                                                        }
                                                                    ]
                                                                }
                                                            }
                                                        },
                                                        "block": {
                                                            "kind": "Block",
                                                            "fullStart": 963,
                                                            "fullEnd": 1006,
                                                            "start": 963,
                                                            "end": 1006,
                                                            "fullWidth": 43,
                                                            "width": 43,
                                                            "openBraceToken": {
                                                                "kind": "OpenBraceToken",
                                                                "fullStart": 963,
                                                                "fullEnd": 966,
                                                                "start": 963,
                                                                "end": 964,
                                                                "fullWidth": 3,
                                                                "width": 1,
                                                                "text": "{",
                                                                "value": "{",
                                                                "valueText": "{",
                                                                "hasTrailingTrivia": true,
                                                                "hasTrailingNewLine": true,
                                                                "trailingTrivia": [
                                                                    {
                                                                        "kind": "NewLineTrivia",
                                                                        "text": "\r\n"
                                                                    }
                                                                ]
                                                            },
                                                            "statements": [
                                                                {
                                                                    "kind": "ReturnStatement",
                                                                    "fullStart": 966,
                                                                    "fullEnd": 993,
                                                                    "start": 982,
                                                                    "end": 991,
                                                                    "fullWidth": 27,
                                                                    "width": 9,
                                                                    "returnKeyword": {
                                                                        "kind": "ReturnKeyword",
                                                                        "fullStart": 966,
                                                                        "fullEnd": 989,
                                                                        "start": 982,
                                                                        "end": 988,
                                                                        "fullWidth": 23,
                                                                        "width": 6,
                                                                        "text": "return",
                                                                        "value": "return",
                                                                        "valueText": "return",
                                                                        "hasLeadingTrivia": true,
                                                                        "hasTrailingTrivia": true,
                                                                        "leadingTrivia": [
                                                                            {
                                                                                "kind": "WhitespaceTrivia",
                                                                                "text": "                "
                                                                            }
                                                                        ],
                                                                        "trailingTrivia": [
                                                                            {
                                                                                "kind": "WhitespaceTrivia",
                                                                                "text": " "
                                                                            }
                                                                        ]
                                                                    },
                                                                    "expression": {
                                                                        "kind": "NumericLiteral",
                                                                        "fullStart": 989,
                                                                        "fullEnd": 990,
                                                                        "start": 989,
                                                                        "end": 990,
                                                                        "fullWidth": 1,
                                                                        "width": 1,
                                                                        "text": "0",
                                                                        "value": 0,
                                                                        "valueText": "0"
                                                                    },
                                                                    "semicolonToken": {
                                                                        "kind": "SemicolonToken",
                                                                        "fullStart": 990,
                                                                        "fullEnd": 993,
                                                                        "start": 990,
                                                                        "end": 991,
                                                                        "fullWidth": 3,
                                                                        "width": 1,
                                                                        "text": ";",
                                                                        "value": ";",
                                                                        "valueText": ";",
                                                                        "hasTrailingTrivia": true,
                                                                        "hasTrailingNewLine": true,
                                                                        "trailingTrivia": [
                                                                            {
                                                                                "kind": "NewLineTrivia",
                                                                                "text": "\r\n"
                                                                            }
                                                                        ]
                                                                    }
                                                                }
                                                            ],
                                                            "closeBraceToken": {
                                                                "kind": "CloseBraceToken",
                                                                "fullStart": 993,
                                                                "fullEnd": 1006,
                                                                "start": 1005,
                                                                "end": 1006,
                                                                "fullWidth": 13,
                                                                "width": 1,
                                                                "text": "}",
                                                                "value": "}",
                                                                "valueText": "}",
                                                                "hasLeadingTrivia": true,
                                                                "leadingTrivia": [
                                                                    {
                                                                        "kind": "WhitespaceTrivia",
                                                                        "text": "            "
                                                                    }
                                                                ]
                                                            }
                                                        }
                                                    }
                                                },
                                                {
                                                    "kind": "CommaToken",
                                                    "fullStart": 1006,
                                                    "fullEnd": 1009,
                                                    "start": 1006,
                                                    "end": 1007,
                                                    "fullWidth": 3,
                                                    "width": 1,
                                                    "text": ",",
                                                    "value": ",",
                                                    "valueText": ",",
                                                    "hasTrailingTrivia": true,
                                                    "hasTrailingNewLine": true,
                                                    "trailingTrivia": [
                                                        {
                                                            "kind": "NewLineTrivia",
                                                            "text": "\r\n"
                                                        }
                                                    ]
                                                },
                                                {
                                                    "kind": "SimplePropertyAssignment",
                                                    "fullStart": 1009,
                                                    "fullEnd": 1041,
                                                    "start": 1021,
                                                    "end": 1039,
                                                    "fullWidth": 32,
                                                    "width": 18,
                                                    "propertyName": {
                                                        "kind": "IdentifierName",
                                                        "fullStart": 1009,
                                                        "fullEnd": 1033,
                                                        "start": 1021,
                                                        "end": 1033,
                                                        "fullWidth": 24,
                                                        "width": 12,
                                                        "text": "configurable",
                                                        "value": "configurable",
                                                        "valueText": "configurable",
                                                        "hasLeadingTrivia": true,
                                                        "leadingTrivia": [
                                                            {
                                                                "kind": "WhitespaceTrivia",
                                                                "text": "            "
                                                            }
                                                        ]
                                                    },
                                                    "colonToken": {
                                                        "kind": "ColonToken",
                                                        "fullStart": 1033,
                                                        "fullEnd": 1035,
                                                        "start": 1033,
                                                        "end": 1034,
                                                        "fullWidth": 2,
                                                        "width": 1,
                                                        "text": ":",
                                                        "value": ":",
                                                        "valueText": ":",
                                                        "hasTrailingTrivia": true,
                                                        "trailingTrivia": [
                                                            {
                                                                "kind": "WhitespaceTrivia",
                                                                "text": " "
                                                            }
                                                        ]
                                                    },
                                                    "expression": {
                                                        "kind": "TrueKeyword",
                                                        "fullStart": 1035,
                                                        "fullEnd": 1041,
                                                        "start": 1035,
                                                        "end": 1039,
                                                        "fullWidth": 6,
                                                        "width": 4,
                                                        "text": "true",
                                                        "value": true,
                                                        "valueText": "true",
                                                        "hasTrailingTrivia": true,
                                                        "hasTrailingNewLine": true,
                                                        "trailingTrivia": [
                                                            {
                                                                "kind": "NewLineTrivia",
                                                                "text": "\r\n"
                                                            }
                                                        ]
                                                    }
                                                }
                                            ],
                                            "closeBraceToken": {
                                                "kind": "CloseBraceToken",
                                                "fullStart": 1041,
                                                "fullEnd": 1050,
                                                "start": 1049,
                                                "end": 1050,
                                                "fullWidth": 9,
                                                "width": 1,
                                                "text": "}",
                                                "value": "}",
                                                "valueText": "}",
                                                "hasLeadingTrivia": true,
                                                "leadingTrivia": [
                                                    {
                                                        "kind": "WhitespaceTrivia",
                                                        "text": "        "
                                                    }
                                                ]
                                            }
                                        }
                                    ],
                                    "closeParenToken": {
                                        "kind": "CloseParenToken",
                                        "fullStart": 1050,
                                        "fullEnd": 1051,
                                        "start": 1050,
                                        "end": 1051,
                                        "fullWidth": 1,
                                        "width": 1,
                                        "text": ")",
                                        "value": ")",
                                        "valueText": ")"
                                    }
                                }
                            },
                            "semicolonToken": {
                                "kind": "SemicolonToken",
                                "fullStart": 1051,
                                "fullEnd": 1054,
                                "start": 1051,
                                "end": 1052,
                                "fullWidth": 3,
                                "width": 1,
                                "text": ";",
                                "value": ";",
                                "valueText": ";",
                                "hasTrailingTrivia": true,
                                "hasTrailingNewLine": true,
                                "trailingTrivia": [
                                    {
                                        "kind": "NewLineTrivia",
                                        "text": "\r\n"
                                    }
                                ]
                            }
                        },
                        {
                            "kind": "VariableStatement",
                            "fullStart": 1054,
                            "fullEnd": 1092,
                            "start": 1064,
                            "end": 1090,
                            "fullWidth": 38,
                            "width": 26,
                            "modifiers": [],
                            "variableDeclaration": {
                                "kind": "VariableDeclaration",
                                "fullStart": 1054,
                                "fullEnd": 1089,
                                "start": 1064,
                                "end": 1089,
                                "fullWidth": 35,
                                "width": 25,
                                "varKeyword": {
                                    "kind": "VarKeyword",
                                    "fullStart": 1054,
                                    "fullEnd": 1068,
                                    "start": 1064,
                                    "end": 1067,
                                    "fullWidth": 14,
                                    "width": 3,
                                    "text": "var",
                                    "value": "var",
                                    "valueText": "var",
                                    "hasLeadingTrivia": true,
                                    "hasLeadingNewLine": true,
                                    "hasTrailingTrivia": true,
                                    "leadingTrivia": [
                                        {
                                            "kind": "NewLineTrivia",
                                            "text": "\r\n"
                                        },
                                        {
                                            "kind": "WhitespaceTrivia",
                                            "text": "        "
                                        }
                                    ],
                                    "trailingTrivia": [
                                        {
                                            "kind": "WhitespaceTrivia",
                                            "text": " "
                                        }
                                    ]
                                },
                                "variableDeclarators": [
                                    {
                                        "kind": "VariableDeclarator",
                                        "fullStart": 1068,
                                        "fullEnd": 1089,
                                        "start": 1068,
                                        "end": 1089,
                                        "fullWidth": 21,
<<<<<<< HEAD
                                        "width": 21,
                                        "identifier": {
=======
                                        "propertyName": {
>>>>>>> 85e84683
                                            "kind": "IdentifierName",
                                            "fullStart": 1068,
                                            "fullEnd": 1072,
                                            "start": 1068,
                                            "end": 1071,
                                            "fullWidth": 4,
                                            "width": 3,
                                            "text": "Con",
                                            "value": "Con",
                                            "valueText": "Con",
                                            "hasTrailingTrivia": true,
                                            "trailingTrivia": [
                                                {
                                                    "kind": "WhitespaceTrivia",
                                                    "text": " "
                                                }
                                            ]
                                        },
                                        "equalsValueClause": {
                                            "kind": "EqualsValueClause",
                                            "fullStart": 1072,
                                            "fullEnd": 1089,
                                            "start": 1072,
                                            "end": 1089,
                                            "fullWidth": 17,
                                            "width": 17,
                                            "equalsToken": {
                                                "kind": "EqualsToken",
                                                "fullStart": 1072,
                                                "fullEnd": 1074,
                                                "start": 1072,
                                                "end": 1073,
                                                "fullWidth": 2,
                                                "width": 1,
                                                "text": "=",
                                                "value": "=",
                                                "valueText": "=",
                                                "hasTrailingTrivia": true,
                                                "trailingTrivia": [
                                                    {
                                                        "kind": "WhitespaceTrivia",
                                                        "text": " "
                                                    }
                                                ]
                                            },
                                            "value": {
                                                "kind": "FunctionExpression",
                                                "fullStart": 1074,
                                                "fullEnd": 1089,
                                                "start": 1074,
                                                "end": 1089,
                                                "fullWidth": 15,
                                                "width": 15,
                                                "functionKeyword": {
                                                    "kind": "FunctionKeyword",
                                                    "fullStart": 1074,
                                                    "fullEnd": 1083,
                                                    "start": 1074,
                                                    "end": 1082,
                                                    "fullWidth": 9,
                                                    "width": 8,
                                                    "text": "function",
                                                    "value": "function",
                                                    "valueText": "function",
                                                    "hasTrailingTrivia": true,
                                                    "trailingTrivia": [
                                                        {
                                                            "kind": "WhitespaceTrivia",
                                                            "text": " "
                                                        }
                                                    ]
                                                },
                                                "callSignature": {
                                                    "kind": "CallSignature",
                                                    "fullStart": 1083,
                                                    "fullEnd": 1086,
                                                    "start": 1083,
                                                    "end": 1085,
                                                    "fullWidth": 3,
                                                    "width": 2,
                                                    "parameterList": {
                                                        "kind": "ParameterList",
                                                        "fullStart": 1083,
                                                        "fullEnd": 1086,
                                                        "start": 1083,
                                                        "end": 1085,
                                                        "fullWidth": 3,
                                                        "width": 2,
                                                        "openParenToken": {
                                                            "kind": "OpenParenToken",
                                                            "fullStart": 1083,
                                                            "fullEnd": 1084,
                                                            "start": 1083,
                                                            "end": 1084,
                                                            "fullWidth": 1,
                                                            "width": 1,
                                                            "text": "(",
                                                            "value": "(",
                                                            "valueText": "("
                                                        },
                                                        "parameters": [],
                                                        "closeParenToken": {
                                                            "kind": "CloseParenToken",
                                                            "fullStart": 1084,
                                                            "fullEnd": 1086,
                                                            "start": 1084,
                                                            "end": 1085,
                                                            "fullWidth": 2,
                                                            "width": 1,
                                                            "text": ")",
                                                            "value": ")",
                                                            "valueText": ")",
                                                            "hasTrailingTrivia": true,
                                                            "trailingTrivia": [
                                                                {
                                                                    "kind": "WhitespaceTrivia",
                                                                    "text": " "
                                                                }
                                                            ]
                                                        }
                                                    }
                                                },
                                                "block": {
                                                    "kind": "Block",
                                                    "fullStart": 1086,
                                                    "fullEnd": 1089,
                                                    "start": 1086,
                                                    "end": 1089,
                                                    "fullWidth": 3,
                                                    "width": 3,
                                                    "openBraceToken": {
                                                        "kind": "OpenBraceToken",
                                                        "fullStart": 1086,
                                                        "fullEnd": 1088,
                                                        "start": 1086,
                                                        "end": 1087,
                                                        "fullWidth": 2,
                                                        "width": 1,
                                                        "text": "{",
                                                        "value": "{",
                                                        "valueText": "{",
                                                        "hasTrailingTrivia": true,
                                                        "trailingTrivia": [
                                                            {
                                                                "kind": "WhitespaceTrivia",
                                                                "text": " "
                                                            }
                                                        ]
                                                    },
                                                    "statements": [],
                                                    "closeBraceToken": {
                                                        "kind": "CloseBraceToken",
                                                        "fullStart": 1088,
                                                        "fullEnd": 1089,
                                                        "start": 1088,
                                                        "end": 1089,
                                                        "fullWidth": 1,
                                                        "width": 1,
                                                        "text": "}",
                                                        "value": "}",
                                                        "valueText": "}"
                                                    }
                                                }
                                            }
                                        }
                                    }
                                ]
                            },
                            "semicolonToken": {
                                "kind": "SemicolonToken",
                                "fullStart": 1089,
                                "fullEnd": 1092,
                                "start": 1089,
                                "end": 1090,
                                "fullWidth": 3,
                                "width": 1,
                                "text": ";",
                                "value": ";",
                                "valueText": ";",
                                "hasTrailingTrivia": true,
                                "hasTrailingNewLine": true,
                                "trailingTrivia": [
                                    {
                                        "kind": "NewLineTrivia",
                                        "text": "\r\n"
                                    }
                                ]
                            }
                        },
                        {
                            "kind": "ExpressionStatement",
                            "fullStart": 1092,
                            "fullEnd": 1124,
                            "start": 1100,
                            "end": 1122,
                            "fullWidth": 32,
                            "width": 22,
                            "expression": {
                                "kind": "AssignmentExpression",
                                "fullStart": 1092,
                                "fullEnd": 1121,
                                "start": 1100,
                                "end": 1121,
                                "fullWidth": 29,
                                "width": 21,
                                "left": {
                                    "kind": "MemberAccessExpression",
                                    "fullStart": 1092,
                                    "fullEnd": 1114,
                                    "start": 1100,
                                    "end": 1113,
                                    "fullWidth": 22,
                                    "width": 13,
                                    "expression": {
                                        "kind": "IdentifierName",
                                        "fullStart": 1092,
                                        "fullEnd": 1103,
                                        "start": 1100,
                                        "end": 1103,
                                        "fullWidth": 11,
                                        "width": 3,
                                        "text": "Con",
                                        "value": "Con",
                                        "valueText": "Con",
                                        "hasLeadingTrivia": true,
                                        "leadingTrivia": [
                                            {
                                                "kind": "WhitespaceTrivia",
                                                "text": "        "
                                            }
                                        ]
                                    },
                                    "dotToken": {
                                        "kind": "DotToken",
                                        "fullStart": 1103,
                                        "fullEnd": 1104,
                                        "start": 1103,
                                        "end": 1104,
                                        "fullWidth": 1,
                                        "width": 1,
                                        "text": ".",
                                        "value": ".",
                                        "valueText": "."
                                    },
                                    "name": {
                                        "kind": "IdentifierName",
                                        "fullStart": 1104,
                                        "fullEnd": 1114,
                                        "start": 1104,
                                        "end": 1113,
                                        "fullWidth": 10,
                                        "width": 9,
                                        "text": "prototype",
                                        "value": "prototype",
                                        "valueText": "prototype",
                                        "hasTrailingTrivia": true,
                                        "trailingTrivia": [
                                            {
                                                "kind": "WhitespaceTrivia",
                                                "text": " "
                                            }
                                        ]
                                    }
                                },
                                "operatorToken": {
                                    "kind": "EqualsToken",
                                    "fullStart": 1114,
                                    "fullEnd": 1116,
                                    "start": 1114,
                                    "end": 1115,
                                    "fullWidth": 2,
                                    "width": 1,
                                    "text": "=",
                                    "value": "=",
                                    "valueText": "=",
                                    "hasTrailingTrivia": true,
                                    "trailingTrivia": [
                                        {
                                            "kind": "WhitespaceTrivia",
                                            "text": " "
                                        }
                                    ]
                                },
                                "right": {
                                    "kind": "IdentifierName",
                                    "fullStart": 1116,
                                    "fullEnd": 1121,
                                    "start": 1116,
                                    "end": 1121,
                                    "fullWidth": 5,
                                    "width": 5,
                                    "text": "proto",
                                    "value": "proto",
                                    "valueText": "proto"
                                }
                            },
                            "semicolonToken": {
                                "kind": "SemicolonToken",
                                "fullStart": 1121,
                                "fullEnd": 1124,
                                "start": 1121,
                                "end": 1122,
                                "fullWidth": 3,
                                "width": 1,
                                "text": ";",
                                "value": ";",
                                "valueText": ";",
                                "hasTrailingTrivia": true,
                                "hasTrailingNewLine": true,
                                "trailingTrivia": [
                                    {
                                        "kind": "NewLineTrivia",
                                        "text": "\r\n"
                                    }
                                ]
                            }
                        },
                        {
                            "kind": "VariableStatement",
                            "fullStart": 1124,
                            "fullEnd": 1158,
                            "start": 1134,
                            "end": 1156,
                            "fullWidth": 34,
                            "width": 22,
                            "modifiers": [],
                            "variableDeclaration": {
                                "kind": "VariableDeclaration",
                                "fullStart": 1124,
                                "fullEnd": 1155,
                                "start": 1134,
                                "end": 1155,
                                "fullWidth": 31,
                                "width": 21,
                                "varKeyword": {
                                    "kind": "VarKeyword",
                                    "fullStart": 1124,
                                    "fullEnd": 1138,
                                    "start": 1134,
                                    "end": 1137,
                                    "fullWidth": 14,
                                    "width": 3,
                                    "text": "var",
                                    "value": "var",
                                    "valueText": "var",
                                    "hasLeadingTrivia": true,
                                    "hasLeadingNewLine": true,
                                    "hasTrailingTrivia": true,
                                    "leadingTrivia": [
                                        {
                                            "kind": "NewLineTrivia",
                                            "text": "\r\n"
                                        },
                                        {
                                            "kind": "WhitespaceTrivia",
                                            "text": "        "
                                        }
                                    ],
                                    "trailingTrivia": [
                                        {
                                            "kind": "WhitespaceTrivia",
                                            "text": " "
                                        }
                                    ]
                                },
                                "variableDeclarators": [
                                    {
                                        "kind": "VariableDeclarator",
                                        "fullStart": 1138,
                                        "fullEnd": 1155,
                                        "start": 1138,
                                        "end": 1155,
                                        "fullWidth": 17,
<<<<<<< HEAD
                                        "width": 17,
                                        "identifier": {
=======
                                        "propertyName": {
>>>>>>> 85e84683
                                            "kind": "IdentifierName",
                                            "fullStart": 1138,
                                            "fullEnd": 1144,
                                            "start": 1138,
                                            "end": 1143,
                                            "fullWidth": 6,
                                            "width": 5,
                                            "text": "child",
                                            "value": "child",
                                            "valueText": "child",
                                            "hasTrailingTrivia": true,
                                            "trailingTrivia": [
                                                {
                                                    "kind": "WhitespaceTrivia",
                                                    "text": " "
                                                }
                                            ]
                                        },
                                        "equalsValueClause": {
                                            "kind": "EqualsValueClause",
                                            "fullStart": 1144,
                                            "fullEnd": 1155,
                                            "start": 1144,
                                            "end": 1155,
                                            "fullWidth": 11,
                                            "width": 11,
                                            "equalsToken": {
                                                "kind": "EqualsToken",
                                                "fullStart": 1144,
                                                "fullEnd": 1146,
                                                "start": 1144,
                                                "end": 1145,
                                                "fullWidth": 2,
                                                "width": 1,
                                                "text": "=",
                                                "value": "=",
                                                "valueText": "=",
                                                "hasTrailingTrivia": true,
                                                "trailingTrivia": [
                                                    {
                                                        "kind": "WhitespaceTrivia",
                                                        "text": " "
                                                    }
                                                ]
                                            },
                                            "value": {
                                                "kind": "ObjectCreationExpression",
                                                "fullStart": 1146,
                                                "fullEnd": 1155,
                                                "start": 1146,
                                                "end": 1155,
                                                "fullWidth": 9,
                                                "width": 9,
                                                "newKeyword": {
                                                    "kind": "NewKeyword",
                                                    "fullStart": 1146,
                                                    "fullEnd": 1150,
                                                    "start": 1146,
                                                    "end": 1149,
                                                    "fullWidth": 4,
                                                    "width": 3,
                                                    "text": "new",
                                                    "value": "new",
                                                    "valueText": "new",
                                                    "hasTrailingTrivia": true,
                                                    "trailingTrivia": [
                                                        {
                                                            "kind": "WhitespaceTrivia",
                                                            "text": " "
                                                        }
                                                    ]
                                                },
                                                "expression": {
                                                    "kind": "IdentifierName",
                                                    "fullStart": 1150,
                                                    "fullEnd": 1153,
                                                    "start": 1150,
                                                    "end": 1153,
                                                    "fullWidth": 3,
                                                    "width": 3,
                                                    "text": "Con",
                                                    "value": "Con",
                                                    "valueText": "Con"
                                                },
                                                "argumentList": {
                                                    "kind": "ArgumentList",
                                                    "fullStart": 1153,
                                                    "fullEnd": 1155,
                                                    "start": 1153,
                                                    "end": 1155,
                                                    "fullWidth": 2,
                                                    "width": 2,
                                                    "openParenToken": {
                                                        "kind": "OpenParenToken",
                                                        "fullStart": 1153,
                                                        "fullEnd": 1154,
                                                        "start": 1153,
                                                        "end": 1154,
                                                        "fullWidth": 1,
                                                        "width": 1,
                                                        "text": "(",
                                                        "value": "(",
                                                        "valueText": "("
                                                    },
                                                    "arguments": [],
                                                    "closeParenToken": {
                                                        "kind": "CloseParenToken",
                                                        "fullStart": 1154,
                                                        "fullEnd": 1155,
                                                        "start": 1154,
                                                        "end": 1155,
                                                        "fullWidth": 1,
                                                        "width": 1,
                                                        "text": ")",
                                                        "value": ")",
                                                        "valueText": ")"
                                                    }
                                                }
                                            }
                                        }
                                    }
                                ]
                            },
                            "semicolonToken": {
                                "kind": "SemicolonToken",
                                "fullStart": 1155,
                                "fullEnd": 1158,
                                "start": 1155,
                                "end": 1156,
                                "fullWidth": 3,
                                "width": 1,
                                "text": ";",
                                "value": ";",
                                "valueText": ";",
                                "hasTrailingTrivia": true,
                                "hasTrailingNewLine": true,
                                "trailingTrivia": [
                                    {
                                        "kind": "NewLineTrivia",
                                        "text": "\r\n"
                                    }
                                ]
                            }
                        },
                        {
                            "kind": "ExpressionStatement",
                            "fullStart": 1158,
                            "fullEnd": 1185,
                            "start": 1166,
                            "end": 1183,
                            "fullWidth": 27,
                            "width": 17,
                            "expression": {
                                "kind": "AssignmentExpression",
                                "fullStart": 1158,
                                "fullEnd": 1182,
                                "start": 1166,
                                "end": 1182,
                                "fullWidth": 24,
                                "width": 16,
                                "left": {
                                    "kind": "MemberAccessExpression",
                                    "fullStart": 1158,
                                    "fullEnd": 1179,
                                    "start": 1166,
                                    "end": 1178,
                                    "fullWidth": 21,
                                    "width": 12,
                                    "expression": {
                                        "kind": "IdentifierName",
                                        "fullStart": 1158,
                                        "fullEnd": 1171,
                                        "start": 1166,
                                        "end": 1171,
                                        "fullWidth": 13,
                                        "width": 5,
                                        "text": "child",
                                        "value": "child",
                                        "valueText": "child",
                                        "hasLeadingTrivia": true,
                                        "leadingTrivia": [
                                            {
                                                "kind": "WhitespaceTrivia",
                                                "text": "        "
                                            }
                                        ]
                                    },
                                    "dotToken": {
                                        "kind": "DotToken",
                                        "fullStart": 1171,
                                        "fullEnd": 1172,
                                        "start": 1171,
                                        "end": 1172,
                                        "fullWidth": 1,
                                        "width": 1,
                                        "text": ".",
                                        "value": ".",
                                        "valueText": "."
                                    },
                                    "name": {
                                        "kind": "IdentifierName",
                                        "fullStart": 1172,
                                        "fullEnd": 1179,
                                        "start": 1172,
                                        "end": 1178,
                                        "fullWidth": 7,
                                        "width": 6,
                                        "text": "length",
                                        "value": "length",
                                        "valueText": "length",
                                        "hasTrailingTrivia": true,
                                        "trailingTrivia": [
                                            {
                                                "kind": "WhitespaceTrivia",
                                                "text": " "
                                            }
                                        ]
                                    }
                                },
                                "operatorToken": {
                                    "kind": "EqualsToken",
                                    "fullStart": 1179,
                                    "fullEnd": 1181,
                                    "start": 1179,
                                    "end": 1180,
                                    "fullWidth": 2,
                                    "width": 1,
                                    "text": "=",
                                    "value": "=",
                                    "valueText": "=",
                                    "hasTrailingTrivia": true,
                                    "trailingTrivia": [
                                        {
                                            "kind": "WhitespaceTrivia",
                                            "text": " "
                                        }
                                    ]
                                },
                                "right": {
                                    "kind": "NumericLiteral",
                                    "fullStart": 1181,
                                    "fullEnd": 1182,
                                    "start": 1181,
                                    "end": 1182,
                                    "fullWidth": 1,
                                    "width": 1,
                                    "text": "2",
                                    "value": 2,
                                    "valueText": "2"
                                }
                            },
                            "semicolonToken": {
                                "kind": "SemicolonToken",
                                "fullStart": 1182,
                                "fullEnd": 1185,
                                "start": 1182,
                                "end": 1183,
                                "fullWidth": 3,
                                "width": 1,
                                "text": ";",
                                "value": ";",
                                "valueText": ";",
                                "hasTrailingTrivia": true,
                                "hasTrailingNewLine": true,
                                "trailingTrivia": [
                                    {
                                        "kind": "NewLineTrivia",
                                        "text": "\r\n"
                                    }
                                ]
                            }
                        },
                        {
                            "kind": "ExpressionStatement",
                            "fullStart": 1185,
                            "fullEnd": 1310,
                            "start": 1203,
                            "end": 1308,
                            "fullWidth": 125,
                            "width": 105,
                            "expression": {
                                "kind": "InvocationExpression",
                                "fullStart": 1185,
                                "fullEnd": 1307,
                                "start": 1203,
                                "end": 1307,
                                "fullWidth": 122,
                                "width": 104,
                                "expression": {
                                    "kind": "MemberAccessExpression",
                                    "fullStart": 1185,
                                    "fullEnd": 1224,
                                    "start": 1203,
                                    "end": 1224,
                                    "fullWidth": 39,
                                    "width": 21,
                                    "expression": {
                                        "kind": "IdentifierName",
                                        "fullStart": 1185,
                                        "fullEnd": 1209,
                                        "start": 1203,
                                        "end": 1209,
                                        "fullWidth": 24,
                                        "width": 6,
                                        "text": "Object",
                                        "value": "Object",
                                        "valueText": "Object",
                                        "hasLeadingTrivia": true,
                                        "hasLeadingNewLine": true,
                                        "leadingTrivia": [
                                            {
                                                "kind": "WhitespaceTrivia",
                                                "text": "        "
                                            },
                                            {
                                                "kind": "NewLineTrivia",
                                                "text": "\r\n"
                                            },
                                            {
                                                "kind": "WhitespaceTrivia",
                                                "text": "        "
                                            }
                                        ]
                                    },
                                    "dotToken": {
                                        "kind": "DotToken",
                                        "fullStart": 1209,
                                        "fullEnd": 1210,
                                        "start": 1209,
                                        "end": 1210,
                                        "fullWidth": 1,
                                        "width": 1,
                                        "text": ".",
                                        "value": ".",
                                        "valueText": "."
                                    },
                                    "name": {
                                        "kind": "IdentifierName",
                                        "fullStart": 1210,
                                        "fullEnd": 1224,
                                        "start": 1210,
                                        "end": 1224,
                                        "fullWidth": 14,
                                        "width": 14,
                                        "text": "defineProperty",
                                        "value": "defineProperty",
                                        "valueText": "defineProperty"
                                    }
                                },
                                "argumentList": {
                                    "kind": "ArgumentList",
                                    "fullStart": 1224,
                                    "fullEnd": 1307,
                                    "start": 1224,
                                    "end": 1307,
                                    "fullWidth": 83,
                                    "width": 83,
                                    "openParenToken": {
                                        "kind": "OpenParenToken",
                                        "fullStart": 1224,
                                        "fullEnd": 1225,
                                        "start": 1224,
                                        "end": 1225,
                                        "fullWidth": 1,
                                        "width": 1,
                                        "text": "(",
                                        "value": "(",
                                        "valueText": "("
                                    },
                                    "arguments": [
                                        {
                                            "kind": "IdentifierName",
                                            "fullStart": 1225,
                                            "fullEnd": 1230,
                                            "start": 1225,
                                            "end": 1230,
                                            "fullWidth": 5,
                                            "width": 5,
                                            "text": "child",
                                            "value": "child",
                                            "valueText": "child"
                                        },
                                        {
                                            "kind": "CommaToken",
                                            "fullStart": 1230,
                                            "fullEnd": 1232,
                                            "start": 1230,
                                            "end": 1231,
                                            "fullWidth": 2,
                                            "width": 1,
                                            "text": ",",
                                            "value": ",",
                                            "valueText": ",",
                                            "hasTrailingTrivia": true,
                                            "trailingTrivia": [
                                                {
                                                    "kind": "WhitespaceTrivia",
                                                    "text": " "
                                                }
                                            ]
                                        },
                                        {
                                            "kind": "StringLiteral",
                                            "fullStart": 1232,
                                            "fullEnd": 1235,
                                            "start": 1232,
                                            "end": 1235,
                                            "fullWidth": 3,
                                            "width": 3,
                                            "text": "\"0\"",
                                            "value": "0",
                                            "valueText": "0"
                                        },
                                        {
                                            "kind": "CommaToken",
                                            "fullStart": 1235,
                                            "fullEnd": 1237,
                                            "start": 1235,
                                            "end": 1236,
                                            "fullWidth": 2,
                                            "width": 1,
                                            "text": ",",
                                            "value": ",",
                                            "valueText": ",",
                                            "hasTrailingTrivia": true,
                                            "trailingTrivia": [
                                                {
                                                    "kind": "WhitespaceTrivia",
                                                    "text": " "
                                                }
                                            ]
                                        },
                                        {
                                            "kind": "ObjectLiteralExpression",
                                            "fullStart": 1237,
                                            "fullEnd": 1306,
                                            "start": 1237,
                                            "end": 1306,
                                            "fullWidth": 69,
                                            "width": 69,
                                            "openBraceToken": {
                                                "kind": "OpenBraceToken",
                                                "fullStart": 1237,
                                                "fullEnd": 1240,
                                                "start": 1237,
                                                "end": 1238,
                                                "fullWidth": 3,
                                                "width": 1,
                                                "text": "{",
                                                "value": "{",
                                                "valueText": "{",
                                                "hasTrailingTrivia": true,
                                                "hasTrailingNewLine": true,
                                                "trailingTrivia": [
                                                    {
                                                        "kind": "NewLineTrivia",
                                                        "text": "\r\n"
                                                    }
                                                ]
                                            },
                                            "propertyAssignments": [
                                                {
                                                    "kind": "SimplePropertyAssignment",
                                                    "fullStart": 1240,
                                                    "fullEnd": 1262,
                                                    "start": 1252,
                                                    "end": 1262,
                                                    "fullWidth": 22,
                                                    "width": 10,
                                                    "propertyName": {
                                                        "kind": "IdentifierName",
                                                        "fullStart": 1240,
                                                        "fullEnd": 1257,
                                                        "start": 1252,
                                                        "end": 1257,
                                                        "fullWidth": 17,
                                                        "width": 5,
                                                        "text": "value",
                                                        "value": "value",
                                                        "valueText": "value",
                                                        "hasLeadingTrivia": true,
                                                        "leadingTrivia": [
                                                            {
                                                                "kind": "WhitespaceTrivia",
                                                                "text": "            "
                                                            }
                                                        ]
                                                    },
                                                    "colonToken": {
                                                        "kind": "ColonToken",
                                                        "fullStart": 1257,
                                                        "fullEnd": 1259,
                                                        "start": 1257,
                                                        "end": 1258,
                                                        "fullWidth": 2,
                                                        "width": 1,
                                                        "text": ":",
                                                        "value": ":",
                                                        "valueText": ":",
                                                        "hasTrailingTrivia": true,
                                                        "trailingTrivia": [
                                                            {
                                                                "kind": "WhitespaceTrivia",
                                                                "text": " "
                                                            }
                                                        ]
                                                    },
                                                    "expression": {
                                                        "kind": "StringLiteral",
                                                        "fullStart": 1259,
                                                        "fullEnd": 1262,
                                                        "start": 1259,
                                                        "end": 1262,
                                                        "fullWidth": 3,
                                                        "width": 3,
                                                        "text": "\"9\"",
                                                        "value": "9",
                                                        "valueText": "9"
                                                    }
                                                },
                                                {
                                                    "kind": "CommaToken",
                                                    "fullStart": 1262,
                                                    "fullEnd": 1265,
                                                    "start": 1262,
                                                    "end": 1263,
                                                    "fullWidth": 3,
                                                    "width": 1,
                                                    "text": ",",
                                                    "value": ",",
                                                    "valueText": ",",
                                                    "hasTrailingTrivia": true,
                                                    "hasTrailingNewLine": true,
                                                    "trailingTrivia": [
                                                        {
                                                            "kind": "NewLineTrivia",
                                                            "text": "\r\n"
                                                        }
                                                    ]
                                                },
                                                {
                                                    "kind": "SimplePropertyAssignment",
                                                    "fullStart": 1265,
                                                    "fullEnd": 1297,
                                                    "start": 1277,
                                                    "end": 1295,
                                                    "fullWidth": 32,
                                                    "width": 18,
                                                    "propertyName": {
                                                        "kind": "IdentifierName",
                                                        "fullStart": 1265,
                                                        "fullEnd": 1289,
                                                        "start": 1277,
                                                        "end": 1289,
                                                        "fullWidth": 24,
                                                        "width": 12,
                                                        "text": "configurable",
                                                        "value": "configurable",
                                                        "valueText": "configurable",
                                                        "hasLeadingTrivia": true,
                                                        "leadingTrivia": [
                                                            {
                                                                "kind": "WhitespaceTrivia",
                                                                "text": "            "
                                                            }
                                                        ]
                                                    },
                                                    "colonToken": {
                                                        "kind": "ColonToken",
                                                        "fullStart": 1289,
                                                        "fullEnd": 1291,
                                                        "start": 1289,
                                                        "end": 1290,
                                                        "fullWidth": 2,
                                                        "width": 1,
                                                        "text": ":",
                                                        "value": ":",
                                                        "valueText": ":",
                                                        "hasTrailingTrivia": true,
                                                        "trailingTrivia": [
                                                            {
                                                                "kind": "WhitespaceTrivia",
                                                                "text": " "
                                                            }
                                                        ]
                                                    },
                                                    "expression": {
                                                        "kind": "TrueKeyword",
                                                        "fullStart": 1291,
                                                        "fullEnd": 1297,
                                                        "start": 1291,
                                                        "end": 1295,
                                                        "fullWidth": 6,
                                                        "width": 4,
                                                        "text": "true",
                                                        "value": true,
                                                        "valueText": "true",
                                                        "hasTrailingTrivia": true,
                                                        "hasTrailingNewLine": true,
                                                        "trailingTrivia": [
                                                            {
                                                                "kind": "NewLineTrivia",
                                                                "text": "\r\n"
                                                            }
                                                        ]
                                                    }
                                                }
                                            ],
                                            "closeBraceToken": {
                                                "kind": "CloseBraceToken",
                                                "fullStart": 1297,
                                                "fullEnd": 1306,
                                                "start": 1305,
                                                "end": 1306,
                                                "fullWidth": 9,
                                                "width": 1,
                                                "text": "}",
                                                "value": "}",
                                                "valueText": "}",
                                                "hasLeadingTrivia": true,
                                                "leadingTrivia": [
                                                    {
                                                        "kind": "WhitespaceTrivia",
                                                        "text": "        "
                                                    }
                                                ]
                                            }
                                        }
                                    ],
                                    "closeParenToken": {
                                        "kind": "CloseParenToken",
                                        "fullStart": 1306,
                                        "fullEnd": 1307,
                                        "start": 1306,
                                        "end": 1307,
                                        "fullWidth": 1,
                                        "width": 1,
                                        "text": ")",
                                        "value": ")",
                                        "valueText": ")"
                                    }
                                }
                            },
                            "semicolonToken": {
                                "kind": "SemicolonToken",
                                "fullStart": 1307,
                                "fullEnd": 1310,
                                "start": 1307,
                                "end": 1308,
                                "fullWidth": 3,
                                "width": 1,
                                "text": ";",
                                "value": ";",
                                "valueText": ";",
                                "hasTrailingTrivia": true,
                                "hasTrailingNewLine": true,
                                "trailingTrivia": [
                                    {
                                        "kind": "NewLineTrivia",
                                        "text": "\r\n"
                                    }
                                ]
                            }
                        },
                        {
                            "kind": "ExpressionStatement",
                            "fullStart": 1310,
                            "fullEnd": 1337,
                            "start": 1320,
                            "end": 1335,
                            "fullWidth": 27,
                            "width": 15,
                            "expression": {
                                "kind": "AssignmentExpression",
                                "fullStart": 1310,
                                "fullEnd": 1334,
                                "start": 1320,
                                "end": 1334,
                                "fullWidth": 24,
                                "width": 14,
                                "left": {
                                    "kind": "ElementAccessExpression",
                                    "fullStart": 1310,
                                    "fullEnd": 1329,
                                    "start": 1320,
                                    "end": 1328,
                                    "fullWidth": 19,
                                    "width": 8,
                                    "expression": {
                                        "kind": "IdentifierName",
                                        "fullStart": 1310,
                                        "fullEnd": 1325,
                                        "start": 1320,
                                        "end": 1325,
                                        "fullWidth": 15,
                                        "width": 5,
                                        "text": "child",
                                        "value": "child",
                                        "valueText": "child",
                                        "hasLeadingTrivia": true,
                                        "hasLeadingNewLine": true,
                                        "leadingTrivia": [
                                            {
                                                "kind": "NewLineTrivia",
                                                "text": "\r\n"
                                            },
                                            {
                                                "kind": "WhitespaceTrivia",
                                                "text": "        "
                                            }
                                        ]
                                    },
                                    "openBracketToken": {
                                        "kind": "OpenBracketToken",
                                        "fullStart": 1325,
                                        "fullEnd": 1326,
                                        "start": 1325,
                                        "end": 1326,
                                        "fullWidth": 1,
                                        "width": 1,
                                        "text": "[",
                                        "value": "[",
                                        "valueText": "["
                                    },
                                    "argumentExpression": {
                                        "kind": "NumericLiteral",
                                        "fullStart": 1326,
                                        "fullEnd": 1327,
                                        "start": 1326,
                                        "end": 1327,
                                        "fullWidth": 1,
                                        "width": 1,
                                        "text": "1",
                                        "value": 1,
                                        "valueText": "1"
                                    },
                                    "closeBracketToken": {
                                        "kind": "CloseBracketToken",
                                        "fullStart": 1327,
                                        "fullEnd": 1329,
                                        "start": 1327,
                                        "end": 1328,
                                        "fullWidth": 2,
                                        "width": 1,
                                        "text": "]",
                                        "value": "]",
                                        "valueText": "]",
                                        "hasTrailingTrivia": true,
                                        "trailingTrivia": [
                                            {
                                                "kind": "WhitespaceTrivia",
                                                "text": " "
                                            }
                                        ]
                                    }
                                },
                                "operatorToken": {
                                    "kind": "EqualsToken",
                                    "fullStart": 1329,
                                    "fullEnd": 1331,
                                    "start": 1329,
                                    "end": 1330,
                                    "fullWidth": 2,
                                    "width": 1,
                                    "text": "=",
                                    "value": "=",
                                    "valueText": "=",
                                    "hasTrailingTrivia": true,
                                    "trailingTrivia": [
                                        {
                                            "kind": "WhitespaceTrivia",
                                            "text": " "
                                        }
                                    ]
                                },
                                "right": {
                                    "kind": "StringLiteral",
                                    "fullStart": 1331,
                                    "fullEnd": 1334,
                                    "start": 1331,
                                    "end": 1334,
                                    "fullWidth": 3,
                                    "width": 3,
                                    "text": "\"1\"",
                                    "value": "1",
                                    "valueText": "1"
                                }
                            },
                            "semicolonToken": {
                                "kind": "SemicolonToken",
                                "fullStart": 1334,
                                "fullEnd": 1337,
                                "start": 1334,
                                "end": 1335,
                                "fullWidth": 3,
                                "width": 1,
                                "text": ";",
                                "value": ";",
                                "valueText": ";",
                                "hasTrailingTrivia": true,
                                "hasTrailingNewLine": true,
                                "trailingTrivia": [
                                    {
                                        "kind": "NewLineTrivia",
                                        "text": "\r\n"
                                    }
                                ]
                            }
                        },
                        {
                            "kind": "ExpressionStatement",
                            "fullStart": 1337,
                            "fullEnd": 1410,
                            "start": 1347,
                            "end": 1408,
                            "fullWidth": 73,
                            "width": 61,
                            "expression": {
                                "kind": "InvocationExpression",
                                "fullStart": 1337,
                                "fullEnd": 1407,
                                "start": 1347,
                                "end": 1407,
                                "fullWidth": 70,
                                "width": 60,
                                "expression": {
                                    "kind": "MemberAccessExpression",
                                    "fullStart": 1337,
                                    "fullEnd": 1374,
                                    "start": 1347,
                                    "end": 1374,
                                    "fullWidth": 37,
                                    "width": 27,
                                    "expression": {
                                        "kind": "MemberAccessExpression",
                                        "fullStart": 1337,
                                        "fullEnd": 1369,
                                        "start": 1347,
                                        "end": 1369,
                                        "fullWidth": 32,
                                        "width": 22,
                                        "expression": {
                                            "kind": "MemberAccessExpression",
                                            "fullStart": 1337,
                                            "fullEnd": 1362,
                                            "start": 1347,
                                            "end": 1362,
                                            "fullWidth": 25,
                                            "width": 15,
                                            "expression": {
                                                "kind": "IdentifierName",
                                                "fullStart": 1337,
                                                "fullEnd": 1352,
                                                "start": 1347,
                                                "end": 1352,
                                                "fullWidth": 15,
                                                "width": 5,
                                                "text": "Array",
                                                "value": "Array",
                                                "valueText": "Array",
                                                "hasLeadingTrivia": true,
                                                "hasLeadingNewLine": true,
                                                "leadingTrivia": [
                                                    {
                                                        "kind": "NewLineTrivia",
                                                        "text": "\r\n"
                                                    },
                                                    {
                                                        "kind": "WhitespaceTrivia",
                                                        "text": "        "
                                                    }
                                                ]
                                            },
                                            "dotToken": {
                                                "kind": "DotToken",
                                                "fullStart": 1352,
                                                "fullEnd": 1353,
                                                "start": 1352,
                                                "end": 1353,
                                                "fullWidth": 1,
                                                "width": 1,
                                                "text": ".",
                                                "value": ".",
                                                "valueText": "."
                                            },
                                            "name": {
                                                "kind": "IdentifierName",
                                                "fullStart": 1353,
                                                "fullEnd": 1362,
                                                "start": 1353,
                                                "end": 1362,
                                                "fullWidth": 9,
                                                "width": 9,
                                                "text": "prototype",
                                                "value": "prototype",
                                                "valueText": "prototype"
                                            }
                                        },
                                        "dotToken": {
                                            "kind": "DotToken",
                                            "fullStart": 1362,
                                            "fullEnd": 1363,
                                            "start": 1362,
                                            "end": 1363,
                                            "fullWidth": 1,
                                            "width": 1,
                                            "text": ".",
                                            "value": ".",
                                            "valueText": "."
                                        },
                                        "name": {
                                            "kind": "IdentifierName",
                                            "fullStart": 1363,
                                            "fullEnd": 1369,
                                            "start": 1363,
                                            "end": 1369,
                                            "fullWidth": 6,
                                            "width": 6,
                                            "text": "reduce",
                                            "value": "reduce",
                                            "valueText": "reduce"
                                        }
                                    },
                                    "dotToken": {
                                        "kind": "DotToken",
                                        "fullStart": 1369,
                                        "fullEnd": 1370,
                                        "start": 1369,
                                        "end": 1370,
                                        "fullWidth": 1,
                                        "width": 1,
                                        "text": ".",
                                        "value": ".",
                                        "valueText": "."
                                    },
                                    "name": {
                                        "kind": "IdentifierName",
                                        "fullStart": 1370,
                                        "fullEnd": 1374,
                                        "start": 1370,
                                        "end": 1374,
                                        "fullWidth": 4,
                                        "width": 4,
                                        "text": "call",
                                        "value": "call",
                                        "valueText": "call"
                                    }
                                },
                                "argumentList": {
                                    "kind": "ArgumentList",
                                    "fullStart": 1374,
                                    "fullEnd": 1407,
                                    "start": 1374,
                                    "end": 1407,
                                    "fullWidth": 33,
                                    "width": 33,
                                    "openParenToken": {
                                        "kind": "OpenParenToken",
                                        "fullStart": 1374,
                                        "fullEnd": 1375,
                                        "start": 1374,
                                        "end": 1375,
                                        "fullWidth": 1,
                                        "width": 1,
                                        "text": "(",
                                        "value": "(",
                                        "valueText": "("
                                    },
                                    "arguments": [
                                        {
                                            "kind": "IdentifierName",
                                            "fullStart": 1375,
                                            "fullEnd": 1380,
                                            "start": 1375,
                                            "end": 1380,
                                            "fullWidth": 5,
                                            "width": 5,
                                            "text": "child",
                                            "value": "child",
                                            "valueText": "child"
                                        },
                                        {
                                            "kind": "CommaToken",
                                            "fullStart": 1380,
                                            "fullEnd": 1382,
                                            "start": 1380,
                                            "end": 1381,
                                            "fullWidth": 2,
                                            "width": 1,
                                            "text": ",",
                                            "value": ",",
                                            "valueText": ",",
                                            "hasTrailingTrivia": true,
                                            "trailingTrivia": [
                                                {
                                                    "kind": "WhitespaceTrivia",
                                                    "text": " "
                                                }
                                            ]
                                        },
                                        {
                                            "kind": "IdentifierName",
                                            "fullStart": 1382,
                                            "fullEnd": 1392,
                                            "start": 1382,
                                            "end": 1392,
                                            "fullWidth": 10,
                                            "width": 10,
                                            "text": "callbackfn",
                                            "value": "callbackfn",
                                            "valueText": "callbackfn"
                                        },
                                        {
                                            "kind": "CommaToken",
                                            "fullStart": 1392,
                                            "fullEnd": 1394,
                                            "start": 1392,
                                            "end": 1393,
                                            "fullWidth": 2,
                                            "width": 1,
                                            "text": ",",
                                            "value": ",",
                                            "valueText": ",",
                                            "hasTrailingTrivia": true,
                                            "trailingTrivia": [
                                                {
                                                    "kind": "WhitespaceTrivia",
                                                    "text": " "
                                                }
                                            ]
                                        },
                                        {
                                            "kind": "IdentifierName",
                                            "fullStart": 1394,
                                            "fullEnd": 1406,
                                            "start": 1394,
                                            "end": 1406,
                                            "fullWidth": 12,
                                            "width": 12,
                                            "text": "initialValue",
                                            "value": "initialValue",
                                            "valueText": "initialValue"
                                        }
                                    ],
                                    "closeParenToken": {
                                        "kind": "CloseParenToken",
                                        "fullStart": 1406,
                                        "fullEnd": 1407,
                                        "start": 1406,
                                        "end": 1407,
                                        "fullWidth": 1,
                                        "width": 1,
                                        "text": ")",
                                        "value": ")",
                                        "valueText": ")"
                                    }
                                }
                            },
                            "semicolonToken": {
                                "kind": "SemicolonToken",
                                "fullStart": 1407,
                                "fullEnd": 1410,
                                "start": 1407,
                                "end": 1408,
                                "fullWidth": 3,
                                "width": 1,
                                "text": ";",
                                "value": ";",
                                "valueText": ";",
                                "hasTrailingTrivia": true,
                                "hasTrailingNewLine": true,
                                "trailingTrivia": [
                                    {
                                        "kind": "NewLineTrivia",
                                        "text": "\r\n"
                                    }
                                ]
                            }
                        },
                        {
                            "kind": "ReturnStatement",
                            "fullStart": 1410,
                            "fullEnd": 1438,
                            "start": 1418,
                            "end": 1436,
                            "fullWidth": 28,
                            "width": 18,
                            "returnKeyword": {
                                "kind": "ReturnKeyword",
                                "fullStart": 1410,
                                "fullEnd": 1425,
                                "start": 1418,
                                "end": 1424,
                                "fullWidth": 15,
                                "width": 6,
                                "text": "return",
                                "value": "return",
                                "valueText": "return",
                                "hasLeadingTrivia": true,
                                "hasTrailingTrivia": true,
                                "leadingTrivia": [
                                    {
                                        "kind": "WhitespaceTrivia",
                                        "text": "        "
                                    }
                                ],
                                "trailingTrivia": [
                                    {
                                        "kind": "WhitespaceTrivia",
                                        "text": " "
                                    }
                                ]
                            },
                            "expression": {
                                "kind": "IdentifierName",
                                "fullStart": 1425,
                                "fullEnd": 1435,
                                "start": 1425,
                                "end": 1435,
                                "fullWidth": 10,
                                "width": 10,
                                "text": "testResult",
                                "value": "testResult",
                                "valueText": "testResult"
                            },
                            "semicolonToken": {
                                "kind": "SemicolonToken",
                                "fullStart": 1435,
                                "fullEnd": 1438,
                                "start": 1435,
                                "end": 1436,
                                "fullWidth": 3,
                                "width": 1,
                                "text": ";",
                                "value": ";",
                                "valueText": ";",
                                "hasTrailingTrivia": true,
                                "hasTrailingNewLine": true,
                                "trailingTrivia": [
                                    {
                                        "kind": "NewLineTrivia",
                                        "text": "\r\n"
                                    }
                                ]
                            }
                        }
                    ],
                    "closeBraceToken": {
                        "kind": "CloseBraceToken",
                        "fullStart": 1438,
                        "fullEnd": 1445,
                        "start": 1442,
                        "end": 1443,
                        "fullWidth": 7,
                        "width": 1,
                        "text": "}",
                        "value": "}",
                        "valueText": "}",
                        "hasLeadingTrivia": true,
                        "hasTrailingTrivia": true,
                        "hasTrailingNewLine": true,
                        "leadingTrivia": [
                            {
                                "kind": "WhitespaceTrivia",
                                "text": "    "
                            }
                        ],
                        "trailingTrivia": [
                            {
                                "kind": "NewLineTrivia",
                                "text": "\r\n"
                            }
                        ]
                    }
                }
            },
            {
                "kind": "ExpressionStatement",
                "fullStart": 1445,
                "fullEnd": 1469,
                "start": 1445,
                "end": 1467,
                "fullWidth": 24,
                "width": 22,
                "expression": {
                    "kind": "InvocationExpression",
                    "fullStart": 1445,
                    "fullEnd": 1466,
                    "start": 1445,
                    "end": 1466,
                    "fullWidth": 21,
                    "width": 21,
                    "expression": {
                        "kind": "IdentifierName",
                        "fullStart": 1445,
                        "fullEnd": 1456,
                        "start": 1445,
                        "end": 1456,
                        "fullWidth": 11,
                        "width": 11,
                        "text": "runTestCase",
                        "value": "runTestCase",
                        "valueText": "runTestCase"
                    },
                    "argumentList": {
                        "kind": "ArgumentList",
                        "fullStart": 1456,
                        "fullEnd": 1466,
                        "start": 1456,
                        "end": 1466,
                        "fullWidth": 10,
                        "width": 10,
                        "openParenToken": {
                            "kind": "OpenParenToken",
                            "fullStart": 1456,
                            "fullEnd": 1457,
                            "start": 1456,
                            "end": 1457,
                            "fullWidth": 1,
                            "width": 1,
                            "text": "(",
                            "value": "(",
                            "valueText": "("
                        },
                        "arguments": [
                            {
                                "kind": "IdentifierName",
                                "fullStart": 1457,
                                "fullEnd": 1465,
                                "start": 1457,
                                "end": 1465,
                                "fullWidth": 8,
                                "width": 8,
                                "text": "testcase",
                                "value": "testcase",
                                "valueText": "testcase"
                            }
                        ],
                        "closeParenToken": {
                            "kind": "CloseParenToken",
                            "fullStart": 1465,
                            "fullEnd": 1466,
                            "start": 1465,
                            "end": 1466,
                            "fullWidth": 1,
                            "width": 1,
                            "text": ")",
                            "value": ")",
                            "valueText": ")"
                        }
                    }
                },
                "semicolonToken": {
                    "kind": "SemicolonToken",
                    "fullStart": 1466,
                    "fullEnd": 1469,
                    "start": 1466,
                    "end": 1467,
                    "fullWidth": 3,
                    "width": 1,
                    "text": ";",
                    "value": ";",
                    "valueText": ";",
                    "hasTrailingTrivia": true,
                    "hasTrailingNewLine": true,
                    "trailingTrivia": [
                        {
                            "kind": "NewLineTrivia",
                            "text": "\r\n"
                        }
                    ]
                }
            }
        ],
        "endOfFileToken": {
            "kind": "EndOfFileToken",
            "fullStart": 1469,
            "fullEnd": 1469,
            "start": 1469,
            "end": 1469,
            "fullWidth": 0,
            "width": 0,
            "text": ""
        }
    },
    "lineMap": {
        "lineStarts": [
            0,
            67,
            152,
            232,
            308,
            380,
            385,
            443,
            600,
            605,
            607,
            609,
            632,
            634,
            667,
            698,
            756,
            786,
            834,
            849,
            860,
            862,
            887,
            889,
            934,
            966,
            993,
            1009,
            1041,
            1054,
            1056,
            1092,
            1124,
            1126,
            1158,
            1185,
            1195,
            1240,
            1265,
            1297,
            1310,
            1312,
            1337,
            1339,
            1410,
            1438,
            1445,
            1469
        ],
        "length": 1469
    }
}<|MERGE_RESOLUTION|>--- conflicted
+++ resolved
@@ -252,12 +252,8 @@
                                         "start": 646,
                                         "end": 664,
                                         "fullWidth": 18,
-<<<<<<< HEAD
                                         "width": 18,
-                                        "identifier": {
-=======
                                         "propertyName": {
->>>>>>> 85e84683
                                             "kind": "IdentifierName",
                                             "fullStart": 646,
                                             "fullEnd": 657,
@@ -391,12 +387,8 @@
                                         "start": 679,
                                         "end": 695,
                                         "fullWidth": 16,
-<<<<<<< HEAD
                                         "width": 16,
-                                        "identifier": {
-=======
                                         "propertyName": {
->>>>>>> 85e84683
                                             "kind": "IdentifierName",
                                             "fullStart": 679,
                                             "fullEnd": 692,
@@ -1195,12 +1187,8 @@
                                         "start": 874,
                                         "end": 884,
                                         "fullWidth": 10,
-<<<<<<< HEAD
                                         "width": 10,
-                                        "identifier": {
-=======
                                         "propertyName": {
->>>>>>> 85e84683
                                             "kind": "IdentifierName",
                                             "fullStart": 874,
                                             "fullEnd": 880,
@@ -1937,12 +1925,8 @@
                                         "start": 1068,
                                         "end": 1089,
                                         "fullWidth": 21,
-<<<<<<< HEAD
                                         "width": 21,
-                                        "identifier": {
-=======
                                         "propertyName": {
->>>>>>> 85e84683
                                             "kind": "IdentifierName",
                                             "fullStart": 1068,
                                             "fullEnd": 1072,
@@ -2316,12 +2300,8 @@
                                         "start": 1138,
                                         "end": 1155,
                                         "fullWidth": 17,
-<<<<<<< HEAD
                                         "width": 17,
-                                        "identifier": {
-=======
                                         "propertyName": {
->>>>>>> 85e84683
                                             "kind": "IdentifierName",
                                             "fullStart": 1138,
                                             "fullEnd": 1144,
