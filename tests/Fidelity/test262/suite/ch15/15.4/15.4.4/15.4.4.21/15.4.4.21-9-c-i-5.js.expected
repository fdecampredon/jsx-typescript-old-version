--- conflicted
+++ resolved
@@ -554,11 +554,8 @@
                                             "start": 726,
                                             "end": 733,
                                             "fullWidth": 7,
-<<<<<<< HEAD
                                             "width": 7,
-=======
                                             "modifiers": [],
->>>>>>> e3c38734
                                             "identifier": {
                                                 "kind": "IdentifierName",
                                                 "fullStart": 726,
@@ -598,11 +595,8 @@
                                             "start": 735,
                                             "end": 741,
                                             "fullWidth": 6,
-<<<<<<< HEAD
                                             "width": 6,
-=======
                                             "modifiers": [],
->>>>>>> e3c38734
                                             "identifier": {
                                                 "kind": "IdentifierName",
                                                 "fullStart": 735,
@@ -642,11 +636,8 @@
                                             "start": 743,
                                             "end": 746,
                                             "fullWidth": 3,
-<<<<<<< HEAD
                                             "width": 3,
-=======
                                             "modifiers": [],
->>>>>>> e3c38734
                                             "identifier": {
                                                 "kind": "IdentifierName",
                                                 "fullStart": 743,
@@ -686,11 +677,8 @@
                                             "start": 748,
                                             "end": 751,
                                             "fullWidth": 3,
-<<<<<<< HEAD
                                             "width": 3,
-=======
                                             "modifiers": [],
->>>>>>> e3c38734
                                             "identifier": {
                                                 "kind": "IdentifierName",
                                                 "fullStart": 748,
