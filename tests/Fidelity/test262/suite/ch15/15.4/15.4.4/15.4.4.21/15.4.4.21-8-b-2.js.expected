{
    "isDeclaration": false,
    "languageVersion": "EcmaScript5",
    "parseOptions": {
        "allowAutomaticSemicolonInsertion": true
    },
    "sourceUnit": {
        "kind": "SourceUnit",
        "fullStart": 0,
        "fullEnd": 1029,
        "start": 560,
        "end": 1029,
        "fullWidth": 1029,
        "width": 469,
        "isIncrementallyUnusable": true,
        "moduleElements": [
            {
                "kind": "FunctionDeclaration",
                "fullStart": 0,
                "fullEnd": 1005,
                "start": 560,
                "end": 1003,
                "fullWidth": 1005,
                "width": 443,
                "isIncrementallyUnusable": true,
                "modifiers": [],
                "functionKeyword": {
                    "kind": "FunctionKeyword",
                    "fullStart": 0,
                    "fullEnd": 569,
                    "start": 560,
                    "end": 568,
                    "fullWidth": 569,
                    "width": 8,
                    "text": "function",
                    "value": "function",
                    "valueText": "function",
                    "hasLeadingTrivia": true,
                    "hasLeadingComment": true,
                    "hasLeadingNewLine": true,
                    "hasTrailingTrivia": true,
                    "leadingTrivia": [
                        {
                            "kind": "SingleLineCommentTrivia",
                            "text": "/// Copyright (c) 2012 Ecma International.  All rights reserved. "
                        },
                        {
                            "kind": "NewLineTrivia",
                            "text": "\r\n"
                        },
                        {
                            "kind": "SingleLineCommentTrivia",
                            "text": "/// Ecma International makes this code available under the terms and conditions set"
                        },
                        {
                            "kind": "NewLineTrivia",
                            "text": "\r\n"
                        },
                        {
                            "kind": "SingleLineCommentTrivia",
                            "text": "/// forth on http://hg.ecmascript.org/tests/test262/raw-file/tip/LICENSE (the "
                        },
                        {
                            "kind": "NewLineTrivia",
                            "text": "\r\n"
                        },
                        {
                            "kind": "SingleLineCommentTrivia",
                            "text": "/// \"Use Terms\").   Any redistribution of this code must retain the above "
                        },
                        {
                            "kind": "NewLineTrivia",
                            "text": "\r\n"
                        },
                        {
                            "kind": "SingleLineCommentTrivia",
                            "text": "/// copyright and this notice and otherwise comply with the Use Terms."
                        },
                        {
                            "kind": "NewLineTrivia",
                            "text": "\r\n"
                        },
                        {
                            "kind": "MultiLineCommentTrivia",
                            "text": "/**\r\n * @path ch15/15.4/15.4.4/15.4.4.21/15.4.4.21-8-b-2.js\r\n * @description Array.prototype.reduce - modifications to length don't change number of iterations in step 9\r\n */"
                        },
                        {
                            "kind": "NewLineTrivia",
                            "text": "\r\n"
                        },
                        {
                            "kind": "NewLineTrivia",
                            "text": "\r\n"
                        },
                        {
                            "kind": "NewLineTrivia",
                            "text": "\r\n"
                        }
                    ],
                    "trailingTrivia": [
                        {
                            "kind": "WhitespaceTrivia",
                            "text": " "
                        }
                    ]
                },
                "identifier": {
                    "kind": "IdentifierName",
                    "fullStart": 569,
                    "fullEnd": 577,
                    "start": 569,
                    "end": 577,
                    "fullWidth": 8,
                    "width": 8,
                    "text": "testcase",
                    "value": "testcase",
                    "valueText": "testcase"
                },
                "callSignature": {
                    "kind": "CallSignature",
                    "fullStart": 577,
                    "fullEnd": 580,
                    "start": 577,
                    "end": 579,
                    "fullWidth": 3,
                    "width": 2,
                    "parameterList": {
                        "kind": "ParameterList",
                        "fullStart": 577,
                        "fullEnd": 580,
                        "start": 577,
                        "end": 579,
                        "fullWidth": 3,
                        "width": 2,
                        "openParenToken": {
                            "kind": "OpenParenToken",
                            "fullStart": 577,
                            "fullEnd": 578,
                            "start": 577,
                            "end": 578,
                            "fullWidth": 1,
                            "width": 1,
                            "text": "(",
                            "value": "(",
                            "valueText": "("
                        },
                        "parameters": [],
                        "closeParenToken": {
                            "kind": "CloseParenToken",
                            "fullStart": 578,
                            "fullEnd": 580,
                            "start": 578,
                            "end": 579,
                            "fullWidth": 2,
                            "width": 1,
                            "text": ")",
                            "value": ")",
                            "valueText": ")",
                            "hasTrailingTrivia": true,
                            "trailingTrivia": [
                                {
                                    "kind": "WhitespaceTrivia",
                                    "text": " "
                                }
                            ]
                        }
                    }
                },
                "block": {
                    "kind": "Block",
                    "fullStart": 580,
                    "fullEnd": 1005,
                    "start": 580,
                    "end": 1003,
                    "fullWidth": 425,
                    "width": 423,
                    "isIncrementallyUnusable": true,
                    "openBraceToken": {
                        "kind": "OpenBraceToken",
                        "fullStart": 580,
                        "fullEnd": 583,
                        "start": 580,
                        "end": 581,
                        "fullWidth": 3,
                        "width": 1,
                        "text": "{",
                        "value": "{",
                        "valueText": "{",
                        "hasTrailingTrivia": true,
                        "hasTrailingNewLine": true,
                        "trailingTrivia": [
                            {
                                "kind": "NewLineTrivia",
                                "text": "\r\n"
                            }
                        ]
                    },
                    "statements": [
                        {
                            "kind": "FunctionDeclaration",
                            "fullStart": 583,
                            "fullEnd": 679,
                            "start": 593,
                            "end": 677,
                            "fullWidth": 96,
                            "width": 84,
                            "modifiers": [],
                            "functionKeyword": {
                                "kind": "FunctionKeyword",
                                "fullStart": 583,
                                "fullEnd": 602,
                                "start": 593,
                                "end": 601,
                                "fullWidth": 19,
                                "width": 8,
                                "text": "function",
                                "value": "function",
                                "valueText": "function",
                                "hasLeadingTrivia": true,
                                "hasLeadingNewLine": true,
                                "hasTrailingTrivia": true,
                                "leadingTrivia": [
                                    {
                                        "kind": "NewLineTrivia",
                                        "text": "\r\n"
                                    },
                                    {
                                        "kind": "WhitespaceTrivia",
                                        "text": "        "
                                    }
                                ],
                                "trailingTrivia": [
                                    {
                                        "kind": "WhitespaceTrivia",
                                        "text": " "
                                    }
                                ]
                            },
                            "identifier": {
                                "kind": "IdentifierName",
                                "fullStart": 602,
                                "fullEnd": 612,
                                "start": 602,
                                "end": 612,
                                "fullWidth": 10,
                                "width": 10,
                                "text": "callbackfn",
                                "value": "callbackfn",
                                "valueText": "callbackfn"
                            },
                            "callSignature": {
                                "kind": "CallSignature",
                                "fullStart": 612,
                                "fullEnd": 640,
                                "start": 612,
                                "end": 639,
                                "fullWidth": 28,
                                "width": 27,
                                "parameterList": {
                                    "kind": "ParameterList",
                                    "fullStart": 612,
                                    "fullEnd": 640,
                                    "start": 612,
                                    "end": 639,
                                    "fullWidth": 28,
                                    "width": 27,
                                    "openParenToken": {
                                        "kind": "OpenParenToken",
                                        "fullStart": 612,
                                        "fullEnd": 613,
                                        "start": 612,
                                        "end": 613,
                                        "fullWidth": 1,
                                        "width": 1,
                                        "text": "(",
                                        "value": "(",
                                        "valueText": "("
                                    },
                                    "parameters": [
                                        {
                                            "kind": "Parameter",
                                            "fullStart": 613,
                                            "fullEnd": 620,
                                            "start": 613,
                                            "end": 620,
                                            "fullWidth": 7,
                                            "width": 7,
                                            "modifiers": [],
                                            "identifier": {
                                                "kind": "IdentifierName",
                                                "fullStart": 613,
                                                "fullEnd": 620,
                                                "start": 613,
                                                "end": 620,
                                                "fullWidth": 7,
                                                "width": 7,
                                                "text": "prevVal",
                                                "value": "prevVal",
                                                "valueText": "prevVal"
                                            }
                                        },
                                        {
                                            "kind": "CommaToken",
                                            "fullStart": 620,
                                            "fullEnd": 622,
                                            "start": 620,
                                            "end": 621,
                                            "fullWidth": 2,
                                            "width": 1,
                                            "text": ",",
                                            "value": ",",
                                            "valueText": ",",
                                            "hasTrailingTrivia": true,
                                            "trailingTrivia": [
                                                {
                                                    "kind": "WhitespaceTrivia",
                                                    "text": " "
                                                }
                                            ]
                                        },
                                        {
                                            "kind": "Parameter",
                                            "fullStart": 622,
                                            "fullEnd": 628,
                                            "start": 622,
                                            "end": 628,
                                            "fullWidth": 6,
                                            "width": 6,
                                            "modifiers": [],
                                            "identifier": {
                                                "kind": "IdentifierName",
                                                "fullStart": 622,
                                                "fullEnd": 628,
                                                "start": 622,
                                                "end": 628,
                                                "fullWidth": 6,
                                                "width": 6,
                                                "text": "curVal",
                                                "value": "curVal",
                                                "valueText": "curVal"
                                            }
                                        },
                                        {
                                            "kind": "CommaToken",
                                            "fullStart": 628,
                                            "fullEnd": 630,
                                            "start": 628,
                                            "end": 629,
                                            "fullWidth": 2,
                                            "width": 1,
                                            "text": ",",
                                            "value": ",",
                                            "valueText": ",",
                                            "hasTrailingTrivia": true,
                                            "trailingTrivia": [
                                                {
                                                    "kind": "WhitespaceTrivia",
                                                    "text": " "
                                                }
                                            ]
                                        },
                                        {
                                            "kind": "Parameter",
                                            "fullStart": 630,
                                            "fullEnd": 633,
                                            "start": 630,
                                            "end": 633,
                                            "fullWidth": 3,
                                            "width": 3,
                                            "modifiers": [],
                                            "identifier": {
                                                "kind": "IdentifierName",
                                                "fullStart": 630,
                                                "fullEnd": 633,
                                                "start": 630,
                                                "end": 633,
                                                "fullWidth": 3,
                                                "width": 3,
                                                "text": "idx",
                                                "value": "idx",
                                                "valueText": "idx"
                                            }
                                        },
                                        {
                                            "kind": "CommaToken",
                                            "fullStart": 633,
                                            "fullEnd": 635,
                                            "start": 633,
                                            "end": 634,
                                            "fullWidth": 2,
                                            "width": 1,
                                            "text": ",",
                                            "value": ",",
                                            "valueText": ",",
                                            "hasTrailingTrivia": true,
                                            "trailingTrivia": [
                                                {
                                                    "kind": "WhitespaceTrivia",
                                                    "text": " "
                                                }
                                            ]
                                        },
                                        {
                                            "kind": "Parameter",
                                            "fullStart": 635,
                                            "fullEnd": 638,
                                            "start": 635,
                                            "end": 638,
                                            "fullWidth": 3,
                                            "width": 3,
                                            "modifiers": [],
                                            "identifier": {
                                                "kind": "IdentifierName",
                                                "fullStart": 635,
                                                "fullEnd": 638,
                                                "start": 635,
                                                "end": 638,
                                                "fullWidth": 3,
                                                "width": 3,
                                                "text": "obj",
                                                "value": "obj",
                                                "valueText": "obj"
                                            }
                                        }
                                    ],
                                    "closeParenToken": {
                                        "kind": "CloseParenToken",
                                        "fullStart": 638,
                                        "fullEnd": 640,
                                        "start": 638,
                                        "end": 639,
                                        "fullWidth": 2,
                                        "width": 1,
                                        "text": ")",
                                        "value": ")",
                                        "valueText": ")",
                                        "hasTrailingTrivia": true,
                                        "trailingTrivia": [
                                            {
                                                "kind": "WhitespaceTrivia",
                                                "text": " "
                                            }
                                        ]
                                    }
                                }
                            },
                            "block": {
                                "kind": "Block",
                                "fullStart": 640,
                                "fullEnd": 679,
                                "start": 640,
                                "end": 677,
                                "fullWidth": 39,
                                "width": 37,
                                "openBraceToken": {
                                    "kind": "OpenBraceToken",
                                    "fullStart": 640,
                                    "fullEnd": 643,
                                    "start": 640,
                                    "end": 641,
                                    "fullWidth": 3,
                                    "width": 1,
                                    "text": "{",
                                    "value": "{",
                                    "valueText": "{",
                                    "hasTrailingTrivia": true,
                                    "hasTrailingNewLine": true,
                                    "trailingTrivia": [
                                        {
                                            "kind": "NewLineTrivia",
                                            "text": "\r\n"
                                        }
                                    ]
                                },
                                "statements": [
                                    {
                                        "kind": "ReturnStatement",
                                        "fullStart": 643,
                                        "fullEnd": 668,
                                        "start": 655,
                                        "end": 666,
                                        "fullWidth": 25,
                                        "width": 11,
                                        "returnKeyword": {
                                            "kind": "ReturnKeyword",
                                            "fullStart": 643,
                                            "fullEnd": 662,
                                            "start": 655,
                                            "end": 661,
                                            "fullWidth": 19,
                                            "width": 6,
                                            "text": "return",
                                            "value": "return",
                                            "valueText": "return",
                                            "hasLeadingTrivia": true,
                                            "hasTrailingTrivia": true,
                                            "leadingTrivia": [
                                                {
                                                    "kind": "WhitespaceTrivia",
                                                    "text": "            "
                                                }
                                            ],
                                            "trailingTrivia": [
                                                {
                                                    "kind": "WhitespaceTrivia",
                                                    "text": " "
                                                }
                                            ]
                                        },
                                        "expression": {
                                            "kind": "IdentifierName",
                                            "fullStart": 662,
                                            "fullEnd": 665,
                                            "start": 662,
                                            "end": 665,
                                            "fullWidth": 3,
                                            "width": 3,
                                            "text": "idx",
                                            "value": "idx",
                                            "valueText": "idx"
                                        },
                                        "semicolonToken": {
                                            "kind": "SemicolonToken",
                                            "fullStart": 665,
                                            "fullEnd": 668,
                                            "start": 665,
                                            "end": 666,
                                            "fullWidth": 3,
                                            "width": 1,
                                            "text": ";",
                                            "value": ";",
                                            "valueText": ";",
                                            "hasTrailingTrivia": true,
                                            "hasTrailingNewLine": true,
                                            "trailingTrivia": [
                                                {
                                                    "kind": "NewLineTrivia",
                                                    "text": "\r\n"
                                                }
                                            ]
                                        }
                                    }
                                ],
                                "closeBraceToken": {
                                    "kind": "CloseBraceToken",
                                    "fullStart": 668,
                                    "fullEnd": 679,
                                    "start": 676,
                                    "end": 677,
                                    "fullWidth": 11,
                                    "width": 1,
                                    "text": "}",
                                    "value": "}",
                                    "valueText": "}",
                                    "hasLeadingTrivia": true,
                                    "hasTrailingTrivia": true,
                                    "hasTrailingNewLine": true,
                                    "leadingTrivia": [
                                        {
                                            "kind": "WhitespaceTrivia",
                                            "text": "        "
                                        }
                                    ],
                                    "trailingTrivia": [
                                        {
                                            "kind": "NewLineTrivia",
                                            "text": "\r\n"
                                        }
                                    ]
                                }
                            }
                        },
                        {
                            "kind": "VariableStatement",
                            "fullStart": 679,
                            "fullEnd": 728,
                            "start": 689,
                            "end": 726,
                            "fullWidth": 49,
                            "width": 37,
                            "modifiers": [],
                            "variableDeclaration": {
                                "kind": "VariableDeclaration",
                                "fullStart": 679,
                                "fullEnd": 725,
                                "start": 689,
                                "end": 725,
                                "fullWidth": 46,
                                "width": 36,
                                "varKeyword": {
                                    "kind": "VarKeyword",
                                    "fullStart": 679,
                                    "fullEnd": 693,
                                    "start": 689,
                                    "end": 692,
                                    "fullWidth": 14,
                                    "width": 3,
                                    "text": "var",
                                    "value": "var",
                                    "valueText": "var",
                                    "hasLeadingTrivia": true,
                                    "hasLeadingNewLine": true,
                                    "hasTrailingTrivia": true,
                                    "leadingTrivia": [
                                        {
                                            "kind": "NewLineTrivia",
                                            "text": "\r\n"
                                        },
                                        {
                                            "kind": "WhitespaceTrivia",
                                            "text": "        "
                                        }
                                    ],
                                    "trailingTrivia": [
                                        {
                                            "kind": "WhitespaceTrivia",
                                            "text": " "
                                        }
                                    ]
                                },
                                "variableDeclarators": [
                                    {
                                        "kind": "VariableDeclarator",
                                        "fullStart": 693,
                                        "fullEnd": 725,
                                        "start": 693,
                                        "end": 725,
                                        "fullWidth": 32,
<<<<<<< HEAD
                                        "width": 32,
                                        "identifier": {
=======
                                        "propertyName": {
>>>>>>> 85e84683
                                            "kind": "IdentifierName",
                                            "fullStart": 693,
                                            "fullEnd": 697,
                                            "start": 693,
                                            "end": 696,
                                            "fullWidth": 4,
                                            "width": 3,
                                            "text": "obj",
                                            "value": "obj",
                                            "valueText": "obj",
                                            "hasTrailingTrivia": true,
                                            "trailingTrivia": [
                                                {
                                                    "kind": "WhitespaceTrivia",
                                                    "text": " "
                                                }
                                            ]
                                        },
                                        "equalsValueClause": {
                                            "kind": "EqualsValueClause",
                                            "fullStart": 697,
                                            "fullEnd": 725,
                                            "start": 697,
                                            "end": 725,
                                            "fullWidth": 28,
                                            "width": 28,
                                            "equalsToken": {
                                                "kind": "EqualsToken",
                                                "fullStart": 697,
                                                "fullEnd": 699,
                                                "start": 697,
                                                "end": 698,
                                                "fullWidth": 2,
                                                "width": 1,
                                                "text": "=",
                                                "value": "=",
                                                "valueText": "=",
                                                "hasTrailingTrivia": true,
                                                "trailingTrivia": [
                                                    {
                                                        "kind": "WhitespaceTrivia",
                                                        "text": " "
                                                    }
                                                ]
                                            },
                                            "value": {
                                                "kind": "ObjectLiteralExpression",
                                                "fullStart": 699,
                                                "fullEnd": 725,
                                                "start": 699,
                                                "end": 725,
                                                "fullWidth": 26,
                                                "width": 26,
                                                "openBraceToken": {
                                                    "kind": "OpenBraceToken",
                                                    "fullStart": 699,
                                                    "fullEnd": 701,
                                                    "start": 699,
                                                    "end": 700,
                                                    "fullWidth": 2,
                                                    "width": 1,
                                                    "text": "{",
                                                    "value": "{",
                                                    "valueText": "{",
                                                    "hasTrailingTrivia": true,
                                                    "trailingTrivia": [
                                                        {
                                                            "kind": "WhitespaceTrivia",
                                                            "text": " "
                                                        }
                                                    ]
                                                },
                                                "propertyAssignments": [
                                                    {
                                                        "kind": "SimplePropertyAssignment",
                                                        "fullStart": 701,
                                                        "fullEnd": 706,
                                                        "start": 701,
                                                        "end": 706,
                                                        "fullWidth": 5,
                                                        "width": 5,
                                                        "propertyName": {
                                                            "kind": "NumericLiteral",
                                                            "fullStart": 701,
                                                            "fullEnd": 702,
                                                            "start": 701,
                                                            "end": 702,
                                                            "fullWidth": 1,
                                                            "width": 1,
                                                            "text": "3",
                                                            "value": 3,
                                                            "valueText": "3"
                                                        },
                                                        "colonToken": {
                                                            "kind": "ColonToken",
                                                            "fullStart": 702,
                                                            "fullEnd": 704,
                                                            "start": 702,
                                                            "end": 703,
                                                            "fullWidth": 2,
                                                            "width": 1,
                                                            "text": ":",
                                                            "value": ":",
                                                            "valueText": ":",
                                                            "hasTrailingTrivia": true,
                                                            "trailingTrivia": [
                                                                {
                                                                    "kind": "WhitespaceTrivia",
                                                                    "text": " "
                                                                }
                                                            ]
                                                        },
                                                        "expression": {
                                                            "kind": "NumericLiteral",
                                                            "fullStart": 704,
                                                            "fullEnd": 706,
                                                            "start": 704,
                                                            "end": 706,
                                                            "fullWidth": 2,
                                                            "width": 2,
                                                            "text": "12",
                                                            "value": 12,
                                                            "valueText": "12"
                                                        }
                                                    },
                                                    {
                                                        "kind": "CommaToken",
                                                        "fullStart": 706,
                                                        "fullEnd": 708,
                                                        "start": 706,
                                                        "end": 707,
                                                        "fullWidth": 2,
                                                        "width": 1,
                                                        "text": ",",
                                                        "value": ",",
                                                        "valueText": ",",
                                                        "hasTrailingTrivia": true,
                                                        "trailingTrivia": [
                                                            {
                                                                "kind": "WhitespaceTrivia",
                                                                "text": " "
                                                            }
                                                        ]
                                                    },
                                                    {
                                                        "kind": "SimplePropertyAssignment",
                                                        "fullStart": 708,
                                                        "fullEnd": 712,
                                                        "start": 708,
                                                        "end": 712,
                                                        "fullWidth": 4,
                                                        "width": 4,
                                                        "propertyName": {
                                                            "kind": "NumericLiteral",
                                                            "fullStart": 708,
                                                            "fullEnd": 709,
                                                            "start": 708,
                                                            "end": 709,
                                                            "fullWidth": 1,
                                                            "width": 1,
                                                            "text": "4",
                                                            "value": 4,
                                                            "valueText": "4"
                                                        },
                                                        "colonToken": {
                                                            "kind": "ColonToken",
                                                            "fullStart": 709,
                                                            "fullEnd": 711,
                                                            "start": 709,
                                                            "end": 710,
                                                            "fullWidth": 2,
                                                            "width": 1,
                                                            "text": ":",
                                                            "value": ":",
                                                            "valueText": ":",
                                                            "hasTrailingTrivia": true,
                                                            "trailingTrivia": [
                                                                {
                                                                    "kind": "WhitespaceTrivia",
                                                                    "text": " "
                                                                }
                                                            ]
                                                        },
                                                        "expression": {
                                                            "kind": "NumericLiteral",
                                                            "fullStart": 711,
                                                            "fullEnd": 712,
                                                            "start": 711,
                                                            "end": 712,
                                                            "fullWidth": 1,
                                                            "width": 1,
                                                            "text": "9",
                                                            "value": 9,
                                                            "valueText": "9"
                                                        }
                                                    },
                                                    {
                                                        "kind": "CommaToken",
                                                        "fullStart": 712,
                                                        "fullEnd": 714,
                                                        "start": 712,
                                                        "end": 713,
                                                        "fullWidth": 2,
                                                        "width": 1,
                                                        "text": ",",
                                                        "value": ",",
                                                        "valueText": ",",
                                                        "hasTrailingTrivia": true,
                                                        "trailingTrivia": [
                                                            {
                                                                "kind": "WhitespaceTrivia",
                                                                "text": " "
                                                            }
                                                        ]
                                                    },
                                                    {
                                                        "kind": "SimplePropertyAssignment",
                                                        "fullStart": 714,
                                                        "fullEnd": 724,
                                                        "start": 714,
                                                        "end": 723,
                                                        "fullWidth": 10,
                                                        "width": 9,
                                                        "propertyName": {
                                                            "kind": "IdentifierName",
                                                            "fullStart": 714,
                                                            "fullEnd": 720,
                                                            "start": 714,
                                                            "end": 720,
                                                            "fullWidth": 6,
                                                            "width": 6,
                                                            "text": "length",
                                                            "value": "length",
                                                            "valueText": "length"
                                                        },
                                                        "colonToken": {
                                                            "kind": "ColonToken",
                                                            "fullStart": 720,
                                                            "fullEnd": 722,
                                                            "start": 720,
                                                            "end": 721,
                                                            "fullWidth": 2,
                                                            "width": 1,
                                                            "text": ":",
                                                            "value": ":",
                                                            "valueText": ":",
                                                            "hasTrailingTrivia": true,
                                                            "trailingTrivia": [
                                                                {
                                                                    "kind": "WhitespaceTrivia",
                                                                    "text": " "
                                                                }
                                                            ]
                                                        },
                                                        "expression": {
                                                            "kind": "NumericLiteral",
                                                            "fullStart": 722,
                                                            "fullEnd": 724,
                                                            "start": 722,
                                                            "end": 723,
                                                            "fullWidth": 2,
                                                            "width": 1,
                                                            "text": "4",
                                                            "value": 4,
                                                            "valueText": "4",
                                                            "hasTrailingTrivia": true,
                                                            "trailingTrivia": [
                                                                {
                                                                    "kind": "WhitespaceTrivia",
                                                                    "text": " "
                                                                }
                                                            ]
                                                        }
                                                    }
                                                ],
                                                "closeBraceToken": {
                                                    "kind": "CloseBraceToken",
                                                    "fullStart": 724,
                                                    "fullEnd": 725,
                                                    "start": 724,
                                                    "end": 725,
                                                    "fullWidth": 1,
                                                    "width": 1,
                                                    "text": "}",
                                                    "value": "}",
                                                    "valueText": "}"
                                                }
                                            }
                                        }
                                    }
                                ]
                            },
                            "semicolonToken": {
                                "kind": "SemicolonToken",
                                "fullStart": 725,
                                "fullEnd": 728,
                                "start": 725,
                                "end": 726,
                                "fullWidth": 3,
                                "width": 1,
                                "text": ";",
                                "value": ";",
                                "valueText": ";",
                                "hasTrailingTrivia": true,
                                "hasTrailingNewLine": true,
                                "trailingTrivia": [
                                    {
                                        "kind": "NewLineTrivia",
                                        "text": "\r\n"
                                    }
                                ]
                            }
                        },
                        {
                            "kind": "ExpressionStatement",
                            "fullStart": 728,
                            "fullEnd": 928,
                            "start": 738,
                            "end": 926,
                            "fullWidth": 200,
                            "width": 188,
                            "isIncrementallyUnusable": true,
                            "expression": {
                                "kind": "InvocationExpression",
                                "fullStart": 728,
                                "fullEnd": 925,
                                "start": 738,
                                "end": 925,
                                "fullWidth": 197,
                                "width": 187,
                                "isIncrementallyUnusable": true,
                                "expression": {
                                    "kind": "MemberAccessExpression",
                                    "fullStart": 728,
                                    "fullEnd": 759,
                                    "start": 738,
                                    "end": 759,
                                    "fullWidth": 31,
                                    "width": 21,
                                    "expression": {
                                        "kind": "IdentifierName",
                                        "fullStart": 728,
                                        "fullEnd": 744,
                                        "start": 738,
                                        "end": 744,
                                        "fullWidth": 16,
                                        "width": 6,
                                        "text": "Object",
                                        "value": "Object",
                                        "valueText": "Object",
                                        "hasLeadingTrivia": true,
                                        "hasLeadingNewLine": true,
                                        "leadingTrivia": [
                                            {
                                                "kind": "NewLineTrivia",
                                                "text": "\r\n"
                                            },
                                            {
                                                "kind": "WhitespaceTrivia",
                                                "text": "        "
                                            }
                                        ]
                                    },
                                    "dotToken": {
                                        "kind": "DotToken",
                                        "fullStart": 744,
                                        "fullEnd": 745,
                                        "start": 744,
                                        "end": 745,
                                        "fullWidth": 1,
                                        "width": 1,
                                        "text": ".",
                                        "value": ".",
                                        "valueText": "."
                                    },
                                    "name": {
                                        "kind": "IdentifierName",
                                        "fullStart": 745,
                                        "fullEnd": 759,
                                        "start": 745,
                                        "end": 759,
                                        "fullWidth": 14,
                                        "width": 14,
                                        "text": "defineProperty",
                                        "value": "defineProperty",
                                        "valueText": "defineProperty"
                                    }
                                },
                                "argumentList": {
                                    "kind": "ArgumentList",
                                    "fullStart": 759,
                                    "fullEnd": 925,
                                    "start": 759,
                                    "end": 925,
                                    "fullWidth": 166,
                                    "width": 166,
                                    "isIncrementallyUnusable": true,
                                    "openParenToken": {
                                        "kind": "OpenParenToken",
                                        "fullStart": 759,
                                        "fullEnd": 760,
                                        "start": 759,
                                        "end": 760,
                                        "fullWidth": 1,
                                        "width": 1,
                                        "text": "(",
                                        "value": "(",
                                        "valueText": "("
                                    },
                                    "arguments": [
                                        {
                                            "kind": "IdentifierName",
                                            "fullStart": 760,
                                            "fullEnd": 763,
                                            "start": 760,
                                            "end": 763,
                                            "fullWidth": 3,
                                            "width": 3,
                                            "text": "obj",
                                            "value": "obj",
                                            "valueText": "obj"
                                        },
                                        {
                                            "kind": "CommaToken",
                                            "fullStart": 763,
                                            "fullEnd": 765,
                                            "start": 763,
                                            "end": 764,
                                            "fullWidth": 2,
                                            "width": 1,
                                            "text": ",",
                                            "value": ",",
                                            "valueText": ",",
                                            "hasTrailingTrivia": true,
                                            "trailingTrivia": [
                                                {
                                                    "kind": "WhitespaceTrivia",
                                                    "text": " "
                                                }
                                            ]
                                        },
                                        {
                                            "kind": "StringLiteral",
                                            "fullStart": 765,
                                            "fullEnd": 768,
                                            "start": 765,
                                            "end": 768,
                                            "fullWidth": 3,
                                            "width": 3,
                                            "text": "\"2\"",
                                            "value": "2",
                                            "valueText": "2"
                                        },
                                        {
                                            "kind": "CommaToken",
                                            "fullStart": 768,
                                            "fullEnd": 770,
                                            "start": 768,
                                            "end": 769,
                                            "fullWidth": 2,
                                            "width": 1,
                                            "text": ",",
                                            "value": ",",
                                            "valueText": ",",
                                            "hasTrailingTrivia": true,
                                            "trailingTrivia": [
                                                {
                                                    "kind": "WhitespaceTrivia",
                                                    "text": " "
                                                }
                                            ]
                                        },
                                        {
                                            "kind": "ObjectLiteralExpression",
                                            "fullStart": 770,
                                            "fullEnd": 924,
                                            "start": 770,
                                            "end": 924,
                                            "fullWidth": 154,
                                            "width": 154,
                                            "isIncrementallyUnusable": true,
                                            "openBraceToken": {
                                                "kind": "OpenBraceToken",
                                                "fullStart": 770,
                                                "fullEnd": 773,
                                                "start": 770,
                                                "end": 771,
                                                "fullWidth": 3,
                                                "width": 1,
                                                "text": "{",
                                                "value": "{",
                                                "valueText": "{",
                                                "hasTrailingTrivia": true,
                                                "hasTrailingNewLine": true,
                                                "trailingTrivia": [
                                                    {
                                                        "kind": "NewLineTrivia",
                                                        "text": "\r\n"
                                                    }
                                                ]
                                            },
                                            "propertyAssignments": [
                                                {
                                                    "kind": "SimplePropertyAssignment",
                                                    "fullStart": 773,
                                                    "fullEnd": 880,
                                                    "start": 785,
                                                    "end": 880,
                                                    "fullWidth": 107,
                                                    "width": 95,
                                                    "isIncrementallyUnusable": true,
                                                    "propertyName": {
                                                        "kind": "IdentifierName",
                                                        "fullStart": 773,
                                                        "fullEnd": 788,
                                                        "start": 785,
                                                        "end": 788,
                                                        "fullWidth": 15,
                                                        "width": 3,
                                                        "text": "get",
                                                        "value": "get",
                                                        "valueText": "get",
                                                        "hasLeadingTrivia": true,
                                                        "leadingTrivia": [
                                                            {
                                                                "kind": "WhitespaceTrivia",
                                                                "text": "            "
                                                            }
                                                        ]
                                                    },
                                                    "colonToken": {
                                                        "kind": "ColonToken",
                                                        "fullStart": 788,
                                                        "fullEnd": 790,
                                                        "start": 788,
                                                        "end": 789,
                                                        "fullWidth": 2,
                                                        "width": 1,
                                                        "text": ":",
                                                        "value": ":",
                                                        "valueText": ":",
                                                        "hasTrailingTrivia": true,
                                                        "trailingTrivia": [
                                                            {
                                                                "kind": "WhitespaceTrivia",
                                                                "text": " "
                                                            }
                                                        ]
                                                    },
                                                    "expression": {
                                                        "kind": "FunctionExpression",
                                                        "fullStart": 790,
                                                        "fullEnd": 880,
                                                        "start": 790,
                                                        "end": 880,
                                                        "fullWidth": 90,
                                                        "width": 90,
                                                        "functionKeyword": {
                                                            "kind": "FunctionKeyword",
                                                            "fullStart": 790,
                                                            "fullEnd": 799,
                                                            "start": 790,
                                                            "end": 798,
                                                            "fullWidth": 9,
                                                            "width": 8,
                                                            "text": "function",
                                                            "value": "function",
                                                            "valueText": "function",
                                                            "hasTrailingTrivia": true,
                                                            "trailingTrivia": [
                                                                {
                                                                    "kind": "WhitespaceTrivia",
                                                                    "text": " "
                                                                }
                                                            ]
                                                        },
                                                        "callSignature": {
                                                            "kind": "CallSignature",
                                                            "fullStart": 799,
                                                            "fullEnd": 802,
                                                            "start": 799,
                                                            "end": 801,
                                                            "fullWidth": 3,
                                                            "width": 2,
                                                            "parameterList": {
                                                                "kind": "ParameterList",
                                                                "fullStart": 799,
                                                                "fullEnd": 802,
                                                                "start": 799,
                                                                "end": 801,
                                                                "fullWidth": 3,
                                                                "width": 2,
                                                                "openParenToken": {
                                                                    "kind": "OpenParenToken",
                                                                    "fullStart": 799,
                                                                    "fullEnd": 800,
                                                                    "start": 799,
                                                                    "end": 800,
                                                                    "fullWidth": 1,
                                                                    "width": 1,
                                                                    "text": "(",
                                                                    "value": "(",
                                                                    "valueText": "("
                                                                },
                                                                "parameters": [],
                                                                "closeParenToken": {
                                                                    "kind": "CloseParenToken",
                                                                    "fullStart": 800,
                                                                    "fullEnd": 802,
                                                                    "start": 800,
                                                                    "end": 801,
                                                                    "fullWidth": 2,
                                                                    "width": 1,
                                                                    "text": ")",
                                                                    "value": ")",
                                                                    "valueText": ")",
                                                                    "hasTrailingTrivia": true,
                                                                    "trailingTrivia": [
                                                                        {
                                                                            "kind": "WhitespaceTrivia",
                                                                            "text": " "
                                                                        }
                                                                    ]
                                                                }
                                                            }
                                                        },
                                                        "block": {
                                                            "kind": "Block",
                                                            "fullStart": 802,
                                                            "fullEnd": 880,
                                                            "start": 802,
                                                            "end": 880,
                                                            "fullWidth": 78,
                                                            "width": 78,
                                                            "openBraceToken": {
                                                                "kind": "OpenBraceToken",
                                                                "fullStart": 802,
                                                                "fullEnd": 805,
                                                                "start": 802,
                                                                "end": 803,
                                                                "fullWidth": 3,
                                                                "width": 1,
                                                                "text": "{",
                                                                "value": "{",
                                                                "valueText": "{",
                                                                "hasTrailingTrivia": true,
                                                                "hasTrailingNewLine": true,
                                                                "trailingTrivia": [
                                                                    {
                                                                        "kind": "NewLineTrivia",
                                                                        "text": "\r\n"
                                                                    }
                                                                ]
                                                            },
                                                            "statements": [
                                                                {
                                                                    "kind": "ExpressionStatement",
                                                                    "fullStart": 805,
                                                                    "fullEnd": 839,
                                                                    "start": 821,
                                                                    "end": 837,
                                                                    "fullWidth": 34,
                                                                    "width": 16,
                                                                    "expression": {
                                                                        "kind": "AssignmentExpression",
                                                                        "fullStart": 805,
                                                                        "fullEnd": 836,
                                                                        "start": 821,
                                                                        "end": 836,
                                                                        "fullWidth": 31,
                                                                        "width": 15,
                                                                        "left": {
                                                                            "kind": "MemberAccessExpression",
                                                                            "fullStart": 805,
                                                                            "fullEnd": 832,
                                                                            "start": 821,
                                                                            "end": 831,
                                                                            "fullWidth": 27,
                                                                            "width": 10,
                                                                            "expression": {
                                                                                "kind": "IdentifierName",
                                                                                "fullStart": 805,
                                                                                "fullEnd": 824,
                                                                                "start": 821,
                                                                                "end": 824,
                                                                                "fullWidth": 19,
                                                                                "width": 3,
                                                                                "text": "obj",
                                                                                "value": "obj",
                                                                                "valueText": "obj",
                                                                                "hasLeadingTrivia": true,
                                                                                "leadingTrivia": [
                                                                                    {
                                                                                        "kind": "WhitespaceTrivia",
                                                                                        "text": "                "
                                                                                    }
                                                                                ]
                                                                            },
                                                                            "dotToken": {
                                                                                "kind": "DotToken",
                                                                                "fullStart": 824,
                                                                                "fullEnd": 825,
                                                                                "start": 824,
                                                                                "end": 825,
                                                                                "fullWidth": 1,
                                                                                "width": 1,
                                                                                "text": ".",
                                                                                "value": ".",
                                                                                "valueText": "."
                                                                            },
                                                                            "name": {
                                                                                "kind": "IdentifierName",
                                                                                "fullStart": 825,
                                                                                "fullEnd": 832,
                                                                                "start": 825,
                                                                                "end": 831,
                                                                                "fullWidth": 7,
                                                                                "width": 6,
                                                                                "text": "length",
                                                                                "value": "length",
                                                                                "valueText": "length",
                                                                                "hasTrailingTrivia": true,
                                                                                "trailingTrivia": [
                                                                                    {
                                                                                        "kind": "WhitespaceTrivia",
                                                                                        "text": " "
                                                                                    }
                                                                                ]
                                                                            }
                                                                        },
                                                                        "operatorToken": {
                                                                            "kind": "EqualsToken",
                                                                            "fullStart": 832,
                                                                            "fullEnd": 834,
                                                                            "start": 832,
                                                                            "end": 833,
                                                                            "fullWidth": 2,
                                                                            "width": 1,
                                                                            "text": "=",
                                                                            "value": "=",
                                                                            "valueText": "=",
                                                                            "hasTrailingTrivia": true,
                                                                            "trailingTrivia": [
                                                                                {
                                                                                    "kind": "WhitespaceTrivia",
                                                                                    "text": " "
                                                                                }
                                                                            ]
                                                                        },
                                                                        "right": {
                                                                            "kind": "NumericLiteral",
                                                                            "fullStart": 834,
                                                                            "fullEnd": 836,
                                                                            "start": 834,
                                                                            "end": 836,
                                                                            "fullWidth": 2,
                                                                            "width": 2,
                                                                            "text": "10",
                                                                            "value": 10,
                                                                            "valueText": "10"
                                                                        }
                                                                    },
                                                                    "semicolonToken": {
                                                                        "kind": "SemicolonToken",
                                                                        "fullStart": 836,
                                                                        "fullEnd": 839,
                                                                        "start": 836,
                                                                        "end": 837,
                                                                        "fullWidth": 3,
                                                                        "width": 1,
                                                                        "text": ";",
                                                                        "value": ";",
                                                                        "valueText": ";",
                                                                        "hasTrailingTrivia": true,
                                                                        "hasTrailingNewLine": true,
                                                                        "trailingTrivia": [
                                                                            {
                                                                                "kind": "NewLineTrivia",
                                                                                "text": "\r\n"
                                                                            }
                                                                        ]
                                                                    }
                                                                },
                                                                {
                                                                    "kind": "ReturnStatement",
                                                                    "fullStart": 839,
                                                                    "fullEnd": 867,
                                                                    "start": 855,
                                                                    "end": 865,
                                                                    "fullWidth": 28,
                                                                    "width": 10,
                                                                    "returnKeyword": {
                                                                        "kind": "ReturnKeyword",
                                                                        "fullStart": 839,
                                                                        "fullEnd": 862,
                                                                        "start": 855,
                                                                        "end": 861,
                                                                        "fullWidth": 23,
                                                                        "width": 6,
                                                                        "text": "return",
                                                                        "value": "return",
                                                                        "valueText": "return",
                                                                        "hasLeadingTrivia": true,
                                                                        "hasTrailingTrivia": true,
                                                                        "leadingTrivia": [
                                                                            {
                                                                                "kind": "WhitespaceTrivia",
                                                                                "text": "                "
                                                                            }
                                                                        ],
                                                                        "trailingTrivia": [
                                                                            {
                                                                                "kind": "WhitespaceTrivia",
                                                                                "text": " "
                                                                            }
                                                                        ]
                                                                    },
                                                                    "expression": {
                                                                        "kind": "NumericLiteral",
                                                                        "fullStart": 862,
                                                                        "fullEnd": 864,
                                                                        "start": 862,
                                                                        "end": 864,
                                                                        "fullWidth": 2,
                                                                        "width": 2,
                                                                        "text": "11",
                                                                        "value": 11,
                                                                        "valueText": "11"
                                                                    },
                                                                    "semicolonToken": {
                                                                        "kind": "SemicolonToken",
                                                                        "fullStart": 864,
                                                                        "fullEnd": 867,
                                                                        "start": 864,
                                                                        "end": 865,
                                                                        "fullWidth": 3,
                                                                        "width": 1,
                                                                        "text": ";",
                                                                        "value": ";",
                                                                        "valueText": ";",
                                                                        "hasTrailingTrivia": true,
                                                                        "hasTrailingNewLine": true,
                                                                        "trailingTrivia": [
                                                                            {
                                                                                "kind": "NewLineTrivia",
                                                                                "text": "\r\n"
                                                                            }
                                                                        ]
                                                                    }
                                                                }
                                                            ],
                                                            "closeBraceToken": {
                                                                "kind": "CloseBraceToken",
                                                                "fullStart": 867,
                                                                "fullEnd": 880,
                                                                "start": 879,
                                                                "end": 880,
                                                                "fullWidth": 13,
                                                                "width": 1,
                                                                "text": "}",
                                                                "value": "}",
                                                                "valueText": "}",
                                                                "hasLeadingTrivia": true,
                                                                "leadingTrivia": [
                                                                    {
                                                                        "kind": "WhitespaceTrivia",
                                                                        "text": "            "
                                                                    }
                                                                ]
                                                            }
                                                        }
                                                    }
                                                },
                                                {
                                                    "kind": "CommaToken",
                                                    "fullStart": 880,
                                                    "fullEnd": 883,
                                                    "start": 880,
                                                    "end": 881,
                                                    "fullWidth": 3,
                                                    "width": 1,
                                                    "text": ",",
                                                    "value": ",",
                                                    "valueText": ",",
                                                    "hasTrailingTrivia": true,
                                                    "hasTrailingNewLine": true,
                                                    "trailingTrivia": [
                                                        {
                                                            "kind": "NewLineTrivia",
                                                            "text": "\r\n"
                                                        }
                                                    ]
                                                },
                                                {
                                                    "kind": "SimplePropertyAssignment",
                                                    "fullStart": 883,
                                                    "fullEnd": 915,
                                                    "start": 895,
                                                    "end": 913,
                                                    "fullWidth": 32,
                                                    "width": 18,
                                                    "propertyName": {
                                                        "kind": "IdentifierName",
                                                        "fullStart": 883,
                                                        "fullEnd": 907,
                                                        "start": 895,
                                                        "end": 907,
                                                        "fullWidth": 24,
                                                        "width": 12,
                                                        "text": "configurable",
                                                        "value": "configurable",
                                                        "valueText": "configurable",
                                                        "hasLeadingTrivia": true,
                                                        "leadingTrivia": [
                                                            {
                                                                "kind": "WhitespaceTrivia",
                                                                "text": "            "
                                                            }
                                                        ]
                                                    },
                                                    "colonToken": {
                                                        "kind": "ColonToken",
                                                        "fullStart": 907,
                                                        "fullEnd": 909,
                                                        "start": 907,
                                                        "end": 908,
                                                        "fullWidth": 2,
                                                        "width": 1,
                                                        "text": ":",
                                                        "value": ":",
                                                        "valueText": ":",
                                                        "hasTrailingTrivia": true,
                                                        "trailingTrivia": [
                                                            {
                                                                "kind": "WhitespaceTrivia",
                                                                "text": " "
                                                            }
                                                        ]
                                                    },
                                                    "expression": {
                                                        "kind": "TrueKeyword",
                                                        "fullStart": 909,
                                                        "fullEnd": 915,
                                                        "start": 909,
                                                        "end": 913,
                                                        "fullWidth": 6,
                                                        "width": 4,
                                                        "text": "true",
                                                        "value": true,
                                                        "valueText": "true",
                                                        "hasTrailingTrivia": true,
                                                        "hasTrailingNewLine": true,
                                                        "trailingTrivia": [
                                                            {
                                                                "kind": "NewLineTrivia",
                                                                "text": "\r\n"
                                                            }
                                                        ]
                                                    }
                                                }
                                            ],
                                            "closeBraceToken": {
                                                "kind": "CloseBraceToken",
                                                "fullStart": 915,
                                                "fullEnd": 924,
                                                "start": 923,
                                                "end": 924,
                                                "fullWidth": 9,
                                                "width": 1,
                                                "text": "}",
                                                "value": "}",
                                                "valueText": "}",
                                                "hasLeadingTrivia": true,
                                                "leadingTrivia": [
                                                    {
                                                        "kind": "WhitespaceTrivia",
                                                        "text": "        "
                                                    }
                                                ]
                                            }
                                        }
                                    ],
                                    "closeParenToken": {
                                        "kind": "CloseParenToken",
                                        "fullStart": 924,
                                        "fullEnd": 925,
                                        "start": 924,
                                        "end": 925,
                                        "fullWidth": 1,
                                        "width": 1,
                                        "text": ")",
                                        "value": ")",
                                        "valueText": ")"
                                    }
                                }
                            },
                            "semicolonToken": {
                                "kind": "SemicolonToken",
                                "fullStart": 925,
                                "fullEnd": 928,
                                "start": 925,
                                "end": 926,
                                "fullWidth": 3,
                                "width": 1,
                                "text": ";",
                                "value": ";",
                                "valueText": ";",
                                "hasTrailingTrivia": true,
                                "hasTrailingNewLine": true,
                                "trailingTrivia": [
                                    {
                                        "kind": "NewLineTrivia",
                                        "text": "\r\n"
                                    }
                                ]
                            }
                        },
                        {
                            "kind": "ReturnStatement",
                            "fullStart": 928,
                            "fullEnd": 998,
                            "start": 938,
                            "end": 996,
                            "fullWidth": 70,
                            "width": 58,
                            "returnKeyword": {
                                "kind": "ReturnKeyword",
                                "fullStart": 928,
                                "fullEnd": 945,
                                "start": 938,
                                "end": 944,
                                "fullWidth": 17,
                                "width": 6,
                                "text": "return",
                                "value": "return",
                                "valueText": "return",
                                "hasLeadingTrivia": true,
                                "hasLeadingNewLine": true,
                                "hasTrailingTrivia": true,
                                "leadingTrivia": [
                                    {
                                        "kind": "NewLineTrivia",
                                        "text": "\r\n"
                                    },
                                    {
                                        "kind": "WhitespaceTrivia",
                                        "text": "        "
                                    }
                                ],
                                "trailingTrivia": [
                                    {
                                        "kind": "WhitespaceTrivia",
                                        "text": " "
                                    }
                                ]
                            },
                            "expression": {
                                "kind": "EqualsExpression",
                                "fullStart": 945,
                                "fullEnd": 995,
                                "start": 945,
                                "end": 995,
                                "fullWidth": 50,
                                "width": 50,
                                "left": {
                                    "kind": "InvocationExpression",
                                    "fullStart": 945,
                                    "fullEnd": 990,
                                    "start": 945,
                                    "end": 989,
                                    "fullWidth": 45,
                                    "width": 44,
                                    "expression": {
                                        "kind": "MemberAccessExpression",
                                        "fullStart": 945,
                                        "fullEnd": 972,
                                        "start": 945,
                                        "end": 972,
                                        "fullWidth": 27,
                                        "width": 27,
                                        "expression": {
                                            "kind": "MemberAccessExpression",
                                            "fullStart": 945,
                                            "fullEnd": 967,
                                            "start": 945,
                                            "end": 967,
                                            "fullWidth": 22,
                                            "width": 22,
                                            "expression": {
                                                "kind": "MemberAccessExpression",
                                                "fullStart": 945,
                                                "fullEnd": 960,
                                                "start": 945,
                                                "end": 960,
                                                "fullWidth": 15,
                                                "width": 15,
                                                "expression": {
                                                    "kind": "IdentifierName",
                                                    "fullStart": 945,
                                                    "fullEnd": 950,
                                                    "start": 945,
                                                    "end": 950,
                                                    "fullWidth": 5,
                                                    "width": 5,
                                                    "text": "Array",
                                                    "value": "Array",
                                                    "valueText": "Array"
                                                },
                                                "dotToken": {
                                                    "kind": "DotToken",
                                                    "fullStart": 950,
                                                    "fullEnd": 951,
                                                    "start": 950,
                                                    "end": 951,
                                                    "fullWidth": 1,
                                                    "width": 1,
                                                    "text": ".",
                                                    "value": ".",
                                                    "valueText": "."
                                                },
                                                "name": {
                                                    "kind": "IdentifierName",
                                                    "fullStart": 951,
                                                    "fullEnd": 960,
                                                    "start": 951,
                                                    "end": 960,
                                                    "fullWidth": 9,
                                                    "width": 9,
                                                    "text": "prototype",
                                                    "value": "prototype",
                                                    "valueText": "prototype"
                                                }
                                            },
                                            "dotToken": {
                                                "kind": "DotToken",
                                                "fullStart": 960,
                                                "fullEnd": 961,
                                                "start": 960,
                                                "end": 961,
                                                "fullWidth": 1,
                                                "width": 1,
                                                "text": ".",
                                                "value": ".",
                                                "valueText": "."
                                            },
                                            "name": {
                                                "kind": "IdentifierName",
                                                "fullStart": 961,
                                                "fullEnd": 967,
                                                "start": 961,
                                                "end": 967,
                                                "fullWidth": 6,
                                                "width": 6,
                                                "text": "reduce",
                                                "value": "reduce",
                                                "valueText": "reduce"
                                            }
                                        },
                                        "dotToken": {
                                            "kind": "DotToken",
                                            "fullStart": 967,
                                            "fullEnd": 968,
                                            "start": 967,
                                            "end": 968,
                                            "fullWidth": 1,
                                            "width": 1,
                                            "text": ".",
                                            "value": ".",
                                            "valueText": "."
                                        },
                                        "name": {
                                            "kind": "IdentifierName",
                                            "fullStart": 968,
                                            "fullEnd": 972,
                                            "start": 968,
                                            "end": 972,
                                            "fullWidth": 4,
                                            "width": 4,
                                            "text": "call",
                                            "value": "call",
                                            "valueText": "call"
                                        }
                                    },
                                    "argumentList": {
                                        "kind": "ArgumentList",
                                        "fullStart": 972,
                                        "fullEnd": 990,
                                        "start": 972,
                                        "end": 989,
                                        "fullWidth": 18,
                                        "width": 17,
                                        "openParenToken": {
                                            "kind": "OpenParenToken",
                                            "fullStart": 972,
                                            "fullEnd": 973,
                                            "start": 972,
                                            "end": 973,
                                            "fullWidth": 1,
                                            "width": 1,
                                            "text": "(",
                                            "value": "(",
                                            "valueText": "("
                                        },
                                        "arguments": [
                                            {
                                                "kind": "IdentifierName",
                                                "fullStart": 973,
                                                "fullEnd": 976,
                                                "start": 973,
                                                "end": 976,
                                                "fullWidth": 3,
                                                "width": 3,
                                                "text": "obj",
                                                "value": "obj",
                                                "valueText": "obj"
                                            },
                                            {
                                                "kind": "CommaToken",
                                                "fullStart": 976,
                                                "fullEnd": 978,
                                                "start": 976,
                                                "end": 977,
                                                "fullWidth": 2,
                                                "width": 1,
                                                "text": ",",
                                                "value": ",",
                                                "valueText": ",",
                                                "hasTrailingTrivia": true,
                                                "trailingTrivia": [
                                                    {
                                                        "kind": "WhitespaceTrivia",
                                                        "text": " "
                                                    }
                                                ]
                                            },
                                            {
                                                "kind": "IdentifierName",
                                                "fullStart": 978,
                                                "fullEnd": 988,
                                                "start": 978,
                                                "end": 988,
                                                "fullWidth": 10,
                                                "width": 10,
                                                "text": "callbackfn",
                                                "value": "callbackfn",
                                                "valueText": "callbackfn"
                                            }
                                        ],
                                        "closeParenToken": {
                                            "kind": "CloseParenToken",
                                            "fullStart": 988,
                                            "fullEnd": 990,
                                            "start": 988,
                                            "end": 989,
                                            "fullWidth": 2,
                                            "width": 1,
                                            "text": ")",
                                            "value": ")",
                                            "valueText": ")",
                                            "hasTrailingTrivia": true,
                                            "trailingTrivia": [
                                                {
                                                    "kind": "WhitespaceTrivia",
                                                    "text": " "
                                                }
                                            ]
                                        }
                                    }
                                },
                                "operatorToken": {
                                    "kind": "EqualsEqualsEqualsToken",
                                    "fullStart": 990,
                                    "fullEnd": 994,
                                    "start": 990,
                                    "end": 993,
                                    "fullWidth": 4,
                                    "width": 3,
                                    "text": "===",
                                    "value": "===",
                                    "valueText": "===",
                                    "hasTrailingTrivia": true,
                                    "trailingTrivia": [
                                        {
                                            "kind": "WhitespaceTrivia",
                                            "text": " "
                                        }
                                    ]
                                },
                                "right": {
                                    "kind": "NumericLiteral",
                                    "fullStart": 994,
                                    "fullEnd": 995,
                                    "start": 994,
                                    "end": 995,
                                    "fullWidth": 1,
                                    "width": 1,
                                    "text": "3",
                                    "value": 3,
                                    "valueText": "3"
                                }
                            },
                            "semicolonToken": {
                                "kind": "SemicolonToken",
                                "fullStart": 995,
                                "fullEnd": 998,
                                "start": 995,
                                "end": 996,
                                "fullWidth": 3,
                                "width": 1,
                                "text": ";",
                                "value": ";",
                                "valueText": ";",
                                "hasTrailingTrivia": true,
                                "hasTrailingNewLine": true,
                                "trailingTrivia": [
                                    {
                                        "kind": "NewLineTrivia",
                                        "text": "\r\n"
                                    }
                                ]
                            }
                        }
                    ],
                    "closeBraceToken": {
                        "kind": "CloseBraceToken",
                        "fullStart": 998,
                        "fullEnd": 1005,
                        "start": 1002,
                        "end": 1003,
                        "fullWidth": 7,
                        "width": 1,
                        "text": "}",
                        "value": "}",
                        "valueText": "}",
                        "hasLeadingTrivia": true,
                        "hasTrailingTrivia": true,
                        "hasTrailingNewLine": true,
                        "leadingTrivia": [
                            {
                                "kind": "WhitespaceTrivia",
                                "text": "    "
                            }
                        ],
                        "trailingTrivia": [
                            {
                                "kind": "NewLineTrivia",
                                "text": "\r\n"
                            }
                        ]
                    }
                }
            },
            {
                "kind": "ExpressionStatement",
                "fullStart": 1005,
                "fullEnd": 1029,
                "start": 1005,
                "end": 1027,
                "fullWidth": 24,
                "width": 22,
                "expression": {
                    "kind": "InvocationExpression",
                    "fullStart": 1005,
                    "fullEnd": 1026,
                    "start": 1005,
                    "end": 1026,
                    "fullWidth": 21,
                    "width": 21,
                    "expression": {
                        "kind": "IdentifierName",
                        "fullStart": 1005,
                        "fullEnd": 1016,
                        "start": 1005,
                        "end": 1016,
                        "fullWidth": 11,
                        "width": 11,
                        "text": "runTestCase",
                        "value": "runTestCase",
                        "valueText": "runTestCase"
                    },
                    "argumentList": {
                        "kind": "ArgumentList",
                        "fullStart": 1016,
                        "fullEnd": 1026,
                        "start": 1016,
                        "end": 1026,
                        "fullWidth": 10,
                        "width": 10,
                        "openParenToken": {
                            "kind": "OpenParenToken",
                            "fullStart": 1016,
                            "fullEnd": 1017,
                            "start": 1016,
                            "end": 1017,
                            "fullWidth": 1,
                            "width": 1,
                            "text": "(",
                            "value": "(",
                            "valueText": "("
                        },
                        "arguments": [
                            {
                                "kind": "IdentifierName",
                                "fullStart": 1017,
                                "fullEnd": 1025,
                                "start": 1017,
                                "end": 1025,
                                "fullWidth": 8,
                                "width": 8,
                                "text": "testcase",
                                "value": "testcase",
                                "valueText": "testcase"
                            }
                        ],
                        "closeParenToken": {
                            "kind": "CloseParenToken",
                            "fullStart": 1025,
                            "fullEnd": 1026,
                            "start": 1025,
                            "end": 1026,
                            "fullWidth": 1,
                            "width": 1,
                            "text": ")",
                            "value": ")",
                            "valueText": ")"
                        }
                    }
                },
                "semicolonToken": {
                    "kind": "SemicolonToken",
                    "fullStart": 1026,
                    "fullEnd": 1029,
                    "start": 1026,
                    "end": 1027,
                    "fullWidth": 3,
                    "width": 1,
                    "text": ";",
                    "value": ";",
                    "valueText": ";",
                    "hasTrailingTrivia": true,
                    "hasTrailingNewLine": true,
                    "trailingTrivia": [
                        {
                            "kind": "NewLineTrivia",
                            "text": "\r\n"
                        }
                    ]
                }
            }
        ],
        "endOfFileToken": {
            "kind": "EndOfFileToken",
            "fullStart": 1029,
            "fullEnd": 1029,
            "start": 1029,
            "end": 1029,
            "fullWidth": 0,
            "width": 0,
            "text": ""
        }
    },
    "lineMap": {
        "lineStarts": [
            0,
            67,
            152,
            232,
            308,
            380,
            385,
            441,
            551,
            556,
            558,
            560,
            583,
            585,
            643,
            668,
            679,
            681,
            728,
            730,
            773,
            805,
            839,
            867,
            883,
            915,
            928,
            930,
            998,
            1005,
            1029
        ],
        "length": 1029
    }
}<|MERGE_RESOLUTION|>--- conflicted
+++ resolved
@@ -626,12 +626,8 @@
                                         "start": 693,
                                         "end": 725,
                                         "fullWidth": 32,
-<<<<<<< HEAD
                                         "width": 32,
-                                        "identifier": {
-=======
                                         "propertyName": {
->>>>>>> 85e84683
                                             "kind": "IdentifierName",
                                             "fullStart": 693,
                                             "fullEnd": 697,
