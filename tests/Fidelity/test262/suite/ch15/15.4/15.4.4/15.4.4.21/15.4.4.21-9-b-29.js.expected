--- conflicted
+++ resolved
@@ -424,11 +424,8 @@
                                             "start": 652,
                                             "end": 657,
                                             "fullWidth": 5,
-<<<<<<< HEAD
                                             "width": 5,
-=======
                                             "modifiers": [],
->>>>>>> e3c38734
                                             "identifier": {
                                                 "kind": "IdentifierName",
                                                 "fullStart": 652,
@@ -468,11 +465,8 @@
                                             "start": 659,
                                             "end": 662,
                                             "fullWidth": 3,
-<<<<<<< HEAD
                                             "width": 3,
-=======
                                             "modifiers": [],
->>>>>>> e3c38734
                                             "identifier": {
                                                 "kind": "IdentifierName",
                                                 "fullStart": 659,
@@ -512,11 +506,8 @@
                                             "start": 664,
                                             "end": 667,
                                             "fullWidth": 3,
-<<<<<<< HEAD
                                             "width": 3,
-=======
                                             "modifiers": [],
->>>>>>> e3c38734
                                             "identifier": {
                                                 "kind": "IdentifierName",
                                                 "fullStart": 664,
@@ -556,11 +547,8 @@
                                             "start": 669,
                                             "end": 672,
                                             "fullWidth": 3,
-<<<<<<< HEAD
                                             "width": 3,
-=======
                                             "modifiers": [],
->>>>>>> e3c38734
                                             "identifier": {
                                                 "kind": "IdentifierName",
                                                 "fullStart": 669,
