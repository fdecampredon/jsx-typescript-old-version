--- conflicted
+++ resolved
@@ -282,11 +282,8 @@
                                             "start": 589,
                                             "end": 596,
                                             "fullWidth": 7,
-<<<<<<< HEAD
                                             "width": 7,
-=======
                                             "modifiers": [],
->>>>>>> e3c38734
                                             "identifier": {
                                                 "kind": "IdentifierName",
                                                 "fullStart": 589,
@@ -326,11 +323,8 @@
                                             "start": 598,
                                             "end": 604,
                                             "fullWidth": 6,
-<<<<<<< HEAD
                                             "width": 6,
-=======
                                             "modifiers": [],
->>>>>>> e3c38734
                                             "identifier": {
                                                 "kind": "IdentifierName",
                                                 "fullStart": 598,
@@ -370,11 +364,8 @@
                                             "start": 606,
                                             "end": 609,
                                             "fullWidth": 3,
-<<<<<<< HEAD
                                             "width": 3,
-=======
                                             "modifiers": [],
->>>>>>> e3c38734
                                             "identifier": {
                                                 "kind": "IdentifierName",
                                                 "fullStart": 606,
@@ -414,11 +405,8 @@
                                             "start": 611,
                                             "end": 614,
                                             "fullWidth": 3,
-<<<<<<< HEAD
                                             "width": 3,
-=======
                                             "modifiers": [],
->>>>>>> e3c38734
                                             "identifier": {
                                                 "kind": "IdentifierName",
                                                 "fullStart": 611,
