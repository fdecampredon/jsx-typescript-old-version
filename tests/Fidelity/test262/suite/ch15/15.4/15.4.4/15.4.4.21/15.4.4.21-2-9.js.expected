--- conflicted
+++ resolved
@@ -739,12 +739,8 @@
                                         "start": 749,
                                         "end": 759,
                                         "fullWidth": 10,
-<<<<<<< HEAD
                                         "width": 10,
-                                        "identifier": {
-=======
                                         "propertyName": {
->>>>>>> 85e84683
                                             "kind": "IdentifierName",
                                             "fullStart": 749,
                                             "fullEnd": 755,
@@ -1481,12 +1477,8 @@
                                         "start": 948,
                                         "end": 969,
                                         "fullWidth": 21,
-<<<<<<< HEAD
                                         "width": 21,
-                                        "identifier": {
-=======
                                         "propertyName": {
->>>>>>> 85e84683
                                             "kind": "IdentifierName",
                                             "fullStart": 948,
                                             "fullEnd": 952,
@@ -1860,12 +1852,8 @@
                                         "start": 1018,
                                         "end": 1035,
                                         "fullWidth": 17,
-<<<<<<< HEAD
                                         "width": 17,
-                                        "identifier": {
-=======
                                         "propertyName": {
->>>>>>> 85e84683
                                             "kind": "IdentifierName",
                                             "fullStart": 1018,
                                             "fullEnd": 1024,
