{
    "isDeclaration": false,
    "languageVersion": "EcmaScript5",
    "parseOptions": {
        "allowAutomaticSemicolonInsertion": true
    },
    "sourceUnit": {
        "kind": "SourceUnit",
        "fullStart": 0,
        "fullEnd": 856,
        "start": 564,
        "end": 856,
        "fullWidth": 856,
        "width": 292,
        "isIncrementallyUnusable": true,
        "moduleElements": [
            {
                "kind": "FunctionDeclaration",
                "fullStart": 0,
                "fullEnd": 832,
                "start": 564,
                "end": 830,
                "fullWidth": 832,
                "width": 266,
                "modifiers": [],
                "functionKeyword": {
                    "kind": "FunctionKeyword",
                    "fullStart": 0,
                    "fullEnd": 573,
                    "start": 564,
                    "end": 572,
                    "fullWidth": 573,
                    "width": 8,
                    "text": "function",
                    "value": "function",
                    "valueText": "function",
                    "hasLeadingTrivia": true,
                    "hasLeadingComment": true,
                    "hasLeadingNewLine": true,
                    "hasTrailingTrivia": true,
                    "leadingTrivia": [
                        {
                            "kind": "SingleLineCommentTrivia",
                            "text": "/// Copyright (c) 2012 Ecma International.  All rights reserved. "
                        },
                        {
                            "kind": "NewLineTrivia",
                            "text": "\r\n"
                        },
                        {
                            "kind": "SingleLineCommentTrivia",
                            "text": "/// Ecma International makes this code available under the terms and conditions set"
                        },
                        {
                            "kind": "NewLineTrivia",
                            "text": "\r\n"
                        },
                        {
                            "kind": "SingleLineCommentTrivia",
                            "text": "/// forth on http://hg.ecmascript.org/tests/test262/raw-file/tip/LICENSE (the "
                        },
                        {
                            "kind": "NewLineTrivia",
                            "text": "\r\n"
                        },
                        {
                            "kind": "SingleLineCommentTrivia",
                            "text": "/// \"Use Terms\").   Any redistribution of this code must retain the above "
                        },
                        {
                            "kind": "NewLineTrivia",
                            "text": "\r\n"
                        },
                        {
                            "kind": "SingleLineCommentTrivia",
                            "text": "/// copyright and this notice and otherwise comply with the Use Terms."
                        },
                        {
                            "kind": "NewLineTrivia",
                            "text": "\r\n"
                        },
                        {
                            "kind": "MultiLineCommentTrivia",
                            "text": "/**\r\n * @path ch15/15.4/15.4.4/15.4.4.21/15.4.4.21-9-c-ii-4-s.js\r\n * @description Array.prototype.reduce - undefined passed as thisValue to strict callbackfn\r\n * @onlyStrict\r\n */"
                        },
                        {
                            "kind": "NewLineTrivia",
                            "text": "\r\n"
                        },
                        {
                            "kind": "NewLineTrivia",
                            "text": "\r\n"
                        },
                        {
                            "kind": "NewLineTrivia",
                            "text": "\r\n"
                        }
                    ],
                    "trailingTrivia": [
                        {
                            "kind": "WhitespaceTrivia",
                            "text": " "
                        }
                    ]
                },
                "identifier": {
                    "kind": "IdentifierName",
                    "fullStart": 573,
                    "fullEnd": 581,
                    "start": 573,
                    "end": 581,
                    "fullWidth": 8,
                    "width": 8,
                    "text": "testcase",
                    "value": "testcase",
                    "valueText": "testcase"
                },
                "callSignature": {
                    "kind": "CallSignature",
                    "fullStart": 581,
                    "fullEnd": 584,
                    "start": 581,
                    "end": 583,
                    "fullWidth": 3,
                    "width": 2,
                    "parameterList": {
                        "kind": "ParameterList",
                        "fullStart": 581,
                        "fullEnd": 584,
                        "start": 581,
                        "end": 583,
                        "fullWidth": 3,
                        "width": 2,
                        "openParenToken": {
                            "kind": "OpenParenToken",
                            "fullStart": 581,
                            "fullEnd": 582,
                            "start": 581,
                            "end": 582,
                            "fullWidth": 1,
                            "width": 1,
                            "text": "(",
                            "value": "(",
                            "valueText": "("
                        },
                        "parameters": [],
                        "closeParenToken": {
                            "kind": "CloseParenToken",
                            "fullStart": 582,
                            "fullEnd": 584,
                            "start": 582,
                            "end": 583,
                            "fullWidth": 2,
                            "width": 1,
                            "text": ")",
                            "value": ")",
                            "valueText": ")",
                            "hasTrailingTrivia": true,
                            "trailingTrivia": [
                                {
                                    "kind": "WhitespaceTrivia",
                                    "text": " "
                                }
                            ]
                        }
                    }
                },
                "block": {
                    "kind": "Block",
                    "fullStart": 584,
                    "fullEnd": 832,
                    "start": 584,
                    "end": 830,
                    "fullWidth": 248,
                    "width": 246,
                    "openBraceToken": {
                        "kind": "OpenBraceToken",
                        "fullStart": 584,
                        "fullEnd": 588,
                        "start": 584,
                        "end": 585,
                        "fullWidth": 4,
                        "width": 1,
                        "text": "{",
                        "value": "{",
                        "valueText": "{",
                        "hasTrailingTrivia": true,
                        "hasTrailingNewLine": true,
                        "trailingTrivia": [
                            {
                                "kind": "WhitespaceTrivia",
                                "text": " "
                            },
                            {
                                "kind": "NewLineTrivia",
                                "text": "\r\n"
                            }
                        ]
                    },
                    "statements": [
                        {
                            "kind": "VariableStatement",
                            "fullStart": 588,
                            "fullEnd": 621,
                            "start": 590,
                            "end": 619,
                            "fullWidth": 33,
                            "width": 29,
                            "modifiers": [],
                            "variableDeclaration": {
                                "kind": "VariableDeclaration",
                                "fullStart": 588,
                                "fullEnd": 618,
                                "start": 590,
                                "end": 618,
                                "fullWidth": 30,
                                "width": 28,
                                "varKeyword": {
                                    "kind": "VarKeyword",
                                    "fullStart": 588,
                                    "fullEnd": 594,
                                    "start": 590,
                                    "end": 593,
                                    "fullWidth": 6,
                                    "width": 3,
                                    "text": "var",
                                    "value": "var",
                                    "valueText": "var",
                                    "hasLeadingTrivia": true,
                                    "hasTrailingTrivia": true,
                                    "leadingTrivia": [
                                        {
                                            "kind": "WhitespaceTrivia",
                                            "text": "  "
                                        }
                                    ],
                                    "trailingTrivia": [
                                        {
                                            "kind": "WhitespaceTrivia",
                                            "text": " "
                                        }
                                    ]
                                },
                                "variableDeclarators": [
                                    {
                                        "kind": "VariableDeclarator",
                                        "fullStart": 594,
                                        "fullEnd": 618,
                                        "start": 594,
                                        "end": 618,
                                        "fullWidth": 24,
                                        "width": 24,
                                        "identifier": {
                                            "kind": "IdentifierName",
                                            "fullStart": 594,
                                            "fullEnd": 611,
                                            "start": 594,
                                            "end": 610,
                                            "fullWidth": 17,
                                            "width": 16,
                                            "text": "innerThisCorrect",
                                            "value": "innerThisCorrect",
                                            "valueText": "innerThisCorrect",
                                            "hasTrailingTrivia": true,
                                            "trailingTrivia": [
                                                {
                                                    "kind": "WhitespaceTrivia",
                                                    "text": " "
                                                }
                                            ]
                                        },
                                        "equalsValueClause": {
                                            "kind": "EqualsValueClause",
                                            "fullStart": 611,
                                            "fullEnd": 618,
                                            "start": 611,
                                            "end": 618,
                                            "fullWidth": 7,
                                            "width": 7,
                                            "equalsToken": {
                                                "kind": "EqualsToken",
                                                "fullStart": 611,
                                                "fullEnd": 613,
                                                "start": 611,
                                                "end": 612,
                                                "fullWidth": 2,
                                                "width": 1,
                                                "text": "=",
                                                "value": "=",
                                                "valueText": "=",
                                                "hasTrailingTrivia": true,
                                                "trailingTrivia": [
                                                    {
                                                        "kind": "WhitespaceTrivia",
                                                        "text": " "
                                                    }
                                                ]
                                            },
                                            "value": {
                                                "kind": "FalseKeyword",
                                                "fullStart": 613,
                                                "fullEnd": 618,
                                                "start": 613,
                                                "end": 618,
                                                "fullWidth": 5,
                                                "width": 5,
                                                "text": "false",
                                                "value": false,
                                                "valueText": "false"
                                            }
                                        }
                                    }
                                ]
                            },
                            "semicolonToken": {
                                "kind": "SemicolonToken",
                                "fullStart": 618,
                                "fullEnd": 621,
                                "start": 618,
                                "end": 619,
                                "fullWidth": 3,
                                "width": 1,
                                "text": ";",
                                "value": ";",
                                "valueText": ";",
                                "hasTrailingTrivia": true,
                                "hasTrailingNewLine": true,
                                "trailingTrivia": [
                                    {
                                        "kind": "NewLineTrivia",
                                        "text": "\r\n"
                                    }
                                ]
                            }
                        },
                        {
                            "kind": "FunctionDeclaration",
                            "fullStart": 621,
                            "fullEnd": 764,
                            "start": 623,
                            "end": 762,
                            "fullWidth": 143,
                            "width": 139,
                            "modifiers": [],
                            "functionKeyword": {
                                "kind": "FunctionKeyword",
                                "fullStart": 621,
                                "fullEnd": 632,
                                "start": 623,
                                "end": 631,
                                "fullWidth": 11,
                                "width": 8,
                                "text": "function",
                                "value": "function",
                                "valueText": "function",
                                "hasLeadingTrivia": true,
                                "hasTrailingTrivia": true,
                                "leadingTrivia": [
                                    {
                                        "kind": "WhitespaceTrivia",
                                        "text": "  "
                                    }
                                ],
                                "trailingTrivia": [
                                    {
                                        "kind": "WhitespaceTrivia",
                                        "text": " "
                                    }
                                ]
                            },
                            "identifier": {
                                "kind": "IdentifierName",
                                "fullStart": 632,
                                "fullEnd": 642,
                                "start": 632,
                                "end": 642,
                                "fullWidth": 10,
                                "width": 10,
                                "text": "callbackfn",
                                "value": "callbackfn",
                                "valueText": "callbackfn"
                            },
                            "callSignature": {
                                "kind": "CallSignature",
                                "fullStart": 642,
                                "fullEnd": 671,
                                "start": 642,
                                "end": 669,
                                "fullWidth": 29,
                                "width": 27,
                                "parameterList": {
                                    "kind": "ParameterList",
                                    "fullStart": 642,
                                    "fullEnd": 671,
                                    "start": 642,
                                    "end": 669,
                                    "fullWidth": 29,
                                    "width": 27,
                                    "openParenToken": {
                                        "kind": "OpenParenToken",
                                        "fullStart": 642,
                                        "fullEnd": 643,
                                        "start": 642,
                                        "end": 643,
                                        "fullWidth": 1,
                                        "width": 1,
                                        "text": "(",
                                        "value": "(",
                                        "valueText": "("
                                    },
                                    "parameters": [
                                        {
                                            "kind": "Parameter",
                                            "fullStart": 643,
                                            "fullEnd": 650,
                                            "start": 643,
                                            "end": 650,
                                            "fullWidth": 7,
<<<<<<< HEAD
                                            "width": 7,
=======
                                            "modifiers": [],
>>>>>>> e3c38734
                                            "identifier": {
                                                "kind": "IdentifierName",
                                                "fullStart": 643,
                                                "fullEnd": 650,
                                                "start": 643,
                                                "end": 650,
                                                "fullWidth": 7,
                                                "width": 7,
                                                "text": "prevVal",
                                                "value": "prevVal",
                                                "valueText": "prevVal"
                                            }
                                        },
                                        {
                                            "kind": "CommaToken",
                                            "fullStart": 650,
                                            "fullEnd": 652,
                                            "start": 650,
                                            "end": 651,
                                            "fullWidth": 2,
                                            "width": 1,
                                            "text": ",",
                                            "value": ",",
                                            "valueText": ",",
                                            "hasTrailingTrivia": true,
                                            "trailingTrivia": [
                                                {
                                                    "kind": "WhitespaceTrivia",
                                                    "text": " "
                                                }
                                            ]
                                        },
                                        {
                                            "kind": "Parameter",
                                            "fullStart": 652,
                                            "fullEnd": 658,
                                            "start": 652,
                                            "end": 658,
                                            "fullWidth": 6,
<<<<<<< HEAD
                                            "width": 6,
=======
                                            "modifiers": [],
>>>>>>> e3c38734
                                            "identifier": {
                                                "kind": "IdentifierName",
                                                "fullStart": 652,
                                                "fullEnd": 658,
                                                "start": 652,
                                                "end": 658,
                                                "fullWidth": 6,
                                                "width": 6,
                                                "text": "curVal",
                                                "value": "curVal",
                                                "valueText": "curVal"
                                            }
                                        },
                                        {
                                            "kind": "CommaToken",
                                            "fullStart": 658,
                                            "fullEnd": 660,
                                            "start": 658,
                                            "end": 659,
                                            "fullWidth": 2,
                                            "width": 1,
                                            "text": ",",
                                            "value": ",",
                                            "valueText": ",",
                                            "hasTrailingTrivia": true,
                                            "trailingTrivia": [
                                                {
                                                    "kind": "WhitespaceTrivia",
                                                    "text": " "
                                                }
                                            ]
                                        },
                                        {
                                            "kind": "Parameter",
                                            "fullStart": 660,
                                            "fullEnd": 663,
                                            "start": 660,
                                            "end": 663,
                                            "fullWidth": 3,
<<<<<<< HEAD
                                            "width": 3,
=======
                                            "modifiers": [],
>>>>>>> e3c38734
                                            "identifier": {
                                                "kind": "IdentifierName",
                                                "fullStart": 660,
                                                "fullEnd": 663,
                                                "start": 660,
                                                "end": 663,
                                                "fullWidth": 3,
                                                "width": 3,
                                                "text": "idx",
                                                "value": "idx",
                                                "valueText": "idx"
                                            }
                                        },
                                        {
                                            "kind": "CommaToken",
                                            "fullStart": 663,
                                            "fullEnd": 665,
                                            "start": 663,
                                            "end": 664,
                                            "fullWidth": 2,
                                            "width": 1,
                                            "text": ",",
                                            "value": ",",
                                            "valueText": ",",
                                            "hasTrailingTrivia": true,
                                            "trailingTrivia": [
                                                {
                                                    "kind": "WhitespaceTrivia",
                                                    "text": " "
                                                }
                                            ]
                                        },
                                        {
                                            "kind": "Parameter",
                                            "fullStart": 665,
                                            "fullEnd": 668,
                                            "start": 665,
                                            "end": 668,
                                            "fullWidth": 3,
<<<<<<< HEAD
                                            "width": 3,
=======
                                            "modifiers": [],
>>>>>>> e3c38734
                                            "identifier": {
                                                "kind": "IdentifierName",
                                                "fullStart": 665,
                                                "fullEnd": 668,
                                                "start": 665,
                                                "end": 668,
                                                "fullWidth": 3,
                                                "width": 3,
                                                "text": "obj",
                                                "value": "obj",
                                                "valueText": "obj"
                                            }
                                        }
                                    ],
                                    "closeParenToken": {
                                        "kind": "CloseParenToken",
                                        "fullStart": 668,
                                        "fullEnd": 671,
                                        "start": 668,
                                        "end": 669,
                                        "fullWidth": 3,
                                        "width": 1,
                                        "text": ")",
                                        "value": ")",
                                        "valueText": ")",
                                        "hasTrailingTrivia": true,
                                        "hasTrailingNewLine": true,
                                        "trailingTrivia": [
                                            {
                                                "kind": "NewLineTrivia",
                                                "text": "\r\n"
                                            }
                                        ]
                                    }
                                }
                            },
                            "block": {
                                "kind": "Block",
                                "fullStart": 671,
                                "fullEnd": 764,
                                "start": 673,
                                "end": 762,
                                "fullWidth": 93,
                                "width": 89,
                                "openBraceToken": {
                                    "kind": "OpenBraceToken",
                                    "fullStart": 671,
                                    "fullEnd": 677,
                                    "start": 673,
                                    "end": 674,
                                    "fullWidth": 6,
                                    "width": 1,
                                    "text": "{",
                                    "value": "{",
                                    "valueText": "{",
                                    "hasLeadingTrivia": true,
                                    "hasTrailingTrivia": true,
                                    "hasTrailingNewLine": true,
                                    "leadingTrivia": [
                                        {
                                            "kind": "WhitespaceTrivia",
                                            "text": "  "
                                        }
                                    ],
                                    "trailingTrivia": [
                                        {
                                            "kind": "WhitespaceTrivia",
                                            "text": " "
                                        },
                                        {
                                            "kind": "NewLineTrivia",
                                            "text": "\r\n"
                                        }
                                    ]
                                },
                                "statements": [
                                    {
                                        "kind": "ExpressionStatement",
                                        "fullStart": 677,
                                        "fullEnd": 697,
                                        "start": 682,
                                        "end": 695,
                                        "fullWidth": 20,
                                        "width": 13,
                                        "expression": {
                                            "kind": "StringLiteral",
                                            "fullStart": 677,
                                            "fullEnd": 694,
                                            "start": 682,
                                            "end": 694,
                                            "fullWidth": 17,
                                            "width": 12,
                                            "text": "\"use strict\"",
                                            "value": "use strict",
                                            "valueText": "use strict",
                                            "hasLeadingTrivia": true,
                                            "leadingTrivia": [
                                                {
                                                    "kind": "WhitespaceTrivia",
                                                    "text": "     "
                                                }
                                            ]
                                        },
                                        "semicolonToken": {
                                            "kind": "SemicolonToken",
                                            "fullStart": 694,
                                            "fullEnd": 697,
                                            "start": 694,
                                            "end": 695,
                                            "fullWidth": 3,
                                            "width": 1,
                                            "text": ";",
                                            "value": ";",
                                            "valueText": ";",
                                            "hasTrailingTrivia": true,
                                            "hasTrailingNewLine": true,
                                            "trailingTrivia": [
                                                {
                                                    "kind": "NewLineTrivia",
                                                    "text": "\r\n"
                                                }
                                            ]
                                        }
                                    },
                                    {
                                        "kind": "ExpressionStatement",
                                        "fullStart": 697,
                                        "fullEnd": 740,
                                        "start": 702,
                                        "end": 738,
                                        "fullWidth": 43,
                                        "width": 36,
                                        "parsedInStrictMode": true,
                                        "expression": {
                                            "kind": "AssignmentExpression",
                                            "fullStart": 697,
                                            "fullEnd": 737,
                                            "start": 702,
                                            "end": 737,
                                            "fullWidth": 40,
                                            "width": 35,
                                            "parsedInStrictMode": true,
                                            "left": {
                                                "kind": "IdentifierName",
                                                "fullStart": 697,
                                                "fullEnd": 719,
                                                "start": 702,
                                                "end": 718,
                                                "fullWidth": 22,
                                                "width": 16,
                                                "text": "innerThisCorrect",
                                                "value": "innerThisCorrect",
                                                "valueText": "innerThisCorrect",
                                                "hasLeadingTrivia": true,
                                                "hasTrailingTrivia": true,
                                                "leadingTrivia": [
                                                    {
                                                        "kind": "WhitespaceTrivia",
                                                        "text": "     "
                                                    }
                                                ],
                                                "trailingTrivia": [
                                                    {
                                                        "kind": "WhitespaceTrivia",
                                                        "text": " "
                                                    }
                                                ]
                                            },
                                            "operatorToken": {
                                                "kind": "EqualsToken",
                                                "fullStart": 719,
                                                "fullEnd": 721,
                                                "start": 719,
                                                "end": 720,
                                                "fullWidth": 2,
                                                "width": 1,
                                                "text": "=",
                                                "value": "=",
                                                "valueText": "=",
                                                "hasTrailingTrivia": true,
                                                "trailingTrivia": [
                                                    {
                                                        "kind": "WhitespaceTrivia",
                                                        "text": " "
                                                    }
                                                ]
                                            },
                                            "right": {
                                                "kind": "EqualsExpression",
                                                "fullStart": 721,
                                                "fullEnd": 737,
                                                "start": 721,
                                                "end": 737,
                                                "fullWidth": 16,
                                                "width": 16,
                                                "parsedInStrictMode": true,
                                                "left": {
                                                    "kind": "ThisKeyword",
                                                    "fullStart": 721,
                                                    "fullEnd": 725,
                                                    "start": 721,
                                                    "end": 725,
                                                    "fullWidth": 4,
                                                    "width": 4,
                                                    "text": "this",
                                                    "value": "this",
                                                    "valueText": "this"
                                                },
                                                "operatorToken": {
                                                    "kind": "EqualsEqualsEqualsToken",
                                                    "fullStart": 725,
                                                    "fullEnd": 728,
                                                    "start": 725,
                                                    "end": 728,
                                                    "fullWidth": 3,
                                                    "width": 3,
                                                    "text": "===",
                                                    "value": "===",
                                                    "valueText": "==="
                                                },
                                                "right": {
                                                    "kind": "IdentifierName",
                                                    "fullStart": 728,
                                                    "fullEnd": 737,
                                                    "start": 728,
                                                    "end": 737,
                                                    "fullWidth": 9,
                                                    "width": 9,
                                                    "text": "undefined",
                                                    "value": "undefined",
                                                    "valueText": "undefined"
                                                }
                                            }
                                        },
                                        "semicolonToken": {
                                            "kind": "SemicolonToken",
                                            "fullStart": 737,
                                            "fullEnd": 740,
                                            "start": 737,
                                            "end": 738,
                                            "fullWidth": 3,
                                            "width": 1,
                                            "text": ";",
                                            "value": ";",
                                            "valueText": ";",
                                            "hasTrailingTrivia": true,
                                            "hasTrailingNewLine": true,
                                            "trailingTrivia": [
                                                {
                                                    "kind": "NewLineTrivia",
                                                    "text": "\r\n"
                                                }
                                            ]
                                        }
                                    },
                                    {
                                        "kind": "ReturnStatement",
                                        "fullStart": 740,
                                        "fullEnd": 759,
                                        "start": 745,
                                        "end": 757,
                                        "fullWidth": 19,
                                        "width": 12,
                                        "parsedInStrictMode": true,
                                        "returnKeyword": {
                                            "kind": "ReturnKeyword",
                                            "fullStart": 740,
                                            "fullEnd": 752,
                                            "start": 745,
                                            "end": 751,
                                            "fullWidth": 12,
                                            "width": 6,
                                            "text": "return",
                                            "value": "return",
                                            "valueText": "return",
                                            "hasLeadingTrivia": true,
                                            "hasTrailingTrivia": true,
                                            "leadingTrivia": [
                                                {
                                                    "kind": "WhitespaceTrivia",
                                                    "text": "     "
                                                }
                                            ],
                                            "trailingTrivia": [
                                                {
                                                    "kind": "WhitespaceTrivia",
                                                    "text": " "
                                                }
                                            ]
                                        },
                                        "expression": {
                                            "kind": "TrueKeyword",
                                            "fullStart": 752,
                                            "fullEnd": 756,
                                            "start": 752,
                                            "end": 756,
                                            "fullWidth": 4,
                                            "width": 4,
                                            "text": "true",
                                            "value": true,
                                            "valueText": "true"
                                        },
                                        "semicolonToken": {
                                            "kind": "SemicolonToken",
                                            "fullStart": 756,
                                            "fullEnd": 759,
                                            "start": 756,
                                            "end": 757,
                                            "fullWidth": 3,
                                            "width": 1,
                                            "text": ";",
                                            "value": ";",
                                            "valueText": ";",
                                            "hasTrailingTrivia": true,
                                            "hasTrailingNewLine": true,
                                            "trailingTrivia": [
                                                {
                                                    "kind": "NewLineTrivia",
                                                    "text": "\r\n"
                                                }
                                            ]
                                        }
                                    }
                                ],
                                "closeBraceToken": {
                                    "kind": "CloseBraceToken",
                                    "fullStart": 759,
                                    "fullEnd": 764,
                                    "start": 761,
                                    "end": 762,
                                    "fullWidth": 5,
                                    "width": 1,
                                    "text": "}",
                                    "value": "}",
                                    "valueText": "}",
                                    "hasLeadingTrivia": true,
                                    "hasTrailingTrivia": true,
                                    "hasTrailingNewLine": true,
                                    "leadingTrivia": [
                                        {
                                            "kind": "WhitespaceTrivia",
                                            "text": "  "
                                        }
                                    ],
                                    "trailingTrivia": [
                                        {
                                            "kind": "NewLineTrivia",
                                            "text": "\r\n"
                                        }
                                    ]
                                }
                            }
                        },
                        {
                            "kind": "ExpressionStatement",
                            "fullStart": 764,
                            "fullEnd": 796,
                            "start": 766,
                            "end": 794,
                            "fullWidth": 32,
                            "width": 28,
                            "expression": {
                                "kind": "InvocationExpression",
                                "fullStart": 764,
                                "fullEnd": 793,
                                "start": 766,
                                "end": 793,
                                "fullWidth": 29,
                                "width": 27,
                                "expression": {
                                    "kind": "MemberAccessExpression",
                                    "fullStart": 764,
                                    "fullEnd": 776,
                                    "start": 766,
                                    "end": 776,
                                    "fullWidth": 12,
                                    "width": 10,
                                    "expression": {
                                        "kind": "ArrayLiteralExpression",
                                        "fullStart": 764,
                                        "fullEnd": 769,
                                        "start": 766,
                                        "end": 769,
                                        "fullWidth": 5,
                                        "width": 3,
                                        "openBracketToken": {
                                            "kind": "OpenBracketToken",
                                            "fullStart": 764,
                                            "fullEnd": 767,
                                            "start": 766,
                                            "end": 767,
                                            "fullWidth": 3,
                                            "width": 1,
                                            "text": "[",
                                            "value": "[",
                                            "valueText": "[",
                                            "hasLeadingTrivia": true,
                                            "leadingTrivia": [
                                                {
                                                    "kind": "WhitespaceTrivia",
                                                    "text": "  "
                                                }
                                            ]
                                        },
                                        "expressions": [
                                            {
                                                "kind": "NumericLiteral",
                                                "fullStart": 767,
                                                "fullEnd": 768,
                                                "start": 767,
                                                "end": 768,
                                                "fullWidth": 1,
                                                "width": 1,
                                                "text": "0",
                                                "value": 0,
                                                "valueText": "0"
                                            }
                                        ],
                                        "closeBracketToken": {
                                            "kind": "CloseBracketToken",
                                            "fullStart": 768,
                                            "fullEnd": 769,
                                            "start": 768,
                                            "end": 769,
                                            "fullWidth": 1,
                                            "width": 1,
                                            "text": "]",
                                            "value": "]",
                                            "valueText": "]"
                                        }
                                    },
                                    "dotToken": {
                                        "kind": "DotToken",
                                        "fullStart": 769,
                                        "fullEnd": 770,
                                        "start": 769,
                                        "end": 770,
                                        "fullWidth": 1,
                                        "width": 1,
                                        "text": ".",
                                        "value": ".",
                                        "valueText": "."
                                    },
                                    "name": {
                                        "kind": "IdentifierName",
                                        "fullStart": 770,
                                        "fullEnd": 776,
                                        "start": 770,
                                        "end": 776,
                                        "fullWidth": 6,
                                        "width": 6,
                                        "text": "reduce",
                                        "value": "reduce",
                                        "valueText": "reduce"
                                    }
                                },
                                "argumentList": {
                                    "kind": "ArgumentList",
                                    "fullStart": 776,
                                    "fullEnd": 793,
                                    "start": 776,
                                    "end": 793,
                                    "fullWidth": 17,
                                    "width": 17,
                                    "openParenToken": {
                                        "kind": "OpenParenToken",
                                        "fullStart": 776,
                                        "fullEnd": 777,
                                        "start": 776,
                                        "end": 777,
                                        "fullWidth": 1,
                                        "width": 1,
                                        "text": "(",
                                        "value": "(",
                                        "valueText": "("
                                    },
                                    "arguments": [
                                        {
                                            "kind": "IdentifierName",
                                            "fullStart": 777,
                                            "fullEnd": 787,
                                            "start": 777,
                                            "end": 787,
                                            "fullWidth": 10,
                                            "width": 10,
                                            "text": "callbackfn",
                                            "value": "callbackfn",
                                            "valueText": "callbackfn"
                                        },
                                        {
                                            "kind": "CommaToken",
                                            "fullStart": 787,
                                            "fullEnd": 788,
                                            "start": 787,
                                            "end": 788,
                                            "fullWidth": 1,
                                            "width": 1,
                                            "text": ",",
                                            "value": ",",
                                            "valueText": ","
                                        },
                                        {
                                            "kind": "TrueKeyword",
                                            "fullStart": 788,
                                            "fullEnd": 792,
                                            "start": 788,
                                            "end": 792,
                                            "fullWidth": 4,
                                            "width": 4,
                                            "text": "true",
                                            "value": true,
                                            "valueText": "true"
                                        }
                                    ],
                                    "closeParenToken": {
                                        "kind": "CloseParenToken",
                                        "fullStart": 792,
                                        "fullEnd": 793,
                                        "start": 792,
                                        "end": 793,
                                        "fullWidth": 1,
                                        "width": 1,
                                        "text": ")",
                                        "value": ")",
                                        "valueText": ")"
                                    }
                                }
                            },
                            "semicolonToken": {
                                "kind": "SemicolonToken",
                                "fullStart": 793,
                                "fullEnd": 796,
                                "start": 793,
                                "end": 794,
                                "fullWidth": 3,
                                "width": 1,
                                "text": ";",
                                "value": ";",
                                "valueText": ";",
                                "hasTrailingTrivia": true,
                                "hasTrailingNewLine": true,
                                "trailingTrivia": [
                                    {
                                        "kind": "NewLineTrivia",
                                        "text": "\r\n"
                                    }
                                ]
                            }
                        },
                        {
                            "kind": "ReturnStatement",
                            "fullStart": 796,
                            "fullEnd": 828,
                            "start": 798,
                            "end": 822,
                            "fullWidth": 32,
                            "width": 24,
                            "returnKeyword": {
                                "kind": "ReturnKeyword",
                                "fullStart": 796,
                                "fullEnd": 805,
                                "start": 798,
                                "end": 804,
                                "fullWidth": 9,
                                "width": 6,
                                "text": "return",
                                "value": "return",
                                "valueText": "return",
                                "hasLeadingTrivia": true,
                                "hasTrailingTrivia": true,
                                "leadingTrivia": [
                                    {
                                        "kind": "WhitespaceTrivia",
                                        "text": "  "
                                    }
                                ],
                                "trailingTrivia": [
                                    {
                                        "kind": "WhitespaceTrivia",
                                        "text": " "
                                    }
                                ]
                            },
                            "expression": {
                                "kind": "IdentifierName",
                                "fullStart": 805,
                                "fullEnd": 821,
                                "start": 805,
                                "end": 821,
                                "fullWidth": 16,
                                "width": 16,
                                "text": "innerThisCorrect",
                                "value": "innerThisCorrect",
                                "valueText": "innerThisCorrect"
                            },
                            "semicolonToken": {
                                "kind": "SemicolonToken",
                                "fullStart": 821,
                                "fullEnd": 828,
                                "start": 821,
                                "end": 822,
                                "fullWidth": 7,
                                "width": 1,
                                "text": ";",
                                "value": ";",
                                "valueText": ";",
                                "hasTrailingTrivia": true,
                                "hasTrailingNewLine": true,
                                "trailingTrivia": [
                                    {
                                        "kind": "WhitespaceTrivia",
                                        "text": "    "
                                    },
                                    {
                                        "kind": "NewLineTrivia",
                                        "text": "\r\n"
                                    }
                                ]
                            }
                        }
                    ],
                    "closeBraceToken": {
                        "kind": "CloseBraceToken",
                        "fullStart": 828,
                        "fullEnd": 832,
                        "start": 829,
                        "end": 830,
                        "fullWidth": 4,
                        "width": 1,
                        "text": "}",
                        "value": "}",
                        "valueText": "}",
                        "hasLeadingTrivia": true,
                        "hasTrailingTrivia": true,
                        "hasTrailingNewLine": true,
                        "leadingTrivia": [
                            {
                                "kind": "WhitespaceTrivia",
                                "text": " "
                            }
                        ],
                        "trailingTrivia": [
                            {
                                "kind": "NewLineTrivia",
                                "text": "\r\n"
                            }
                        ]
                    }
                }
            },
            {
                "kind": "ExpressionStatement",
                "fullStart": 832,
                "fullEnd": 856,
                "start": 832,
                "end": 854,
                "fullWidth": 24,
                "width": 22,
                "expression": {
                    "kind": "InvocationExpression",
                    "fullStart": 832,
                    "fullEnd": 853,
                    "start": 832,
                    "end": 853,
                    "fullWidth": 21,
                    "width": 21,
                    "expression": {
                        "kind": "IdentifierName",
                        "fullStart": 832,
                        "fullEnd": 843,
                        "start": 832,
                        "end": 843,
                        "fullWidth": 11,
                        "width": 11,
                        "text": "runTestCase",
                        "value": "runTestCase",
                        "valueText": "runTestCase"
                    },
                    "argumentList": {
                        "kind": "ArgumentList",
                        "fullStart": 843,
                        "fullEnd": 853,
                        "start": 843,
                        "end": 853,
                        "fullWidth": 10,
                        "width": 10,
                        "openParenToken": {
                            "kind": "OpenParenToken",
                            "fullStart": 843,
                            "fullEnd": 844,
                            "start": 843,
                            "end": 844,
                            "fullWidth": 1,
                            "width": 1,
                            "text": "(",
                            "value": "(",
                            "valueText": "("
                        },
                        "arguments": [
                            {
                                "kind": "IdentifierName",
                                "fullStart": 844,
                                "fullEnd": 852,
                                "start": 844,
                                "end": 852,
                                "fullWidth": 8,
                                "width": 8,
                                "text": "testcase",
                                "value": "testcase",
                                "valueText": "testcase"
                            }
                        ],
                        "closeParenToken": {
                            "kind": "CloseParenToken",
                            "fullStart": 852,
                            "fullEnd": 853,
                            "start": 852,
                            "end": 853,
                            "fullWidth": 1,
                            "width": 1,
                            "text": ")",
                            "value": ")",
                            "valueText": ")"
                        }
                    }
                },
                "semicolonToken": {
                    "kind": "SemicolonToken",
                    "fullStart": 853,
                    "fullEnd": 856,
                    "start": 853,
                    "end": 854,
                    "fullWidth": 3,
                    "width": 1,
                    "text": ";",
                    "value": ";",
                    "valueText": ";",
                    "hasTrailingTrivia": true,
                    "hasTrailingNewLine": true,
                    "trailingTrivia": [
                        {
                            "kind": "NewLineTrivia",
                            "text": "\r\n"
                        }
                    ]
                }
            }
        ],
        "endOfFileToken": {
            "kind": "EndOfFileToken",
            "fullStart": 856,
            "fullEnd": 856,
            "start": 856,
            "end": 856,
            "fullWidth": 0,
            "width": 0,
            "text": ""
        }
    },
    "lineMap": {
        "lineStarts": [
            0,
            67,
            152,
            232,
            308,
            380,
            385,
            446,
            539,
            555,
            560,
            562,
            564,
            588,
            621,
            671,
            677,
            697,
            740,
            759,
            764,
            796,
            828,
            832,
            856
        ],
        "length": 856
    }
}<|MERGE_RESOLUTION|>--- conflicted
+++ resolved
@@ -416,11 +416,8 @@
                                             "start": 643,
                                             "end": 650,
                                             "fullWidth": 7,
-<<<<<<< HEAD
                                             "width": 7,
-=======
                                             "modifiers": [],
->>>>>>> e3c38734
                                             "identifier": {
                                                 "kind": "IdentifierName",
                                                 "fullStart": 643,
@@ -460,11 +457,8 @@
                                             "start": 652,
                                             "end": 658,
                                             "fullWidth": 6,
-<<<<<<< HEAD
                                             "width": 6,
-=======
                                             "modifiers": [],
->>>>>>> e3c38734
                                             "identifier": {
                                                 "kind": "IdentifierName",
                                                 "fullStart": 652,
@@ -504,11 +498,8 @@
                                             "start": 660,
                                             "end": 663,
                                             "fullWidth": 3,
-<<<<<<< HEAD
                                             "width": 3,
-=======
                                             "modifiers": [],
->>>>>>> e3c38734
                                             "identifier": {
                                                 "kind": "IdentifierName",
                                                 "fullStart": 660,
@@ -548,11 +539,8 @@
                                             "start": 665,
                                             "end": 668,
                                             "fullWidth": 3,
-<<<<<<< HEAD
                                             "width": 3,
-=======
                                             "modifiers": [],
->>>>>>> e3c38734
                                             "identifier": {
                                                 "kind": "IdentifierName",
                                                 "fullStart": 665,
