{
    "isDeclaration": false,
    "languageVersion": "EcmaScript5",
    "parseOptions": {
        "allowAutomaticSemicolonInsertion": true
    },
    "sourceUnit": {
        "kind": "SourceUnit",
        "fullStart": 0,
        "fullEnd": 856,
        "start": 564,
        "end": 856,
        "fullWidth": 856,
        "width": 292,
        "isIncrementallyUnusable": true,
        "moduleElements": [
            {
                "kind": "FunctionDeclaration",
                "fullStart": 0,
                "fullEnd": 832,
                "start": 564,
                "end": 830,
                "fullWidth": 832,
                "width": 266,
                "modifiers": [],
                "functionKeyword": {
                    "kind": "FunctionKeyword",
                    "fullStart": 0,
                    "fullEnd": 573,
                    "start": 564,
                    "end": 572,
                    "fullWidth": 573,
                    "width": 8,
                    "text": "function",
                    "value": "function",
                    "valueText": "function",
                    "hasLeadingTrivia": true,
                    "hasLeadingComment": true,
                    "hasLeadingNewLine": true,
                    "hasTrailingTrivia": true,
                    "leadingTrivia": [
                        {
                            "kind": "SingleLineCommentTrivia",
                            "text": "/// Copyright (c) 2012 Ecma International.  All rights reserved. "
                        },
                        {
                            "kind": "NewLineTrivia",
                            "text": "\r\n"
                        },
                        {
                            "kind": "SingleLineCommentTrivia",
                            "text": "/// Ecma International makes this code available under the terms and conditions set"
                        },
                        {
                            "kind": "NewLineTrivia",
                            "text": "\r\n"
                        },
                        {
                            "kind": "SingleLineCommentTrivia",
                            "text": "/// forth on http://hg.ecmascript.org/tests/test262/raw-file/tip/LICENSE (the "
                        },
                        {
                            "kind": "NewLineTrivia",
                            "text": "\r\n"
                        },
                        {
                            "kind": "SingleLineCommentTrivia",
                            "text": "/// \"Use Terms\").   Any redistribution of this code must retain the above "
                        },
                        {
                            "kind": "NewLineTrivia",
                            "text": "\r\n"
                        },
                        {
                            "kind": "SingleLineCommentTrivia",
                            "text": "/// copyright and this notice and otherwise comply with the Use Terms."
                        },
                        {
                            "kind": "NewLineTrivia",
                            "text": "\r\n"
                        },
                        {
                            "kind": "MultiLineCommentTrivia",
                            "text": "/**\r\n * @path ch15/15.4/15.4.4/15.4.4.21/15.4.4.21-9-c-ii-4-s.js\r\n * @description Array.prototype.reduce - undefined passed as thisValue to strict callbackfn\r\n * @onlyStrict\r\n */"
                        },
                        {
                            "kind": "NewLineTrivia",
                            "text": "\r\n"
                        },
                        {
                            "kind": "NewLineTrivia",
                            "text": "\r\n"
                        },
                        {
                            "kind": "NewLineTrivia",
                            "text": "\r\n"
                        }
                    ],
                    "trailingTrivia": [
                        {
                            "kind": "WhitespaceTrivia",
                            "text": " "
                        }
                    ]
                },
                "identifier": {
                    "kind": "IdentifierName",
                    "fullStart": 573,
                    "fullEnd": 581,
                    "start": 573,
                    "end": 581,
                    "fullWidth": 8,
                    "width": 8,
                    "text": "testcase",
                    "value": "testcase",
                    "valueText": "testcase"
                },
                "callSignature": {
                    "kind": "CallSignature",
                    "fullStart": 581,
                    "fullEnd": 584,
                    "start": 581,
                    "end": 583,
                    "fullWidth": 3,
                    "width": 2,
                    "parameterList": {
                        "kind": "ParameterList",
                        "fullStart": 581,
                        "fullEnd": 584,
                        "start": 581,
                        "end": 583,
                        "fullWidth": 3,
                        "width": 2,
                        "openParenToken": {
                            "kind": "OpenParenToken",
                            "fullStart": 581,
                            "fullEnd": 582,
                            "start": 581,
                            "end": 582,
                            "fullWidth": 1,
                            "width": 1,
                            "text": "(",
                            "value": "(",
                            "valueText": "("
                        },
                        "parameters": [],
                        "closeParenToken": {
                            "kind": "CloseParenToken",
                            "fullStart": 582,
                            "fullEnd": 584,
                            "start": 582,
                            "end": 583,
                            "fullWidth": 2,
                            "width": 1,
                            "text": ")",
                            "value": ")",
                            "valueText": ")",
                            "hasTrailingTrivia": true,
                            "trailingTrivia": [
                                {
                                    "kind": "WhitespaceTrivia",
                                    "text": " "
                                }
                            ]
                        }
                    }
                },
                "block": {
                    "kind": "Block",
                    "fullStart": 584,
                    "fullEnd": 832,
                    "start": 584,
                    "end": 830,
                    "fullWidth": 248,
                    "width": 246,
                    "openBraceToken": {
                        "kind": "OpenBraceToken",
                        "fullStart": 584,
                        "fullEnd": 588,
                        "start": 584,
                        "end": 585,
                        "fullWidth": 4,
                        "width": 1,
                        "text": "{",
                        "value": "{",
                        "valueText": "{",
                        "hasTrailingTrivia": true,
                        "hasTrailingNewLine": true,
                        "trailingTrivia": [
                            {
                                "kind": "WhitespaceTrivia",
                                "text": " "
                            },
                            {
                                "kind": "NewLineTrivia",
                                "text": "\r\n"
                            }
                        ]
                    },
                    "statements": [
                        {
                            "kind": "VariableStatement",
                            "fullStart": 588,
                            "fullEnd": 621,
                            "start": 590,
                            "end": 619,
                            "fullWidth": 33,
                            "width": 29,
                            "modifiers": [],
                            "variableDeclaration": {
                                "kind": "VariableDeclaration",
                                "fullStart": 588,
                                "fullEnd": 618,
                                "start": 590,
                                "end": 618,
                                "fullWidth": 30,
                                "width": 28,
                                "varKeyword": {
                                    "kind": "VarKeyword",
                                    "fullStart": 588,
                                    "fullEnd": 594,
                                    "start": 590,
                                    "end": 593,
                                    "fullWidth": 6,
                                    "width": 3,
                                    "text": "var",
                                    "value": "var",
                                    "valueText": "var",
                                    "hasLeadingTrivia": true,
                                    "hasTrailingTrivia": true,
                                    "leadingTrivia": [
                                        {
                                            "kind": "WhitespaceTrivia",
                                            "text": "  "
                                        }
                                    ],
                                    "trailingTrivia": [
                                        {
                                            "kind": "WhitespaceTrivia",
                                            "text": " "
                                        }
                                    ]
                                },
                                "variableDeclarators": [
                                    {
                                        "kind": "VariableDeclarator",
                                        "fullStart": 594,
                                        "fullEnd": 618,
                                        "start": 594,
                                        "end": 618,
                                        "fullWidth": 24,
<<<<<<< HEAD
                                        "width": 24,
                                        "identifier": {
=======
                                        "propertyName": {
>>>>>>> 85e84683
                                            "kind": "IdentifierName",
                                            "fullStart": 594,
                                            "fullEnd": 611,
                                            "start": 594,
                                            "end": 610,
                                            "fullWidth": 17,
                                            "width": 16,
                                            "text": "innerThisCorrect",
                                            "value": "innerThisCorrect",
                                            "valueText": "innerThisCorrect",
                                            "hasTrailingTrivia": true,
                                            "trailingTrivia": [
                                                {
                                                    "kind": "WhitespaceTrivia",
                                                    "text": " "
                                                }
                                            ]
                                        },
                                        "equalsValueClause": {
                                            "kind": "EqualsValueClause",
                                            "fullStart": 611,
                                            "fullEnd": 618,
                                            "start": 611,
                                            "end": 618,
                                            "fullWidth": 7,
                                            "width": 7,
                                            "equalsToken": {
                                                "kind": "EqualsToken",
                                                "fullStart": 611,
                                                "fullEnd": 613,
                                                "start": 611,
                                                "end": 612,
                                                "fullWidth": 2,
                                                "width": 1,
                                                "text": "=",
                                                "value": "=",
                                                "valueText": "=",
                                                "hasTrailingTrivia": true,
                                                "trailingTrivia": [
                                                    {
                                                        "kind": "WhitespaceTrivia",
                                                        "text": " "
                                                    }
                                                ]
                                            },
                                            "value": {
                                                "kind": "FalseKeyword",
                                                "fullStart": 613,
                                                "fullEnd": 618,
                                                "start": 613,
                                                "end": 618,
                                                "fullWidth": 5,
                                                "width": 5,
                                                "text": "false",
                                                "value": false,
                                                "valueText": "false"
                                            }
                                        }
                                    }
                                ]
                            },
                            "semicolonToken": {
                                "kind": "SemicolonToken",
                                "fullStart": 618,
                                "fullEnd": 621,
                                "start": 618,
                                "end": 619,
                                "fullWidth": 3,
                                "width": 1,
                                "text": ";",
                                "value": ";",
                                "valueText": ";",
                                "hasTrailingTrivia": true,
                                "hasTrailingNewLine": true,
                                "trailingTrivia": [
                                    {
                                        "kind": "NewLineTrivia",
                                        "text": "\r\n"
                                    }
                                ]
                            }
                        },
                        {
                            "kind": "FunctionDeclaration",
                            "fullStart": 621,
                            "fullEnd": 764,
                            "start": 623,
                            "end": 762,
                            "fullWidth": 143,
                            "width": 139,
                            "modifiers": [],
                            "functionKeyword": {
                                "kind": "FunctionKeyword",
                                "fullStart": 621,
                                "fullEnd": 632,
                                "start": 623,
                                "end": 631,
                                "fullWidth": 11,
                                "width": 8,
                                "text": "function",
                                "value": "function",
                                "valueText": "function",
                                "hasLeadingTrivia": true,
                                "hasTrailingTrivia": true,
                                "leadingTrivia": [
                                    {
                                        "kind": "WhitespaceTrivia",
                                        "text": "  "
                                    }
                                ],
                                "trailingTrivia": [
                                    {
                                        "kind": "WhitespaceTrivia",
                                        "text": " "
                                    }
                                ]
                            },
                            "identifier": {
                                "kind": "IdentifierName",
                                "fullStart": 632,
                                "fullEnd": 642,
                                "start": 632,
                                "end": 642,
                                "fullWidth": 10,
                                "width": 10,
                                "text": "callbackfn",
                                "value": "callbackfn",
                                "valueText": "callbackfn"
                            },
                            "callSignature": {
                                "kind": "CallSignature",
                                "fullStart": 642,
                                "fullEnd": 671,
                                "start": 642,
                                "end": 669,
                                "fullWidth": 29,
                                "width": 27,
                                "parameterList": {
                                    "kind": "ParameterList",
                                    "fullStart": 642,
                                    "fullEnd": 671,
                                    "start": 642,
                                    "end": 669,
                                    "fullWidth": 29,
                                    "width": 27,
                                    "openParenToken": {
                                        "kind": "OpenParenToken",
                                        "fullStart": 642,
                                        "fullEnd": 643,
                                        "start": 642,
                                        "end": 643,
                                        "fullWidth": 1,
                                        "width": 1,
                                        "text": "(",
                                        "value": "(",
                                        "valueText": "("
                                    },
                                    "parameters": [
                                        {
                                            "kind": "Parameter",
                                            "fullStart": 643,
                                            "fullEnd": 650,
                                            "start": 643,
                                            "end": 650,
                                            "fullWidth": 7,
                                            "width": 7,
                                            "modifiers": [],
                                            "identifier": {
                                                "kind": "IdentifierName",
                                                "fullStart": 643,
                                                "fullEnd": 650,
                                                "start": 643,
                                                "end": 650,
                                                "fullWidth": 7,
                                                "width": 7,
                                                "text": "prevVal",
                                                "value": "prevVal",
                                                "valueText": "prevVal"
                                            }
                                        },
                                        {
                                            "kind": "CommaToken",
                                            "fullStart": 650,
                                            "fullEnd": 652,
                                            "start": 650,
                                            "end": 651,
                                            "fullWidth": 2,
                                            "width": 1,
                                            "text": ",",
                                            "value": ",",
                                            "valueText": ",",
                                            "hasTrailingTrivia": true,
                                            "trailingTrivia": [
                                                {
                                                    "kind": "WhitespaceTrivia",
                                                    "text": " "
                                                }
                                            ]
                                        },
                                        {
                                            "kind": "Parameter",
                                            "fullStart": 652,
                                            "fullEnd": 658,
                                            "start": 652,
                                            "end": 658,
                                            "fullWidth": 6,
                                            "width": 6,
                                            "modifiers": [],
                                            "identifier": {
                                                "kind": "IdentifierName",
                                                "fullStart": 652,
                                                "fullEnd": 658,
                                                "start": 652,
                                                "end": 658,
                                                "fullWidth": 6,
                                                "width": 6,
                                                "text": "curVal",
                                                "value": "curVal",
                                                "valueText": "curVal"
                                            }
                                        },
                                        {
                                            "kind": "CommaToken",
                                            "fullStart": 658,
                                            "fullEnd": 660,
                                            "start": 658,
                                            "end": 659,
                                            "fullWidth": 2,
                                            "width": 1,
                                            "text": ",",
                                            "value": ",",
                                            "valueText": ",",
                                            "hasTrailingTrivia": true,
                                            "trailingTrivia": [
                                                {
                                                    "kind": "WhitespaceTrivia",
                                                    "text": " "
                                                }
                                            ]
                                        },
                                        {
                                            "kind": "Parameter",
                                            "fullStart": 660,
                                            "fullEnd": 663,
                                            "start": 660,
                                            "end": 663,
                                            "fullWidth": 3,
                                            "width": 3,
                                            "modifiers": [],
                                            "identifier": {
                                                "kind": "IdentifierName",
                                                "fullStart": 660,
                                                "fullEnd": 663,
                                                "start": 660,
                                                "end": 663,
                                                "fullWidth": 3,
                                                "width": 3,
                                                "text": "idx",
                                                "value": "idx",
                                                "valueText": "idx"
                                            }
                                        },
                                        {
                                            "kind": "CommaToken",
                                            "fullStart": 663,
                                            "fullEnd": 665,
                                            "start": 663,
                                            "end": 664,
                                            "fullWidth": 2,
                                            "width": 1,
                                            "text": ",",
                                            "value": ",",
                                            "valueText": ",",
                                            "hasTrailingTrivia": true,
                                            "trailingTrivia": [
                                                {
                                                    "kind": "WhitespaceTrivia",
                                                    "text": " "
                                                }
                                            ]
                                        },
                                        {
                                            "kind": "Parameter",
                                            "fullStart": 665,
                                            "fullEnd": 668,
                                            "start": 665,
                                            "end": 668,
                                            "fullWidth": 3,
                                            "width": 3,
                                            "modifiers": [],
                                            "identifier": {
                                                "kind": "IdentifierName",
                                                "fullStart": 665,
                                                "fullEnd": 668,
                                                "start": 665,
                                                "end": 668,
                                                "fullWidth": 3,
                                                "width": 3,
                                                "text": "obj",
                                                "value": "obj",
                                                "valueText": "obj"
                                            }
                                        }
                                    ],
                                    "closeParenToken": {
                                        "kind": "CloseParenToken",
                                        "fullStart": 668,
                                        "fullEnd": 671,
                                        "start": 668,
                                        "end": 669,
                                        "fullWidth": 3,
                                        "width": 1,
                                        "text": ")",
                                        "value": ")",
                                        "valueText": ")",
                                        "hasTrailingTrivia": true,
                                        "hasTrailingNewLine": true,
                                        "trailingTrivia": [
                                            {
                                                "kind": "NewLineTrivia",
                                                "text": "\r\n"
                                            }
                                        ]
                                    }
                                }
                            },
                            "block": {
                                "kind": "Block",
                                "fullStart": 671,
                                "fullEnd": 764,
                                "start": 673,
                                "end": 762,
                                "fullWidth": 93,
                                "width": 89,
                                "openBraceToken": {
                                    "kind": "OpenBraceToken",
                                    "fullStart": 671,
                                    "fullEnd": 677,
                                    "start": 673,
                                    "end": 674,
                                    "fullWidth": 6,
                                    "width": 1,
                                    "text": "{",
                                    "value": "{",
                                    "valueText": "{",
                                    "hasLeadingTrivia": true,
                                    "hasTrailingTrivia": true,
                                    "hasTrailingNewLine": true,
                                    "leadingTrivia": [
                                        {
                                            "kind": "WhitespaceTrivia",
                                            "text": "  "
                                        }
                                    ],
                                    "trailingTrivia": [
                                        {
                                            "kind": "WhitespaceTrivia",
                                            "text": " "
                                        },
                                        {
                                            "kind": "NewLineTrivia",
                                            "text": "\r\n"
                                        }
                                    ]
                                },
                                "statements": [
                                    {
                                        "kind": "ExpressionStatement",
                                        "fullStart": 677,
                                        "fullEnd": 697,
                                        "start": 682,
                                        "end": 695,
                                        "fullWidth": 20,
                                        "width": 13,
                                        "expression": {
                                            "kind": "StringLiteral",
                                            "fullStart": 677,
                                            "fullEnd": 694,
                                            "start": 682,
                                            "end": 694,
                                            "fullWidth": 17,
                                            "width": 12,
                                            "text": "\"use strict\"",
                                            "value": "use strict",
                                            "valueText": "use strict",
                                            "hasLeadingTrivia": true,
                                            "leadingTrivia": [
                                                {
                                                    "kind": "WhitespaceTrivia",
                                                    "text": "     "
                                                }
                                            ]
                                        },
                                        "semicolonToken": {
                                            "kind": "SemicolonToken",
                                            "fullStart": 694,
                                            "fullEnd": 697,
                                            "start": 694,
                                            "end": 695,
                                            "fullWidth": 3,
                                            "width": 1,
                                            "text": ";",
                                            "value": ";",
                                            "valueText": ";",
                                            "hasTrailingTrivia": true,
                                            "hasTrailingNewLine": true,
                                            "trailingTrivia": [
                                                {
                                                    "kind": "NewLineTrivia",
                                                    "text": "\r\n"
                                                }
                                            ]
                                        }
                                    },
                                    {
                                        "kind": "ExpressionStatement",
                                        "fullStart": 697,
                                        "fullEnd": 740,
                                        "start": 702,
                                        "end": 738,
                                        "fullWidth": 43,
                                        "width": 36,
                                        "parsedInStrictMode": true,
                                        "expression": {
                                            "kind": "AssignmentExpression",
                                            "fullStart": 697,
                                            "fullEnd": 737,
                                            "start": 702,
                                            "end": 737,
                                            "fullWidth": 40,
                                            "width": 35,
                                            "parsedInStrictMode": true,
                                            "left": {
                                                "kind": "IdentifierName",
                                                "fullStart": 697,
                                                "fullEnd": 719,
                                                "start": 702,
                                                "end": 718,
                                                "fullWidth": 22,
                                                "width": 16,
                                                "text": "innerThisCorrect",
                                                "value": "innerThisCorrect",
                                                "valueText": "innerThisCorrect",
                                                "hasLeadingTrivia": true,
                                                "hasTrailingTrivia": true,
                                                "leadingTrivia": [
                                                    {
                                                        "kind": "WhitespaceTrivia",
                                                        "text": "     "
                                                    }
                                                ],
                                                "trailingTrivia": [
                                                    {
                                                        "kind": "WhitespaceTrivia",
                                                        "text": " "
                                                    }
                                                ]
                                            },
                                            "operatorToken": {
                                                "kind": "EqualsToken",
                                                "fullStart": 719,
                                                "fullEnd": 721,
                                                "start": 719,
                                                "end": 720,
                                                "fullWidth": 2,
                                                "width": 1,
                                                "text": "=",
                                                "value": "=",
                                                "valueText": "=",
                                                "hasTrailingTrivia": true,
                                                "trailingTrivia": [
                                                    {
                                                        "kind": "WhitespaceTrivia",
                                                        "text": " "
                                                    }
                                                ]
                                            },
                                            "right": {
                                                "kind": "EqualsExpression",
                                                "fullStart": 721,
                                                "fullEnd": 737,
                                                "start": 721,
                                                "end": 737,
                                                "fullWidth": 16,
                                                "width": 16,
                                                "parsedInStrictMode": true,
                                                "left": {
                                                    "kind": "ThisKeyword",
                                                    "fullStart": 721,
                                                    "fullEnd": 725,
                                                    "start": 721,
                                                    "end": 725,
                                                    "fullWidth": 4,
                                                    "width": 4,
                                                    "text": "this",
                                                    "value": "this",
                                                    "valueText": "this"
                                                },
                                                "operatorToken": {
                                                    "kind": "EqualsEqualsEqualsToken",
                                                    "fullStart": 725,
                                                    "fullEnd": 728,
                                                    "start": 725,
                                                    "end": 728,
                                                    "fullWidth": 3,
                                                    "width": 3,
                                                    "text": "===",
                                                    "value": "===",
                                                    "valueText": "==="
                                                },
                                                "right": {
                                                    "kind": "IdentifierName",
                                                    "fullStart": 728,
                                                    "fullEnd": 737,
                                                    "start": 728,
                                                    "end": 737,
                                                    "fullWidth": 9,
                                                    "width": 9,
                                                    "text": "undefined",
                                                    "value": "undefined",
                                                    "valueText": "undefined"
                                                }
                                            }
                                        },
                                        "semicolonToken": {
                                            "kind": "SemicolonToken",
                                            "fullStart": 737,
                                            "fullEnd": 740,
                                            "start": 737,
                                            "end": 738,
                                            "fullWidth": 3,
                                            "width": 1,
                                            "text": ";",
                                            "value": ";",
                                            "valueText": ";",
                                            "hasTrailingTrivia": true,
                                            "hasTrailingNewLine": true,
                                            "trailingTrivia": [
                                                {
                                                    "kind": "NewLineTrivia",
                                                    "text": "\r\n"
                                                }
                                            ]
                                        }
                                    },
                                    {
                                        "kind": "ReturnStatement",
                                        "fullStart": 740,
                                        "fullEnd": 759,
                                        "start": 745,
                                        "end": 757,
                                        "fullWidth": 19,
                                        "width": 12,
                                        "parsedInStrictMode": true,
                                        "returnKeyword": {
                                            "kind": "ReturnKeyword",
                                            "fullStart": 740,
                                            "fullEnd": 752,
                                            "start": 745,
                                            "end": 751,
                                            "fullWidth": 12,
                                            "width": 6,
                                            "text": "return",
                                            "value": "return",
                                            "valueText": "return",
                                            "hasLeadingTrivia": true,
                                            "hasTrailingTrivia": true,
                                            "leadingTrivia": [
                                                {
                                                    "kind": "WhitespaceTrivia",
                                                    "text": "     "
                                                }
                                            ],
                                            "trailingTrivia": [
                                                {
                                                    "kind": "WhitespaceTrivia",
                                                    "text": " "
                                                }
                                            ]
                                        },
                                        "expression": {
                                            "kind": "TrueKeyword",
                                            "fullStart": 752,
                                            "fullEnd": 756,
                                            "start": 752,
                                            "end": 756,
                                            "fullWidth": 4,
                                            "width": 4,
                                            "text": "true",
                                            "value": true,
                                            "valueText": "true"
                                        },
                                        "semicolonToken": {
                                            "kind": "SemicolonToken",
                                            "fullStart": 756,
                                            "fullEnd": 759,
                                            "start": 756,
                                            "end": 757,
                                            "fullWidth": 3,
                                            "width": 1,
                                            "text": ";",
                                            "value": ";",
                                            "valueText": ";",
                                            "hasTrailingTrivia": true,
                                            "hasTrailingNewLine": true,
                                            "trailingTrivia": [
                                                {
                                                    "kind": "NewLineTrivia",
                                                    "text": "\r\n"
                                                }
                                            ]
                                        }
                                    }
                                ],
                                "closeBraceToken": {
                                    "kind": "CloseBraceToken",
                                    "fullStart": 759,
                                    "fullEnd": 764,
                                    "start": 761,
                                    "end": 762,
                                    "fullWidth": 5,
                                    "width": 1,
                                    "text": "}",
                                    "value": "}",
                                    "valueText": "}",
                                    "hasLeadingTrivia": true,
                                    "hasTrailingTrivia": true,
                                    "hasTrailingNewLine": true,
                                    "leadingTrivia": [
                                        {
                                            "kind": "WhitespaceTrivia",
                                            "text": "  "
                                        }
                                    ],
                                    "trailingTrivia": [
                                        {
                                            "kind": "NewLineTrivia",
                                            "text": "\r\n"
                                        }
                                    ]
                                }
                            }
                        },
                        {
                            "kind": "ExpressionStatement",
                            "fullStart": 764,
                            "fullEnd": 796,
                            "start": 766,
                            "end": 794,
                            "fullWidth": 32,
                            "width": 28,
                            "expression": {
                                "kind": "InvocationExpression",
                                "fullStart": 764,
                                "fullEnd": 793,
                                "start": 766,
                                "end": 793,
                                "fullWidth": 29,
                                "width": 27,
                                "expression": {
                                    "kind": "MemberAccessExpression",
                                    "fullStart": 764,
                                    "fullEnd": 776,
                                    "start": 766,
                                    "end": 776,
                                    "fullWidth": 12,
                                    "width": 10,
                                    "expression": {
                                        "kind": "ArrayLiteralExpression",
                                        "fullStart": 764,
                                        "fullEnd": 769,
                                        "start": 766,
                                        "end": 769,
                                        "fullWidth": 5,
                                        "width": 3,
                                        "openBracketToken": {
                                            "kind": "OpenBracketToken",
                                            "fullStart": 764,
                                            "fullEnd": 767,
                                            "start": 766,
                                            "end": 767,
                                            "fullWidth": 3,
                                            "width": 1,
                                            "text": "[",
                                            "value": "[",
                                            "valueText": "[",
                                            "hasLeadingTrivia": true,
                                            "leadingTrivia": [
                                                {
                                                    "kind": "WhitespaceTrivia",
                                                    "text": "  "
                                                }
                                            ]
                                        },
                                        "expressions": [
                                            {
                                                "kind": "NumericLiteral",
                                                "fullStart": 767,
                                                "fullEnd": 768,
                                                "start": 767,
                                                "end": 768,
                                                "fullWidth": 1,
                                                "width": 1,
                                                "text": "0",
                                                "value": 0,
                                                "valueText": "0"
                                            }
                                        ],
                                        "closeBracketToken": {
                                            "kind": "CloseBracketToken",
                                            "fullStart": 768,
                                            "fullEnd": 769,
                                            "start": 768,
                                            "end": 769,
                                            "fullWidth": 1,
                                            "width": 1,
                                            "text": "]",
                                            "value": "]",
                                            "valueText": "]"
                                        }
                                    },
                                    "dotToken": {
                                        "kind": "DotToken",
                                        "fullStart": 769,
                                        "fullEnd": 770,
                                        "start": 769,
                                        "end": 770,
                                        "fullWidth": 1,
                                        "width": 1,
                                        "text": ".",
                                        "value": ".",
                                        "valueText": "."
                                    },
                                    "name": {
                                        "kind": "IdentifierName",
                                        "fullStart": 770,
                                        "fullEnd": 776,
                                        "start": 770,
                                        "end": 776,
                                        "fullWidth": 6,
                                        "width": 6,
                                        "text": "reduce",
                                        "value": "reduce",
                                        "valueText": "reduce"
                                    }
                                },
                                "argumentList": {
                                    "kind": "ArgumentList",
                                    "fullStart": 776,
                                    "fullEnd": 793,
                                    "start": 776,
                                    "end": 793,
                                    "fullWidth": 17,
                                    "width": 17,
                                    "openParenToken": {
                                        "kind": "OpenParenToken",
                                        "fullStart": 776,
                                        "fullEnd": 777,
                                        "start": 776,
                                        "end": 777,
                                        "fullWidth": 1,
                                        "width": 1,
                                        "text": "(",
                                        "value": "(",
                                        "valueText": "("
                                    },
                                    "arguments": [
                                        {
                                            "kind": "IdentifierName",
                                            "fullStart": 777,
                                            "fullEnd": 787,
                                            "start": 777,
                                            "end": 787,
                                            "fullWidth": 10,
                                            "width": 10,
                                            "text": "callbackfn",
                                            "value": "callbackfn",
                                            "valueText": "callbackfn"
                                        },
                                        {
                                            "kind": "CommaToken",
                                            "fullStart": 787,
                                            "fullEnd": 788,
                                            "start": 787,
                                            "end": 788,
                                            "fullWidth": 1,
                                            "width": 1,
                                            "text": ",",
                                            "value": ",",
                                            "valueText": ","
                                        },
                                        {
                                            "kind": "TrueKeyword",
                                            "fullStart": 788,
                                            "fullEnd": 792,
                                            "start": 788,
                                            "end": 792,
                                            "fullWidth": 4,
                                            "width": 4,
                                            "text": "true",
                                            "value": true,
                                            "valueText": "true"
                                        }
                                    ],
                                    "closeParenToken": {
                                        "kind": "CloseParenToken",
                                        "fullStart": 792,
                                        "fullEnd": 793,
                                        "start": 792,
                                        "end": 793,
                                        "fullWidth": 1,
                                        "width": 1,
                                        "text": ")",
                                        "value": ")",
                                        "valueText": ")"
                                    }
                                }
                            },
                            "semicolonToken": {
                                "kind": "SemicolonToken",
                                "fullStart": 793,
                                "fullEnd": 796,
                                "start": 793,
                                "end": 794,
                                "fullWidth": 3,
                                "width": 1,
                                "text": ";",
                                "value": ";",
                                "valueText": ";",
                                "hasTrailingTrivia": true,
                                "hasTrailingNewLine": true,
                                "trailingTrivia": [
                                    {
                                        "kind": "NewLineTrivia",
                                        "text": "\r\n"
                                    }
                                ]
                            }
                        },
                        {
                            "kind": "ReturnStatement",
                            "fullStart": 796,
                            "fullEnd": 828,
                            "start": 798,
                            "end": 822,
                            "fullWidth": 32,
                            "width": 24,
                            "returnKeyword": {
                                "kind": "ReturnKeyword",
                                "fullStart": 796,
                                "fullEnd": 805,
                                "start": 798,
                                "end": 804,
                                "fullWidth": 9,
                                "width": 6,
                                "text": "return",
                                "value": "return",
                                "valueText": "return",
                                "hasLeadingTrivia": true,
                                "hasTrailingTrivia": true,
                                "leadingTrivia": [
                                    {
                                        "kind": "WhitespaceTrivia",
                                        "text": "  "
                                    }
                                ],
                                "trailingTrivia": [
                                    {
                                        "kind": "WhitespaceTrivia",
                                        "text": " "
                                    }
                                ]
                            },
                            "expression": {
                                "kind": "IdentifierName",
                                "fullStart": 805,
                                "fullEnd": 821,
                                "start": 805,
                                "end": 821,
                                "fullWidth": 16,
                                "width": 16,
                                "text": "innerThisCorrect",
                                "value": "innerThisCorrect",
                                "valueText": "innerThisCorrect"
                            },
                            "semicolonToken": {
                                "kind": "SemicolonToken",
                                "fullStart": 821,
                                "fullEnd": 828,
                                "start": 821,
                                "end": 822,
                                "fullWidth": 7,
                                "width": 1,
                                "text": ";",
                                "value": ";",
                                "valueText": ";",
                                "hasTrailingTrivia": true,
                                "hasTrailingNewLine": true,
                                "trailingTrivia": [
                                    {
                                        "kind": "WhitespaceTrivia",
                                        "text": "    "
                                    },
                                    {
                                        "kind": "NewLineTrivia",
                                        "text": "\r\n"
                                    }
                                ]
                            }
                        }
                    ],
                    "closeBraceToken": {
                        "kind": "CloseBraceToken",
                        "fullStart": 828,
                        "fullEnd": 832,
                        "start": 829,
                        "end": 830,
                        "fullWidth": 4,
                        "width": 1,
                        "text": "}",
                        "value": "}",
                        "valueText": "}",
                        "hasLeadingTrivia": true,
                        "hasTrailingTrivia": true,
                        "hasTrailingNewLine": true,
                        "leadingTrivia": [
                            {
                                "kind": "WhitespaceTrivia",
                                "text": " "
                            }
                        ],
                        "trailingTrivia": [
                            {
                                "kind": "NewLineTrivia",
                                "text": "\r\n"
                            }
                        ]
                    }
                }
            },
            {
                "kind": "ExpressionStatement",
                "fullStart": 832,
                "fullEnd": 856,
                "start": 832,
                "end": 854,
                "fullWidth": 24,
                "width": 22,
                "expression": {
                    "kind": "InvocationExpression",
                    "fullStart": 832,
                    "fullEnd": 853,
                    "start": 832,
                    "end": 853,
                    "fullWidth": 21,
                    "width": 21,
                    "expression": {
                        "kind": "IdentifierName",
                        "fullStart": 832,
                        "fullEnd": 843,
                        "start": 832,
                        "end": 843,
                        "fullWidth": 11,
                        "width": 11,
                        "text": "runTestCase",
                        "value": "runTestCase",
                        "valueText": "runTestCase"
                    },
                    "argumentList": {
                        "kind": "ArgumentList",
                        "fullStart": 843,
                        "fullEnd": 853,
                        "start": 843,
                        "end": 853,
                        "fullWidth": 10,
                        "width": 10,
                        "openParenToken": {
                            "kind": "OpenParenToken",
                            "fullStart": 843,
                            "fullEnd": 844,
                            "start": 843,
                            "end": 844,
                            "fullWidth": 1,
                            "width": 1,
                            "text": "(",
                            "value": "(",
                            "valueText": "("
                        },
                        "arguments": [
                            {
                                "kind": "IdentifierName",
                                "fullStart": 844,
                                "fullEnd": 852,
                                "start": 844,
                                "end": 852,
                                "fullWidth": 8,
                                "width": 8,
                                "text": "testcase",
                                "value": "testcase",
                                "valueText": "testcase"
                            }
                        ],
                        "closeParenToken": {
                            "kind": "CloseParenToken",
                            "fullStart": 852,
                            "fullEnd": 853,
                            "start": 852,
                            "end": 853,
                            "fullWidth": 1,
                            "width": 1,
                            "text": ")",
                            "value": ")",
                            "valueText": ")"
                        }
                    }
                },
                "semicolonToken": {
                    "kind": "SemicolonToken",
                    "fullStart": 853,
                    "fullEnd": 856,
                    "start": 853,
                    "end": 854,
                    "fullWidth": 3,
                    "width": 1,
                    "text": ";",
                    "value": ";",
                    "valueText": ";",
                    "hasTrailingTrivia": true,
                    "hasTrailingNewLine": true,
                    "trailingTrivia": [
                        {
                            "kind": "NewLineTrivia",
                            "text": "\r\n"
                        }
                    ]
                }
            }
        ],
        "endOfFileToken": {
            "kind": "EndOfFileToken",
            "fullStart": 856,
            "fullEnd": 856,
            "start": 856,
            "end": 856,
            "fullWidth": 0,
            "width": 0,
            "text": ""
        }
    },
    "lineMap": {
        "lineStarts": [
            0,
            67,
            152,
            232,
            308,
            380,
            385,
            446,
            539,
            555,
            560,
            562,
            564,
            588,
            621,
            671,
            677,
            697,
            740,
            759,
            764,
            796,
            828,
            832,
            856
        ],
        "length": 856
    }
}<|MERGE_RESOLUTION|>--- conflicted
+++ resolved
@@ -249,12 +249,8 @@
                                         "start": 594,
                                         "end": 618,
                                         "fullWidth": 24,
-<<<<<<< HEAD
                                         "width": 24,
-                                        "identifier": {
-=======
                                         "propertyName": {
->>>>>>> 85e84683
                                             "kind": "IdentifierName",
                                             "fullStart": 594,
                                             "fullEnd": 611,
