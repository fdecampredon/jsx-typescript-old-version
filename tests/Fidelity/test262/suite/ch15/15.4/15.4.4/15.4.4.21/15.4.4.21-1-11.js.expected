{
    "isDeclaration": false,
    "languageVersion": "EcmaScript5",
    "parseOptions": {
        "allowAutomaticSemicolonInsertion": true
    },
    "sourceUnit": {
        "kind": "SourceUnit",
        "fullStart": 0,
        "fullEnd": 822,
        "start": 512,
        "end": 822,
        "fullWidth": 822,
        "width": 310,
        "isIncrementallyUnusable": true,
        "moduleElements": [
            {
                "kind": "FunctionDeclaration",
                "fullStart": 0,
                "fullEnd": 798,
                "start": 512,
                "end": 796,
                "fullWidth": 798,
                "width": 284,
                "modifiers": [],
                "functionKeyword": {
                    "kind": "FunctionKeyword",
                    "fullStart": 0,
                    "fullEnd": 521,
                    "start": 512,
                    "end": 520,
                    "fullWidth": 521,
                    "width": 8,
                    "text": "function",
                    "value": "function",
                    "valueText": "function",
                    "hasLeadingTrivia": true,
                    "hasLeadingComment": true,
                    "hasLeadingNewLine": true,
                    "hasTrailingTrivia": true,
                    "leadingTrivia": [
                        {
                            "kind": "SingleLineCommentTrivia",
                            "text": "/// Copyright (c) 2012 Ecma International.  All rights reserved. "
                        },
                        {
                            "kind": "NewLineTrivia",
                            "text": "\r\n"
                        },
                        {
                            "kind": "SingleLineCommentTrivia",
                            "text": "/// Ecma International makes this code available under the terms and conditions set"
                        },
                        {
                            "kind": "NewLineTrivia",
                            "text": "\r\n"
                        },
                        {
                            "kind": "SingleLineCommentTrivia",
                            "text": "/// forth on http://hg.ecmascript.org/tests/test262/raw-file/tip/LICENSE (the "
                        },
                        {
                            "kind": "NewLineTrivia",
                            "text": "\r\n"
                        },
                        {
                            "kind": "SingleLineCommentTrivia",
                            "text": "/// \"Use Terms\").   Any redistribution of this code must retain the above "
                        },
                        {
                            "kind": "NewLineTrivia",
                            "text": "\r\n"
                        },
                        {
                            "kind": "SingleLineCommentTrivia",
                            "text": "/// copyright and this notice and otherwise comply with the Use Terms."
                        },
                        {
                            "kind": "NewLineTrivia",
                            "text": "\r\n"
                        },
                        {
                            "kind": "MultiLineCommentTrivia",
                            "text": "/**\r\n * @path ch15/15.4/15.4.4/15.4.4.21/15.4.4.21-1-11.js\r\n * @description Array.prototype.reduce applied to Date object\r\n */"
                        },
                        {
                            "kind": "NewLineTrivia",
                            "text": "\r\n"
                        },
                        {
                            "kind": "NewLineTrivia",
                            "text": "\r\n"
                        },
                        {
                            "kind": "NewLineTrivia",
                            "text": "\r\n"
                        }
                    ],
                    "trailingTrivia": [
                        {
                            "kind": "WhitespaceTrivia",
                            "text": " "
                        }
                    ]
                },
                "identifier": {
                    "kind": "IdentifierName",
                    "fullStart": 521,
                    "fullEnd": 529,
                    "start": 521,
                    "end": 529,
                    "fullWidth": 8,
                    "width": 8,
                    "text": "testcase",
                    "value": "testcase",
                    "valueText": "testcase"
                },
                "callSignature": {
                    "kind": "CallSignature",
                    "fullStart": 529,
                    "fullEnd": 532,
                    "start": 529,
                    "end": 531,
                    "fullWidth": 3,
                    "width": 2,
                    "parameterList": {
                        "kind": "ParameterList",
                        "fullStart": 529,
                        "fullEnd": 532,
                        "start": 529,
                        "end": 531,
                        "fullWidth": 3,
                        "width": 2,
                        "openParenToken": {
                            "kind": "OpenParenToken",
                            "fullStart": 529,
                            "fullEnd": 530,
                            "start": 529,
                            "end": 530,
                            "fullWidth": 1,
                            "width": 1,
                            "text": "(",
                            "value": "(",
                            "valueText": "("
                        },
                        "parameters": [],
                        "closeParenToken": {
                            "kind": "CloseParenToken",
                            "fullStart": 530,
                            "fullEnd": 532,
                            "start": 530,
                            "end": 531,
                            "fullWidth": 2,
                            "width": 1,
                            "text": ")",
                            "value": ")",
                            "valueText": ")",
                            "hasTrailingTrivia": true,
                            "trailingTrivia": [
                                {
                                    "kind": "WhitespaceTrivia",
                                    "text": " "
                                }
                            ]
                        }
                    }
                },
                "block": {
                    "kind": "Block",
                    "fullStart": 532,
                    "fullEnd": 798,
                    "start": 532,
                    "end": 796,
                    "fullWidth": 266,
                    "width": 264,
                    "openBraceToken": {
                        "kind": "OpenBraceToken",
                        "fullStart": 532,
                        "fullEnd": 535,
                        "start": 532,
                        "end": 533,
                        "fullWidth": 3,
                        "width": 1,
                        "text": "{",
                        "value": "{",
                        "valueText": "{",
                        "hasTrailingTrivia": true,
                        "hasTrailingNewLine": true,
                        "trailingTrivia": [
                            {
                                "kind": "NewLineTrivia",
                                "text": "\r\n"
                            }
                        ]
                    },
                    "statements": [
                        {
                            "kind": "FunctionDeclaration",
                            "fullStart": 535,
                            "fullEnd": 645,
                            "start": 543,
                            "end": 643,
                            "fullWidth": 110,
                            "width": 100,
                            "modifiers": [],
                            "functionKeyword": {
                                "kind": "FunctionKeyword",
                                "fullStart": 535,
                                "fullEnd": 552,
                                "start": 543,
                                "end": 551,
                                "fullWidth": 17,
                                "width": 8,
                                "text": "function",
                                "value": "function",
                                "valueText": "function",
                                "hasLeadingTrivia": true,
                                "hasTrailingTrivia": true,
                                "leadingTrivia": [
                                    {
                                        "kind": "WhitespaceTrivia",
                                        "text": "        "
                                    }
                                ],
                                "trailingTrivia": [
                                    {
                                        "kind": "WhitespaceTrivia",
                                        "text": " "
                                    }
                                ]
                            },
                            "identifier": {
                                "kind": "IdentifierName",
                                "fullStart": 552,
                                "fullEnd": 562,
                                "start": 552,
                                "end": 562,
                                "fullWidth": 10,
                                "width": 10,
                                "text": "callbackfn",
                                "value": "callbackfn",
                                "valueText": "callbackfn"
                            },
                            "callSignature": {
                                "kind": "CallSignature",
                                "fullStart": 562,
                                "fullEnd": 590,
                                "start": 562,
                                "end": 589,
                                "fullWidth": 28,
                                "width": 27,
                                "parameterList": {
                                    "kind": "ParameterList",
                                    "fullStart": 562,
                                    "fullEnd": 590,
                                    "start": 562,
                                    "end": 589,
                                    "fullWidth": 28,
                                    "width": 27,
                                    "openParenToken": {
                                        "kind": "OpenParenToken",
                                        "fullStart": 562,
                                        "fullEnd": 563,
                                        "start": 562,
                                        "end": 563,
                                        "fullWidth": 1,
                                        "width": 1,
                                        "text": "(",
                                        "value": "(",
                                        "valueText": "("
                                    },
                                    "parameters": [
                                        {
                                            "kind": "Parameter",
                                            "fullStart": 563,
                                            "fullEnd": 570,
                                            "start": 563,
                                            "end": 570,
                                            "fullWidth": 7,
                                            "width": 7,
                                            "modifiers": [],
                                            "identifier": {
                                                "kind": "IdentifierName",
                                                "fullStart": 563,
                                                "fullEnd": 570,
                                                "start": 563,
                                                "end": 570,
                                                "fullWidth": 7,
                                                "width": 7,
                                                "text": "prevVal",
                                                "value": "prevVal",
                                                "valueText": "prevVal"
                                            }
                                        },
                                        {
                                            "kind": "CommaToken",
                                            "fullStart": 570,
                                            "fullEnd": 572,
                                            "start": 570,
                                            "end": 571,
                                            "fullWidth": 2,
                                            "width": 1,
                                            "text": ",",
                                            "value": ",",
                                            "valueText": ",",
                                            "hasTrailingTrivia": true,
                                            "trailingTrivia": [
                                                {
                                                    "kind": "WhitespaceTrivia",
                                                    "text": " "
                                                }
                                            ]
                                        },
                                        {
                                            "kind": "Parameter",
                                            "fullStart": 572,
                                            "fullEnd": 578,
                                            "start": 572,
                                            "end": 578,
                                            "fullWidth": 6,
                                            "width": 6,
                                            "modifiers": [],
                                            "identifier": {
                                                "kind": "IdentifierName",
                                                "fullStart": 572,
                                                "fullEnd": 578,
                                                "start": 572,
                                                "end": 578,
                                                "fullWidth": 6,
                                                "width": 6,
                                                "text": "curVal",
                                                "value": "curVal",
                                                "valueText": "curVal"
                                            }
                                        },
                                        {
                                            "kind": "CommaToken",
                                            "fullStart": 578,
                                            "fullEnd": 580,
                                            "start": 578,
                                            "end": 579,
                                            "fullWidth": 2,
                                            "width": 1,
                                            "text": ",",
                                            "value": ",",
                                            "valueText": ",",
                                            "hasTrailingTrivia": true,
                                            "trailingTrivia": [
                                                {
                                                    "kind": "WhitespaceTrivia",
                                                    "text": " "
                                                }
                                            ]
                                        },
                                        {
                                            "kind": "Parameter",
                                            "fullStart": 580,
                                            "fullEnd": 583,
                                            "start": 580,
                                            "end": 583,
                                            "fullWidth": 3,
                                            "width": 3,
                                            "modifiers": [],
                                            "identifier": {
                                                "kind": "IdentifierName",
                                                "fullStart": 580,
                                                "fullEnd": 583,
                                                "start": 580,
                                                "end": 583,
                                                "fullWidth": 3,
                                                "width": 3,
                                                "text": "idx",
                                                "value": "idx",
                                                "valueText": "idx"
                                            }
                                        },
                                        {
                                            "kind": "CommaToken",
                                            "fullStart": 583,
                                            "fullEnd": 585,
                                            "start": 583,
                                            "end": 584,
                                            "fullWidth": 2,
                                            "width": 1,
                                            "text": ",",
                                            "value": ",",
                                            "valueText": ",",
                                            "hasTrailingTrivia": true,
                                            "trailingTrivia": [
                                                {
                                                    "kind": "WhitespaceTrivia",
                                                    "text": " "
                                                }
                                            ]
                                        },
                                        {
                                            "kind": "Parameter",
                                            "fullStart": 585,
                                            "fullEnd": 588,
                                            "start": 585,
                                            "end": 588,
                                            "fullWidth": 3,
                                            "width": 3,
                                            "modifiers": [],
                                            "identifier": {
                                                "kind": "IdentifierName",
                                                "fullStart": 585,
                                                "fullEnd": 588,
                                                "start": 585,
                                                "end": 588,
                                                "fullWidth": 3,
                                                "width": 3,
                                                "text": "obj",
                                                "value": "obj",
                                                "valueText": "obj"
                                            }
                                        }
                                    ],
                                    "closeParenToken": {
                                        "kind": "CloseParenToken",
                                        "fullStart": 588,
                                        "fullEnd": 590,
                                        "start": 588,
                                        "end": 589,
                                        "fullWidth": 2,
                                        "width": 1,
                                        "text": ")",
                                        "value": ")",
                                        "valueText": ")",
                                        "hasTrailingTrivia": true,
                                        "trailingTrivia": [
                                            {
                                                "kind": "WhitespaceTrivia",
                                                "text": " "
                                            }
                                        ]
                                    }
                                }
                            },
                            "block": {
                                "kind": "Block",
                                "fullStart": 590,
                                "fullEnd": 645,
                                "start": 590,
                                "end": 643,
                                "fullWidth": 55,
                                "width": 53,
                                "openBraceToken": {
                                    "kind": "OpenBraceToken",
                                    "fullStart": 590,
                                    "fullEnd": 593,
                                    "start": 590,
                                    "end": 591,
                                    "fullWidth": 3,
                                    "width": 1,
                                    "text": "{",
                                    "value": "{",
                                    "valueText": "{",
                                    "hasTrailingTrivia": true,
                                    "hasTrailingNewLine": true,
                                    "trailingTrivia": [
                                        {
                                            "kind": "NewLineTrivia",
                                            "text": "\r\n"
                                        }
                                    ]
                                },
                                "statements": [
                                    {
                                        "kind": "ReturnStatement",
                                        "fullStart": 593,
                                        "fullEnd": 634,
                                        "start": 605,
                                        "end": 632,
                                        "fullWidth": 41,
                                        "width": 27,
                                        "returnKeyword": {
                                            "kind": "ReturnKeyword",
                                            "fullStart": 593,
                                            "fullEnd": 612,
                                            "start": 605,
                                            "end": 611,
                                            "fullWidth": 19,
                                            "width": 6,
                                            "text": "return",
                                            "value": "return",
                                            "valueText": "return",
                                            "hasLeadingTrivia": true,
                                            "hasTrailingTrivia": true,
                                            "leadingTrivia": [
                                                {
                                                    "kind": "WhitespaceTrivia",
                                                    "text": "            "
                                                }
                                            ],
                                            "trailingTrivia": [
                                                {
                                                    "kind": "WhitespaceTrivia",
                                                    "text": " "
                                                }
                                            ]
                                        },
                                        "expression": {
                                            "kind": "InstanceOfExpression",
                                            "fullStart": 612,
                                            "fullEnd": 631,
                                            "start": 612,
                                            "end": 631,
                                            "fullWidth": 19,
                                            "width": 19,
                                            "left": {
                                                "kind": "IdentifierName",
                                                "fullStart": 612,
                                                "fullEnd": 616,
                                                "start": 612,
                                                "end": 615,
                                                "fullWidth": 4,
                                                "width": 3,
                                                "text": "obj",
                                                "value": "obj",
                                                "valueText": "obj",
                                                "hasTrailingTrivia": true,
                                                "trailingTrivia": [
                                                    {
                                                        "kind": "WhitespaceTrivia",
                                                        "text": " "
                                                    }
                                                ]
                                            },
                                            "operatorToken": {
                                                "kind": "InstanceOfKeyword",
                                                "fullStart": 616,
                                                "fullEnd": 627,
                                                "start": 616,
                                                "end": 626,
                                                "fullWidth": 11,
                                                "width": 10,
                                                "text": "instanceof",
                                                "value": "instanceof",
                                                "valueText": "instanceof",
                                                "hasTrailingTrivia": true,
                                                "trailingTrivia": [
                                                    {
                                                        "kind": "WhitespaceTrivia",
                                                        "text": " "
                                                    }
                                                ]
                                            },
                                            "right": {
                                                "kind": "IdentifierName",
                                                "fullStart": 627,
                                                "fullEnd": 631,
                                                "start": 627,
                                                "end": 631,
                                                "fullWidth": 4,
                                                "width": 4,
                                                "text": "Date",
                                                "value": "Date",
                                                "valueText": "Date"
                                            }
                                        },
                                        "semicolonToken": {
                                            "kind": "SemicolonToken",
                                            "fullStart": 631,
                                            "fullEnd": 634,
                                            "start": 631,
                                            "end": 632,
                                            "fullWidth": 3,
                                            "width": 1,
                                            "text": ";",
                                            "value": ";",
                                            "valueText": ";",
                                            "hasTrailingTrivia": true,
                                            "hasTrailingNewLine": true,
                                            "trailingTrivia": [
                                                {
                                                    "kind": "NewLineTrivia",
                                                    "text": "\r\n"
                                                }
                                            ]
                                        }
                                    }
                                ],
                                "closeBraceToken": {
                                    "kind": "CloseBraceToken",
                                    "fullStart": 634,
                                    "fullEnd": 645,
                                    "start": 642,
                                    "end": 643,
                                    "fullWidth": 11,
                                    "width": 1,
                                    "text": "}",
                                    "value": "}",
                                    "valueText": "}",
                                    "hasLeadingTrivia": true,
                                    "hasTrailingTrivia": true,
                                    "hasTrailingNewLine": true,
                                    "leadingTrivia": [
                                        {
                                            "kind": "WhitespaceTrivia",
                                            "text": "        "
                                        }
                                    ],
                                    "trailingTrivia": [
                                        {
                                            "kind": "NewLineTrivia",
                                            "text": "\r\n"
                                        }
                                    ]
                                }
                            }
                        },
                        {
                            "kind": "VariableStatement",
                            "fullStart": 645,
                            "fullEnd": 678,
                            "start": 655,
                            "end": 676,
                            "fullWidth": 33,
                            "width": 21,
                            "modifiers": [],
                            "variableDeclaration": {
                                "kind": "VariableDeclaration",
                                "fullStart": 645,
                                "fullEnd": 675,
                                "start": 655,
                                "end": 675,
                                "fullWidth": 30,
                                "width": 20,
                                "varKeyword": {
                                    "kind": "VarKeyword",
                                    "fullStart": 645,
                                    "fullEnd": 659,
                                    "start": 655,
                                    "end": 658,
                                    "fullWidth": 14,
                                    "width": 3,
                                    "text": "var",
                                    "value": "var",
                                    "valueText": "var",
                                    "hasLeadingTrivia": true,
                                    "hasLeadingNewLine": true,
                                    "hasTrailingTrivia": true,
                                    "leadingTrivia": [
                                        {
                                            "kind": "NewLineTrivia",
                                            "text": "\r\n"
                                        },
                                        {
                                            "kind": "WhitespaceTrivia",
                                            "text": "        "
                                        }
                                    ],
                                    "trailingTrivia": [
                                        {
                                            "kind": "WhitespaceTrivia",
                                            "text": " "
                                        }
                                    ]
                                },
                                "variableDeclarators": [
                                    {
                                        "kind": "VariableDeclarator",
                                        "fullStart": 659,
                                        "fullEnd": 675,
                                        "start": 659,
                                        "end": 675,
                                        "fullWidth": 16,
<<<<<<< HEAD
                                        "width": 16,
                                        "identifier": {
=======
                                        "propertyName": {
>>>>>>> 85e84683
                                            "kind": "IdentifierName",
                                            "fullStart": 659,
                                            "fullEnd": 663,
                                            "start": 659,
                                            "end": 662,
                                            "fullWidth": 4,
                                            "width": 3,
                                            "text": "obj",
                                            "value": "obj",
                                            "valueText": "obj",
                                            "hasTrailingTrivia": true,
                                            "trailingTrivia": [
                                                {
                                                    "kind": "WhitespaceTrivia",
                                                    "text": " "
                                                }
                                            ]
                                        },
                                        "equalsValueClause": {
                                            "kind": "EqualsValueClause",
                                            "fullStart": 663,
                                            "fullEnd": 675,
                                            "start": 663,
                                            "end": 675,
                                            "fullWidth": 12,
                                            "width": 12,
                                            "equalsToken": {
                                                "kind": "EqualsToken",
                                                "fullStart": 663,
                                                "fullEnd": 665,
                                                "start": 663,
                                                "end": 664,
                                                "fullWidth": 2,
                                                "width": 1,
                                                "text": "=",
                                                "value": "=",
                                                "valueText": "=",
                                                "hasTrailingTrivia": true,
                                                "trailingTrivia": [
                                                    {
                                                        "kind": "WhitespaceTrivia",
                                                        "text": " "
                                                    }
                                                ]
                                            },
                                            "value": {
                                                "kind": "ObjectCreationExpression",
                                                "fullStart": 665,
                                                "fullEnd": 675,
                                                "start": 665,
                                                "end": 675,
                                                "fullWidth": 10,
                                                "width": 10,
                                                "newKeyword": {
                                                    "kind": "NewKeyword",
                                                    "fullStart": 665,
                                                    "fullEnd": 669,
                                                    "start": 665,
                                                    "end": 668,
                                                    "fullWidth": 4,
                                                    "width": 3,
                                                    "text": "new",
                                                    "value": "new",
                                                    "valueText": "new",
                                                    "hasTrailingTrivia": true,
                                                    "trailingTrivia": [
                                                        {
                                                            "kind": "WhitespaceTrivia",
                                                            "text": " "
                                                        }
                                                    ]
                                                },
                                                "expression": {
                                                    "kind": "IdentifierName",
                                                    "fullStart": 669,
                                                    "fullEnd": 673,
                                                    "start": 669,
                                                    "end": 673,
                                                    "fullWidth": 4,
                                                    "width": 4,
                                                    "text": "Date",
                                                    "value": "Date",
                                                    "valueText": "Date"
                                                },
                                                "argumentList": {
                                                    "kind": "ArgumentList",
                                                    "fullStart": 673,
                                                    "fullEnd": 675,
                                                    "start": 673,
                                                    "end": 675,
                                                    "fullWidth": 2,
                                                    "width": 2,
                                                    "openParenToken": {
                                                        "kind": "OpenParenToken",
                                                        "fullStart": 673,
                                                        "fullEnd": 674,
                                                        "start": 673,
                                                        "end": 674,
                                                        "fullWidth": 1,
                                                        "width": 1,
                                                        "text": "(",
                                                        "value": "(",
                                                        "valueText": "("
                                                    },
                                                    "arguments": [],
                                                    "closeParenToken": {
                                                        "kind": "CloseParenToken",
                                                        "fullStart": 674,
                                                        "fullEnd": 675,
                                                        "start": 674,
                                                        "end": 675,
                                                        "fullWidth": 1,
                                                        "width": 1,
                                                        "text": ")",
                                                        "value": ")",
                                                        "valueText": ")"
                                                    }
                                                }
                                            }
                                        }
                                    }
                                ]
                            },
                            "semicolonToken": {
                                "kind": "SemicolonToken",
                                "fullStart": 675,
                                "fullEnd": 678,
                                "start": 675,
                                "end": 676,
                                "fullWidth": 3,
                                "width": 1,
                                "text": ";",
                                "value": ";",
                                "valueText": ";",
                                "hasTrailingTrivia": true,
                                "hasTrailingNewLine": true,
                                "trailingTrivia": [
                                    {
                                        "kind": "NewLineTrivia",
                                        "text": "\r\n"
                                    }
                                ]
                            }
                        },
                        {
                            "kind": "ExpressionStatement",
                            "fullStart": 678,
                            "fullEnd": 703,
                            "start": 686,
                            "end": 701,
                            "fullWidth": 25,
                            "width": 15,
                            "expression": {
                                "kind": "AssignmentExpression",
                                "fullStart": 678,
                                "fullEnd": 700,
                                "start": 686,
                                "end": 700,
                                "fullWidth": 22,
                                "width": 14,
                                "left": {
                                    "kind": "MemberAccessExpression",
                                    "fullStart": 678,
                                    "fullEnd": 697,
                                    "start": 686,
                                    "end": 696,
                                    "fullWidth": 19,
                                    "width": 10,
                                    "expression": {
                                        "kind": "IdentifierName",
                                        "fullStart": 678,
                                        "fullEnd": 689,
                                        "start": 686,
                                        "end": 689,
                                        "fullWidth": 11,
                                        "width": 3,
                                        "text": "obj",
                                        "value": "obj",
                                        "valueText": "obj",
                                        "hasLeadingTrivia": true,
                                        "leadingTrivia": [
                                            {
                                                "kind": "WhitespaceTrivia",
                                                "text": "        "
                                            }
                                        ]
                                    },
                                    "dotToken": {
                                        "kind": "DotToken",
                                        "fullStart": 689,
                                        "fullEnd": 690,
                                        "start": 689,
                                        "end": 690,
                                        "fullWidth": 1,
                                        "width": 1,
                                        "text": ".",
                                        "value": ".",
                                        "valueText": "."
                                    },
                                    "name": {
                                        "kind": "IdentifierName",
                                        "fullStart": 690,
                                        "fullEnd": 697,
                                        "start": 690,
                                        "end": 696,
                                        "fullWidth": 7,
                                        "width": 6,
                                        "text": "length",
                                        "value": "length",
                                        "valueText": "length",
                                        "hasTrailingTrivia": true,
                                        "trailingTrivia": [
                                            {
                                                "kind": "WhitespaceTrivia",
                                                "text": " "
                                            }
                                        ]
                                    }
                                },
                                "operatorToken": {
                                    "kind": "EqualsToken",
                                    "fullStart": 697,
                                    "fullEnd": 699,
                                    "start": 697,
                                    "end": 698,
                                    "fullWidth": 2,
                                    "width": 1,
                                    "text": "=",
                                    "value": "=",
                                    "valueText": "=",
                                    "hasTrailingTrivia": true,
                                    "trailingTrivia": [
                                        {
                                            "kind": "WhitespaceTrivia",
                                            "text": " "
                                        }
                                    ]
                                },
                                "right": {
                                    "kind": "NumericLiteral",
                                    "fullStart": 699,
                                    "fullEnd": 700,
                                    "start": 699,
                                    "end": 700,
                                    "fullWidth": 1,
                                    "width": 1,
                                    "text": "1",
                                    "value": 1,
                                    "valueText": "1"
                                }
                            },
                            "semicolonToken": {
                                "kind": "SemicolonToken",
                                "fullStart": 700,
                                "fullEnd": 703,
                                "start": 700,
                                "end": 701,
                                "fullWidth": 3,
                                "width": 1,
                                "text": ";",
                                "value": ";",
                                "valueText": ";",
                                "hasTrailingTrivia": true,
                                "hasTrailingNewLine": true,
                                "trailingTrivia": [
                                    {
                                        "kind": "NewLineTrivia",
                                        "text": "\r\n"
                                    }
                                ]
                            }
                        },
                        {
                            "kind": "ExpressionStatement",
                            "fullStart": 703,
                            "fullEnd": 724,
                            "start": 711,
                            "end": 722,
                            "fullWidth": 21,
                            "width": 11,
                            "expression": {
                                "kind": "AssignmentExpression",
                                "fullStart": 703,
                                "fullEnd": 721,
                                "start": 711,
                                "end": 721,
                                "fullWidth": 18,
                                "width": 10,
                                "left": {
                                    "kind": "ElementAccessExpression",
                                    "fullStart": 703,
                                    "fullEnd": 718,
                                    "start": 711,
                                    "end": 717,
                                    "fullWidth": 15,
                                    "width": 6,
                                    "expression": {
                                        "kind": "IdentifierName",
                                        "fullStart": 703,
                                        "fullEnd": 714,
                                        "start": 711,
                                        "end": 714,
                                        "fullWidth": 11,
                                        "width": 3,
                                        "text": "obj",
                                        "value": "obj",
                                        "valueText": "obj",
                                        "hasLeadingTrivia": true,
                                        "leadingTrivia": [
                                            {
                                                "kind": "WhitespaceTrivia",
                                                "text": "        "
                                            }
                                        ]
                                    },
                                    "openBracketToken": {
                                        "kind": "OpenBracketToken",
                                        "fullStart": 714,
                                        "fullEnd": 715,
                                        "start": 714,
                                        "end": 715,
                                        "fullWidth": 1,
                                        "width": 1,
                                        "text": "[",
                                        "value": "[",
                                        "valueText": "["
                                    },
                                    "argumentExpression": {
                                        "kind": "NumericLiteral",
                                        "fullStart": 715,
                                        "fullEnd": 716,
                                        "start": 715,
                                        "end": 716,
                                        "fullWidth": 1,
                                        "width": 1,
                                        "text": "0",
                                        "value": 0,
                                        "valueText": "0"
                                    },
                                    "closeBracketToken": {
                                        "kind": "CloseBracketToken",
                                        "fullStart": 716,
                                        "fullEnd": 718,
                                        "start": 716,
                                        "end": 717,
                                        "fullWidth": 2,
                                        "width": 1,
                                        "text": "]",
                                        "value": "]",
                                        "valueText": "]",
                                        "hasTrailingTrivia": true,
                                        "trailingTrivia": [
                                            {
                                                "kind": "WhitespaceTrivia",
                                                "text": " "
                                            }
                                        ]
                                    }
                                },
                                "operatorToken": {
                                    "kind": "EqualsToken",
                                    "fullStart": 718,
                                    "fullEnd": 720,
                                    "start": 718,
                                    "end": 719,
                                    "fullWidth": 2,
                                    "width": 1,
                                    "text": "=",
                                    "value": "=",
                                    "valueText": "=",
                                    "hasTrailingTrivia": true,
                                    "trailingTrivia": [
                                        {
                                            "kind": "WhitespaceTrivia",
                                            "text": " "
                                        }
                                    ]
                                },
                                "right": {
                                    "kind": "NumericLiteral",
                                    "fullStart": 720,
                                    "fullEnd": 721,
                                    "start": 720,
                                    "end": 721,
                                    "fullWidth": 1,
                                    "width": 1,
                                    "text": "1",
                                    "value": 1,
                                    "valueText": "1"
                                }
                            },
                            "semicolonToken": {
                                "kind": "SemicolonToken",
                                "fullStart": 721,
                                "fullEnd": 724,
                                "start": 721,
                                "end": 722,
                                "fullWidth": 3,
                                "width": 1,
                                "text": ";",
                                "value": ";",
                                "valueText": ";",
                                "hasTrailingTrivia": true,
                                "hasTrailingNewLine": true,
                                "trailingTrivia": [
                                    {
                                        "kind": "NewLineTrivia",
                                        "text": "\r\n"
                                    }
                                ]
                            }
                        },
                        {
                            "kind": "ReturnStatement",
                            "fullStart": 724,
                            "fullEnd": 791,
                            "start": 734,
                            "end": 789,
                            "fullWidth": 67,
                            "width": 55,
                            "returnKeyword": {
                                "kind": "ReturnKeyword",
                                "fullStart": 724,
                                "fullEnd": 741,
                                "start": 734,
                                "end": 740,
                                "fullWidth": 17,
                                "width": 6,
                                "text": "return",
                                "value": "return",
                                "valueText": "return",
                                "hasLeadingTrivia": true,
                                "hasLeadingNewLine": true,
                                "hasTrailingTrivia": true,
                                "leadingTrivia": [
                                    {
                                        "kind": "NewLineTrivia",
                                        "text": "\r\n"
                                    },
                                    {
                                        "kind": "WhitespaceTrivia",
                                        "text": "        "
                                    }
                                ],
                                "trailingTrivia": [
                                    {
                                        "kind": "WhitespaceTrivia",
                                        "text": " "
                                    }
                                ]
                            },
                            "expression": {
                                "kind": "InvocationExpression",
                                "fullStart": 741,
                                "fullEnd": 788,
                                "start": 741,
                                "end": 788,
                                "fullWidth": 47,
                                "width": 47,
                                "expression": {
                                    "kind": "MemberAccessExpression",
                                    "fullStart": 741,
                                    "fullEnd": 768,
                                    "start": 741,
                                    "end": 768,
                                    "fullWidth": 27,
                                    "width": 27,
                                    "expression": {
                                        "kind": "MemberAccessExpression",
                                        "fullStart": 741,
                                        "fullEnd": 763,
                                        "start": 741,
                                        "end": 763,
                                        "fullWidth": 22,
                                        "width": 22,
                                        "expression": {
                                            "kind": "MemberAccessExpression",
                                            "fullStart": 741,
                                            "fullEnd": 756,
                                            "start": 741,
                                            "end": 756,
                                            "fullWidth": 15,
                                            "width": 15,
                                            "expression": {
                                                "kind": "IdentifierName",
                                                "fullStart": 741,
                                                "fullEnd": 746,
                                                "start": 741,
                                                "end": 746,
                                                "fullWidth": 5,
                                                "width": 5,
                                                "text": "Array",
                                                "value": "Array",
                                                "valueText": "Array"
                                            },
                                            "dotToken": {
                                                "kind": "DotToken",
                                                "fullStart": 746,
                                                "fullEnd": 747,
                                                "start": 746,
                                                "end": 747,
                                                "fullWidth": 1,
                                                "width": 1,
                                                "text": ".",
                                                "value": ".",
                                                "valueText": "."
                                            },
                                            "name": {
                                                "kind": "IdentifierName",
                                                "fullStart": 747,
                                                "fullEnd": 756,
                                                "start": 747,
                                                "end": 756,
                                                "fullWidth": 9,
                                                "width": 9,
                                                "text": "prototype",
                                                "value": "prototype",
                                                "valueText": "prototype"
                                            }
                                        },
                                        "dotToken": {
                                            "kind": "DotToken",
                                            "fullStart": 756,
                                            "fullEnd": 757,
                                            "start": 756,
                                            "end": 757,
                                            "fullWidth": 1,
                                            "width": 1,
                                            "text": ".",
                                            "value": ".",
                                            "valueText": "."
                                        },
                                        "name": {
                                            "kind": "IdentifierName",
                                            "fullStart": 757,
                                            "fullEnd": 763,
                                            "start": 757,
                                            "end": 763,
                                            "fullWidth": 6,
                                            "width": 6,
                                            "text": "reduce",
                                            "value": "reduce",
                                            "valueText": "reduce"
                                        }
                                    },
                                    "dotToken": {
                                        "kind": "DotToken",
                                        "fullStart": 763,
                                        "fullEnd": 764,
                                        "start": 763,
                                        "end": 764,
                                        "fullWidth": 1,
                                        "width": 1,
                                        "text": ".",
                                        "value": ".",
                                        "valueText": "."
                                    },
                                    "name": {
                                        "kind": "IdentifierName",
                                        "fullStart": 764,
                                        "fullEnd": 768,
                                        "start": 764,
                                        "end": 768,
                                        "fullWidth": 4,
                                        "width": 4,
                                        "text": "call",
                                        "value": "call",
                                        "valueText": "call"
                                    }
                                },
                                "argumentList": {
                                    "kind": "ArgumentList",
                                    "fullStart": 768,
                                    "fullEnd": 788,
                                    "start": 768,
                                    "end": 788,
                                    "fullWidth": 20,
                                    "width": 20,
                                    "openParenToken": {
                                        "kind": "OpenParenToken",
                                        "fullStart": 768,
                                        "fullEnd": 769,
                                        "start": 768,
                                        "end": 769,
                                        "fullWidth": 1,
                                        "width": 1,
                                        "text": "(",
                                        "value": "(",
                                        "valueText": "("
                                    },
                                    "arguments": [
                                        {
                                            "kind": "IdentifierName",
                                            "fullStart": 769,
                                            "fullEnd": 772,
                                            "start": 769,
                                            "end": 772,
                                            "fullWidth": 3,
                                            "width": 3,
                                            "text": "obj",
                                            "value": "obj",
                                            "valueText": "obj"
                                        },
                                        {
                                            "kind": "CommaToken",
                                            "fullStart": 772,
                                            "fullEnd": 774,
                                            "start": 772,
                                            "end": 773,
                                            "fullWidth": 2,
                                            "width": 1,
                                            "text": ",",
                                            "value": ",",
                                            "valueText": ",",
                                            "hasTrailingTrivia": true,
                                            "trailingTrivia": [
                                                {
                                                    "kind": "WhitespaceTrivia",
                                                    "text": " "
                                                }
                                            ]
                                        },
                                        {
                                            "kind": "IdentifierName",
                                            "fullStart": 774,
                                            "fullEnd": 784,
                                            "start": 774,
                                            "end": 784,
                                            "fullWidth": 10,
                                            "width": 10,
                                            "text": "callbackfn",
                                            "value": "callbackfn",
                                            "valueText": "callbackfn"
                                        },
                                        {
                                            "kind": "CommaToken",
                                            "fullStart": 784,
                                            "fullEnd": 786,
                                            "start": 784,
                                            "end": 785,
                                            "fullWidth": 2,
                                            "width": 1,
                                            "text": ",",
                                            "value": ",",
                                            "valueText": ",",
                                            "hasTrailingTrivia": true,
                                            "trailingTrivia": [
                                                {
                                                    "kind": "WhitespaceTrivia",
                                                    "text": " "
                                                }
                                            ]
                                        },
                                        {
                                            "kind": "NumericLiteral",
                                            "fullStart": 786,
                                            "fullEnd": 787,
                                            "start": 786,
                                            "end": 787,
                                            "fullWidth": 1,
                                            "width": 1,
                                            "text": "1",
                                            "value": 1,
                                            "valueText": "1"
                                        }
                                    ],
                                    "closeParenToken": {
                                        "kind": "CloseParenToken",
                                        "fullStart": 787,
                                        "fullEnd": 788,
                                        "start": 787,
                                        "end": 788,
                                        "fullWidth": 1,
                                        "width": 1,
                                        "text": ")",
                                        "value": ")",
                                        "valueText": ")"
                                    }
                                }
                            },
                            "semicolonToken": {
                                "kind": "SemicolonToken",
                                "fullStart": 788,
                                "fullEnd": 791,
                                "start": 788,
                                "end": 789,
                                "fullWidth": 3,
                                "width": 1,
                                "text": ";",
                                "value": ";",
                                "valueText": ";",
                                "hasTrailingTrivia": true,
                                "hasTrailingNewLine": true,
                                "trailingTrivia": [
                                    {
                                        "kind": "NewLineTrivia",
                                        "text": "\r\n"
                                    }
                                ]
                            }
                        }
                    ],
                    "closeBraceToken": {
                        "kind": "CloseBraceToken",
                        "fullStart": 791,
                        "fullEnd": 798,
                        "start": 795,
                        "end": 796,
                        "fullWidth": 7,
                        "width": 1,
                        "text": "}",
                        "value": "}",
                        "valueText": "}",
                        "hasLeadingTrivia": true,
                        "hasTrailingTrivia": true,
                        "hasTrailingNewLine": true,
                        "leadingTrivia": [
                            {
                                "kind": "WhitespaceTrivia",
                                "text": "    "
                            }
                        ],
                        "trailingTrivia": [
                            {
                                "kind": "NewLineTrivia",
                                "text": "\r\n"
                            }
                        ]
                    }
                }
            },
            {
                "kind": "ExpressionStatement",
                "fullStart": 798,
                "fullEnd": 822,
                "start": 798,
                "end": 820,
                "fullWidth": 24,
                "width": 22,
                "expression": {
                    "kind": "InvocationExpression",
                    "fullStart": 798,
                    "fullEnd": 819,
                    "start": 798,
                    "end": 819,
                    "fullWidth": 21,
                    "width": 21,
                    "expression": {
                        "kind": "IdentifierName",
                        "fullStart": 798,
                        "fullEnd": 809,
                        "start": 798,
                        "end": 809,
                        "fullWidth": 11,
                        "width": 11,
                        "text": "runTestCase",
                        "value": "runTestCase",
                        "valueText": "runTestCase"
                    },
                    "argumentList": {
                        "kind": "ArgumentList",
                        "fullStart": 809,
                        "fullEnd": 819,
                        "start": 809,
                        "end": 819,
                        "fullWidth": 10,
                        "width": 10,
                        "openParenToken": {
                            "kind": "OpenParenToken",
                            "fullStart": 809,
                            "fullEnd": 810,
                            "start": 809,
                            "end": 810,
                            "fullWidth": 1,
                            "width": 1,
                            "text": "(",
                            "value": "(",
                            "valueText": "("
                        },
                        "arguments": [
                            {
                                "kind": "IdentifierName",
                                "fullStart": 810,
                                "fullEnd": 818,
                                "start": 810,
                                "end": 818,
                                "fullWidth": 8,
                                "width": 8,
                                "text": "testcase",
                                "value": "testcase",
                                "valueText": "testcase"
                            }
                        ],
                        "closeParenToken": {
                            "kind": "CloseParenToken",
                            "fullStart": 818,
                            "fullEnd": 819,
                            "start": 818,
                            "end": 819,
                            "fullWidth": 1,
                            "width": 1,
                            "text": ")",
                            "value": ")",
                            "valueText": ")"
                        }
                    }
                },
                "semicolonToken": {
                    "kind": "SemicolonToken",
                    "fullStart": 819,
                    "fullEnd": 822,
                    "start": 819,
                    "end": 820,
                    "fullWidth": 3,
                    "width": 1,
                    "text": ";",
                    "value": ";",
                    "valueText": ";",
                    "hasTrailingTrivia": true,
                    "hasTrailingNewLine": true,
                    "trailingTrivia": [
                        {
                            "kind": "NewLineTrivia",
                            "text": "\r\n"
                        }
                    ]
                }
            }
        ],
        "endOfFileToken": {
            "kind": "EndOfFileToken",
            "fullStart": 822,
            "fullEnd": 822,
            "start": 822,
            "end": 822,
            "fullWidth": 0,
            "width": 0,
            "text": ""
        }
    },
    "lineMap": {
        "lineStarts": [
            0,
            67,
            152,
            232,
            308,
            380,
            385,
            440,
            503,
            508,
            510,
            512,
            535,
            593,
            634,
            645,
            647,
            678,
            703,
            724,
            726,
            791,
            798,
            822
        ],
        "length": 822
    }
}<|MERGE_RESOLUTION|>--- conflicted
+++ resolved
@@ -666,12 +666,8 @@
                                         "start": 659,
                                         "end": 675,
                                         "fullWidth": 16,
-<<<<<<< HEAD
                                         "width": 16,
-                                        "identifier": {
-=======
                                         "propertyName": {
->>>>>>> 85e84683
                                             "kind": "IdentifierName",
                                             "fullStart": 659,
                                             "fullEnd": 663,
