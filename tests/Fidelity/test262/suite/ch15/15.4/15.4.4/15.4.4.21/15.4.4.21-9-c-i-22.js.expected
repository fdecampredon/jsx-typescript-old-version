--- conflicted
+++ resolved
@@ -252,12 +252,8 @@
                                         "start": 622,
                                         "end": 640,
                                         "fullWidth": 18,
-<<<<<<< HEAD
                                         "width": 18,
-                                        "identifier": {
-=======
                                         "propertyName": {
->>>>>>> 85e84683
                                             "kind": "IdentifierName",
                                             "fullStart": 622,
                                             "fullEnd": 633,
@@ -391,12 +387,8 @@
                                         "start": 655,
                                         "end": 671,
                                         "fullWidth": 16,
-<<<<<<< HEAD
                                         "width": 16,
-                                        "identifier": {
-=======
                                         "propertyName": {
->>>>>>> 85e84683
                                             "kind": "IdentifierName",
                                             "fullStart": 655,
                                             "fullEnd": 668,
