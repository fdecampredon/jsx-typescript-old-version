{
    "isDeclaration": false,
    "languageVersion": "EcmaScript5",
    "parseOptions": {
        "allowAutomaticSemicolonInsertion": true
    },
    "sourceUnit": {
        "kind": "SourceUnit",
        "fullStart": 0,
        "fullEnd": 1235,
        "start": 585,
        "end": 1235,
        "fullWidth": 1235,
        "width": 650,
        "isIncrementallyUnusable": true,
        "moduleElements": [
            {
                "kind": "FunctionDeclaration",
                "fullStart": 0,
                "fullEnd": 1211,
                "start": 585,
                "end": 1209,
                "fullWidth": 1211,
                "width": 624,
                "isIncrementallyUnusable": true,
                "modifiers": [],
                "functionKeyword": {
                    "kind": "FunctionKeyword",
                    "fullStart": 0,
                    "fullEnd": 594,
                    "start": 585,
                    "end": 593,
                    "fullWidth": 594,
                    "width": 8,
                    "text": "function",
                    "value": "function",
                    "valueText": "function",
                    "hasLeadingTrivia": true,
                    "hasLeadingComment": true,
                    "hasLeadingNewLine": true,
                    "hasTrailingTrivia": true,
                    "leadingTrivia": [
                        {
                            "kind": "SingleLineCommentTrivia",
                            "text": "/// Copyright (c) 2012 Ecma International.  All rights reserved. "
                        },
                        {
                            "kind": "NewLineTrivia",
                            "text": "\r\n"
                        },
                        {
                            "kind": "SingleLineCommentTrivia",
                            "text": "/// Ecma International makes this code available under the terms and conditions set"
                        },
                        {
                            "kind": "NewLineTrivia",
                            "text": "\r\n"
                        },
                        {
                            "kind": "SingleLineCommentTrivia",
                            "text": "/// forth on http://hg.ecmascript.org/tests/test262/raw-file/tip/LICENSE (the "
                        },
                        {
                            "kind": "NewLineTrivia",
                            "text": "\r\n"
                        },
                        {
                            "kind": "SingleLineCommentTrivia",
                            "text": "/// \"Use Terms\").   Any redistribution of this code must retain the above "
                        },
                        {
                            "kind": "NewLineTrivia",
                            "text": "\r\n"
                        },
                        {
                            "kind": "SingleLineCommentTrivia",
                            "text": "/// copyright and this notice and otherwise comply with the Use Terms."
                        },
                        {
                            "kind": "NewLineTrivia",
                            "text": "\r\n"
                        },
                        {
                            "kind": "MultiLineCommentTrivia",
                            "text": "/**\r\n * @path ch15/15.4/15.4.4/15.4.4.21/15.4.4.21-9-c-i-22.js\r\n * @description Array.prototype.reduce - element to be retrieved is inherited accessor property without a get function on an Array\r\n */"
                        },
                        {
                            "kind": "NewLineTrivia",
                            "text": "\r\n"
                        },
                        {
                            "kind": "NewLineTrivia",
                            "text": "\r\n"
                        },
                        {
                            "kind": "NewLineTrivia",
                            "text": "\r\n"
                        }
                    ],
                    "trailingTrivia": [
                        {
                            "kind": "WhitespaceTrivia",
                            "text": " "
                        }
                    ]
                },
                "identifier": {
                    "kind": "IdentifierName",
                    "fullStart": 594,
                    "fullEnd": 602,
                    "start": 594,
                    "end": 602,
                    "fullWidth": 8,
                    "width": 8,
                    "text": "testcase",
                    "value": "testcase",
                    "valueText": "testcase"
                },
                "callSignature": {
                    "kind": "CallSignature",
                    "fullStart": 602,
                    "fullEnd": 605,
                    "start": 602,
                    "end": 604,
                    "fullWidth": 3,
                    "width": 2,
                    "parameterList": {
                        "kind": "ParameterList",
                        "fullStart": 602,
                        "fullEnd": 605,
                        "start": 602,
                        "end": 604,
                        "fullWidth": 3,
                        "width": 2,
                        "openParenToken": {
                            "kind": "OpenParenToken",
                            "fullStart": 602,
                            "fullEnd": 603,
                            "start": 602,
                            "end": 603,
                            "fullWidth": 1,
                            "width": 1,
                            "text": "(",
                            "value": "(",
                            "valueText": "("
                        },
                        "parameters": [],
                        "closeParenToken": {
                            "kind": "CloseParenToken",
                            "fullStart": 603,
                            "fullEnd": 605,
                            "start": 603,
                            "end": 604,
                            "fullWidth": 2,
                            "width": 1,
                            "text": ")",
                            "value": ")",
                            "valueText": ")",
                            "hasTrailingTrivia": true,
                            "trailingTrivia": [
                                {
                                    "kind": "WhitespaceTrivia",
                                    "text": " "
                                }
                            ]
                        }
                    }
                },
                "block": {
                    "kind": "Block",
                    "fullStart": 605,
                    "fullEnd": 1211,
                    "start": 605,
                    "end": 1209,
                    "fullWidth": 606,
                    "width": 604,
                    "isIncrementallyUnusable": true,
                    "openBraceToken": {
                        "kind": "OpenBraceToken",
                        "fullStart": 605,
                        "fullEnd": 608,
                        "start": 605,
                        "end": 606,
                        "fullWidth": 3,
                        "width": 1,
                        "text": "{",
                        "value": "{",
                        "valueText": "{",
                        "hasTrailingTrivia": true,
                        "hasTrailingNewLine": true,
                        "trailingTrivia": [
                            {
                                "kind": "NewLineTrivia",
                                "text": "\r\n"
                            }
                        ]
                    },
                    "statements": [
                        {
                            "kind": "VariableStatement",
                            "fullStart": 608,
                            "fullEnd": 643,
                            "start": 618,
                            "end": 641,
                            "fullWidth": 35,
                            "width": 23,
                            "modifiers": [],
                            "variableDeclaration": {
                                "kind": "VariableDeclaration",
                                "fullStart": 608,
                                "fullEnd": 640,
                                "start": 618,
                                "end": 640,
                                "fullWidth": 32,
                                "width": 22,
                                "varKeyword": {
                                    "kind": "VarKeyword",
                                    "fullStart": 608,
                                    "fullEnd": 622,
                                    "start": 618,
                                    "end": 621,
                                    "fullWidth": 14,
                                    "width": 3,
                                    "text": "var",
                                    "value": "var",
                                    "valueText": "var",
                                    "hasLeadingTrivia": true,
                                    "hasLeadingNewLine": true,
                                    "hasTrailingTrivia": true,
                                    "leadingTrivia": [
                                        {
                                            "kind": "NewLineTrivia",
                                            "text": "\r\n"
                                        },
                                        {
                                            "kind": "WhitespaceTrivia",
                                            "text": "        "
                                        }
                                    ],
                                    "trailingTrivia": [
                                        {
                                            "kind": "WhitespaceTrivia",
                                            "text": " "
                                        }
                                    ]
                                },
                                "variableDeclarators": [
                                    {
                                        "kind": "VariableDeclarator",
                                        "fullStart": 622,
                                        "fullEnd": 640,
                                        "start": 622,
                                        "end": 640,
                                        "fullWidth": 18,
                                        "width": 18,
                                        "identifier": {
                                            "kind": "IdentifierName",
                                            "fullStart": 622,
                                            "fullEnd": 633,
                                            "start": 622,
                                            "end": 632,
                                            "fullWidth": 11,
                                            "width": 10,
                                            "text": "testResult",
                                            "value": "testResult",
                                            "valueText": "testResult",
                                            "hasTrailingTrivia": true,
                                            "trailingTrivia": [
                                                {
                                                    "kind": "WhitespaceTrivia",
                                                    "text": " "
                                                }
                                            ]
                                        },
                                        "equalsValueClause": {
                                            "kind": "EqualsValueClause",
                                            "fullStart": 633,
                                            "fullEnd": 640,
                                            "start": 633,
                                            "end": 640,
                                            "fullWidth": 7,
                                            "width": 7,
                                            "equalsToken": {
                                                "kind": "EqualsToken",
                                                "fullStart": 633,
                                                "fullEnd": 635,
                                                "start": 633,
                                                "end": 634,
                                                "fullWidth": 2,
                                                "width": 1,
                                                "text": "=",
                                                "value": "=",
                                                "valueText": "=",
                                                "hasTrailingTrivia": true,
                                                "trailingTrivia": [
                                                    {
                                                        "kind": "WhitespaceTrivia",
                                                        "text": " "
                                                    }
                                                ]
                                            },
                                            "value": {
                                                "kind": "FalseKeyword",
                                                "fullStart": 635,
                                                "fullEnd": 640,
                                                "start": 635,
                                                "end": 640,
                                                "fullWidth": 5,
                                                "width": 5,
                                                "text": "false",
                                                "value": false,
                                                "valueText": "false"
                                            }
                                        }
                                    }
                                ]
                            },
                            "semicolonToken": {
                                "kind": "SemicolonToken",
                                "fullStart": 640,
                                "fullEnd": 643,
                                "start": 640,
                                "end": 641,
                                "fullWidth": 3,
                                "width": 1,
                                "text": ";",
                                "value": ";",
                                "valueText": ";",
                                "hasTrailingTrivia": true,
                                "hasTrailingNewLine": true,
                                "trailingTrivia": [
                                    {
                                        "kind": "NewLineTrivia",
                                        "text": "\r\n"
                                    }
                                ]
                            }
                        },
                        {
                            "kind": "VariableStatement",
                            "fullStart": 643,
                            "fullEnd": 674,
                            "start": 651,
                            "end": 672,
                            "fullWidth": 31,
                            "width": 21,
                            "modifiers": [],
                            "variableDeclaration": {
                                "kind": "VariableDeclaration",
                                "fullStart": 643,
                                "fullEnd": 671,
                                "start": 651,
                                "end": 671,
                                "fullWidth": 28,
                                "width": 20,
                                "varKeyword": {
                                    "kind": "VarKeyword",
                                    "fullStart": 643,
                                    "fullEnd": 655,
                                    "start": 651,
                                    "end": 654,
                                    "fullWidth": 12,
                                    "width": 3,
                                    "text": "var",
                                    "value": "var",
                                    "valueText": "var",
                                    "hasLeadingTrivia": true,
                                    "hasTrailingTrivia": true,
                                    "leadingTrivia": [
                                        {
                                            "kind": "WhitespaceTrivia",
                                            "text": "        "
                                        }
                                    ],
                                    "trailingTrivia": [
                                        {
                                            "kind": "WhitespaceTrivia",
                                            "text": " "
                                        }
                                    ]
                                },
                                "variableDeclarators": [
                                    {
                                        "kind": "VariableDeclarator",
                                        "fullStart": 655,
                                        "fullEnd": 671,
                                        "start": 655,
                                        "end": 671,
                                        "fullWidth": 16,
                                        "width": 16,
                                        "identifier": {
                                            "kind": "IdentifierName",
                                            "fullStart": 655,
                                            "fullEnd": 668,
                                            "start": 655,
                                            "end": 667,
                                            "fullWidth": 13,
                                            "width": 12,
                                            "text": "initialValue",
                                            "value": "initialValue",
                                            "valueText": "initialValue",
                                            "hasTrailingTrivia": true,
                                            "trailingTrivia": [
                                                {
                                                    "kind": "WhitespaceTrivia",
                                                    "text": " "
                                                }
                                            ]
                                        },
                                        "equalsValueClause": {
                                            "kind": "EqualsValueClause",
                                            "fullStart": 668,
                                            "fullEnd": 671,
                                            "start": 668,
                                            "end": 671,
                                            "fullWidth": 3,
                                            "width": 3,
                                            "equalsToken": {
                                                "kind": "EqualsToken",
                                                "fullStart": 668,
                                                "fullEnd": 670,
                                                "start": 668,
                                                "end": 669,
                                                "fullWidth": 2,
                                                "width": 1,
                                                "text": "=",
                                                "value": "=",
                                                "valueText": "=",
                                                "hasTrailingTrivia": true,
                                                "trailingTrivia": [
                                                    {
                                                        "kind": "WhitespaceTrivia",
                                                        "text": " "
                                                    }
                                                ]
                                            },
                                            "value": {
                                                "kind": "NumericLiteral",
                                                "fullStart": 670,
                                                "fullEnd": 671,
                                                "start": 670,
                                                "end": 671,
                                                "fullWidth": 1,
                                                "width": 1,
                                                "text": "0",
                                                "value": 0,
                                                "valueText": "0"
                                            }
                                        }
                                    }
                                ]
                            },
                            "semicolonToken": {
                                "kind": "SemicolonToken",
                                "fullStart": 671,
                                "fullEnd": 674,
                                "start": 671,
                                "end": 672,
                                "fullWidth": 3,
                                "width": 1,
                                "text": ";",
                                "value": ";",
                                "valueText": ";",
                                "hasTrailingTrivia": true,
                                "hasTrailingNewLine": true,
                                "trailingTrivia": [
                                    {
                                        "kind": "NewLineTrivia",
                                        "text": "\r\n"
                                    }
                                ]
                            }
                        },
                        {
                            "kind": "FunctionDeclaration",
                            "fullStart": 674,
                            "fullEnd": 842,
                            "start": 682,
                            "end": 840,
                            "fullWidth": 168,
                            "width": 158,
                            "modifiers": [],
                            "functionKeyword": {
                                "kind": "FunctionKeyword",
                                "fullStart": 674,
                                "fullEnd": 691,
                                "start": 682,
                                "end": 690,
                                "fullWidth": 17,
                                "width": 8,
                                "text": "function",
                                "value": "function",
                                "valueText": "function",
                                "hasLeadingTrivia": true,
                                "hasTrailingTrivia": true,
                                "leadingTrivia": [
                                    {
                                        "kind": "WhitespaceTrivia",
                                        "text": "        "
                                    }
                                ],
                                "trailingTrivia": [
                                    {
                                        "kind": "WhitespaceTrivia",
                                        "text": " "
                                    }
                                ]
                            },
                            "identifier": {
                                "kind": "IdentifierName",
                                "fullStart": 691,
                                "fullEnd": 701,
                                "start": 691,
                                "end": 701,
                                "fullWidth": 10,
                                "width": 10,
                                "text": "callbackfn",
                                "value": "callbackfn",
                                "valueText": "callbackfn"
                            },
                            "callSignature": {
                                "kind": "CallSignature",
                                "fullStart": 701,
                                "fullEnd": 729,
                                "start": 701,
                                "end": 728,
                                "fullWidth": 28,
                                "width": 27,
                                "parameterList": {
                                    "kind": "ParameterList",
                                    "fullStart": 701,
                                    "fullEnd": 729,
                                    "start": 701,
                                    "end": 728,
                                    "fullWidth": 28,
                                    "width": 27,
                                    "openParenToken": {
                                        "kind": "OpenParenToken",
                                        "fullStart": 701,
                                        "fullEnd": 702,
                                        "start": 701,
                                        "end": 702,
                                        "fullWidth": 1,
                                        "width": 1,
                                        "text": "(",
                                        "value": "(",
                                        "valueText": "("
                                    },
                                    "parameters": [
                                        {
                                            "kind": "Parameter",
                                            "fullStart": 702,
                                            "fullEnd": 709,
                                            "start": 702,
                                            "end": 709,
                                            "fullWidth": 7,
<<<<<<< HEAD
                                            "width": 7,
=======
                                            "modifiers": [],
>>>>>>> e3c38734
                                            "identifier": {
                                                "kind": "IdentifierName",
                                                "fullStart": 702,
                                                "fullEnd": 709,
                                                "start": 702,
                                                "end": 709,
                                                "fullWidth": 7,
                                                "width": 7,
                                                "text": "prevVal",
                                                "value": "prevVal",
                                                "valueText": "prevVal"
                                            }
                                        },
                                        {
                                            "kind": "CommaToken",
                                            "fullStart": 709,
                                            "fullEnd": 711,
                                            "start": 709,
                                            "end": 710,
                                            "fullWidth": 2,
                                            "width": 1,
                                            "text": ",",
                                            "value": ",",
                                            "valueText": ",",
                                            "hasTrailingTrivia": true,
                                            "trailingTrivia": [
                                                {
                                                    "kind": "WhitespaceTrivia",
                                                    "text": " "
                                                }
                                            ]
                                        },
                                        {
                                            "kind": "Parameter",
                                            "fullStart": 711,
                                            "fullEnd": 717,
                                            "start": 711,
                                            "end": 717,
                                            "fullWidth": 6,
<<<<<<< HEAD
                                            "width": 6,
=======
                                            "modifiers": [],
>>>>>>> e3c38734
                                            "identifier": {
                                                "kind": "IdentifierName",
                                                "fullStart": 711,
                                                "fullEnd": 717,
                                                "start": 711,
                                                "end": 717,
                                                "fullWidth": 6,
                                                "width": 6,
                                                "text": "curVal",
                                                "value": "curVal",
                                                "valueText": "curVal"
                                            }
                                        },
                                        {
                                            "kind": "CommaToken",
                                            "fullStart": 717,
                                            "fullEnd": 719,
                                            "start": 717,
                                            "end": 718,
                                            "fullWidth": 2,
                                            "width": 1,
                                            "text": ",",
                                            "value": ",",
                                            "valueText": ",",
                                            "hasTrailingTrivia": true,
                                            "trailingTrivia": [
                                                {
                                                    "kind": "WhitespaceTrivia",
                                                    "text": " "
                                                }
                                            ]
                                        },
                                        {
                                            "kind": "Parameter",
                                            "fullStart": 719,
                                            "fullEnd": 722,
                                            "start": 719,
                                            "end": 722,
                                            "fullWidth": 3,
<<<<<<< HEAD
                                            "width": 3,
=======
                                            "modifiers": [],
>>>>>>> e3c38734
                                            "identifier": {
                                                "kind": "IdentifierName",
                                                "fullStart": 719,
                                                "fullEnd": 722,
                                                "start": 719,
                                                "end": 722,
                                                "fullWidth": 3,
                                                "width": 3,
                                                "text": "idx",
                                                "value": "idx",
                                                "valueText": "idx"
                                            }
                                        },
                                        {
                                            "kind": "CommaToken",
                                            "fullStart": 722,
                                            "fullEnd": 724,
                                            "start": 722,
                                            "end": 723,
                                            "fullWidth": 2,
                                            "width": 1,
                                            "text": ",",
                                            "value": ",",
                                            "valueText": ",",
                                            "hasTrailingTrivia": true,
                                            "trailingTrivia": [
                                                {
                                                    "kind": "WhitespaceTrivia",
                                                    "text": " "
                                                }
                                            ]
                                        },
                                        {
                                            "kind": "Parameter",
                                            "fullStart": 724,
                                            "fullEnd": 727,
                                            "start": 724,
                                            "end": 727,
                                            "fullWidth": 3,
<<<<<<< HEAD
                                            "width": 3,
=======
                                            "modifiers": [],
>>>>>>> e3c38734
                                            "identifier": {
                                                "kind": "IdentifierName",
                                                "fullStart": 724,
                                                "fullEnd": 727,
                                                "start": 724,
                                                "end": 727,
                                                "fullWidth": 3,
                                                "width": 3,
                                                "text": "obj",
                                                "value": "obj",
                                                "valueText": "obj"
                                            }
                                        }
                                    ],
                                    "closeParenToken": {
                                        "kind": "CloseParenToken",
                                        "fullStart": 727,
                                        "fullEnd": 729,
                                        "start": 727,
                                        "end": 728,
                                        "fullWidth": 2,
                                        "width": 1,
                                        "text": ")",
                                        "value": ")",
                                        "valueText": ")",
                                        "hasTrailingTrivia": true,
                                        "trailingTrivia": [
                                            {
                                                "kind": "WhitespaceTrivia",
                                                "text": " "
                                            }
                                        ]
                                    }
                                }
                            },
                            "block": {
                                "kind": "Block",
                                "fullStart": 729,
                                "fullEnd": 842,
                                "start": 729,
                                "end": 840,
                                "fullWidth": 113,
                                "width": 111,
                                "openBraceToken": {
                                    "kind": "OpenBraceToken",
                                    "fullStart": 729,
                                    "fullEnd": 732,
                                    "start": 729,
                                    "end": 730,
                                    "fullWidth": 3,
                                    "width": 1,
                                    "text": "{",
                                    "value": "{",
                                    "valueText": "{",
                                    "hasTrailingTrivia": true,
                                    "hasTrailingNewLine": true,
                                    "trailingTrivia": [
                                        {
                                            "kind": "NewLineTrivia",
                                            "text": "\r\n"
                                        }
                                    ]
                                },
                                "statements": [
                                    {
                                        "kind": "IfStatement",
                                        "fullStart": 732,
                                        "fullEnd": 831,
                                        "start": 744,
                                        "end": 829,
                                        "fullWidth": 99,
                                        "width": 85,
                                        "ifKeyword": {
                                            "kind": "IfKeyword",
                                            "fullStart": 732,
                                            "fullEnd": 747,
                                            "start": 744,
                                            "end": 746,
                                            "fullWidth": 15,
                                            "width": 2,
                                            "text": "if",
                                            "value": "if",
                                            "valueText": "if",
                                            "hasLeadingTrivia": true,
                                            "hasTrailingTrivia": true,
                                            "leadingTrivia": [
                                                {
                                                    "kind": "WhitespaceTrivia",
                                                    "text": "            "
                                                }
                                            ],
                                            "trailingTrivia": [
                                                {
                                                    "kind": "WhitespaceTrivia",
                                                    "text": " "
                                                }
                                            ]
                                        },
                                        "openParenToken": {
                                            "kind": "OpenParenToken",
                                            "fullStart": 747,
                                            "fullEnd": 748,
                                            "start": 747,
                                            "end": 748,
                                            "fullWidth": 1,
                                            "width": 1,
                                            "text": "(",
                                            "value": "(",
                                            "valueText": "("
                                        },
                                        "condition": {
                                            "kind": "EqualsExpression",
                                            "fullStart": 748,
                                            "fullEnd": 757,
                                            "start": 748,
                                            "end": 757,
                                            "fullWidth": 9,
                                            "width": 9,
                                            "left": {
                                                "kind": "IdentifierName",
                                                "fullStart": 748,
                                                "fullEnd": 752,
                                                "start": 748,
                                                "end": 751,
                                                "fullWidth": 4,
                                                "width": 3,
                                                "text": "idx",
                                                "value": "idx",
                                                "valueText": "idx",
                                                "hasTrailingTrivia": true,
                                                "trailingTrivia": [
                                                    {
                                                        "kind": "WhitespaceTrivia",
                                                        "text": " "
                                                    }
                                                ]
                                            },
                                            "operatorToken": {
                                                "kind": "EqualsEqualsEqualsToken",
                                                "fullStart": 752,
                                                "fullEnd": 756,
                                                "start": 752,
                                                "end": 755,
                                                "fullWidth": 4,
                                                "width": 3,
                                                "text": "===",
                                                "value": "===",
                                                "valueText": "===",
                                                "hasTrailingTrivia": true,
                                                "trailingTrivia": [
                                                    {
                                                        "kind": "WhitespaceTrivia",
                                                        "text": " "
                                                    }
                                                ]
                                            },
                                            "right": {
                                                "kind": "NumericLiteral",
                                                "fullStart": 756,
                                                "fullEnd": 757,
                                                "start": 756,
                                                "end": 757,
                                                "fullWidth": 1,
                                                "width": 1,
                                                "text": "1",
                                                "value": 1,
                                                "valueText": "1"
                                            }
                                        },
                                        "closeParenToken": {
                                            "kind": "CloseParenToken",
                                            "fullStart": 757,
                                            "fullEnd": 759,
                                            "start": 757,
                                            "end": 758,
                                            "fullWidth": 2,
                                            "width": 1,
                                            "text": ")",
                                            "value": ")",
                                            "valueText": ")",
                                            "hasTrailingTrivia": true,
                                            "trailingTrivia": [
                                                {
                                                    "kind": "WhitespaceTrivia",
                                                    "text": " "
                                                }
                                            ]
                                        },
                                        "statement": {
                                            "kind": "Block",
                                            "fullStart": 759,
                                            "fullEnd": 831,
                                            "start": 759,
                                            "end": 829,
                                            "fullWidth": 72,
                                            "width": 70,
                                            "openBraceToken": {
                                                "kind": "OpenBraceToken",
                                                "fullStart": 759,
                                                "fullEnd": 762,
                                                "start": 759,
                                                "end": 760,
                                                "fullWidth": 3,
                                                "width": 1,
                                                "text": "{",
                                                "value": "{",
                                                "valueText": "{",
                                                "hasTrailingTrivia": true,
                                                "hasTrailingNewLine": true,
                                                "trailingTrivia": [
                                                    {
                                                        "kind": "NewLineTrivia",
                                                        "text": "\r\n"
                                                    }
                                                ]
                                            },
                                            "statements": [
                                                {
                                                    "kind": "ExpressionStatement",
                                                    "fullStart": 762,
                                                    "fullEnd": 816,
                                                    "start": 778,
                                                    "end": 814,
                                                    "fullWidth": 54,
                                                    "width": 36,
                                                    "expression": {
                                                        "kind": "AssignmentExpression",
                                                        "fullStart": 762,
                                                        "fullEnd": 813,
                                                        "start": 778,
                                                        "end": 813,
                                                        "fullWidth": 51,
                                                        "width": 35,
                                                        "left": {
                                                            "kind": "IdentifierName",
                                                            "fullStart": 762,
                                                            "fullEnd": 789,
                                                            "start": 778,
                                                            "end": 788,
                                                            "fullWidth": 27,
                                                            "width": 10,
                                                            "text": "testResult",
                                                            "value": "testResult",
                                                            "valueText": "testResult",
                                                            "hasLeadingTrivia": true,
                                                            "hasTrailingTrivia": true,
                                                            "leadingTrivia": [
                                                                {
                                                                    "kind": "WhitespaceTrivia",
                                                                    "text": "                "
                                                                }
                                                            ],
                                                            "trailingTrivia": [
                                                                {
                                                                    "kind": "WhitespaceTrivia",
                                                                    "text": " "
                                                                }
                                                            ]
                                                        },
                                                        "operatorToken": {
                                                            "kind": "EqualsToken",
                                                            "fullStart": 789,
                                                            "fullEnd": 791,
                                                            "start": 789,
                                                            "end": 790,
                                                            "fullWidth": 2,
                                                            "width": 1,
                                                            "text": "=",
                                                            "value": "=",
                                                            "valueText": "=",
                                                            "hasTrailingTrivia": true,
                                                            "trailingTrivia": [
                                                                {
                                                                    "kind": "WhitespaceTrivia",
                                                                    "text": " "
                                                                }
                                                            ]
                                                        },
                                                        "right": {
                                                            "kind": "ParenthesizedExpression",
                                                            "fullStart": 791,
                                                            "fullEnd": 813,
                                                            "start": 791,
                                                            "end": 813,
                                                            "fullWidth": 22,
                                                            "width": 22,
                                                            "openParenToken": {
                                                                "kind": "OpenParenToken",
                                                                "fullStart": 791,
                                                                "fullEnd": 792,
                                                                "start": 791,
                                                                "end": 792,
                                                                "fullWidth": 1,
                                                                "width": 1,
                                                                "text": "(",
                                                                "value": "(",
                                                                "valueText": "("
                                                            },
                                                            "expression": {
                                                                "kind": "EqualsExpression",
                                                                "fullStart": 792,
                                                                "fullEnd": 812,
                                                                "start": 792,
                                                                "end": 812,
                                                                "fullWidth": 20,
                                                                "width": 20,
                                                                "left": {
                                                                    "kind": "IdentifierName",
                                                                    "fullStart": 792,
                                                                    "fullEnd": 799,
                                                                    "start": 792,
                                                                    "end": 798,
                                                                    "fullWidth": 7,
                                                                    "width": 6,
                                                                    "text": "curVal",
                                                                    "value": "curVal",
                                                                    "valueText": "curVal",
                                                                    "hasTrailingTrivia": true,
                                                                    "trailingTrivia": [
                                                                        {
                                                                            "kind": "WhitespaceTrivia",
                                                                            "text": " "
                                                                        }
                                                                    ]
                                                                },
                                                                "operatorToken": {
                                                                    "kind": "EqualsEqualsEqualsToken",
                                                                    "fullStart": 799,
                                                                    "fullEnd": 803,
                                                                    "start": 799,
                                                                    "end": 802,
                                                                    "fullWidth": 4,
                                                                    "width": 3,
                                                                    "text": "===",
                                                                    "value": "===",
                                                                    "valueText": "===",
                                                                    "hasTrailingTrivia": true,
                                                                    "trailingTrivia": [
                                                                        {
                                                                            "kind": "WhitespaceTrivia",
                                                                            "text": " "
                                                                        }
                                                                    ]
                                                                },
                                                                "right": {
                                                                    "kind": "IdentifierName",
                                                                    "fullStart": 803,
                                                                    "fullEnd": 812,
                                                                    "start": 803,
                                                                    "end": 812,
                                                                    "fullWidth": 9,
                                                                    "width": 9,
                                                                    "text": "undefined",
                                                                    "value": "undefined",
                                                                    "valueText": "undefined"
                                                                }
                                                            },
                                                            "closeParenToken": {
                                                                "kind": "CloseParenToken",
                                                                "fullStart": 812,
                                                                "fullEnd": 813,
                                                                "start": 812,
                                                                "end": 813,
                                                                "fullWidth": 1,
                                                                "width": 1,
                                                                "text": ")",
                                                                "value": ")",
                                                                "valueText": ")"
                                                            }
                                                        }
                                                    },
                                                    "semicolonToken": {
                                                        "kind": "SemicolonToken",
                                                        "fullStart": 813,
                                                        "fullEnd": 816,
                                                        "start": 813,
                                                        "end": 814,
                                                        "fullWidth": 3,
                                                        "width": 1,
                                                        "text": ";",
                                                        "value": ";",
                                                        "valueText": ";",
                                                        "hasTrailingTrivia": true,
                                                        "hasTrailingNewLine": true,
                                                        "trailingTrivia": [
                                                            {
                                                                "kind": "NewLineTrivia",
                                                                "text": "\r\n"
                                                            }
                                                        ]
                                                    }
                                                }
                                            ],
                                            "closeBraceToken": {
                                                "kind": "CloseBraceToken",
                                                "fullStart": 816,
                                                "fullEnd": 831,
                                                "start": 828,
                                                "end": 829,
                                                "fullWidth": 15,
                                                "width": 1,
                                                "text": "}",
                                                "value": "}",
                                                "valueText": "}",
                                                "hasLeadingTrivia": true,
                                                "hasTrailingTrivia": true,
                                                "hasTrailingNewLine": true,
                                                "leadingTrivia": [
                                                    {
                                                        "kind": "WhitespaceTrivia",
                                                        "text": "            "
                                                    }
                                                ],
                                                "trailingTrivia": [
                                                    {
                                                        "kind": "NewLineTrivia",
                                                        "text": "\r\n"
                                                    }
                                                ]
                                            }
                                        }
                                    }
                                ],
                                "closeBraceToken": {
                                    "kind": "CloseBraceToken",
                                    "fullStart": 831,
                                    "fullEnd": 842,
                                    "start": 839,
                                    "end": 840,
                                    "fullWidth": 11,
                                    "width": 1,
                                    "text": "}",
                                    "value": "}",
                                    "valueText": "}",
                                    "hasLeadingTrivia": true,
                                    "hasTrailingTrivia": true,
                                    "hasTrailingNewLine": true,
                                    "leadingTrivia": [
                                        {
                                            "kind": "WhitespaceTrivia",
                                            "text": "        "
                                        }
                                    ],
                                    "trailingTrivia": [
                                        {
                                            "kind": "NewLineTrivia",
                                            "text": "\r\n"
                                        }
                                    ]
                                }
                            }
                        },
                        {
                            "kind": "TryStatement",
                            "fullStart": 842,
                            "fullEnd": 1204,
                            "start": 852,
                            "end": 1202,
                            "fullWidth": 362,
                            "width": 350,
                            "isIncrementallyUnusable": true,
                            "tryKeyword": {
                                "kind": "TryKeyword",
                                "fullStart": 842,
                                "fullEnd": 856,
                                "start": 852,
                                "end": 855,
                                "fullWidth": 14,
                                "width": 3,
                                "text": "try",
                                "value": "try",
                                "valueText": "try",
                                "hasLeadingTrivia": true,
                                "hasLeadingNewLine": true,
                                "hasTrailingTrivia": true,
                                "leadingTrivia": [
                                    {
                                        "kind": "NewLineTrivia",
                                        "text": "\r\n"
                                    },
                                    {
                                        "kind": "WhitespaceTrivia",
                                        "text": "        "
                                    }
                                ],
                                "trailingTrivia": [
                                    {
                                        "kind": "WhitespaceTrivia",
                                        "text": " "
                                    }
                                ]
                            },
                            "block": {
                                "kind": "Block",
                                "fullStart": 856,
                                "fullEnd": 1142,
                                "start": 856,
                                "end": 1141,
                                "fullWidth": 286,
                                "width": 285,
                                "isIncrementallyUnusable": true,
                                "openBraceToken": {
                                    "kind": "OpenBraceToken",
                                    "fullStart": 856,
                                    "fullEnd": 859,
                                    "start": 856,
                                    "end": 857,
                                    "fullWidth": 3,
                                    "width": 1,
                                    "text": "{",
                                    "value": "{",
                                    "valueText": "{",
                                    "hasTrailingTrivia": true,
                                    "hasTrailingNewLine": true,
                                    "trailingTrivia": [
                                        {
                                            "kind": "NewLineTrivia",
                                            "text": "\r\n"
                                        }
                                    ]
                                },
                                "statements": [
                                    {
                                        "kind": "ExpressionStatement",
                                        "fullStart": 859,
                                        "fullEnd": 1010,
                                        "start": 871,
                                        "end": 1008,
                                        "fullWidth": 151,
                                        "width": 137,
                                        "isIncrementallyUnusable": true,
                                        "expression": {
                                            "kind": "InvocationExpression",
                                            "fullStart": 859,
                                            "fullEnd": 1007,
                                            "start": 871,
                                            "end": 1007,
                                            "fullWidth": 148,
                                            "width": 136,
                                            "isIncrementallyUnusable": true,
                                            "expression": {
                                                "kind": "MemberAccessExpression",
                                                "fullStart": 859,
                                                "fullEnd": 892,
                                                "start": 871,
                                                "end": 892,
                                                "fullWidth": 33,
                                                "width": 21,
                                                "expression": {
                                                    "kind": "IdentifierName",
                                                    "fullStart": 859,
                                                    "fullEnd": 877,
                                                    "start": 871,
                                                    "end": 877,
                                                    "fullWidth": 18,
                                                    "width": 6,
                                                    "text": "Object",
                                                    "value": "Object",
                                                    "valueText": "Object",
                                                    "hasLeadingTrivia": true,
                                                    "leadingTrivia": [
                                                        {
                                                            "kind": "WhitespaceTrivia",
                                                            "text": "            "
                                                        }
                                                    ]
                                                },
                                                "dotToken": {
                                                    "kind": "DotToken",
                                                    "fullStart": 877,
                                                    "fullEnd": 878,
                                                    "start": 877,
                                                    "end": 878,
                                                    "fullWidth": 1,
                                                    "width": 1,
                                                    "text": ".",
                                                    "value": ".",
                                                    "valueText": "."
                                                },
                                                "name": {
                                                    "kind": "IdentifierName",
                                                    "fullStart": 878,
                                                    "fullEnd": 892,
                                                    "start": 878,
                                                    "end": 892,
                                                    "fullWidth": 14,
                                                    "width": 14,
                                                    "text": "defineProperty",
                                                    "value": "defineProperty",
                                                    "valueText": "defineProperty"
                                                }
                                            },
                                            "argumentList": {
                                                "kind": "ArgumentList",
                                                "fullStart": 892,
                                                "fullEnd": 1007,
                                                "start": 892,
                                                "end": 1007,
                                                "fullWidth": 115,
                                                "width": 115,
                                                "isIncrementallyUnusable": true,
                                                "openParenToken": {
                                                    "kind": "OpenParenToken",
                                                    "fullStart": 892,
                                                    "fullEnd": 893,
                                                    "start": 892,
                                                    "end": 893,
                                                    "fullWidth": 1,
                                                    "width": 1,
                                                    "text": "(",
                                                    "value": "(",
                                                    "valueText": "("
                                                },
                                                "arguments": [
                                                    {
                                                        "kind": "MemberAccessExpression",
                                                        "fullStart": 893,
                                                        "fullEnd": 908,
                                                        "start": 893,
                                                        "end": 908,
                                                        "fullWidth": 15,
                                                        "width": 15,
                                                        "expression": {
                                                            "kind": "IdentifierName",
                                                            "fullStart": 893,
                                                            "fullEnd": 898,
                                                            "start": 893,
                                                            "end": 898,
                                                            "fullWidth": 5,
                                                            "width": 5,
                                                            "text": "Array",
                                                            "value": "Array",
                                                            "valueText": "Array"
                                                        },
                                                        "dotToken": {
                                                            "kind": "DotToken",
                                                            "fullStart": 898,
                                                            "fullEnd": 899,
                                                            "start": 898,
                                                            "end": 899,
                                                            "fullWidth": 1,
                                                            "width": 1,
                                                            "text": ".",
                                                            "value": ".",
                                                            "valueText": "."
                                                        },
                                                        "name": {
                                                            "kind": "IdentifierName",
                                                            "fullStart": 899,
                                                            "fullEnd": 908,
                                                            "start": 899,
                                                            "end": 908,
                                                            "fullWidth": 9,
                                                            "width": 9,
                                                            "text": "prototype",
                                                            "value": "prototype",
                                                            "valueText": "prototype"
                                                        }
                                                    },
                                                    {
                                                        "kind": "CommaToken",
                                                        "fullStart": 908,
                                                        "fullEnd": 910,
                                                        "start": 908,
                                                        "end": 909,
                                                        "fullWidth": 2,
                                                        "width": 1,
                                                        "text": ",",
                                                        "value": ",",
                                                        "valueText": ",",
                                                        "hasTrailingTrivia": true,
                                                        "trailingTrivia": [
                                                            {
                                                                "kind": "WhitespaceTrivia",
                                                                "text": " "
                                                            }
                                                        ]
                                                    },
                                                    {
                                                        "kind": "StringLiteral",
                                                        "fullStart": 910,
                                                        "fullEnd": 913,
                                                        "start": 910,
                                                        "end": 913,
                                                        "fullWidth": 3,
                                                        "width": 3,
                                                        "text": "\"1\"",
                                                        "value": "1",
                                                        "valueText": "1"
                                                    },
                                                    {
                                                        "kind": "CommaToken",
                                                        "fullStart": 913,
                                                        "fullEnd": 915,
                                                        "start": 913,
                                                        "end": 914,
                                                        "fullWidth": 2,
                                                        "width": 1,
                                                        "text": ",",
                                                        "value": ",",
                                                        "valueText": ",",
                                                        "hasTrailingTrivia": true,
                                                        "trailingTrivia": [
                                                            {
                                                                "kind": "WhitespaceTrivia",
                                                                "text": " "
                                                            }
                                                        ]
                                                    },
                                                    {
                                                        "kind": "ObjectLiteralExpression",
                                                        "fullStart": 915,
                                                        "fullEnd": 1006,
                                                        "start": 915,
                                                        "end": 1006,
                                                        "fullWidth": 91,
                                                        "width": 91,
                                                        "isIncrementallyUnusable": true,
                                                        "openBraceToken": {
                                                            "kind": "OpenBraceToken",
                                                            "fullStart": 915,
                                                            "fullEnd": 918,
                                                            "start": 915,
                                                            "end": 916,
                                                            "fullWidth": 3,
                                                            "width": 1,
                                                            "text": "{",
                                                            "value": "{",
                                                            "valueText": "{",
                                                            "hasTrailingTrivia": true,
                                                            "hasTrailingNewLine": true,
                                                            "trailingTrivia": [
                                                                {
                                                                    "kind": "NewLineTrivia",
                                                                    "text": "\r\n"
                                                                }
                                                            ]
                                                        },
                                                        "propertyAssignments": [
                                                            {
                                                                "kind": "SimplePropertyAssignment",
                                                                "fullStart": 918,
                                                                "fullEnd": 954,
                                                                "start": 934,
                                                                "end": 954,
                                                                "fullWidth": 36,
                                                                "width": 20,
                                                                "isIncrementallyUnusable": true,
                                                                "propertyName": {
                                                                    "kind": "IdentifierName",
                                                                    "fullStart": 918,
                                                                    "fullEnd": 937,
                                                                    "start": 934,
                                                                    "end": 937,
                                                                    "fullWidth": 19,
                                                                    "width": 3,
                                                                    "text": "set",
                                                                    "value": "set",
                                                                    "valueText": "set",
                                                                    "hasLeadingTrivia": true,
                                                                    "leadingTrivia": [
                                                                        {
                                                                            "kind": "WhitespaceTrivia",
                                                                            "text": "                "
                                                                        }
                                                                    ]
                                                                },
                                                                "colonToken": {
                                                                    "kind": "ColonToken",
                                                                    "fullStart": 937,
                                                                    "fullEnd": 939,
                                                                    "start": 937,
                                                                    "end": 938,
                                                                    "fullWidth": 2,
                                                                    "width": 1,
                                                                    "text": ":",
                                                                    "value": ":",
                                                                    "valueText": ":",
                                                                    "hasTrailingTrivia": true,
                                                                    "trailingTrivia": [
                                                                        {
                                                                            "kind": "WhitespaceTrivia",
                                                                            "text": " "
                                                                        }
                                                                    ]
                                                                },
                                                                "expression": {
                                                                    "kind": "FunctionExpression",
                                                                    "fullStart": 939,
                                                                    "fullEnd": 954,
                                                                    "start": 939,
                                                                    "end": 954,
                                                                    "fullWidth": 15,
                                                                    "width": 15,
                                                                    "functionKeyword": {
                                                                        "kind": "FunctionKeyword",
                                                                        "fullStart": 939,
                                                                        "fullEnd": 948,
                                                                        "start": 939,
                                                                        "end": 947,
                                                                        "fullWidth": 9,
                                                                        "width": 8,
                                                                        "text": "function",
                                                                        "value": "function",
                                                                        "valueText": "function",
                                                                        "hasTrailingTrivia": true,
                                                                        "trailingTrivia": [
                                                                            {
                                                                                "kind": "WhitespaceTrivia",
                                                                                "text": " "
                                                                            }
                                                                        ]
                                                                    },
                                                                    "callSignature": {
                                                                        "kind": "CallSignature",
                                                                        "fullStart": 948,
                                                                        "fullEnd": 951,
                                                                        "start": 948,
                                                                        "end": 950,
                                                                        "fullWidth": 3,
                                                                        "width": 2,
                                                                        "parameterList": {
                                                                            "kind": "ParameterList",
                                                                            "fullStart": 948,
                                                                            "fullEnd": 951,
                                                                            "start": 948,
                                                                            "end": 950,
                                                                            "fullWidth": 3,
                                                                            "width": 2,
                                                                            "openParenToken": {
                                                                                "kind": "OpenParenToken",
                                                                                "fullStart": 948,
                                                                                "fullEnd": 949,
                                                                                "start": 948,
                                                                                "end": 949,
                                                                                "fullWidth": 1,
                                                                                "width": 1,
                                                                                "text": "(",
                                                                                "value": "(",
                                                                                "valueText": "("
                                                                            },
                                                                            "parameters": [],
                                                                            "closeParenToken": {
                                                                                "kind": "CloseParenToken",
                                                                                "fullStart": 949,
                                                                                "fullEnd": 951,
                                                                                "start": 949,
                                                                                "end": 950,
                                                                                "fullWidth": 2,
                                                                                "width": 1,
                                                                                "text": ")",
                                                                                "value": ")",
                                                                                "valueText": ")",
                                                                                "hasTrailingTrivia": true,
                                                                                "trailingTrivia": [
                                                                                    {
                                                                                        "kind": "WhitespaceTrivia",
                                                                                        "text": " "
                                                                                    }
                                                                                ]
                                                                            }
                                                                        }
                                                                    },
                                                                    "block": {
                                                                        "kind": "Block",
                                                                        "fullStart": 951,
                                                                        "fullEnd": 954,
                                                                        "start": 951,
                                                                        "end": 954,
                                                                        "fullWidth": 3,
                                                                        "width": 3,
                                                                        "openBraceToken": {
                                                                            "kind": "OpenBraceToken",
                                                                            "fullStart": 951,
                                                                            "fullEnd": 953,
                                                                            "start": 951,
                                                                            "end": 952,
                                                                            "fullWidth": 2,
                                                                            "width": 1,
                                                                            "text": "{",
                                                                            "value": "{",
                                                                            "valueText": "{",
                                                                            "hasTrailingTrivia": true,
                                                                            "trailingTrivia": [
                                                                                {
                                                                                    "kind": "WhitespaceTrivia",
                                                                                    "text": " "
                                                                                }
                                                                            ]
                                                                        },
                                                                        "statements": [],
                                                                        "closeBraceToken": {
                                                                            "kind": "CloseBraceToken",
                                                                            "fullStart": 953,
                                                                            "fullEnd": 954,
                                                                            "start": 953,
                                                                            "end": 954,
                                                                            "fullWidth": 1,
                                                                            "width": 1,
                                                                            "text": "}",
                                                                            "value": "}",
                                                                            "valueText": "}"
                                                                        }
                                                                    }
                                                                }
                                                            },
                                                            {
                                                                "kind": "CommaToken",
                                                                "fullStart": 954,
                                                                "fullEnd": 957,
                                                                "start": 954,
                                                                "end": 955,
                                                                "fullWidth": 3,
                                                                "width": 1,
                                                                "text": ",",
                                                                "value": ",",
                                                                "valueText": ",",
                                                                "hasTrailingTrivia": true,
                                                                "hasTrailingNewLine": true,
                                                                "trailingTrivia": [
                                                                    {
                                                                        "kind": "NewLineTrivia",
                                                                        "text": "\r\n"
                                                                    }
                                                                ]
                                                            },
                                                            {
                                                                "kind": "SimplePropertyAssignment",
                                                                "fullStart": 957,
                                                                "fullEnd": 993,
                                                                "start": 973,
                                                                "end": 991,
                                                                "fullWidth": 36,
                                                                "width": 18,
                                                                "propertyName": {
                                                                    "kind": "IdentifierName",
                                                                    "fullStart": 957,
                                                                    "fullEnd": 985,
                                                                    "start": 973,
                                                                    "end": 985,
                                                                    "fullWidth": 28,
                                                                    "width": 12,
                                                                    "text": "configurable",
                                                                    "value": "configurable",
                                                                    "valueText": "configurable",
                                                                    "hasLeadingTrivia": true,
                                                                    "leadingTrivia": [
                                                                        {
                                                                            "kind": "WhitespaceTrivia",
                                                                            "text": "                "
                                                                        }
                                                                    ]
                                                                },
                                                                "colonToken": {
                                                                    "kind": "ColonToken",
                                                                    "fullStart": 985,
                                                                    "fullEnd": 987,
                                                                    "start": 985,
                                                                    "end": 986,
                                                                    "fullWidth": 2,
                                                                    "width": 1,
                                                                    "text": ":",
                                                                    "value": ":",
                                                                    "valueText": ":",
                                                                    "hasTrailingTrivia": true,
                                                                    "trailingTrivia": [
                                                                        {
                                                                            "kind": "WhitespaceTrivia",
                                                                            "text": " "
                                                                        }
                                                                    ]
                                                                },
                                                                "expression": {
                                                                    "kind": "TrueKeyword",
                                                                    "fullStart": 987,
                                                                    "fullEnd": 993,
                                                                    "start": 987,
                                                                    "end": 991,
                                                                    "fullWidth": 6,
                                                                    "width": 4,
                                                                    "text": "true",
                                                                    "value": true,
                                                                    "valueText": "true",
                                                                    "hasTrailingTrivia": true,
                                                                    "hasTrailingNewLine": true,
                                                                    "trailingTrivia": [
                                                                        {
                                                                            "kind": "NewLineTrivia",
                                                                            "text": "\r\n"
                                                                        }
                                                                    ]
                                                                }
                                                            }
                                                        ],
                                                        "closeBraceToken": {
                                                            "kind": "CloseBraceToken",
                                                            "fullStart": 993,
                                                            "fullEnd": 1006,
                                                            "start": 1005,
                                                            "end": 1006,
                                                            "fullWidth": 13,
                                                            "width": 1,
                                                            "text": "}",
                                                            "value": "}",
                                                            "valueText": "}",
                                                            "hasLeadingTrivia": true,
                                                            "leadingTrivia": [
                                                                {
                                                                    "kind": "WhitespaceTrivia",
                                                                    "text": "            "
                                                                }
                                                            ]
                                                        }
                                                    }
                                                ],
                                                "closeParenToken": {
                                                    "kind": "CloseParenToken",
                                                    "fullStart": 1006,
                                                    "fullEnd": 1007,
                                                    "start": 1006,
                                                    "end": 1007,
                                                    "fullWidth": 1,
                                                    "width": 1,
                                                    "text": ")",
                                                    "value": ")",
                                                    "valueText": ")"
                                                }
                                            }
                                        },
                                        "semicolonToken": {
                                            "kind": "SemicolonToken",
                                            "fullStart": 1007,
                                            "fullEnd": 1010,
                                            "start": 1007,
                                            "end": 1008,
                                            "fullWidth": 3,
                                            "width": 1,
                                            "text": ";",
                                            "value": ";",
                                            "valueText": ";",
                                            "hasTrailingTrivia": true,
                                            "hasTrailingNewLine": true,
                                            "trailingTrivia": [
                                                {
                                                    "kind": "NewLineTrivia",
                                                    "text": "\r\n"
                                                }
                                            ]
                                        }
                                    },
                                    {
                                        "kind": "VariableStatement",
                                        "fullStart": 1010,
                                        "fullEnd": 1045,
                                        "start": 1024,
                                        "end": 1043,
                                        "fullWidth": 35,
                                        "width": 19,
                                        "isIncrementallyUnusable": true,
                                        "modifiers": [],
                                        "variableDeclaration": {
                                            "kind": "VariableDeclaration",
                                            "fullStart": 1010,
                                            "fullEnd": 1042,
                                            "start": 1024,
                                            "end": 1042,
                                            "fullWidth": 32,
                                            "width": 18,
                                            "isIncrementallyUnusable": true,
                                            "varKeyword": {
                                                "kind": "VarKeyword",
                                                "fullStart": 1010,
                                                "fullEnd": 1028,
                                                "start": 1024,
                                                "end": 1027,
                                                "fullWidth": 18,
                                                "width": 3,
                                                "text": "var",
                                                "value": "var",
                                                "valueText": "var",
                                                "hasLeadingTrivia": true,
                                                "hasLeadingNewLine": true,
                                                "hasTrailingTrivia": true,
                                                "leadingTrivia": [
                                                    {
                                                        "kind": "NewLineTrivia",
                                                        "text": "\r\n"
                                                    },
                                                    {
                                                        "kind": "WhitespaceTrivia",
                                                        "text": "            "
                                                    }
                                                ],
                                                "trailingTrivia": [
                                                    {
                                                        "kind": "WhitespaceTrivia",
                                                        "text": " "
                                                    }
                                                ]
                                            },
                                            "variableDeclarators": [
                                                {
                                                    "kind": "VariableDeclarator",
                                                    "fullStart": 1028,
                                                    "fullEnd": 1042,
                                                    "start": 1028,
                                                    "end": 1042,
                                                    "fullWidth": 14,
                                                    "width": 14,
                                                    "isIncrementallyUnusable": true,
                                                    "identifier": {
                                                        "kind": "IdentifierName",
                                                        "fullStart": 1028,
                                                        "fullEnd": 1032,
                                                        "start": 1028,
                                                        "end": 1031,
                                                        "fullWidth": 4,
                                                        "width": 3,
                                                        "text": "arr",
                                                        "value": "arr",
                                                        "valueText": "arr",
                                                        "hasTrailingTrivia": true,
                                                        "trailingTrivia": [
                                                            {
                                                                "kind": "WhitespaceTrivia",
                                                                "text": " "
                                                            }
                                                        ]
                                                    },
                                                    "equalsValueClause": {
                                                        "kind": "EqualsValueClause",
                                                        "fullStart": 1032,
                                                        "fullEnd": 1042,
                                                        "start": 1032,
                                                        "end": 1042,
                                                        "fullWidth": 10,
                                                        "width": 10,
                                                        "isIncrementallyUnusable": true,
                                                        "equalsToken": {
                                                            "kind": "EqualsToken",
                                                            "fullStart": 1032,
                                                            "fullEnd": 1034,
                                                            "start": 1032,
                                                            "end": 1033,
                                                            "fullWidth": 2,
                                                            "width": 1,
                                                            "text": "=",
                                                            "value": "=",
                                                            "valueText": "=",
                                                            "hasTrailingTrivia": true,
                                                            "trailingTrivia": [
                                                                {
                                                                    "kind": "WhitespaceTrivia",
                                                                    "text": " "
                                                                }
                                                            ]
                                                        },
                                                        "value": {
                                                            "kind": "ArrayLiteralExpression",
                                                            "fullStart": 1034,
                                                            "fullEnd": 1042,
                                                            "start": 1034,
                                                            "end": 1042,
                                                            "fullWidth": 8,
                                                            "width": 8,
                                                            "isIncrementallyUnusable": true,
                                                            "openBracketToken": {
                                                                "kind": "OpenBracketToken",
                                                                "fullStart": 1034,
                                                                "fullEnd": 1035,
                                                                "start": 1034,
                                                                "end": 1035,
                                                                "fullWidth": 1,
                                                                "width": 1,
                                                                "text": "[",
                                                                "value": "[",
                                                                "valueText": "["
                                                            },
                                                            "expressions": [
                                                                {
                                                                    "kind": "NumericLiteral",
                                                                    "fullStart": 1035,
                                                                    "fullEnd": 1036,
                                                                    "start": 1035,
                                                                    "end": 1036,
                                                                    "fullWidth": 1,
                                                                    "width": 1,
                                                                    "text": "0",
                                                                    "value": 0,
                                                                    "valueText": "0"
                                                                },
                                                                {
                                                                    "kind": "CommaToken",
                                                                    "fullStart": 1036,
                                                                    "fullEnd": 1038,
                                                                    "start": 1036,
                                                                    "end": 1037,
                                                                    "fullWidth": 2,
                                                                    "width": 1,
                                                                    "text": ",",
                                                                    "value": ",",
                                                                    "valueText": ",",
                                                                    "hasTrailingTrivia": true,
                                                                    "trailingTrivia": [
                                                                        {
                                                                            "kind": "WhitespaceTrivia",
                                                                            "text": " "
                                                                        }
                                                                    ]
                                                                },
                                                                {
                                                                    "kind": "OmittedExpression",
                                                                    "fullStart": -1,
                                                                    "fullEnd": -1,
                                                                    "start": -1,
                                                                    "end": -1,
                                                                    "fullWidth": 0,
                                                                    "width": 0,
                                                                    "isIncrementallyUnusable": true
                                                                },
                                                                {
                                                                    "kind": "CommaToken",
                                                                    "fullStart": 1038,
                                                                    "fullEnd": 1040,
                                                                    "start": 1038,
                                                                    "end": 1039,
                                                                    "fullWidth": 2,
                                                                    "width": 1,
                                                                    "text": ",",
                                                                    "value": ",",
                                                                    "valueText": ",",
                                                                    "hasTrailingTrivia": true,
                                                                    "trailingTrivia": [
                                                                        {
                                                                            "kind": "WhitespaceTrivia",
                                                                            "text": " "
                                                                        }
                                                                    ]
                                                                },
                                                                {
                                                                    "kind": "NumericLiteral",
                                                                    "fullStart": 1040,
                                                                    "fullEnd": 1041,
                                                                    "start": 1040,
                                                                    "end": 1041,
                                                                    "fullWidth": 1,
                                                                    "width": 1,
                                                                    "text": "2",
                                                                    "value": 2,
                                                                    "valueText": "2"
                                                                }
                                                            ],
                                                            "closeBracketToken": {
                                                                "kind": "CloseBracketToken",
                                                                "fullStart": 1041,
                                                                "fullEnd": 1042,
                                                                "start": 1041,
                                                                "end": 1042,
                                                                "fullWidth": 1,
                                                                "width": 1,
                                                                "text": "]",
                                                                "value": "]",
                                                                "valueText": "]"
                                                            }
                                                        }
                                                    }
                                                }
                                            ]
                                        },
                                        "semicolonToken": {
                                            "kind": "SemicolonToken",
                                            "fullStart": 1042,
                                            "fullEnd": 1045,
                                            "start": 1042,
                                            "end": 1043,
                                            "fullWidth": 3,
                                            "width": 1,
                                            "text": ";",
                                            "value": ";",
                                            "valueText": ";",
                                            "hasTrailingTrivia": true,
                                            "hasTrailingNewLine": true,
                                            "trailingTrivia": [
                                                {
                                                    "kind": "NewLineTrivia",
                                                    "text": "\r\n"
                                                }
                                            ]
                                        }
                                    },
                                    {
                                        "kind": "ExpressionStatement",
                                        "fullStart": 1045,
                                        "fullEnd": 1098,
                                        "start": 1059,
                                        "end": 1096,
                                        "fullWidth": 53,
                                        "width": 37,
                                        "expression": {
                                            "kind": "InvocationExpression",
                                            "fullStart": 1045,
                                            "fullEnd": 1095,
                                            "start": 1059,
                                            "end": 1095,
                                            "fullWidth": 50,
                                            "width": 36,
                                            "expression": {
                                                "kind": "MemberAccessExpression",
                                                "fullStart": 1045,
                                                "fullEnd": 1069,
                                                "start": 1059,
                                                "end": 1069,
                                                "fullWidth": 24,
                                                "width": 10,
                                                "expression": {
                                                    "kind": "IdentifierName",
                                                    "fullStart": 1045,
                                                    "fullEnd": 1062,
                                                    "start": 1059,
                                                    "end": 1062,
                                                    "fullWidth": 17,
                                                    "width": 3,
                                                    "text": "arr",
                                                    "value": "arr",
                                                    "valueText": "arr",
                                                    "hasLeadingTrivia": true,
                                                    "hasLeadingNewLine": true,
                                                    "leadingTrivia": [
                                                        {
                                                            "kind": "NewLineTrivia",
                                                            "text": "\r\n"
                                                        },
                                                        {
                                                            "kind": "WhitespaceTrivia",
                                                            "text": "            "
                                                        }
                                                    ]
                                                },
                                                "dotToken": {
                                                    "kind": "DotToken",
                                                    "fullStart": 1062,
                                                    "fullEnd": 1063,
                                                    "start": 1062,
                                                    "end": 1063,
                                                    "fullWidth": 1,
                                                    "width": 1,
                                                    "text": ".",
                                                    "value": ".",
                                                    "valueText": "."
                                                },
                                                "name": {
                                                    "kind": "IdentifierName",
                                                    "fullStart": 1063,
                                                    "fullEnd": 1069,
                                                    "start": 1063,
                                                    "end": 1069,
                                                    "fullWidth": 6,
                                                    "width": 6,
                                                    "text": "reduce",
                                                    "value": "reduce",
                                                    "valueText": "reduce"
                                                }
                                            },
                                            "argumentList": {
                                                "kind": "ArgumentList",
                                                "fullStart": 1069,
                                                "fullEnd": 1095,
                                                "start": 1069,
                                                "end": 1095,
                                                "fullWidth": 26,
                                                "width": 26,
                                                "openParenToken": {
                                                    "kind": "OpenParenToken",
                                                    "fullStart": 1069,
                                                    "fullEnd": 1070,
                                                    "start": 1069,
                                                    "end": 1070,
                                                    "fullWidth": 1,
                                                    "width": 1,
                                                    "text": "(",
                                                    "value": "(",
                                                    "valueText": "("
                                                },
                                                "arguments": [
                                                    {
                                                        "kind": "IdentifierName",
                                                        "fullStart": 1070,
                                                        "fullEnd": 1080,
                                                        "start": 1070,
                                                        "end": 1080,
                                                        "fullWidth": 10,
                                                        "width": 10,
                                                        "text": "callbackfn",
                                                        "value": "callbackfn",
                                                        "valueText": "callbackfn"
                                                    },
                                                    {
                                                        "kind": "CommaToken",
                                                        "fullStart": 1080,
                                                        "fullEnd": 1082,
                                                        "start": 1080,
                                                        "end": 1081,
                                                        "fullWidth": 2,
                                                        "width": 1,
                                                        "text": ",",
                                                        "value": ",",
                                                        "valueText": ",",
                                                        "hasTrailingTrivia": true,
                                                        "trailingTrivia": [
                                                            {
                                                                "kind": "WhitespaceTrivia",
                                                                "text": " "
                                                            }
                                                        ]
                                                    },
                                                    {
                                                        "kind": "IdentifierName",
                                                        "fullStart": 1082,
                                                        "fullEnd": 1094,
                                                        "start": 1082,
                                                        "end": 1094,
                                                        "fullWidth": 12,
                                                        "width": 12,
                                                        "text": "initialValue",
                                                        "value": "initialValue",
                                                        "valueText": "initialValue"
                                                    }
                                                ],
                                                "closeParenToken": {
                                                    "kind": "CloseParenToken",
                                                    "fullStart": 1094,
                                                    "fullEnd": 1095,
                                                    "start": 1094,
                                                    "end": 1095,
                                                    "fullWidth": 1,
                                                    "width": 1,
                                                    "text": ")",
                                                    "value": ")",
                                                    "valueText": ")"
                                                }
                                            }
                                        },
                                        "semicolonToken": {
                                            "kind": "SemicolonToken",
                                            "fullStart": 1095,
                                            "fullEnd": 1098,
                                            "start": 1095,
                                            "end": 1096,
                                            "fullWidth": 3,
                                            "width": 1,
                                            "text": ";",
                                            "value": ";",
                                            "valueText": ";",
                                            "hasTrailingTrivia": true,
                                            "hasTrailingNewLine": true,
                                            "trailingTrivia": [
                                                {
                                                    "kind": "NewLineTrivia",
                                                    "text": "\r\n"
                                                }
                                            ]
                                        }
                                    },
                                    {
                                        "kind": "ReturnStatement",
                                        "fullStart": 1098,
                                        "fullEnd": 1130,
                                        "start": 1110,
                                        "end": 1128,
                                        "fullWidth": 32,
                                        "width": 18,
                                        "returnKeyword": {
                                            "kind": "ReturnKeyword",
                                            "fullStart": 1098,
                                            "fullEnd": 1117,
                                            "start": 1110,
                                            "end": 1116,
                                            "fullWidth": 19,
                                            "width": 6,
                                            "text": "return",
                                            "value": "return",
                                            "valueText": "return",
                                            "hasLeadingTrivia": true,
                                            "hasTrailingTrivia": true,
                                            "leadingTrivia": [
                                                {
                                                    "kind": "WhitespaceTrivia",
                                                    "text": "            "
                                                }
                                            ],
                                            "trailingTrivia": [
                                                {
                                                    "kind": "WhitespaceTrivia",
                                                    "text": " "
                                                }
                                            ]
                                        },
                                        "expression": {
                                            "kind": "IdentifierName",
                                            "fullStart": 1117,
                                            "fullEnd": 1127,
                                            "start": 1117,
                                            "end": 1127,
                                            "fullWidth": 10,
                                            "width": 10,
                                            "text": "testResult",
                                            "value": "testResult",
                                            "valueText": "testResult"
                                        },
                                        "semicolonToken": {
                                            "kind": "SemicolonToken",
                                            "fullStart": 1127,
                                            "fullEnd": 1130,
                                            "start": 1127,
                                            "end": 1128,
                                            "fullWidth": 3,
                                            "width": 1,
                                            "text": ";",
                                            "value": ";",
                                            "valueText": ";",
                                            "hasTrailingTrivia": true,
                                            "hasTrailingNewLine": true,
                                            "trailingTrivia": [
                                                {
                                                    "kind": "NewLineTrivia",
                                                    "text": "\r\n"
                                                }
                                            ]
                                        }
                                    }
                                ],
                                "closeBraceToken": {
                                    "kind": "CloseBraceToken",
                                    "fullStart": 1130,
                                    "fullEnd": 1142,
                                    "start": 1140,
                                    "end": 1141,
                                    "fullWidth": 12,
                                    "width": 1,
                                    "text": "}",
                                    "value": "}",
                                    "valueText": "}",
                                    "hasLeadingTrivia": true,
                                    "hasLeadingNewLine": true,
                                    "hasTrailingTrivia": true,
                                    "leadingTrivia": [
                                        {
                                            "kind": "NewLineTrivia",
                                            "text": "\r\n"
                                        },
                                        {
                                            "kind": "WhitespaceTrivia",
                                            "text": "        "
                                        }
                                    ],
                                    "trailingTrivia": [
                                        {
                                            "kind": "WhitespaceTrivia",
                                            "text": " "
                                        }
                                    ]
                                }
                            },
                            "finallyClause": {
                                "kind": "FinallyClause",
                                "fullStart": 1142,
                                "fullEnd": 1204,
                                "start": 1142,
                                "end": 1202,
                                "fullWidth": 62,
                                "width": 60,
                                "finallyKeyword": {
                                    "kind": "FinallyKeyword",
                                    "fullStart": 1142,
                                    "fullEnd": 1150,
                                    "start": 1142,
                                    "end": 1149,
                                    "fullWidth": 8,
                                    "width": 7,
                                    "text": "finally",
                                    "value": "finally",
                                    "valueText": "finally",
                                    "hasTrailingTrivia": true,
                                    "trailingTrivia": [
                                        {
                                            "kind": "WhitespaceTrivia",
                                            "text": " "
                                        }
                                    ]
                                },
                                "block": {
                                    "kind": "Block",
                                    "fullStart": 1150,
                                    "fullEnd": 1204,
                                    "start": 1150,
                                    "end": 1202,
                                    "fullWidth": 54,
                                    "width": 52,
                                    "openBraceToken": {
                                        "kind": "OpenBraceToken",
                                        "fullStart": 1150,
                                        "fullEnd": 1153,
                                        "start": 1150,
                                        "end": 1151,
                                        "fullWidth": 3,
                                        "width": 1,
                                        "text": "{",
                                        "value": "{",
                                        "valueText": "{",
                                        "hasTrailingTrivia": true,
                                        "hasTrailingNewLine": true,
                                        "trailingTrivia": [
                                            {
                                                "kind": "NewLineTrivia",
                                                "text": "\r\n"
                                            }
                                        ]
                                    },
                                    "statements": [
                                        {
                                            "kind": "ExpressionStatement",
                                            "fullStart": 1153,
                                            "fullEnd": 1193,
                                            "start": 1165,
                                            "end": 1191,
                                            "fullWidth": 40,
                                            "width": 26,
                                            "expression": {
                                                "kind": "DeleteExpression",
                                                "fullStart": 1153,
                                                "fullEnd": 1190,
                                                "start": 1165,
                                                "end": 1190,
                                                "fullWidth": 37,
                                                "width": 25,
                                                "deleteKeyword": {
                                                    "kind": "DeleteKeyword",
                                                    "fullStart": 1153,
                                                    "fullEnd": 1172,
                                                    "start": 1165,
                                                    "end": 1171,
                                                    "fullWidth": 19,
                                                    "width": 6,
                                                    "text": "delete",
                                                    "value": "delete",
                                                    "valueText": "delete",
                                                    "hasLeadingTrivia": true,
                                                    "hasTrailingTrivia": true,
                                                    "leadingTrivia": [
                                                        {
                                                            "kind": "WhitespaceTrivia",
                                                            "text": "            "
                                                        }
                                                    ],
                                                    "trailingTrivia": [
                                                        {
                                                            "kind": "WhitespaceTrivia",
                                                            "text": " "
                                                        }
                                                    ]
                                                },
                                                "expression": {
                                                    "kind": "ElementAccessExpression",
                                                    "fullStart": 1172,
                                                    "fullEnd": 1190,
                                                    "start": 1172,
                                                    "end": 1190,
                                                    "fullWidth": 18,
                                                    "width": 18,
                                                    "expression": {
                                                        "kind": "MemberAccessExpression",
                                                        "fullStart": 1172,
                                                        "fullEnd": 1187,
                                                        "start": 1172,
                                                        "end": 1187,
                                                        "fullWidth": 15,
                                                        "width": 15,
                                                        "expression": {
                                                            "kind": "IdentifierName",
                                                            "fullStart": 1172,
                                                            "fullEnd": 1177,
                                                            "start": 1172,
                                                            "end": 1177,
                                                            "fullWidth": 5,
                                                            "width": 5,
                                                            "text": "Array",
                                                            "value": "Array",
                                                            "valueText": "Array"
                                                        },
                                                        "dotToken": {
                                                            "kind": "DotToken",
                                                            "fullStart": 1177,
                                                            "fullEnd": 1178,
                                                            "start": 1177,
                                                            "end": 1178,
                                                            "fullWidth": 1,
                                                            "width": 1,
                                                            "text": ".",
                                                            "value": ".",
                                                            "valueText": "."
                                                        },
                                                        "name": {
                                                            "kind": "IdentifierName",
                                                            "fullStart": 1178,
                                                            "fullEnd": 1187,
                                                            "start": 1178,
                                                            "end": 1187,
                                                            "fullWidth": 9,
                                                            "width": 9,
                                                            "text": "prototype",
                                                            "value": "prototype",
                                                            "valueText": "prototype"
                                                        }
                                                    },
                                                    "openBracketToken": {
                                                        "kind": "OpenBracketToken",
                                                        "fullStart": 1187,
                                                        "fullEnd": 1188,
                                                        "start": 1187,
                                                        "end": 1188,
                                                        "fullWidth": 1,
                                                        "width": 1,
                                                        "text": "[",
                                                        "value": "[",
                                                        "valueText": "["
                                                    },
                                                    "argumentExpression": {
                                                        "kind": "NumericLiteral",
                                                        "fullStart": 1188,
                                                        "fullEnd": 1189,
                                                        "start": 1188,
                                                        "end": 1189,
                                                        "fullWidth": 1,
                                                        "width": 1,
                                                        "text": "1",
                                                        "value": 1,
                                                        "valueText": "1"
                                                    },
                                                    "closeBracketToken": {
                                                        "kind": "CloseBracketToken",
                                                        "fullStart": 1189,
                                                        "fullEnd": 1190,
                                                        "start": 1189,
                                                        "end": 1190,
                                                        "fullWidth": 1,
                                                        "width": 1,
                                                        "text": "]",
                                                        "value": "]",
                                                        "valueText": "]"
                                                    }
                                                }
                                            },
                                            "semicolonToken": {
                                                "kind": "SemicolonToken",
                                                "fullStart": 1190,
                                                "fullEnd": 1193,
                                                "start": 1190,
                                                "end": 1191,
                                                "fullWidth": 3,
                                                "width": 1,
                                                "text": ";",
                                                "value": ";",
                                                "valueText": ";",
                                                "hasTrailingTrivia": true,
                                                "hasTrailingNewLine": true,
                                                "trailingTrivia": [
                                                    {
                                                        "kind": "NewLineTrivia",
                                                        "text": "\r\n"
                                                    }
                                                ]
                                            }
                                        }
                                    ],
                                    "closeBraceToken": {
                                        "kind": "CloseBraceToken",
                                        "fullStart": 1193,
                                        "fullEnd": 1204,
                                        "start": 1201,
                                        "end": 1202,
                                        "fullWidth": 11,
                                        "width": 1,
                                        "text": "}",
                                        "value": "}",
                                        "valueText": "}",
                                        "hasLeadingTrivia": true,
                                        "hasTrailingTrivia": true,
                                        "hasTrailingNewLine": true,
                                        "leadingTrivia": [
                                            {
                                                "kind": "WhitespaceTrivia",
                                                "text": "        "
                                            }
                                        ],
                                        "trailingTrivia": [
                                            {
                                                "kind": "NewLineTrivia",
                                                "text": "\r\n"
                                            }
                                        ]
                                    }
                                }
                            }
                        }
                    ],
                    "closeBraceToken": {
                        "kind": "CloseBraceToken",
                        "fullStart": 1204,
                        "fullEnd": 1211,
                        "start": 1208,
                        "end": 1209,
                        "fullWidth": 7,
                        "width": 1,
                        "text": "}",
                        "value": "}",
                        "valueText": "}",
                        "hasLeadingTrivia": true,
                        "hasTrailingTrivia": true,
                        "hasTrailingNewLine": true,
                        "leadingTrivia": [
                            {
                                "kind": "WhitespaceTrivia",
                                "text": "    "
                            }
                        ],
                        "trailingTrivia": [
                            {
                                "kind": "NewLineTrivia",
                                "text": "\r\n"
                            }
                        ]
                    }
                }
            },
            {
                "kind": "ExpressionStatement",
                "fullStart": 1211,
                "fullEnd": 1235,
                "start": 1211,
                "end": 1233,
                "fullWidth": 24,
                "width": 22,
                "expression": {
                    "kind": "InvocationExpression",
                    "fullStart": 1211,
                    "fullEnd": 1232,
                    "start": 1211,
                    "end": 1232,
                    "fullWidth": 21,
                    "width": 21,
                    "expression": {
                        "kind": "IdentifierName",
                        "fullStart": 1211,
                        "fullEnd": 1222,
                        "start": 1211,
                        "end": 1222,
                        "fullWidth": 11,
                        "width": 11,
                        "text": "runTestCase",
                        "value": "runTestCase",
                        "valueText": "runTestCase"
                    },
                    "argumentList": {
                        "kind": "ArgumentList",
                        "fullStart": 1222,
                        "fullEnd": 1232,
                        "start": 1222,
                        "end": 1232,
                        "fullWidth": 10,
                        "width": 10,
                        "openParenToken": {
                            "kind": "OpenParenToken",
                            "fullStart": 1222,
                            "fullEnd": 1223,
                            "start": 1222,
                            "end": 1223,
                            "fullWidth": 1,
                            "width": 1,
                            "text": "(",
                            "value": "(",
                            "valueText": "("
                        },
                        "arguments": [
                            {
                                "kind": "IdentifierName",
                                "fullStart": 1223,
                                "fullEnd": 1231,
                                "start": 1223,
                                "end": 1231,
                                "fullWidth": 8,
                                "width": 8,
                                "text": "testcase",
                                "value": "testcase",
                                "valueText": "testcase"
                            }
                        ],
                        "closeParenToken": {
                            "kind": "CloseParenToken",
                            "fullStart": 1231,
                            "fullEnd": 1232,
                            "start": 1231,
                            "end": 1232,
                            "fullWidth": 1,
                            "width": 1,
                            "text": ")",
                            "value": ")",
                            "valueText": ")"
                        }
                    }
                },
                "semicolonToken": {
                    "kind": "SemicolonToken",
                    "fullStart": 1232,
                    "fullEnd": 1235,
                    "start": 1232,
                    "end": 1233,
                    "fullWidth": 3,
                    "width": 1,
                    "text": ";",
                    "value": ";",
                    "valueText": ";",
                    "hasTrailingTrivia": true,
                    "hasTrailingNewLine": true,
                    "trailingTrivia": [
                        {
                            "kind": "NewLineTrivia",
                            "text": "\r\n"
                        }
                    ]
                }
            }
        ],
        "endOfFileToken": {
            "kind": "EndOfFileToken",
            "fullStart": 1235,
            "fullEnd": 1235,
            "start": 1235,
            "end": 1235,
            "fullWidth": 0,
            "width": 0,
            "text": ""
        }
    },
    "lineMap": {
        "lineStarts": [
            0,
            67,
            152,
            232,
            308,
            380,
            385,
            444,
            576,
            581,
            583,
            585,
            608,
            610,
            643,
            674,
            732,
            762,
            816,
            831,
            842,
            844,
            859,
            918,
            957,
            993,
            1010,
            1012,
            1045,
            1047,
            1098,
            1130,
            1132,
            1153,
            1193,
            1204,
            1211,
            1235
        ],
        "length": 1235
    }
}<|MERGE_RESOLUTION|>--- conflicted
+++ resolved
@@ -554,11 +554,8 @@
                                             "start": 702,
                                             "end": 709,
                                             "fullWidth": 7,
-<<<<<<< HEAD
                                             "width": 7,
-=======
                                             "modifiers": [],
->>>>>>> e3c38734
                                             "identifier": {
                                                 "kind": "IdentifierName",
                                                 "fullStart": 702,
@@ -598,11 +595,8 @@
                                             "start": 711,
                                             "end": 717,
                                             "fullWidth": 6,
-<<<<<<< HEAD
                                             "width": 6,
-=======
                                             "modifiers": [],
->>>>>>> e3c38734
                                             "identifier": {
                                                 "kind": "IdentifierName",
                                                 "fullStart": 711,
@@ -642,11 +636,8 @@
                                             "start": 719,
                                             "end": 722,
                                             "fullWidth": 3,
-<<<<<<< HEAD
                                             "width": 3,
-=======
                                             "modifiers": [],
->>>>>>> e3c38734
                                             "identifier": {
                                                 "kind": "IdentifierName",
                                                 "fullStart": 719,
@@ -686,11 +677,8 @@
                                             "start": 724,
                                             "end": 727,
                                             "fullWidth": 3,
-<<<<<<< HEAD
                                             "width": 3,
-=======
                                             "modifiers": [],
->>>>>>> e3c38734
                                             "identifier": {
                                                 "kind": "IdentifierName",
                                                 "fullStart": 724,
