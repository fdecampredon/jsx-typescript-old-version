{
    "isDeclaration": false,
    "languageVersion": "EcmaScript5",
    "parseOptions": {
        "allowAutomaticSemicolonInsertion": true
    },
    "sourceUnit": {
        "kind": "SourceUnit",
        "fullStart": 0,
        "fullEnd": 1313,
        "start": 641,
        "end": 1313,
        "fullWidth": 1313,
        "width": 672,
        "isIncrementallyUnusable": true,
        "moduleElements": [
            {
                "kind": "FunctionDeclaration",
                "fullStart": 0,
                "fullEnd": 1289,
                "start": 641,
                "end": 1287,
                "fullWidth": 1289,
                "width": 646,
                "isIncrementallyUnusable": true,
                "modifiers": [],
                "functionKeyword": {
                    "kind": "FunctionKeyword",
                    "fullStart": 0,
                    "fullEnd": 650,
                    "start": 641,
                    "end": 649,
                    "fullWidth": 650,
                    "width": 8,
                    "text": "function",
                    "value": "function",
                    "valueText": "function",
                    "hasLeadingTrivia": true,
                    "hasLeadingComment": true,
                    "hasLeadingNewLine": true,
                    "hasTrailingTrivia": true,
                    "leadingTrivia": [
                        {
                            "kind": "SingleLineCommentTrivia",
                            "text": "/// Copyright (c) 2012 Ecma International.  All rights reserved. "
                        },
                        {
                            "kind": "NewLineTrivia",
                            "text": "\r\n"
                        },
                        {
                            "kind": "SingleLineCommentTrivia",
                            "text": "/// Ecma International makes this code available under the terms and conditions set"
                        },
                        {
                            "kind": "NewLineTrivia",
                            "text": "\r\n"
                        },
                        {
                            "kind": "SingleLineCommentTrivia",
                            "text": "/// forth on http://hg.ecmascript.org/tests/test262/raw-file/tip/LICENSE (the "
                        },
                        {
                            "kind": "NewLineTrivia",
                            "text": "\r\n"
                        },
                        {
                            "kind": "SingleLineCommentTrivia",
                            "text": "/// \"Use Terms\").   Any redistribution of this code must retain the above "
                        },
                        {
                            "kind": "NewLineTrivia",
                            "text": "\r\n"
                        },
                        {
                            "kind": "SingleLineCommentTrivia",
                            "text": "/// copyright and this notice and otherwise comply with the Use Terms."
                        },
                        {
                            "kind": "NewLineTrivia",
                            "text": "\r\n"
                        },
                        {
                            "kind": "MultiLineCommentTrivia",
                            "text": "/**\r\n * @path ch15/15.4/15.4.4/15.4.4.21/15.4.4.21-8-b-iii-1-19.js\r\n * @description Array.prototype.reduce - element to be retrieved is own accessor property without a get function that overrides an inherited accessor property on an Array-like object\r\n */"
                        },
                        {
                            "kind": "NewLineTrivia",
                            "text": "\r\n"
                        },
                        {
                            "kind": "NewLineTrivia",
                            "text": "\r\n"
                        },
                        {
                            "kind": "NewLineTrivia",
                            "text": "\r\n"
                        }
                    ],
                    "trailingTrivia": [
                        {
                            "kind": "WhitespaceTrivia",
                            "text": " "
                        }
                    ]
                },
                "identifier": {
                    "kind": "IdentifierName",
                    "fullStart": 650,
                    "fullEnd": 658,
                    "start": 650,
                    "end": 658,
                    "fullWidth": 8,
                    "width": 8,
                    "text": "testcase",
                    "value": "testcase",
                    "valueText": "testcase"
                },
                "callSignature": {
                    "kind": "CallSignature",
                    "fullStart": 658,
                    "fullEnd": 661,
                    "start": 658,
                    "end": 660,
                    "fullWidth": 3,
                    "width": 2,
                    "parameterList": {
                        "kind": "ParameterList",
                        "fullStart": 658,
                        "fullEnd": 661,
                        "start": 658,
                        "end": 660,
                        "fullWidth": 3,
                        "width": 2,
                        "openParenToken": {
                            "kind": "OpenParenToken",
                            "fullStart": 658,
                            "fullEnd": 659,
                            "start": 658,
                            "end": 659,
                            "fullWidth": 1,
                            "width": 1,
                            "text": "(",
                            "value": "(",
                            "valueText": "("
                        },
                        "parameters": [],
                        "closeParenToken": {
                            "kind": "CloseParenToken",
                            "fullStart": 659,
                            "fullEnd": 661,
                            "start": 659,
                            "end": 660,
                            "fullWidth": 2,
                            "width": 1,
                            "text": ")",
                            "value": ")",
                            "valueText": ")",
                            "hasTrailingTrivia": true,
                            "trailingTrivia": [
                                {
                                    "kind": "WhitespaceTrivia",
                                    "text": " "
                                }
                            ]
                        }
                    }
                },
                "block": {
                    "kind": "Block",
                    "fullStart": 661,
                    "fullEnd": 1289,
                    "start": 661,
                    "end": 1287,
                    "fullWidth": 628,
                    "width": 626,
                    "isIncrementallyUnusable": true,
                    "openBraceToken": {
                        "kind": "OpenBraceToken",
                        "fullStart": 661,
                        "fullEnd": 664,
                        "start": 661,
                        "end": 662,
                        "fullWidth": 3,
                        "width": 1,
                        "text": "{",
                        "value": "{",
                        "valueText": "{",
                        "hasTrailingTrivia": true,
                        "hasTrailingNewLine": true,
                        "trailingTrivia": [
                            {
                                "kind": "NewLineTrivia",
                                "text": "\r\n"
                            }
                        ]
                    },
                    "statements": [
                        {
                            "kind": "VariableStatement",
                            "fullStart": 664,
                            "fullEnd": 699,
                            "start": 674,
                            "end": 697,
                            "fullWidth": 35,
                            "width": 23,
                            "modifiers": [],
                            "variableDeclaration": {
                                "kind": "VariableDeclaration",
                                "fullStart": 664,
                                "fullEnd": 696,
                                "start": 674,
                                "end": 696,
                                "fullWidth": 32,
                                "width": 22,
                                "varKeyword": {
                                    "kind": "VarKeyword",
                                    "fullStart": 664,
                                    "fullEnd": 678,
                                    "start": 674,
                                    "end": 677,
                                    "fullWidth": 14,
                                    "width": 3,
                                    "text": "var",
                                    "value": "var",
                                    "valueText": "var",
                                    "hasLeadingTrivia": true,
                                    "hasLeadingNewLine": true,
                                    "hasTrailingTrivia": true,
                                    "leadingTrivia": [
                                        {
                                            "kind": "NewLineTrivia",
                                            "text": "\r\n"
                                        },
                                        {
                                            "kind": "WhitespaceTrivia",
                                            "text": "        "
                                        }
                                    ],
                                    "trailingTrivia": [
                                        {
                                            "kind": "WhitespaceTrivia",
                                            "text": " "
                                        }
                                    ]
                                },
                                "variableDeclarators": [
                                    {
                                        "kind": "VariableDeclarator",
                                        "fullStart": 678,
                                        "fullEnd": 696,
                                        "start": 678,
                                        "end": 696,
                                        "fullWidth": 18,
<<<<<<< HEAD
                                        "width": 18,
                                        "identifier": {
=======
                                        "propertyName": {
>>>>>>> 85e84683
                                            "kind": "IdentifierName",
                                            "fullStart": 678,
                                            "fullEnd": 689,
                                            "start": 678,
                                            "end": 688,
                                            "fullWidth": 11,
                                            "width": 10,
                                            "text": "testResult",
                                            "value": "testResult",
                                            "valueText": "testResult",
                                            "hasTrailingTrivia": true,
                                            "trailingTrivia": [
                                                {
                                                    "kind": "WhitespaceTrivia",
                                                    "text": " "
                                                }
                                            ]
                                        },
                                        "equalsValueClause": {
                                            "kind": "EqualsValueClause",
                                            "fullStart": 689,
                                            "fullEnd": 696,
                                            "start": 689,
                                            "end": 696,
                                            "fullWidth": 7,
                                            "width": 7,
                                            "equalsToken": {
                                                "kind": "EqualsToken",
                                                "fullStart": 689,
                                                "fullEnd": 691,
                                                "start": 689,
                                                "end": 690,
                                                "fullWidth": 2,
                                                "width": 1,
                                                "text": "=",
                                                "value": "=",
                                                "valueText": "=",
                                                "hasTrailingTrivia": true,
                                                "trailingTrivia": [
                                                    {
                                                        "kind": "WhitespaceTrivia",
                                                        "text": " "
                                                    }
                                                ]
                                            },
                                            "value": {
                                                "kind": "FalseKeyword",
                                                "fullStart": 691,
                                                "fullEnd": 696,
                                                "start": 691,
                                                "end": 696,
                                                "fullWidth": 5,
                                                "width": 5,
                                                "text": "false",
                                                "value": false,
                                                "valueText": "false"
                                            }
                                        }
                                    }
                                ]
                            },
                            "semicolonToken": {
                                "kind": "SemicolonToken",
                                "fullStart": 696,
                                "fullEnd": 699,
                                "start": 696,
                                "end": 697,
                                "fullWidth": 3,
                                "width": 1,
                                "text": ";",
                                "value": ";",
                                "valueText": ";",
                                "hasTrailingTrivia": true,
                                "hasTrailingNewLine": true,
                                "trailingTrivia": [
                                    {
                                        "kind": "NewLineTrivia",
                                        "text": "\r\n"
                                    }
                                ]
                            }
                        },
                        {
                            "kind": "FunctionDeclaration",
                            "fullStart": 699,
                            "fullEnd": 868,
                            "start": 707,
                            "end": 866,
                            "fullWidth": 169,
                            "width": 159,
                            "modifiers": [],
                            "functionKeyword": {
                                "kind": "FunctionKeyword",
                                "fullStart": 699,
                                "fullEnd": 716,
                                "start": 707,
                                "end": 715,
                                "fullWidth": 17,
                                "width": 8,
                                "text": "function",
                                "value": "function",
                                "valueText": "function",
                                "hasLeadingTrivia": true,
                                "hasTrailingTrivia": true,
                                "leadingTrivia": [
                                    {
                                        "kind": "WhitespaceTrivia",
                                        "text": "        "
                                    }
                                ],
                                "trailingTrivia": [
                                    {
                                        "kind": "WhitespaceTrivia",
                                        "text": " "
                                    }
                                ]
                            },
                            "identifier": {
                                "kind": "IdentifierName",
                                "fullStart": 716,
                                "fullEnd": 726,
                                "start": 716,
                                "end": 726,
                                "fullWidth": 10,
                                "width": 10,
                                "text": "callbackfn",
                                "value": "callbackfn",
                                "valueText": "callbackfn"
                            },
                            "callSignature": {
                                "kind": "CallSignature",
                                "fullStart": 726,
                                "fullEnd": 754,
                                "start": 726,
                                "end": 753,
                                "fullWidth": 28,
                                "width": 27,
                                "parameterList": {
                                    "kind": "ParameterList",
                                    "fullStart": 726,
                                    "fullEnd": 754,
                                    "start": 726,
                                    "end": 753,
                                    "fullWidth": 28,
                                    "width": 27,
                                    "openParenToken": {
                                        "kind": "OpenParenToken",
                                        "fullStart": 726,
                                        "fullEnd": 727,
                                        "start": 726,
                                        "end": 727,
                                        "fullWidth": 1,
                                        "width": 1,
                                        "text": "(",
                                        "value": "(",
                                        "valueText": "("
                                    },
                                    "parameters": [
                                        {
                                            "kind": "Parameter",
                                            "fullStart": 727,
                                            "fullEnd": 734,
                                            "start": 727,
                                            "end": 734,
                                            "fullWidth": 7,
                                            "width": 7,
                                            "modifiers": [],
                                            "identifier": {
                                                "kind": "IdentifierName",
                                                "fullStart": 727,
                                                "fullEnd": 734,
                                                "start": 727,
                                                "end": 734,
                                                "fullWidth": 7,
                                                "width": 7,
                                                "text": "prevVal",
                                                "value": "prevVal",
                                                "valueText": "prevVal"
                                            }
                                        },
                                        {
                                            "kind": "CommaToken",
                                            "fullStart": 734,
                                            "fullEnd": 736,
                                            "start": 734,
                                            "end": 735,
                                            "fullWidth": 2,
                                            "width": 1,
                                            "text": ",",
                                            "value": ",",
                                            "valueText": ",",
                                            "hasTrailingTrivia": true,
                                            "trailingTrivia": [
                                                {
                                                    "kind": "WhitespaceTrivia",
                                                    "text": " "
                                                }
                                            ]
                                        },
                                        {
                                            "kind": "Parameter",
                                            "fullStart": 736,
                                            "fullEnd": 742,
                                            "start": 736,
                                            "end": 742,
                                            "fullWidth": 6,
                                            "width": 6,
                                            "modifiers": [],
                                            "identifier": {
                                                "kind": "IdentifierName",
                                                "fullStart": 736,
                                                "fullEnd": 742,
                                                "start": 736,
                                                "end": 742,
                                                "fullWidth": 6,
                                                "width": 6,
                                                "text": "curVal",
                                                "value": "curVal",
                                                "valueText": "curVal"
                                            }
                                        },
                                        {
                                            "kind": "CommaToken",
                                            "fullStart": 742,
                                            "fullEnd": 744,
                                            "start": 742,
                                            "end": 743,
                                            "fullWidth": 2,
                                            "width": 1,
                                            "text": ",",
                                            "value": ",",
                                            "valueText": ",",
                                            "hasTrailingTrivia": true,
                                            "trailingTrivia": [
                                                {
                                                    "kind": "WhitespaceTrivia",
                                                    "text": " "
                                                }
                                            ]
                                        },
                                        {
                                            "kind": "Parameter",
                                            "fullStart": 744,
                                            "fullEnd": 747,
                                            "start": 744,
                                            "end": 747,
                                            "fullWidth": 3,
                                            "width": 3,
                                            "modifiers": [],
                                            "identifier": {
                                                "kind": "IdentifierName",
                                                "fullStart": 744,
                                                "fullEnd": 747,
                                                "start": 744,
                                                "end": 747,
                                                "fullWidth": 3,
                                                "width": 3,
                                                "text": "idx",
                                                "value": "idx",
                                                "valueText": "idx"
                                            }
                                        },
                                        {
                                            "kind": "CommaToken",
                                            "fullStart": 747,
                                            "fullEnd": 749,
                                            "start": 747,
                                            "end": 748,
                                            "fullWidth": 2,
                                            "width": 1,
                                            "text": ",",
                                            "value": ",",
                                            "valueText": ",",
                                            "hasTrailingTrivia": true,
                                            "trailingTrivia": [
                                                {
                                                    "kind": "WhitespaceTrivia",
                                                    "text": " "
                                                }
                                            ]
                                        },
                                        {
                                            "kind": "Parameter",
                                            "fullStart": 749,
                                            "fullEnd": 752,
                                            "start": 749,
                                            "end": 752,
                                            "fullWidth": 3,
                                            "width": 3,
                                            "modifiers": [],
                                            "identifier": {
                                                "kind": "IdentifierName",
                                                "fullStart": 749,
                                                "fullEnd": 752,
                                                "start": 749,
                                                "end": 752,
                                                "fullWidth": 3,
                                                "width": 3,
                                                "text": "obj",
                                                "value": "obj",
                                                "valueText": "obj"
                                            }
                                        }
                                    ],
                                    "closeParenToken": {
                                        "kind": "CloseParenToken",
                                        "fullStart": 752,
                                        "fullEnd": 754,
                                        "start": 752,
                                        "end": 753,
                                        "fullWidth": 2,
                                        "width": 1,
                                        "text": ")",
                                        "value": ")",
                                        "valueText": ")",
                                        "hasTrailingTrivia": true,
                                        "trailingTrivia": [
                                            {
                                                "kind": "WhitespaceTrivia",
                                                "text": " "
                                            }
                                        ]
                                    }
                                }
                            },
                            "block": {
                                "kind": "Block",
                                "fullStart": 754,
                                "fullEnd": 868,
                                "start": 754,
                                "end": 866,
                                "fullWidth": 114,
                                "width": 112,
                                "openBraceToken": {
                                    "kind": "OpenBraceToken",
                                    "fullStart": 754,
                                    "fullEnd": 757,
                                    "start": 754,
                                    "end": 755,
                                    "fullWidth": 3,
                                    "width": 1,
                                    "text": "{",
                                    "value": "{",
                                    "valueText": "{",
                                    "hasTrailingTrivia": true,
                                    "hasTrailingNewLine": true,
                                    "trailingTrivia": [
                                        {
                                            "kind": "NewLineTrivia",
                                            "text": "\r\n"
                                        }
                                    ]
                                },
                                "statements": [
                                    {
                                        "kind": "IfStatement",
                                        "fullStart": 757,
                                        "fullEnd": 857,
                                        "start": 769,
                                        "end": 855,
                                        "fullWidth": 100,
                                        "width": 86,
                                        "ifKeyword": {
                                            "kind": "IfKeyword",
                                            "fullStart": 757,
                                            "fullEnd": 772,
                                            "start": 769,
                                            "end": 771,
                                            "fullWidth": 15,
                                            "width": 2,
                                            "text": "if",
                                            "value": "if",
                                            "valueText": "if",
                                            "hasLeadingTrivia": true,
                                            "hasTrailingTrivia": true,
                                            "leadingTrivia": [
                                                {
                                                    "kind": "WhitespaceTrivia",
                                                    "text": "            "
                                                }
                                            ],
                                            "trailingTrivia": [
                                                {
                                                    "kind": "WhitespaceTrivia",
                                                    "text": " "
                                                }
                                            ]
                                        },
                                        "openParenToken": {
                                            "kind": "OpenParenToken",
                                            "fullStart": 772,
                                            "fullEnd": 773,
                                            "start": 772,
                                            "end": 773,
                                            "fullWidth": 1,
                                            "width": 1,
                                            "text": "(",
                                            "value": "(",
                                            "valueText": "("
                                        },
                                        "condition": {
                                            "kind": "EqualsExpression",
                                            "fullStart": 773,
                                            "fullEnd": 782,
                                            "start": 773,
                                            "end": 782,
                                            "fullWidth": 9,
                                            "width": 9,
                                            "left": {
                                                "kind": "IdentifierName",
                                                "fullStart": 773,
                                                "fullEnd": 777,
                                                "start": 773,
                                                "end": 776,
                                                "fullWidth": 4,
                                                "width": 3,
                                                "text": "idx",
                                                "value": "idx",
                                                "valueText": "idx",
                                                "hasTrailingTrivia": true,
                                                "trailingTrivia": [
                                                    {
                                                        "kind": "WhitespaceTrivia",
                                                        "text": " "
                                                    }
                                                ]
                                            },
                                            "operatorToken": {
                                                "kind": "EqualsEqualsEqualsToken",
                                                "fullStart": 777,
                                                "fullEnd": 781,
                                                "start": 777,
                                                "end": 780,
                                                "fullWidth": 4,
                                                "width": 3,
                                                "text": "===",
                                                "value": "===",
                                                "valueText": "===",
                                                "hasTrailingTrivia": true,
                                                "trailingTrivia": [
                                                    {
                                                        "kind": "WhitespaceTrivia",
                                                        "text": " "
                                                    }
                                                ]
                                            },
                                            "right": {
                                                "kind": "NumericLiteral",
                                                "fullStart": 781,
                                                "fullEnd": 782,
                                                "start": 781,
                                                "end": 782,
                                                "fullWidth": 1,
                                                "width": 1,
                                                "text": "1",
                                                "value": 1,
                                                "valueText": "1"
                                            }
                                        },
                                        "closeParenToken": {
                                            "kind": "CloseParenToken",
                                            "fullStart": 782,
                                            "fullEnd": 784,
                                            "start": 782,
                                            "end": 783,
                                            "fullWidth": 2,
                                            "width": 1,
                                            "text": ")",
                                            "value": ")",
                                            "valueText": ")",
                                            "hasTrailingTrivia": true,
                                            "trailingTrivia": [
                                                {
                                                    "kind": "WhitespaceTrivia",
                                                    "text": " "
                                                }
                                            ]
                                        },
                                        "statement": {
                                            "kind": "Block",
                                            "fullStart": 784,
                                            "fullEnd": 857,
                                            "start": 784,
                                            "end": 855,
                                            "fullWidth": 73,
                                            "width": 71,
                                            "openBraceToken": {
                                                "kind": "OpenBraceToken",
                                                "fullStart": 784,
                                                "fullEnd": 787,
                                                "start": 784,
                                                "end": 785,
                                                "fullWidth": 3,
                                                "width": 1,
                                                "text": "{",
                                                "value": "{",
                                                "valueText": "{",
                                                "hasTrailingTrivia": true,
                                                "hasTrailingNewLine": true,
                                                "trailingTrivia": [
                                                    {
                                                        "kind": "NewLineTrivia",
                                                        "text": "\r\n"
                                                    }
                                                ]
                                            },
                                            "statements": [
                                                {
                                                    "kind": "ExpressionStatement",
                                                    "fullStart": 787,
                                                    "fullEnd": 842,
                                                    "start": 803,
                                                    "end": 840,
                                                    "fullWidth": 55,
                                                    "width": 37,
                                                    "expression": {
                                                        "kind": "AssignmentExpression",
                                                        "fullStart": 787,
                                                        "fullEnd": 839,
                                                        "start": 803,
                                                        "end": 839,
                                                        "fullWidth": 52,
                                                        "width": 36,
                                                        "left": {
                                                            "kind": "IdentifierName",
                                                            "fullStart": 787,
                                                            "fullEnd": 814,
                                                            "start": 803,
                                                            "end": 813,
                                                            "fullWidth": 27,
                                                            "width": 10,
                                                            "text": "testResult",
                                                            "value": "testResult",
                                                            "valueText": "testResult",
                                                            "hasLeadingTrivia": true,
                                                            "hasTrailingTrivia": true,
                                                            "leadingTrivia": [
                                                                {
                                                                    "kind": "WhitespaceTrivia",
                                                                    "text": "                "
                                                                }
                                                            ],
                                                            "trailingTrivia": [
                                                                {
                                                                    "kind": "WhitespaceTrivia",
                                                                    "text": " "
                                                                }
                                                            ]
                                                        },
                                                        "operatorToken": {
                                                            "kind": "EqualsToken",
                                                            "fullStart": 814,
                                                            "fullEnd": 816,
                                                            "start": 814,
                                                            "end": 815,
                                                            "fullWidth": 2,
                                                            "width": 1,
                                                            "text": "=",
                                                            "value": "=",
                                                            "valueText": "=",
                                                            "hasTrailingTrivia": true,
                                                            "trailingTrivia": [
                                                                {
                                                                    "kind": "WhitespaceTrivia",
                                                                    "text": " "
                                                                }
                                                            ]
                                                        },
                                                        "right": {
                                                            "kind": "ParenthesizedExpression",
                                                            "fullStart": 816,
                                                            "fullEnd": 839,
                                                            "start": 816,
                                                            "end": 839,
                                                            "fullWidth": 23,
                                                            "width": 23,
                                                            "openParenToken": {
                                                                "kind": "OpenParenToken",
                                                                "fullStart": 816,
                                                                "fullEnd": 817,
                                                                "start": 816,
                                                                "end": 817,
                                                                "fullWidth": 1,
                                                                "width": 1,
                                                                "text": "(",
                                                                "value": "(",
                                                                "valueText": "("
                                                            },
                                                            "expression": {
                                                                "kind": "EqualsExpression",
                                                                "fullStart": 817,
                                                                "fullEnd": 838,
                                                                "start": 817,
                                                                "end": 838,
                                                                "fullWidth": 21,
                                                                "width": 21,
                                                                "left": {
                                                                    "kind": "IdentifierName",
                                                                    "fullStart": 817,
                                                                    "fullEnd": 825,
                                                                    "start": 817,
                                                                    "end": 824,
                                                                    "fullWidth": 8,
                                                                    "width": 7,
                                                                    "text": "prevVal",
                                                                    "value": "prevVal",
                                                                    "valueText": "prevVal",
                                                                    "hasTrailingTrivia": true,
                                                                    "trailingTrivia": [
                                                                        {
                                                                            "kind": "WhitespaceTrivia",
                                                                            "text": " "
                                                                        }
                                                                    ]
                                                                },
                                                                "operatorToken": {
                                                                    "kind": "EqualsEqualsEqualsToken",
                                                                    "fullStart": 825,
                                                                    "fullEnd": 829,
                                                                    "start": 825,
                                                                    "end": 828,
                                                                    "fullWidth": 4,
                                                                    "width": 3,
                                                                    "text": "===",
                                                                    "value": "===",
                                                                    "valueText": "===",
                                                                    "hasTrailingTrivia": true,
                                                                    "trailingTrivia": [
                                                                        {
                                                                            "kind": "WhitespaceTrivia",
                                                                            "text": " "
                                                                        }
                                                                    ]
                                                                },
                                                                "right": {
                                                                    "kind": "IdentifierName",
                                                                    "fullStart": 829,
                                                                    "fullEnd": 838,
                                                                    "start": 829,
                                                                    "end": 838,
                                                                    "fullWidth": 9,
                                                                    "width": 9,
                                                                    "text": "undefined",
                                                                    "value": "undefined",
                                                                    "valueText": "undefined"
                                                                }
                                                            },
                                                            "closeParenToken": {
                                                                "kind": "CloseParenToken",
                                                                "fullStart": 838,
                                                                "fullEnd": 839,
                                                                "start": 838,
                                                                "end": 839,
                                                                "fullWidth": 1,
                                                                "width": 1,
                                                                "text": ")",
                                                                "value": ")",
                                                                "valueText": ")"
                                                            }
                                                        }
                                                    },
                                                    "semicolonToken": {
                                                        "kind": "SemicolonToken",
                                                        "fullStart": 839,
                                                        "fullEnd": 842,
                                                        "start": 839,
                                                        "end": 840,
                                                        "fullWidth": 3,
                                                        "width": 1,
                                                        "text": ";",
                                                        "value": ";",
                                                        "valueText": ";",
                                                        "hasTrailingTrivia": true,
                                                        "hasTrailingNewLine": true,
                                                        "trailingTrivia": [
                                                            {
                                                                "kind": "NewLineTrivia",
                                                                "text": "\r\n"
                                                            }
                                                        ]
                                                    }
                                                }
                                            ],
                                            "closeBraceToken": {
                                                "kind": "CloseBraceToken",
                                                "fullStart": 842,
                                                "fullEnd": 857,
                                                "start": 854,
                                                "end": 855,
                                                "fullWidth": 15,
                                                "width": 1,
                                                "text": "}",
                                                "value": "}",
                                                "valueText": "}",
                                                "hasLeadingTrivia": true,
                                                "hasTrailingTrivia": true,
                                                "hasTrailingNewLine": true,
                                                "leadingTrivia": [
                                                    {
                                                        "kind": "WhitespaceTrivia",
                                                        "text": "            "
                                                    }
                                                ],
                                                "trailingTrivia": [
                                                    {
                                                        "kind": "NewLineTrivia",
                                                        "text": "\r\n"
                                                    }
                                                ]
                                            }
                                        }
                                    }
                                ],
                                "closeBraceToken": {
                                    "kind": "CloseBraceToken",
                                    "fullStart": 857,
                                    "fullEnd": 868,
                                    "start": 865,
                                    "end": 866,
                                    "fullWidth": 11,
                                    "width": 1,
                                    "text": "}",
                                    "value": "}",
                                    "valueText": "}",
                                    "hasLeadingTrivia": true,
                                    "hasTrailingTrivia": true,
                                    "hasTrailingNewLine": true,
                                    "leadingTrivia": [
                                        {
                                            "kind": "WhitespaceTrivia",
                                            "text": "        "
                                        }
                                    ],
                                    "trailingTrivia": [
                                        {
                                            "kind": "NewLineTrivia",
                                            "text": "\r\n"
                                        }
                                    ]
                                }
                            }
                        },
                        {
                            "kind": "TryStatement",
                            "fullStart": 868,
                            "fullEnd": 1282,
                            "start": 878,
                            "end": 1280,
                            "fullWidth": 414,
                            "width": 402,
                            "isIncrementallyUnusable": true,
                            "tryKeyword": {
                                "kind": "TryKeyword",
                                "fullStart": 868,
                                "fullEnd": 882,
                                "start": 878,
                                "end": 881,
                                "fullWidth": 14,
                                "width": 3,
                                "text": "try",
                                "value": "try",
                                "valueText": "try",
                                "hasLeadingTrivia": true,
                                "hasLeadingNewLine": true,
                                "hasTrailingTrivia": true,
                                "leadingTrivia": [
                                    {
                                        "kind": "NewLineTrivia",
                                        "text": "\r\n"
                                    },
                                    {
                                        "kind": "WhitespaceTrivia",
                                        "text": "        "
                                    }
                                ],
                                "trailingTrivia": [
                                    {
                                        "kind": "WhitespaceTrivia",
                                        "text": " "
                                    }
                                ]
                            },
                            "block": {
                                "kind": "Block",
                                "fullStart": 882,
                                "fullEnd": 1219,
                                "start": 882,
                                "end": 1218,
                                "fullWidth": 337,
                                "width": 336,
                                "isIncrementallyUnusable": true,
                                "openBraceToken": {
                                    "kind": "OpenBraceToken",
                                    "fullStart": 882,
                                    "fullEnd": 885,
                                    "start": 882,
                                    "end": 883,
                                    "fullWidth": 3,
                                    "width": 1,
                                    "text": "{",
                                    "value": "{",
                                    "valueText": "{",
                                    "hasTrailingTrivia": true,
                                    "hasTrailingNewLine": true,
                                    "trailingTrivia": [
                                        {
                                            "kind": "NewLineTrivia",
                                            "text": "\r\n"
                                        }
                                    ]
                                },
                                "statements": [
                                    {
                                        "kind": "ExpressionStatement",
                                        "fullStart": 885,
                                        "fullEnd": 923,
                                        "start": 897,
                                        "end": 921,
                                        "fullWidth": 38,
                                        "width": 24,
                                        "expression": {
                                            "kind": "AssignmentExpression",
                                            "fullStart": 885,
                                            "fullEnd": 920,
                                            "start": 897,
                                            "end": 920,
                                            "fullWidth": 35,
                                            "width": 23,
                                            "left": {
                                                "kind": "ElementAccessExpression",
                                                "fullStart": 885,
                                                "fullEnd": 917,
                                                "start": 897,
                                                "end": 916,
                                                "fullWidth": 32,
                                                "width": 19,
                                                "expression": {
                                                    "kind": "MemberAccessExpression",
                                                    "fullStart": 885,
                                                    "fullEnd": 913,
                                                    "start": 897,
                                                    "end": 913,
                                                    "fullWidth": 28,
                                                    "width": 16,
                                                    "expression": {
                                                        "kind": "IdentifierName",
                                                        "fullStart": 885,
                                                        "fullEnd": 903,
                                                        "start": 897,
                                                        "end": 903,
                                                        "fullWidth": 18,
                                                        "width": 6,
                                                        "text": "Object",
                                                        "value": "Object",
                                                        "valueText": "Object",
                                                        "hasLeadingTrivia": true,
                                                        "leadingTrivia": [
                                                            {
                                                                "kind": "WhitespaceTrivia",
                                                                "text": "            "
                                                            }
                                                        ]
                                                    },
                                                    "dotToken": {
                                                        "kind": "DotToken",
                                                        "fullStart": 903,
                                                        "fullEnd": 904,
                                                        "start": 903,
                                                        "end": 904,
                                                        "fullWidth": 1,
                                                        "width": 1,
                                                        "text": ".",
                                                        "value": ".",
                                                        "valueText": "."
                                                    },
                                                    "name": {
                                                        "kind": "IdentifierName",
                                                        "fullStart": 904,
                                                        "fullEnd": 913,
                                                        "start": 904,
                                                        "end": 913,
                                                        "fullWidth": 9,
                                                        "width": 9,
                                                        "text": "prototype",
                                                        "value": "prototype",
                                                        "valueText": "prototype"
                                                    }
                                                },
                                                "openBracketToken": {
                                                    "kind": "OpenBracketToken",
                                                    "fullStart": 913,
                                                    "fullEnd": 914,
                                                    "start": 913,
                                                    "end": 914,
                                                    "fullWidth": 1,
                                                    "width": 1,
                                                    "text": "[",
                                                    "value": "[",
                                                    "valueText": "["
                                                },
                                                "argumentExpression": {
                                                    "kind": "NumericLiteral",
                                                    "fullStart": 914,
                                                    "fullEnd": 915,
                                                    "start": 914,
                                                    "end": 915,
                                                    "fullWidth": 1,
                                                    "width": 1,
                                                    "text": "0",
                                                    "value": 0,
                                                    "valueText": "0"
                                                },
                                                "closeBracketToken": {
                                                    "kind": "CloseBracketToken",
                                                    "fullStart": 915,
                                                    "fullEnd": 917,
                                                    "start": 915,
                                                    "end": 916,
                                                    "fullWidth": 2,
                                                    "width": 1,
                                                    "text": "]",
                                                    "value": "]",
                                                    "valueText": "]",
                                                    "hasTrailingTrivia": true,
                                                    "trailingTrivia": [
                                                        {
                                                            "kind": "WhitespaceTrivia",
                                                            "text": " "
                                                        }
                                                    ]
                                                }
                                            },
                                            "operatorToken": {
                                                "kind": "EqualsToken",
                                                "fullStart": 917,
                                                "fullEnd": 919,
                                                "start": 917,
                                                "end": 918,
                                                "fullWidth": 2,
                                                "width": 1,
                                                "text": "=",
                                                "value": "=",
                                                "valueText": "=",
                                                "hasTrailingTrivia": true,
                                                "trailingTrivia": [
                                                    {
                                                        "kind": "WhitespaceTrivia",
                                                        "text": " "
                                                    }
                                                ]
                                            },
                                            "right": {
                                                "kind": "NumericLiteral",
                                                "fullStart": 919,
                                                "fullEnd": 920,
                                                "start": 919,
                                                "end": 920,
                                                "fullWidth": 1,
                                                "width": 1,
                                                "text": "0",
                                                "value": 0,
                                                "valueText": "0"
                                            }
                                        },
                                        "semicolonToken": {
                                            "kind": "SemicolonToken",
                                            "fullStart": 920,
                                            "fullEnd": 923,
                                            "start": 920,
                                            "end": 921,
                                            "fullWidth": 3,
                                            "width": 1,
                                            "text": ";",
                                            "value": ";",
                                            "valueText": ";",
                                            "hasTrailingTrivia": true,
                                            "hasTrailingNewLine": true,
                                            "trailingTrivia": [
                                                {
                                                    "kind": "NewLineTrivia",
                                                    "text": "\r\n"
                                                }
                                            ]
                                        }
                                    },
                                    {
                                        "kind": "VariableStatement",
                                        "fullStart": 923,
                                        "fullEnd": 975,
                                        "start": 937,
                                        "end": 973,
                                        "fullWidth": 52,
                                        "width": 36,
                                        "modifiers": [],
                                        "variableDeclaration": {
                                            "kind": "VariableDeclaration",
                                            "fullStart": 923,
                                            "fullEnd": 972,
                                            "start": 937,
                                            "end": 972,
                                            "fullWidth": 49,
                                            "width": 35,
                                            "varKeyword": {
                                                "kind": "VarKeyword",
                                                "fullStart": 923,
                                                "fullEnd": 941,
                                                "start": 937,
                                                "end": 940,
                                                "fullWidth": 18,
                                                "width": 3,
                                                "text": "var",
                                                "value": "var",
                                                "valueText": "var",
                                                "hasLeadingTrivia": true,
                                                "hasLeadingNewLine": true,
                                                "hasTrailingTrivia": true,
                                                "leadingTrivia": [
                                                    {
                                                        "kind": "NewLineTrivia",
                                                        "text": "\r\n"
                                                    },
                                                    {
                                                        "kind": "WhitespaceTrivia",
                                                        "text": "            "
                                                    }
                                                ],
                                                "trailingTrivia": [
                                                    {
                                                        "kind": "WhitespaceTrivia",
                                                        "text": " "
                                                    }
                                                ]
                                            },
                                            "variableDeclarators": [
                                                {
                                                    "kind": "VariableDeclarator",
                                                    "fullStart": 941,
                                                    "fullEnd": 972,
                                                    "start": 941,
                                                    "end": 972,
                                                    "fullWidth": 31,
<<<<<<< HEAD
                                                    "width": 31,
                                                    "identifier": {
=======
                                                    "propertyName": {
>>>>>>> 85e84683
                                                        "kind": "IdentifierName",
                                                        "fullStart": 941,
                                                        "fullEnd": 945,
                                                        "start": 941,
                                                        "end": 944,
                                                        "fullWidth": 4,
                                                        "width": 3,
                                                        "text": "obj",
                                                        "value": "obj",
                                                        "valueText": "obj",
                                                        "hasTrailingTrivia": true,
                                                        "trailingTrivia": [
                                                            {
                                                                "kind": "WhitespaceTrivia",
                                                                "text": " "
                                                            }
                                                        ]
                                                    },
                                                    "equalsValueClause": {
                                                        "kind": "EqualsValueClause",
                                                        "fullStart": 945,
                                                        "fullEnd": 972,
                                                        "start": 945,
                                                        "end": 972,
                                                        "fullWidth": 27,
                                                        "width": 27,
                                                        "equalsToken": {
                                                            "kind": "EqualsToken",
                                                            "fullStart": 945,
                                                            "fullEnd": 947,
                                                            "start": 945,
                                                            "end": 946,
                                                            "fullWidth": 2,
                                                            "width": 1,
                                                            "text": "=",
                                                            "value": "=",
                                                            "valueText": "=",
                                                            "hasTrailingTrivia": true,
                                                            "trailingTrivia": [
                                                                {
                                                                    "kind": "WhitespaceTrivia",
                                                                    "text": " "
                                                                }
                                                            ]
                                                        },
                                                        "value": {
                                                            "kind": "ObjectLiteralExpression",
                                                            "fullStart": 947,
                                                            "fullEnd": 972,
                                                            "start": 947,
                                                            "end": 972,
                                                            "fullWidth": 25,
                                                            "width": 25,
                                                            "openBraceToken": {
                                                                "kind": "OpenBraceToken",
                                                                "fullStart": 947,
                                                                "fullEnd": 949,
                                                                "start": 947,
                                                                "end": 948,
                                                                "fullWidth": 2,
                                                                "width": 1,
                                                                "text": "{",
                                                                "value": "{",
                                                                "valueText": "{",
                                                                "hasTrailingTrivia": true,
                                                                "trailingTrivia": [
                                                                    {
                                                                        "kind": "WhitespaceTrivia",
                                                                        "text": " "
                                                                    }
                                                                ]
                                                            },
                                                            "propertyAssignments": [
                                                                {
                                                                    "kind": "SimplePropertyAssignment",
                                                                    "fullStart": 949,
                                                                    "fullEnd": 953,
                                                                    "start": 949,
                                                                    "end": 953,
                                                                    "fullWidth": 4,
                                                                    "width": 4,
                                                                    "propertyName": {
                                                                        "kind": "NumericLiteral",
                                                                        "fullStart": 949,
                                                                        "fullEnd": 950,
                                                                        "start": 949,
                                                                        "end": 950,
                                                                        "fullWidth": 1,
                                                                        "width": 1,
                                                                        "text": "1",
                                                                        "value": 1,
                                                                        "valueText": "1"
                                                                    },
                                                                    "colonToken": {
                                                                        "kind": "ColonToken",
                                                                        "fullStart": 950,
                                                                        "fullEnd": 952,
                                                                        "start": 950,
                                                                        "end": 951,
                                                                        "fullWidth": 2,
                                                                        "width": 1,
                                                                        "text": ":",
                                                                        "value": ":",
                                                                        "valueText": ":",
                                                                        "hasTrailingTrivia": true,
                                                                        "trailingTrivia": [
                                                                            {
                                                                                "kind": "WhitespaceTrivia",
                                                                                "text": " "
                                                                            }
                                                                        ]
                                                                    },
                                                                    "expression": {
                                                                        "kind": "NumericLiteral",
                                                                        "fullStart": 952,
                                                                        "fullEnd": 953,
                                                                        "start": 952,
                                                                        "end": 953,
                                                                        "fullWidth": 1,
                                                                        "width": 1,
                                                                        "text": "1",
                                                                        "value": 1,
                                                                        "valueText": "1"
                                                                    }
                                                                },
                                                                {
                                                                    "kind": "CommaToken",
                                                                    "fullStart": 953,
                                                                    "fullEnd": 955,
                                                                    "start": 953,
                                                                    "end": 954,
                                                                    "fullWidth": 2,
                                                                    "width": 1,
                                                                    "text": ",",
                                                                    "value": ",",
                                                                    "valueText": ",",
                                                                    "hasTrailingTrivia": true,
                                                                    "trailingTrivia": [
                                                                        {
                                                                            "kind": "WhitespaceTrivia",
                                                                            "text": " "
                                                                        }
                                                                    ]
                                                                },
                                                                {
                                                                    "kind": "SimplePropertyAssignment",
                                                                    "fullStart": 955,
                                                                    "fullEnd": 959,
                                                                    "start": 955,
                                                                    "end": 959,
                                                                    "fullWidth": 4,
                                                                    "width": 4,
                                                                    "propertyName": {
                                                                        "kind": "NumericLiteral",
                                                                        "fullStart": 955,
                                                                        "fullEnd": 956,
                                                                        "start": 955,
                                                                        "end": 956,
                                                                        "fullWidth": 1,
                                                                        "width": 1,
                                                                        "text": "2",
                                                                        "value": 2,
                                                                        "valueText": "2"
                                                                    },
                                                                    "colonToken": {
                                                                        "kind": "ColonToken",
                                                                        "fullStart": 956,
                                                                        "fullEnd": 958,
                                                                        "start": 956,
                                                                        "end": 957,
                                                                        "fullWidth": 2,
                                                                        "width": 1,
                                                                        "text": ":",
                                                                        "value": ":",
                                                                        "valueText": ":",
                                                                        "hasTrailingTrivia": true,
                                                                        "trailingTrivia": [
                                                                            {
                                                                                "kind": "WhitespaceTrivia",
                                                                                "text": " "
                                                                            }
                                                                        ]
                                                                    },
                                                                    "expression": {
                                                                        "kind": "NumericLiteral",
                                                                        "fullStart": 958,
                                                                        "fullEnd": 959,
                                                                        "start": 958,
                                                                        "end": 959,
                                                                        "fullWidth": 1,
                                                                        "width": 1,
                                                                        "text": "2",
                                                                        "value": 2,
                                                                        "valueText": "2"
                                                                    }
                                                                },
                                                                {
                                                                    "kind": "CommaToken",
                                                                    "fullStart": 959,
                                                                    "fullEnd": 961,
                                                                    "start": 959,
                                                                    "end": 960,
                                                                    "fullWidth": 2,
                                                                    "width": 1,
                                                                    "text": ",",
                                                                    "value": ",",
                                                                    "valueText": ",",
                                                                    "hasTrailingTrivia": true,
                                                                    "trailingTrivia": [
                                                                        {
                                                                            "kind": "WhitespaceTrivia",
                                                                            "text": " "
                                                                        }
                                                                    ]
                                                                },
                                                                {
                                                                    "kind": "SimplePropertyAssignment",
                                                                    "fullStart": 961,
                                                                    "fullEnd": 971,
                                                                    "start": 961,
                                                                    "end": 970,
                                                                    "fullWidth": 10,
                                                                    "width": 9,
                                                                    "propertyName": {
                                                                        "kind": "IdentifierName",
                                                                        "fullStart": 961,
                                                                        "fullEnd": 967,
                                                                        "start": 961,
                                                                        "end": 967,
                                                                        "fullWidth": 6,
                                                                        "width": 6,
                                                                        "text": "length",
                                                                        "value": "length",
                                                                        "valueText": "length"
                                                                    },
                                                                    "colonToken": {
                                                                        "kind": "ColonToken",
                                                                        "fullStart": 967,
                                                                        "fullEnd": 969,
                                                                        "start": 967,
                                                                        "end": 968,
                                                                        "fullWidth": 2,
                                                                        "width": 1,
                                                                        "text": ":",
                                                                        "value": ":",
                                                                        "valueText": ":",
                                                                        "hasTrailingTrivia": true,
                                                                        "trailingTrivia": [
                                                                            {
                                                                                "kind": "WhitespaceTrivia",
                                                                                "text": " "
                                                                            }
                                                                        ]
                                                                    },
                                                                    "expression": {
                                                                        "kind": "NumericLiteral",
                                                                        "fullStart": 969,
                                                                        "fullEnd": 971,
                                                                        "start": 969,
                                                                        "end": 970,
                                                                        "fullWidth": 2,
                                                                        "width": 1,
                                                                        "text": "3",
                                                                        "value": 3,
                                                                        "valueText": "3",
                                                                        "hasTrailingTrivia": true,
                                                                        "trailingTrivia": [
                                                                            {
                                                                                "kind": "WhitespaceTrivia",
                                                                                "text": " "
                                                                            }
                                                                        ]
                                                                    }
                                                                }
                                                            ],
                                                            "closeBraceToken": {
                                                                "kind": "CloseBraceToken",
                                                                "fullStart": 971,
                                                                "fullEnd": 972,
                                                                "start": 971,
                                                                "end": 972,
                                                                "fullWidth": 1,
                                                                "width": 1,
                                                                "text": "}",
                                                                "value": "}",
                                                                "valueText": "}"
                                                            }
                                                        }
                                                    }
                                                }
                                            ]
                                        },
                                        "semicolonToken": {
                                            "kind": "SemicolonToken",
                                            "fullStart": 972,
                                            "fullEnd": 975,
                                            "start": 972,
                                            "end": 973,
                                            "fullWidth": 3,
                                            "width": 1,
                                            "text": ";",
                                            "value": ";",
                                            "valueText": ";",
                                            "hasTrailingTrivia": true,
                                            "hasTrailingNewLine": true,
                                            "trailingTrivia": [
                                                {
                                                    "kind": "NewLineTrivia",
                                                    "text": "\r\n"
                                                }
                                            ]
                                        }
                                    },
                                    {
                                        "kind": "ExpressionStatement",
                                        "fullStart": 975,
                                        "fullEnd": 1116,
                                        "start": 989,
                                        "end": 1114,
                                        "fullWidth": 141,
                                        "width": 125,
                                        "isIncrementallyUnusable": true,
                                        "expression": {
                                            "kind": "InvocationExpression",
                                            "fullStart": 975,
                                            "fullEnd": 1113,
                                            "start": 989,
                                            "end": 1113,
                                            "fullWidth": 138,
                                            "width": 124,
                                            "isIncrementallyUnusable": true,
                                            "expression": {
                                                "kind": "MemberAccessExpression",
                                                "fullStart": 975,
                                                "fullEnd": 1010,
                                                "start": 989,
                                                "end": 1010,
                                                "fullWidth": 35,
                                                "width": 21,
                                                "expression": {
                                                    "kind": "IdentifierName",
                                                    "fullStart": 975,
                                                    "fullEnd": 995,
                                                    "start": 989,
                                                    "end": 995,
                                                    "fullWidth": 20,
                                                    "width": 6,
                                                    "text": "Object",
                                                    "value": "Object",
                                                    "valueText": "Object",
                                                    "hasLeadingTrivia": true,
                                                    "hasLeadingNewLine": true,
                                                    "leadingTrivia": [
                                                        {
                                                            "kind": "NewLineTrivia",
                                                            "text": "\r\n"
                                                        },
                                                        {
                                                            "kind": "WhitespaceTrivia",
                                                            "text": "            "
                                                        }
                                                    ]
                                                },
                                                "dotToken": {
                                                    "kind": "DotToken",
                                                    "fullStart": 995,
                                                    "fullEnd": 996,
                                                    "start": 995,
                                                    "end": 996,
                                                    "fullWidth": 1,
                                                    "width": 1,
                                                    "text": ".",
                                                    "value": ".",
                                                    "valueText": "."
                                                },
                                                "name": {
                                                    "kind": "IdentifierName",
                                                    "fullStart": 996,
                                                    "fullEnd": 1010,
                                                    "start": 996,
                                                    "end": 1010,
                                                    "fullWidth": 14,
                                                    "width": 14,
                                                    "text": "defineProperty",
                                                    "value": "defineProperty",
                                                    "valueText": "defineProperty"
                                                }
                                            },
                                            "argumentList": {
                                                "kind": "ArgumentList",
                                                "fullStart": 1010,
                                                "fullEnd": 1113,
                                                "start": 1010,
                                                "end": 1113,
                                                "fullWidth": 103,
                                                "width": 103,
                                                "isIncrementallyUnusable": true,
                                                "openParenToken": {
                                                    "kind": "OpenParenToken",
                                                    "fullStart": 1010,
                                                    "fullEnd": 1011,
                                                    "start": 1010,
                                                    "end": 1011,
                                                    "fullWidth": 1,
                                                    "width": 1,
                                                    "text": "(",
                                                    "value": "(",
                                                    "valueText": "("
                                                },
                                                "arguments": [
                                                    {
                                                        "kind": "IdentifierName",
                                                        "fullStart": 1011,
                                                        "fullEnd": 1014,
                                                        "start": 1011,
                                                        "end": 1014,
                                                        "fullWidth": 3,
                                                        "width": 3,
                                                        "text": "obj",
                                                        "value": "obj",
                                                        "valueText": "obj"
                                                    },
                                                    {
                                                        "kind": "CommaToken",
                                                        "fullStart": 1014,
                                                        "fullEnd": 1016,
                                                        "start": 1014,
                                                        "end": 1015,
                                                        "fullWidth": 2,
                                                        "width": 1,
                                                        "text": ",",
                                                        "value": ",",
                                                        "valueText": ",",
                                                        "hasTrailingTrivia": true,
                                                        "trailingTrivia": [
                                                            {
                                                                "kind": "WhitespaceTrivia",
                                                                "text": " "
                                                            }
                                                        ]
                                                    },
                                                    {
                                                        "kind": "StringLiteral",
                                                        "fullStart": 1016,
                                                        "fullEnd": 1019,
                                                        "start": 1016,
                                                        "end": 1019,
                                                        "fullWidth": 3,
                                                        "width": 3,
                                                        "text": "\"0\"",
                                                        "value": "0",
                                                        "valueText": "0"
                                                    },
                                                    {
                                                        "kind": "CommaToken",
                                                        "fullStart": 1019,
                                                        "fullEnd": 1021,
                                                        "start": 1019,
                                                        "end": 1020,
                                                        "fullWidth": 2,
                                                        "width": 1,
                                                        "text": ",",
                                                        "value": ",",
                                                        "valueText": ",",
                                                        "hasTrailingTrivia": true,
                                                        "trailingTrivia": [
                                                            {
                                                                "kind": "WhitespaceTrivia",
                                                                "text": " "
                                                            }
                                                        ]
                                                    },
                                                    {
                                                        "kind": "ObjectLiteralExpression",
                                                        "fullStart": 1021,
                                                        "fullEnd": 1112,
                                                        "start": 1021,
                                                        "end": 1112,
                                                        "fullWidth": 91,
                                                        "width": 91,
                                                        "isIncrementallyUnusable": true,
                                                        "openBraceToken": {
                                                            "kind": "OpenBraceToken",
                                                            "fullStart": 1021,
                                                            "fullEnd": 1024,
                                                            "start": 1021,
                                                            "end": 1022,
                                                            "fullWidth": 3,
                                                            "width": 1,
                                                            "text": "{",
                                                            "value": "{",
                                                            "valueText": "{",
                                                            "hasTrailingTrivia": true,
                                                            "hasTrailingNewLine": true,
                                                            "trailingTrivia": [
                                                                {
                                                                    "kind": "NewLineTrivia",
                                                                    "text": "\r\n"
                                                                }
                                                            ]
                                                        },
                                                        "propertyAssignments": [
                                                            {
                                                                "kind": "SimplePropertyAssignment",
                                                                "fullStart": 1024,
                                                                "fullEnd": 1060,
                                                                "start": 1040,
                                                                "end": 1060,
                                                                "fullWidth": 36,
                                                                "width": 20,
                                                                "isIncrementallyUnusable": true,
                                                                "propertyName": {
                                                                    "kind": "IdentifierName",
                                                                    "fullStart": 1024,
                                                                    "fullEnd": 1043,
                                                                    "start": 1040,
                                                                    "end": 1043,
                                                                    "fullWidth": 19,
                                                                    "width": 3,
                                                                    "text": "set",
                                                                    "value": "set",
                                                                    "valueText": "set",
                                                                    "hasLeadingTrivia": true,
                                                                    "leadingTrivia": [
                                                                        {
                                                                            "kind": "WhitespaceTrivia",
                                                                            "text": "                "
                                                                        }
                                                                    ]
                                                                },
                                                                "colonToken": {
                                                                    "kind": "ColonToken",
                                                                    "fullStart": 1043,
                                                                    "fullEnd": 1045,
                                                                    "start": 1043,
                                                                    "end": 1044,
                                                                    "fullWidth": 2,
                                                                    "width": 1,
                                                                    "text": ":",
                                                                    "value": ":",
                                                                    "valueText": ":",
                                                                    "hasTrailingTrivia": true,
                                                                    "trailingTrivia": [
                                                                        {
                                                                            "kind": "WhitespaceTrivia",
                                                                            "text": " "
                                                                        }
                                                                    ]
                                                                },
                                                                "expression": {
                                                                    "kind": "FunctionExpression",
                                                                    "fullStart": 1045,
                                                                    "fullEnd": 1060,
                                                                    "start": 1045,
                                                                    "end": 1060,
                                                                    "fullWidth": 15,
                                                                    "width": 15,
                                                                    "functionKeyword": {
                                                                        "kind": "FunctionKeyword",
                                                                        "fullStart": 1045,
                                                                        "fullEnd": 1054,
                                                                        "start": 1045,
                                                                        "end": 1053,
                                                                        "fullWidth": 9,
                                                                        "width": 8,
                                                                        "text": "function",
                                                                        "value": "function",
                                                                        "valueText": "function",
                                                                        "hasTrailingTrivia": true,
                                                                        "trailingTrivia": [
                                                                            {
                                                                                "kind": "WhitespaceTrivia",
                                                                                "text": " "
                                                                            }
                                                                        ]
                                                                    },
                                                                    "callSignature": {
                                                                        "kind": "CallSignature",
                                                                        "fullStart": 1054,
                                                                        "fullEnd": 1057,
                                                                        "start": 1054,
                                                                        "end": 1056,
                                                                        "fullWidth": 3,
                                                                        "width": 2,
                                                                        "parameterList": {
                                                                            "kind": "ParameterList",
                                                                            "fullStart": 1054,
                                                                            "fullEnd": 1057,
                                                                            "start": 1054,
                                                                            "end": 1056,
                                                                            "fullWidth": 3,
                                                                            "width": 2,
                                                                            "openParenToken": {
                                                                                "kind": "OpenParenToken",
                                                                                "fullStart": 1054,
                                                                                "fullEnd": 1055,
                                                                                "start": 1054,
                                                                                "end": 1055,
                                                                                "fullWidth": 1,
                                                                                "width": 1,
                                                                                "text": "(",
                                                                                "value": "(",
                                                                                "valueText": "("
                                                                            },
                                                                            "parameters": [],
                                                                            "closeParenToken": {
                                                                                "kind": "CloseParenToken",
                                                                                "fullStart": 1055,
                                                                                "fullEnd": 1057,
                                                                                "start": 1055,
                                                                                "end": 1056,
                                                                                "fullWidth": 2,
                                                                                "width": 1,
                                                                                "text": ")",
                                                                                "value": ")",
                                                                                "valueText": ")",
                                                                                "hasTrailingTrivia": true,
                                                                                "trailingTrivia": [
                                                                                    {
                                                                                        "kind": "WhitespaceTrivia",
                                                                                        "text": " "
                                                                                    }
                                                                                ]
                                                                            }
                                                                        }
                                                                    },
                                                                    "block": {
                                                                        "kind": "Block",
                                                                        "fullStart": 1057,
                                                                        "fullEnd": 1060,
                                                                        "start": 1057,
                                                                        "end": 1060,
                                                                        "fullWidth": 3,
                                                                        "width": 3,
                                                                        "openBraceToken": {
                                                                            "kind": "OpenBraceToken",
                                                                            "fullStart": 1057,
                                                                            "fullEnd": 1059,
                                                                            "start": 1057,
                                                                            "end": 1058,
                                                                            "fullWidth": 2,
                                                                            "width": 1,
                                                                            "text": "{",
                                                                            "value": "{",
                                                                            "valueText": "{",
                                                                            "hasTrailingTrivia": true,
                                                                            "trailingTrivia": [
                                                                                {
                                                                                    "kind": "WhitespaceTrivia",
                                                                                    "text": " "
                                                                                }
                                                                            ]
                                                                        },
                                                                        "statements": [],
                                                                        "closeBraceToken": {
                                                                            "kind": "CloseBraceToken",
                                                                            "fullStart": 1059,
                                                                            "fullEnd": 1060,
                                                                            "start": 1059,
                                                                            "end": 1060,
                                                                            "fullWidth": 1,
                                                                            "width": 1,
                                                                            "text": "}",
                                                                            "value": "}",
                                                                            "valueText": "}"
                                                                        }
                                                                    }
                                                                }
                                                            },
                                                            {
                                                                "kind": "CommaToken",
                                                                "fullStart": 1060,
                                                                "fullEnd": 1063,
                                                                "start": 1060,
                                                                "end": 1061,
                                                                "fullWidth": 3,
                                                                "width": 1,
                                                                "text": ",",
                                                                "value": ",",
                                                                "valueText": ",",
                                                                "hasTrailingTrivia": true,
                                                                "hasTrailingNewLine": true,
                                                                "trailingTrivia": [
                                                                    {
                                                                        "kind": "NewLineTrivia",
                                                                        "text": "\r\n"
                                                                    }
                                                                ]
                                                            },
                                                            {
                                                                "kind": "SimplePropertyAssignment",
                                                                "fullStart": 1063,
                                                                "fullEnd": 1099,
                                                                "start": 1079,
                                                                "end": 1097,
                                                                "fullWidth": 36,
                                                                "width": 18,
                                                                "propertyName": {
                                                                    "kind": "IdentifierName",
                                                                    "fullStart": 1063,
                                                                    "fullEnd": 1091,
                                                                    "start": 1079,
                                                                    "end": 1091,
                                                                    "fullWidth": 28,
                                                                    "width": 12,
                                                                    "text": "configurable",
                                                                    "value": "configurable",
                                                                    "valueText": "configurable",
                                                                    "hasLeadingTrivia": true,
                                                                    "leadingTrivia": [
                                                                        {
                                                                            "kind": "WhitespaceTrivia",
                                                                            "text": "                "
                                                                        }
                                                                    ]
                                                                },
                                                                "colonToken": {
                                                                    "kind": "ColonToken",
                                                                    "fullStart": 1091,
                                                                    "fullEnd": 1093,
                                                                    "start": 1091,
                                                                    "end": 1092,
                                                                    "fullWidth": 2,
                                                                    "width": 1,
                                                                    "text": ":",
                                                                    "value": ":",
                                                                    "valueText": ":",
                                                                    "hasTrailingTrivia": true,
                                                                    "trailingTrivia": [
                                                                        {
                                                                            "kind": "WhitespaceTrivia",
                                                                            "text": " "
                                                                        }
                                                                    ]
                                                                },
                                                                "expression": {
                                                                    "kind": "TrueKeyword",
                                                                    "fullStart": 1093,
                                                                    "fullEnd": 1099,
                                                                    "start": 1093,
                                                                    "end": 1097,
                                                                    "fullWidth": 6,
                                                                    "width": 4,
                                                                    "text": "true",
                                                                    "value": true,
                                                                    "valueText": "true",
                                                                    "hasTrailingTrivia": true,
                                                                    "hasTrailingNewLine": true,
                                                                    "trailingTrivia": [
                                                                        {
                                                                            "kind": "NewLineTrivia",
                                                                            "text": "\r\n"
                                                                        }
                                                                    ]
                                                                }
                                                            }
                                                        ],
                                                        "closeBraceToken": {
                                                            "kind": "CloseBraceToken",
                                                            "fullStart": 1099,
                                                            "fullEnd": 1112,
                                                            "start": 1111,
                                                            "end": 1112,
                                                            "fullWidth": 13,
                                                            "width": 1,
                                                            "text": "}",
                                                            "value": "}",
                                                            "valueText": "}",
                                                            "hasLeadingTrivia": true,
                                                            "leadingTrivia": [
                                                                {
                                                                    "kind": "WhitespaceTrivia",
                                                                    "text": "            "
                                                                }
                                                            ]
                                                        }
                                                    }
                                                ],
                                                "closeParenToken": {
                                                    "kind": "CloseParenToken",
                                                    "fullStart": 1112,
                                                    "fullEnd": 1113,
                                                    "start": 1112,
                                                    "end": 1113,
                                                    "fullWidth": 1,
                                                    "width": 1,
                                                    "text": ")",
                                                    "value": ")",
                                                    "valueText": ")"
                                                }
                                            }
                                        },
                                        "semicolonToken": {
                                            "kind": "SemicolonToken",
                                            "fullStart": 1113,
                                            "fullEnd": 1116,
                                            "start": 1113,
                                            "end": 1114,
                                            "fullWidth": 3,
                                            "width": 1,
                                            "text": ";",
                                            "value": ";",
                                            "valueText": ";",
                                            "hasTrailingTrivia": true,
                                            "hasTrailingNewLine": true,
                                            "trailingTrivia": [
                                                {
                                                    "kind": "NewLineTrivia",
                                                    "text": "\r\n"
                                                }
                                            ]
                                        }
                                    },
                                    {
                                        "kind": "ExpressionStatement",
                                        "fullStart": 1116,
                                        "fullEnd": 1177,
                                        "start": 1130,
                                        "end": 1175,
                                        "fullWidth": 61,
                                        "width": 45,
                                        "expression": {
                                            "kind": "InvocationExpression",
                                            "fullStart": 1116,
                                            "fullEnd": 1174,
                                            "start": 1130,
                                            "end": 1174,
                                            "fullWidth": 58,
                                            "width": 44,
                                            "expression": {
                                                "kind": "MemberAccessExpression",
                                                "fullStart": 1116,
                                                "fullEnd": 1157,
                                                "start": 1130,
                                                "end": 1157,
                                                "fullWidth": 41,
                                                "width": 27,
                                                "expression": {
                                                    "kind": "MemberAccessExpression",
                                                    "fullStart": 1116,
                                                    "fullEnd": 1152,
                                                    "start": 1130,
                                                    "end": 1152,
                                                    "fullWidth": 36,
                                                    "width": 22,
                                                    "expression": {
                                                        "kind": "MemberAccessExpression",
                                                        "fullStart": 1116,
                                                        "fullEnd": 1145,
                                                        "start": 1130,
                                                        "end": 1145,
                                                        "fullWidth": 29,
                                                        "width": 15,
                                                        "expression": {
                                                            "kind": "IdentifierName",
                                                            "fullStart": 1116,
                                                            "fullEnd": 1135,
                                                            "start": 1130,
                                                            "end": 1135,
                                                            "fullWidth": 19,
                                                            "width": 5,
                                                            "text": "Array",
                                                            "value": "Array",
                                                            "valueText": "Array",
                                                            "hasLeadingTrivia": true,
                                                            "hasLeadingNewLine": true,
                                                            "leadingTrivia": [
                                                                {
                                                                    "kind": "NewLineTrivia",
                                                                    "text": "\r\n"
                                                                },
                                                                {
                                                                    "kind": "WhitespaceTrivia",
                                                                    "text": "            "
                                                                }
                                                            ]
                                                        },
                                                        "dotToken": {
                                                            "kind": "DotToken",
                                                            "fullStart": 1135,
                                                            "fullEnd": 1136,
                                                            "start": 1135,
                                                            "end": 1136,
                                                            "fullWidth": 1,
                                                            "width": 1,
                                                            "text": ".",
                                                            "value": ".",
                                                            "valueText": "."
                                                        },
                                                        "name": {
                                                            "kind": "IdentifierName",
                                                            "fullStart": 1136,
                                                            "fullEnd": 1145,
                                                            "start": 1136,
                                                            "end": 1145,
                                                            "fullWidth": 9,
                                                            "width": 9,
                                                            "text": "prototype",
                                                            "value": "prototype",
                                                            "valueText": "prototype"
                                                        }
                                                    },
                                                    "dotToken": {
                                                        "kind": "DotToken",
                                                        "fullStart": 1145,
                                                        "fullEnd": 1146,
                                                        "start": 1145,
                                                        "end": 1146,
                                                        "fullWidth": 1,
                                                        "width": 1,
                                                        "text": ".",
                                                        "value": ".",
                                                        "valueText": "."
                                                    },
                                                    "name": {
                                                        "kind": "IdentifierName",
                                                        "fullStart": 1146,
                                                        "fullEnd": 1152,
                                                        "start": 1146,
                                                        "end": 1152,
                                                        "fullWidth": 6,
                                                        "width": 6,
                                                        "text": "reduce",
                                                        "value": "reduce",
                                                        "valueText": "reduce"
                                                    }
                                                },
                                                "dotToken": {
                                                    "kind": "DotToken",
                                                    "fullStart": 1152,
                                                    "fullEnd": 1153,
                                                    "start": 1152,
                                                    "end": 1153,
                                                    "fullWidth": 1,
                                                    "width": 1,
                                                    "text": ".",
                                                    "value": ".",
                                                    "valueText": "."
                                                },
                                                "name": {
                                                    "kind": "IdentifierName",
                                                    "fullStart": 1153,
                                                    "fullEnd": 1157,
                                                    "start": 1153,
                                                    "end": 1157,
                                                    "fullWidth": 4,
                                                    "width": 4,
                                                    "text": "call",
                                                    "value": "call",
                                                    "valueText": "call"
                                                }
                                            },
                                            "argumentList": {
                                                "kind": "ArgumentList",
                                                "fullStart": 1157,
                                                "fullEnd": 1174,
                                                "start": 1157,
                                                "end": 1174,
                                                "fullWidth": 17,
                                                "width": 17,
                                                "openParenToken": {
                                                    "kind": "OpenParenToken",
                                                    "fullStart": 1157,
                                                    "fullEnd": 1158,
                                                    "start": 1157,
                                                    "end": 1158,
                                                    "fullWidth": 1,
                                                    "width": 1,
                                                    "text": "(",
                                                    "value": "(",
                                                    "valueText": "("
                                                },
                                                "arguments": [
                                                    {
                                                        "kind": "IdentifierName",
                                                        "fullStart": 1158,
                                                        "fullEnd": 1161,
                                                        "start": 1158,
                                                        "end": 1161,
                                                        "fullWidth": 3,
                                                        "width": 3,
                                                        "text": "obj",
                                                        "value": "obj",
                                                        "valueText": "obj"
                                                    },
                                                    {
                                                        "kind": "CommaToken",
                                                        "fullStart": 1161,
                                                        "fullEnd": 1163,
                                                        "start": 1161,
                                                        "end": 1162,
                                                        "fullWidth": 2,
                                                        "width": 1,
                                                        "text": ",",
                                                        "value": ",",
                                                        "valueText": ",",
                                                        "hasTrailingTrivia": true,
                                                        "trailingTrivia": [
                                                            {
                                                                "kind": "WhitespaceTrivia",
                                                                "text": " "
                                                            }
                                                        ]
                                                    },
                                                    {
                                                        "kind": "IdentifierName",
                                                        "fullStart": 1163,
                                                        "fullEnd": 1173,
                                                        "start": 1163,
                                                        "end": 1173,
                                                        "fullWidth": 10,
                                                        "width": 10,
                                                        "text": "callbackfn",
                                                        "value": "callbackfn",
                                                        "valueText": "callbackfn"
                                                    }
                                                ],
                                                "closeParenToken": {
                                                    "kind": "CloseParenToken",
                                                    "fullStart": 1173,
                                                    "fullEnd": 1174,
                                                    "start": 1173,
                                                    "end": 1174,
                                                    "fullWidth": 1,
                                                    "width": 1,
                                                    "text": ")",
                                                    "value": ")",
                                                    "valueText": ")"
                                                }
                                            }
                                        },
                                        "semicolonToken": {
                                            "kind": "SemicolonToken",
                                            "fullStart": 1174,
                                            "fullEnd": 1177,
                                            "start": 1174,
                                            "end": 1175,
                                            "fullWidth": 3,
                                            "width": 1,
                                            "text": ";",
                                            "value": ";",
                                            "valueText": ";",
                                            "hasTrailingTrivia": true,
                                            "hasTrailingNewLine": true,
                                            "trailingTrivia": [
                                                {
                                                    "kind": "NewLineTrivia",
                                                    "text": "\r\n"
                                                }
                                            ]
                                        }
                                    },
                                    {
                                        "kind": "ReturnStatement",
                                        "fullStart": 1177,
                                        "fullEnd": 1209,
                                        "start": 1189,
                                        "end": 1207,
                                        "fullWidth": 32,
                                        "width": 18,
                                        "returnKeyword": {
                                            "kind": "ReturnKeyword",
                                            "fullStart": 1177,
                                            "fullEnd": 1196,
                                            "start": 1189,
                                            "end": 1195,
                                            "fullWidth": 19,
                                            "width": 6,
                                            "text": "return",
                                            "value": "return",
                                            "valueText": "return",
                                            "hasLeadingTrivia": true,
                                            "hasTrailingTrivia": true,
                                            "leadingTrivia": [
                                                {
                                                    "kind": "WhitespaceTrivia",
                                                    "text": "            "
                                                }
                                            ],
                                            "trailingTrivia": [
                                                {
                                                    "kind": "WhitespaceTrivia",
                                                    "text": " "
                                                }
                                            ]
                                        },
                                        "expression": {
                                            "kind": "IdentifierName",
                                            "fullStart": 1196,
                                            "fullEnd": 1206,
                                            "start": 1196,
                                            "end": 1206,
                                            "fullWidth": 10,
                                            "width": 10,
                                            "text": "testResult",
                                            "value": "testResult",
                                            "valueText": "testResult"
                                        },
                                        "semicolonToken": {
                                            "kind": "SemicolonToken",
                                            "fullStart": 1206,
                                            "fullEnd": 1209,
                                            "start": 1206,
                                            "end": 1207,
                                            "fullWidth": 3,
                                            "width": 1,
                                            "text": ";",
                                            "value": ";",
                                            "valueText": ";",
                                            "hasTrailingTrivia": true,
                                            "hasTrailingNewLine": true,
                                            "trailingTrivia": [
                                                {
                                                    "kind": "NewLineTrivia",
                                                    "text": "\r\n"
                                                }
                                            ]
                                        }
                                    }
                                ],
                                "closeBraceToken": {
                                    "kind": "CloseBraceToken",
                                    "fullStart": 1209,
                                    "fullEnd": 1219,
                                    "start": 1217,
                                    "end": 1218,
                                    "fullWidth": 10,
                                    "width": 1,
                                    "text": "}",
                                    "value": "}",
                                    "valueText": "}",
                                    "hasLeadingTrivia": true,
                                    "hasTrailingTrivia": true,
                                    "leadingTrivia": [
                                        {
                                            "kind": "WhitespaceTrivia",
                                            "text": "        "
                                        }
                                    ],
                                    "trailingTrivia": [
                                        {
                                            "kind": "WhitespaceTrivia",
                                            "text": " "
                                        }
                                    ]
                                }
                            },
                            "finallyClause": {
                                "kind": "FinallyClause",
                                "fullStart": 1219,
                                "fullEnd": 1282,
                                "start": 1219,
                                "end": 1280,
                                "fullWidth": 63,
                                "width": 61,
                                "finallyKeyword": {
                                    "kind": "FinallyKeyword",
                                    "fullStart": 1219,
                                    "fullEnd": 1227,
                                    "start": 1219,
                                    "end": 1226,
                                    "fullWidth": 8,
                                    "width": 7,
                                    "text": "finally",
                                    "value": "finally",
                                    "valueText": "finally",
                                    "hasTrailingTrivia": true,
                                    "trailingTrivia": [
                                        {
                                            "kind": "WhitespaceTrivia",
                                            "text": " "
                                        }
                                    ]
                                },
                                "block": {
                                    "kind": "Block",
                                    "fullStart": 1227,
                                    "fullEnd": 1282,
                                    "start": 1227,
                                    "end": 1280,
                                    "fullWidth": 55,
                                    "width": 53,
                                    "openBraceToken": {
                                        "kind": "OpenBraceToken",
                                        "fullStart": 1227,
                                        "fullEnd": 1230,
                                        "start": 1227,
                                        "end": 1228,
                                        "fullWidth": 3,
                                        "width": 1,
                                        "text": "{",
                                        "value": "{",
                                        "valueText": "{",
                                        "hasTrailingTrivia": true,
                                        "hasTrailingNewLine": true,
                                        "trailingTrivia": [
                                            {
                                                "kind": "NewLineTrivia",
                                                "text": "\r\n"
                                            }
                                        ]
                                    },
                                    "statements": [
                                        {
                                            "kind": "ExpressionStatement",
                                            "fullStart": 1230,
                                            "fullEnd": 1271,
                                            "start": 1242,
                                            "end": 1269,
                                            "fullWidth": 41,
                                            "width": 27,
                                            "expression": {
                                                "kind": "DeleteExpression",
                                                "fullStart": 1230,
                                                "fullEnd": 1268,
                                                "start": 1242,
                                                "end": 1268,
                                                "fullWidth": 38,
                                                "width": 26,
                                                "deleteKeyword": {
                                                    "kind": "DeleteKeyword",
                                                    "fullStart": 1230,
                                                    "fullEnd": 1249,
                                                    "start": 1242,
                                                    "end": 1248,
                                                    "fullWidth": 19,
                                                    "width": 6,
                                                    "text": "delete",
                                                    "value": "delete",
                                                    "valueText": "delete",
                                                    "hasLeadingTrivia": true,
                                                    "hasTrailingTrivia": true,
                                                    "leadingTrivia": [
                                                        {
                                                            "kind": "WhitespaceTrivia",
                                                            "text": "            "
                                                        }
                                                    ],
                                                    "trailingTrivia": [
                                                        {
                                                            "kind": "WhitespaceTrivia",
                                                            "text": " "
                                                        }
                                                    ]
                                                },
                                                "expression": {
                                                    "kind": "ElementAccessExpression",
                                                    "fullStart": 1249,
                                                    "fullEnd": 1268,
                                                    "start": 1249,
                                                    "end": 1268,
                                                    "fullWidth": 19,
                                                    "width": 19,
                                                    "expression": {
                                                        "kind": "MemberAccessExpression",
                                                        "fullStart": 1249,
                                                        "fullEnd": 1265,
                                                        "start": 1249,
                                                        "end": 1265,
                                                        "fullWidth": 16,
                                                        "width": 16,
                                                        "expression": {
                                                            "kind": "IdentifierName",
                                                            "fullStart": 1249,
                                                            "fullEnd": 1255,
                                                            "start": 1249,
                                                            "end": 1255,
                                                            "fullWidth": 6,
                                                            "width": 6,
                                                            "text": "Object",
                                                            "value": "Object",
                                                            "valueText": "Object"
                                                        },
                                                        "dotToken": {
                                                            "kind": "DotToken",
                                                            "fullStart": 1255,
                                                            "fullEnd": 1256,
                                                            "start": 1255,
                                                            "end": 1256,
                                                            "fullWidth": 1,
                                                            "width": 1,
                                                            "text": ".",
                                                            "value": ".",
                                                            "valueText": "."
                                                        },
                                                        "name": {
                                                            "kind": "IdentifierName",
                                                            "fullStart": 1256,
                                                            "fullEnd": 1265,
                                                            "start": 1256,
                                                            "end": 1265,
                                                            "fullWidth": 9,
                                                            "width": 9,
                                                            "text": "prototype",
                                                            "value": "prototype",
                                                            "valueText": "prototype"
                                                        }
                                                    },
                                                    "openBracketToken": {
                                                        "kind": "OpenBracketToken",
                                                        "fullStart": 1265,
                                                        "fullEnd": 1266,
                                                        "start": 1265,
                                                        "end": 1266,
                                                        "fullWidth": 1,
                                                        "width": 1,
                                                        "text": "[",
                                                        "value": "[",
                                                        "valueText": "["
                                                    },
                                                    "argumentExpression": {
                                                        "kind": "NumericLiteral",
                                                        "fullStart": 1266,
                                                        "fullEnd": 1267,
                                                        "start": 1266,
                                                        "end": 1267,
                                                        "fullWidth": 1,
                                                        "width": 1,
                                                        "text": "0",
                                                        "value": 0,
                                                        "valueText": "0"
                                                    },
                                                    "closeBracketToken": {
                                                        "kind": "CloseBracketToken",
                                                        "fullStart": 1267,
                                                        "fullEnd": 1268,
                                                        "start": 1267,
                                                        "end": 1268,
                                                        "fullWidth": 1,
                                                        "width": 1,
                                                        "text": "]",
                                                        "value": "]",
                                                        "valueText": "]"
                                                    }
                                                }
                                            },
                                            "semicolonToken": {
                                                "kind": "SemicolonToken",
                                                "fullStart": 1268,
                                                "fullEnd": 1271,
                                                "start": 1268,
                                                "end": 1269,
                                                "fullWidth": 3,
                                                "width": 1,
                                                "text": ";",
                                                "value": ";",
                                                "valueText": ";",
                                                "hasTrailingTrivia": true,
                                                "hasTrailingNewLine": true,
                                                "trailingTrivia": [
                                                    {
                                                        "kind": "NewLineTrivia",
                                                        "text": "\r\n"
                                                    }
                                                ]
                                            }
                                        }
                                    ],
                                    "closeBraceToken": {
                                        "kind": "CloseBraceToken",
                                        "fullStart": 1271,
                                        "fullEnd": 1282,
                                        "start": 1279,
                                        "end": 1280,
                                        "fullWidth": 11,
                                        "width": 1,
                                        "text": "}",
                                        "value": "}",
                                        "valueText": "}",
                                        "hasLeadingTrivia": true,
                                        "hasTrailingTrivia": true,
                                        "hasTrailingNewLine": true,
                                        "leadingTrivia": [
                                            {
                                                "kind": "WhitespaceTrivia",
                                                "text": "        "
                                            }
                                        ],
                                        "trailingTrivia": [
                                            {
                                                "kind": "NewLineTrivia",
                                                "text": "\r\n"
                                            }
                                        ]
                                    }
                                }
                            }
                        }
                    ],
                    "closeBraceToken": {
                        "kind": "CloseBraceToken",
                        "fullStart": 1282,
                        "fullEnd": 1289,
                        "start": 1286,
                        "end": 1287,
                        "fullWidth": 7,
                        "width": 1,
                        "text": "}",
                        "value": "}",
                        "valueText": "}",
                        "hasLeadingTrivia": true,
                        "hasTrailingTrivia": true,
                        "hasTrailingNewLine": true,
                        "leadingTrivia": [
                            {
                                "kind": "WhitespaceTrivia",
                                "text": "    "
                            }
                        ],
                        "trailingTrivia": [
                            {
                                "kind": "NewLineTrivia",
                                "text": "\r\n"
                            }
                        ]
                    }
                }
            },
            {
                "kind": "ExpressionStatement",
                "fullStart": 1289,
                "fullEnd": 1313,
                "start": 1289,
                "end": 1311,
                "fullWidth": 24,
                "width": 22,
                "expression": {
                    "kind": "InvocationExpression",
                    "fullStart": 1289,
                    "fullEnd": 1310,
                    "start": 1289,
                    "end": 1310,
                    "fullWidth": 21,
                    "width": 21,
                    "expression": {
                        "kind": "IdentifierName",
                        "fullStart": 1289,
                        "fullEnd": 1300,
                        "start": 1289,
                        "end": 1300,
                        "fullWidth": 11,
                        "width": 11,
                        "text": "runTestCase",
                        "value": "runTestCase",
                        "valueText": "runTestCase"
                    },
                    "argumentList": {
                        "kind": "ArgumentList",
                        "fullStart": 1300,
                        "fullEnd": 1310,
                        "start": 1300,
                        "end": 1310,
                        "fullWidth": 10,
                        "width": 10,
                        "openParenToken": {
                            "kind": "OpenParenToken",
                            "fullStart": 1300,
                            "fullEnd": 1301,
                            "start": 1300,
                            "end": 1301,
                            "fullWidth": 1,
                            "width": 1,
                            "text": "(",
                            "value": "(",
                            "valueText": "("
                        },
                        "arguments": [
                            {
                                "kind": "IdentifierName",
                                "fullStart": 1301,
                                "fullEnd": 1309,
                                "start": 1301,
                                "end": 1309,
                                "fullWidth": 8,
                                "width": 8,
                                "text": "testcase",
                                "value": "testcase",
                                "valueText": "testcase"
                            }
                        ],
                        "closeParenToken": {
                            "kind": "CloseParenToken",
                            "fullStart": 1309,
                            "fullEnd": 1310,
                            "start": 1309,
                            "end": 1310,
                            "fullWidth": 1,
                            "width": 1,
                            "text": ")",
                            "value": ")",
                            "valueText": ")"
                        }
                    }
                },
                "semicolonToken": {
                    "kind": "SemicolonToken",
                    "fullStart": 1310,
                    "fullEnd": 1313,
                    "start": 1310,
                    "end": 1311,
                    "fullWidth": 3,
                    "width": 1,
                    "text": ";",
                    "value": ";",
                    "valueText": ";",
                    "hasTrailingTrivia": true,
                    "hasTrailingNewLine": true,
                    "trailingTrivia": [
                        {
                            "kind": "NewLineTrivia",
                            "text": "\r\n"
                        }
                    ]
                }
            }
        ],
        "endOfFileToken": {
            "kind": "EndOfFileToken",
            "fullStart": 1313,
            "fullEnd": 1313,
            "start": 1313,
            "end": 1313,
            "fullWidth": 0,
            "width": 0,
            "text": ""
        }
    },
    "lineMap": {
        "lineStarts": [
            0,
            67,
            152,
            232,
            308,
            380,
            385,
            448,
            632,
            637,
            639,
            641,
            664,
            666,
            699,
            757,
            787,
            842,
            857,
            868,
            870,
            885,
            923,
            925,
            975,
            977,
            1024,
            1063,
            1099,
            1116,
            1118,
            1177,
            1209,
            1230,
            1271,
            1282,
            1289,
            1313
        ],
        "length": 1313
    }
}<|MERGE_RESOLUTION|>--- conflicted
+++ resolved
@@ -252,12 +252,8 @@
                                         "start": 678,
                                         "end": 696,
                                         "fullWidth": 18,
-<<<<<<< HEAD
                                         "width": 18,
-                                        "identifier": {
-=======
                                         "propertyName": {
->>>>>>> 85e84683
                                             "kind": "IdentifierName",
                                             "fullStart": 678,
                                             "fullEnd": 689,
@@ -1299,12 +1295,8 @@
                                                     "start": 941,
                                                     "end": 972,
                                                     "fullWidth": 31,
-<<<<<<< HEAD
                                                     "width": 31,
-                                                    "identifier": {
-=======
                                                     "propertyName": {
->>>>>>> 85e84683
                                                         "kind": "IdentifierName",
                                                         "fullStart": 941,
                                                         "fullEnd": 945,
