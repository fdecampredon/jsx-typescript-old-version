{
    "isDeclaration": false,
    "languageVersion": "EcmaScript5",
    "parseOptions": {
        "allowAutomaticSemicolonInsertion": true
    },
    "sourceUnit": {
        "kind": "SourceUnit",
        "fullStart": 0,
        "fullEnd": 1508,
        "start": 608,
        "end": 1508,
        "fullWidth": 1508,
        "width": 900,
        "isIncrementallyUnusable": true,
        "moduleElements": [
            {
                "kind": "FunctionDeclaration",
                "fullStart": 0,
                "fullEnd": 1484,
                "start": 608,
                "end": 1482,
                "fullWidth": 1484,
                "width": 874,
                "isIncrementallyUnusable": true,
                "modifiers": [],
                "functionKeyword": {
                    "kind": "FunctionKeyword",
                    "fullStart": 0,
                    "fullEnd": 617,
                    "start": 608,
                    "end": 616,
                    "fullWidth": 617,
                    "width": 8,
                    "text": "function",
                    "value": "function",
                    "valueText": "function",
                    "hasLeadingTrivia": true,
                    "hasLeadingComment": true,
                    "hasLeadingNewLine": true,
                    "hasTrailingTrivia": true,
                    "leadingTrivia": [
                        {
                            "kind": "SingleLineCommentTrivia",
                            "text": "/// Copyright (c) 2012 Ecma International.  All rights reserved. "
                        },
                        {
                            "kind": "NewLineTrivia",
                            "text": "\r\n"
                        },
                        {
                            "kind": "SingleLineCommentTrivia",
                            "text": "/// Ecma International makes this code available under the terms and conditions set"
                        },
                        {
                            "kind": "NewLineTrivia",
                            "text": "\r\n"
                        },
                        {
                            "kind": "SingleLineCommentTrivia",
                            "text": "/// forth on http://hg.ecmascript.org/tests/test262/raw-file/tip/LICENSE (the "
                        },
                        {
                            "kind": "NewLineTrivia",
                            "text": "\r\n"
                        },
                        {
                            "kind": "SingleLineCommentTrivia",
                            "text": "/// \"Use Terms\").   Any redistribution of this code must retain the above "
                        },
                        {
                            "kind": "NewLineTrivia",
                            "text": "\r\n"
                        },
                        {
                            "kind": "SingleLineCommentTrivia",
                            "text": "/// copyright and this notice and otherwise comply with the Use Terms."
                        },
                        {
                            "kind": "NewLineTrivia",
                            "text": "\r\n"
                        },
                        {
                            "kind": "MultiLineCommentTrivia",
                            "text": "/**\r\n * @path ch15/15.4/15.4.4/15.4.4.21/15.4.4.21-8-b-iii-1-31.js\r\n * @description Array.prototype.reduce - element changed by getter on current iterations is observed in subsequent iterations on an Array-like object\r\n */"
                        },
                        {
                            "kind": "NewLineTrivia",
                            "text": "\r\n"
                        },
                        {
                            "kind": "NewLineTrivia",
                            "text": "\r\n"
                        },
                        {
                            "kind": "NewLineTrivia",
                            "text": "\r\n"
                        }
                    ],
                    "trailingTrivia": [
                        {
                            "kind": "WhitespaceTrivia",
                            "text": " "
                        }
                    ]
                },
                "identifier": {
                    "kind": "IdentifierName",
                    "fullStart": 617,
                    "fullEnd": 625,
                    "start": 617,
                    "end": 625,
                    "fullWidth": 8,
                    "width": 8,
                    "text": "testcase",
                    "value": "testcase",
                    "valueText": "testcase"
                },
                "callSignature": {
                    "kind": "CallSignature",
                    "fullStart": 625,
                    "fullEnd": 628,
                    "start": 625,
                    "end": 627,
                    "fullWidth": 3,
                    "width": 2,
                    "parameterList": {
                        "kind": "ParameterList",
                        "fullStart": 625,
                        "fullEnd": 628,
                        "start": 625,
                        "end": 627,
                        "fullWidth": 3,
                        "width": 2,
                        "openParenToken": {
                            "kind": "OpenParenToken",
                            "fullStart": 625,
                            "fullEnd": 626,
                            "start": 625,
                            "end": 626,
                            "fullWidth": 1,
                            "width": 1,
                            "text": "(",
                            "value": "(",
                            "valueText": "("
                        },
                        "parameters": [],
                        "closeParenToken": {
                            "kind": "CloseParenToken",
                            "fullStart": 626,
                            "fullEnd": 628,
                            "start": 626,
                            "end": 627,
                            "fullWidth": 2,
                            "width": 1,
                            "text": ")",
                            "value": ")",
                            "valueText": ")",
                            "hasTrailingTrivia": true,
                            "trailingTrivia": [
                                {
                                    "kind": "WhitespaceTrivia",
                                    "text": " "
                                }
                            ]
                        }
                    }
                },
                "block": {
                    "kind": "Block",
                    "fullStart": 628,
                    "fullEnd": 1484,
                    "start": 628,
                    "end": 1482,
                    "fullWidth": 856,
                    "width": 854,
                    "isIncrementallyUnusable": true,
                    "openBraceToken": {
                        "kind": "OpenBraceToken",
                        "fullStart": 628,
                        "fullEnd": 631,
                        "start": 628,
                        "end": 629,
                        "fullWidth": 3,
                        "width": 1,
                        "text": "{",
                        "value": "{",
                        "valueText": "{",
                        "hasTrailingTrivia": true,
                        "hasTrailingNewLine": true,
                        "trailingTrivia": [
                            {
                                "kind": "NewLineTrivia",
                                "text": "\r\n"
                            }
                        ]
                    },
                    "statements": [
                        {
                            "kind": "VariableStatement",
                            "fullStart": 631,
                            "fullEnd": 666,
                            "start": 641,
                            "end": 664,
                            "fullWidth": 35,
                            "width": 23,
                            "modifiers": [],
                            "variableDeclaration": {
                                "kind": "VariableDeclaration",
                                "fullStart": 631,
                                "fullEnd": 663,
                                "start": 641,
                                "end": 663,
                                "fullWidth": 32,
                                "width": 22,
                                "varKeyword": {
                                    "kind": "VarKeyword",
                                    "fullStart": 631,
                                    "fullEnd": 645,
                                    "start": 641,
                                    "end": 644,
                                    "fullWidth": 14,
                                    "width": 3,
                                    "text": "var",
                                    "value": "var",
                                    "valueText": "var",
                                    "hasLeadingTrivia": true,
                                    "hasLeadingNewLine": true,
                                    "hasTrailingTrivia": true,
                                    "leadingTrivia": [
                                        {
                                            "kind": "NewLineTrivia",
                                            "text": "\r\n"
                                        },
                                        {
                                            "kind": "WhitespaceTrivia",
                                            "text": "        "
                                        }
                                    ],
                                    "trailingTrivia": [
                                        {
                                            "kind": "WhitespaceTrivia",
                                            "text": " "
                                        }
                                    ]
                                },
                                "variableDeclarators": [
                                    {
                                        "kind": "VariableDeclarator",
                                        "fullStart": 645,
                                        "fullEnd": 663,
                                        "start": 645,
                                        "end": 663,
                                        "fullWidth": 18,
                                        "width": 18,
                                        "identifier": {
                                            "kind": "IdentifierName",
                                            "fullStart": 645,
                                            "fullEnd": 656,
                                            "start": 645,
                                            "end": 655,
                                            "fullWidth": 11,
                                            "width": 10,
                                            "text": "testResult",
                                            "value": "testResult",
                                            "valueText": "testResult",
                                            "hasTrailingTrivia": true,
                                            "trailingTrivia": [
                                                {
                                                    "kind": "WhitespaceTrivia",
                                                    "text": " "
                                                }
                                            ]
                                        },
                                        "equalsValueClause": {
                                            "kind": "EqualsValueClause",
                                            "fullStart": 656,
                                            "fullEnd": 663,
                                            "start": 656,
                                            "end": 663,
                                            "fullWidth": 7,
                                            "width": 7,
                                            "equalsToken": {
                                                "kind": "EqualsToken",
                                                "fullStart": 656,
                                                "fullEnd": 658,
                                                "start": 656,
                                                "end": 657,
                                                "fullWidth": 2,
                                                "width": 1,
                                                "text": "=",
                                                "value": "=",
                                                "valueText": "=",
                                                "hasTrailingTrivia": true,
                                                "trailingTrivia": [
                                                    {
                                                        "kind": "WhitespaceTrivia",
                                                        "text": " "
                                                    }
                                                ]
                                            },
                                            "value": {
                                                "kind": "FalseKeyword",
                                                "fullStart": 658,
                                                "fullEnd": 663,
                                                "start": 658,
                                                "end": 663,
                                                "fullWidth": 5,
                                                "width": 5,
                                                "text": "false",
                                                "value": false,
                                                "valueText": "false"
                                            }
                                        }
                                    }
                                ]
                            },
                            "semicolonToken": {
                                "kind": "SemicolonToken",
                                "fullStart": 663,
                                "fullEnd": 666,
                                "start": 663,
                                "end": 664,
                                "fullWidth": 3,
                                "width": 1,
                                "text": ";",
                                "value": ";",
                                "valueText": ";",
                                "hasTrailingTrivia": true,
                                "hasTrailingNewLine": true,
                                "trailingTrivia": [
                                    {
                                        "kind": "NewLineTrivia",
                                        "text": "\r\n"
                                    }
                                ]
                            }
                        },
                        {
                            "kind": "FunctionDeclaration",
                            "fullStart": 666,
                            "fullEnd": 826,
                            "start": 674,
                            "end": 824,
                            "fullWidth": 160,
                            "width": 150,
                            "modifiers": [],
                            "functionKeyword": {
                                "kind": "FunctionKeyword",
                                "fullStart": 666,
                                "fullEnd": 683,
                                "start": 674,
                                "end": 682,
                                "fullWidth": 17,
                                "width": 8,
                                "text": "function",
                                "value": "function",
                                "valueText": "function",
                                "hasLeadingTrivia": true,
                                "hasTrailingTrivia": true,
                                "leadingTrivia": [
                                    {
                                        "kind": "WhitespaceTrivia",
                                        "text": "        "
                                    }
                                ],
                                "trailingTrivia": [
                                    {
                                        "kind": "WhitespaceTrivia",
                                        "text": " "
                                    }
                                ]
                            },
                            "identifier": {
                                "kind": "IdentifierName",
                                "fullStart": 683,
                                "fullEnd": 693,
                                "start": 683,
                                "end": 693,
                                "fullWidth": 10,
                                "width": 10,
                                "text": "callbackfn",
                                "value": "callbackfn",
                                "valueText": "callbackfn"
                            },
                            "callSignature": {
                                "kind": "CallSignature",
                                "fullStart": 693,
                                "fullEnd": 721,
                                "start": 693,
                                "end": 720,
                                "fullWidth": 28,
                                "width": 27,
                                "parameterList": {
                                    "kind": "ParameterList",
                                    "fullStart": 693,
                                    "fullEnd": 721,
                                    "start": 693,
                                    "end": 720,
                                    "fullWidth": 28,
                                    "width": 27,
                                    "openParenToken": {
                                        "kind": "OpenParenToken",
                                        "fullStart": 693,
                                        "fullEnd": 694,
                                        "start": 693,
                                        "end": 694,
                                        "fullWidth": 1,
                                        "width": 1,
                                        "text": "(",
                                        "value": "(",
                                        "valueText": "("
                                    },
                                    "parameters": [
                                        {
                                            "kind": "Parameter",
                                            "fullStart": 694,
                                            "fullEnd": 701,
                                            "start": 694,
                                            "end": 701,
                                            "fullWidth": 7,
<<<<<<< HEAD
                                            "width": 7,
=======
                                            "modifiers": [],
>>>>>>> e3c38734
                                            "identifier": {
                                                "kind": "IdentifierName",
                                                "fullStart": 694,
                                                "fullEnd": 701,
                                                "start": 694,
                                                "end": 701,
                                                "fullWidth": 7,
                                                "width": 7,
                                                "text": "prevVal",
                                                "value": "prevVal",
                                                "valueText": "prevVal"
                                            }
                                        },
                                        {
                                            "kind": "CommaToken",
                                            "fullStart": 701,
                                            "fullEnd": 703,
                                            "start": 701,
                                            "end": 702,
                                            "fullWidth": 2,
                                            "width": 1,
                                            "text": ",",
                                            "value": ",",
                                            "valueText": ",",
                                            "hasTrailingTrivia": true,
                                            "trailingTrivia": [
                                                {
                                                    "kind": "WhitespaceTrivia",
                                                    "text": " "
                                                }
                                            ]
                                        },
                                        {
                                            "kind": "Parameter",
                                            "fullStart": 703,
                                            "fullEnd": 709,
                                            "start": 703,
                                            "end": 709,
                                            "fullWidth": 6,
<<<<<<< HEAD
                                            "width": 6,
=======
                                            "modifiers": [],
>>>>>>> e3c38734
                                            "identifier": {
                                                "kind": "IdentifierName",
                                                "fullStart": 703,
                                                "fullEnd": 709,
                                                "start": 703,
                                                "end": 709,
                                                "fullWidth": 6,
                                                "width": 6,
                                                "text": "curVal",
                                                "value": "curVal",
                                                "valueText": "curVal"
                                            }
                                        },
                                        {
                                            "kind": "CommaToken",
                                            "fullStart": 709,
                                            "fullEnd": 711,
                                            "start": 709,
                                            "end": 710,
                                            "fullWidth": 2,
                                            "width": 1,
                                            "text": ",",
                                            "value": ",",
                                            "valueText": ",",
                                            "hasTrailingTrivia": true,
                                            "trailingTrivia": [
                                                {
                                                    "kind": "WhitespaceTrivia",
                                                    "text": " "
                                                }
                                            ]
                                        },
                                        {
                                            "kind": "Parameter",
                                            "fullStart": 711,
                                            "fullEnd": 714,
                                            "start": 711,
                                            "end": 714,
                                            "fullWidth": 3,
<<<<<<< HEAD
                                            "width": 3,
=======
                                            "modifiers": [],
>>>>>>> e3c38734
                                            "identifier": {
                                                "kind": "IdentifierName",
                                                "fullStart": 711,
                                                "fullEnd": 714,
                                                "start": 711,
                                                "end": 714,
                                                "fullWidth": 3,
                                                "width": 3,
                                                "text": "idx",
                                                "value": "idx",
                                                "valueText": "idx"
                                            }
                                        },
                                        {
                                            "kind": "CommaToken",
                                            "fullStart": 714,
                                            "fullEnd": 716,
                                            "start": 714,
                                            "end": 715,
                                            "fullWidth": 2,
                                            "width": 1,
                                            "text": ",",
                                            "value": ",",
                                            "valueText": ",",
                                            "hasTrailingTrivia": true,
                                            "trailingTrivia": [
                                                {
                                                    "kind": "WhitespaceTrivia",
                                                    "text": " "
                                                }
                                            ]
                                        },
                                        {
                                            "kind": "Parameter",
                                            "fullStart": 716,
                                            "fullEnd": 719,
                                            "start": 716,
                                            "end": 719,
                                            "fullWidth": 3,
<<<<<<< HEAD
                                            "width": 3,
=======
                                            "modifiers": [],
>>>>>>> e3c38734
                                            "identifier": {
                                                "kind": "IdentifierName",
                                                "fullStart": 716,
                                                "fullEnd": 719,
                                                "start": 716,
                                                "end": 719,
                                                "fullWidth": 3,
                                                "width": 3,
                                                "text": "obj",
                                                "value": "obj",
                                                "valueText": "obj"
                                            }
                                        }
                                    ],
                                    "closeParenToken": {
                                        "kind": "CloseParenToken",
                                        "fullStart": 719,
                                        "fullEnd": 721,
                                        "start": 719,
                                        "end": 720,
                                        "fullWidth": 2,
                                        "width": 1,
                                        "text": ")",
                                        "value": ")",
                                        "valueText": ")",
                                        "hasTrailingTrivia": true,
                                        "trailingTrivia": [
                                            {
                                                "kind": "WhitespaceTrivia",
                                                "text": " "
                                            }
                                        ]
                                    }
                                }
                            },
                            "block": {
                                "kind": "Block",
                                "fullStart": 721,
                                "fullEnd": 826,
                                "start": 721,
                                "end": 824,
                                "fullWidth": 105,
                                "width": 103,
                                "openBraceToken": {
                                    "kind": "OpenBraceToken",
                                    "fullStart": 721,
                                    "fullEnd": 724,
                                    "start": 721,
                                    "end": 722,
                                    "fullWidth": 3,
                                    "width": 1,
                                    "text": "{",
                                    "value": "{",
                                    "valueText": "{",
                                    "hasTrailingTrivia": true,
                                    "hasTrailingNewLine": true,
                                    "trailingTrivia": [
                                        {
                                            "kind": "NewLineTrivia",
                                            "text": "\r\n"
                                        }
                                    ]
                                },
                                "statements": [
                                    {
                                        "kind": "IfStatement",
                                        "fullStart": 724,
                                        "fullEnd": 815,
                                        "start": 736,
                                        "end": 813,
                                        "fullWidth": 91,
                                        "width": 77,
                                        "ifKeyword": {
                                            "kind": "IfKeyword",
                                            "fullStart": 724,
                                            "fullEnd": 739,
                                            "start": 736,
                                            "end": 738,
                                            "fullWidth": 15,
                                            "width": 2,
                                            "text": "if",
                                            "value": "if",
                                            "valueText": "if",
                                            "hasLeadingTrivia": true,
                                            "hasTrailingTrivia": true,
                                            "leadingTrivia": [
                                                {
                                                    "kind": "WhitespaceTrivia",
                                                    "text": "            "
                                                }
                                            ],
                                            "trailingTrivia": [
                                                {
                                                    "kind": "WhitespaceTrivia",
                                                    "text": " "
                                                }
                                            ]
                                        },
                                        "openParenToken": {
                                            "kind": "OpenParenToken",
                                            "fullStart": 739,
                                            "fullEnd": 740,
                                            "start": 739,
                                            "end": 740,
                                            "fullWidth": 1,
                                            "width": 1,
                                            "text": "(",
                                            "value": "(",
                                            "valueText": "("
                                        },
                                        "condition": {
                                            "kind": "EqualsExpression",
                                            "fullStart": 740,
                                            "fullEnd": 749,
                                            "start": 740,
                                            "end": 749,
                                            "fullWidth": 9,
                                            "width": 9,
                                            "left": {
                                                "kind": "IdentifierName",
                                                "fullStart": 740,
                                                "fullEnd": 744,
                                                "start": 740,
                                                "end": 743,
                                                "fullWidth": 4,
                                                "width": 3,
                                                "text": "idx",
                                                "value": "idx",
                                                "valueText": "idx",
                                                "hasTrailingTrivia": true,
                                                "trailingTrivia": [
                                                    {
                                                        "kind": "WhitespaceTrivia",
                                                        "text": " "
                                                    }
                                                ]
                                            },
                                            "operatorToken": {
                                                "kind": "EqualsEqualsEqualsToken",
                                                "fullStart": 744,
                                                "fullEnd": 748,
                                                "start": 744,
                                                "end": 747,
                                                "fullWidth": 4,
                                                "width": 3,
                                                "text": "===",
                                                "value": "===",
                                                "valueText": "===",
                                                "hasTrailingTrivia": true,
                                                "trailingTrivia": [
                                                    {
                                                        "kind": "WhitespaceTrivia",
                                                        "text": " "
                                                    }
                                                ]
                                            },
                                            "right": {
                                                "kind": "NumericLiteral",
                                                "fullStart": 748,
                                                "fullEnd": 749,
                                                "start": 748,
                                                "end": 749,
                                                "fullWidth": 1,
                                                "width": 1,
                                                "text": "1",
                                                "value": 1,
                                                "valueText": "1"
                                            }
                                        },
                                        "closeParenToken": {
                                            "kind": "CloseParenToken",
                                            "fullStart": 749,
                                            "fullEnd": 751,
                                            "start": 749,
                                            "end": 750,
                                            "fullWidth": 2,
                                            "width": 1,
                                            "text": ")",
                                            "value": ")",
                                            "valueText": ")",
                                            "hasTrailingTrivia": true,
                                            "trailingTrivia": [
                                                {
                                                    "kind": "WhitespaceTrivia",
                                                    "text": " "
                                                }
                                            ]
                                        },
                                        "statement": {
                                            "kind": "Block",
                                            "fullStart": 751,
                                            "fullEnd": 815,
                                            "start": 751,
                                            "end": 813,
                                            "fullWidth": 64,
                                            "width": 62,
                                            "openBraceToken": {
                                                "kind": "OpenBraceToken",
                                                "fullStart": 751,
                                                "fullEnd": 754,
                                                "start": 751,
                                                "end": 752,
                                                "fullWidth": 3,
                                                "width": 1,
                                                "text": "{",
                                                "value": "{",
                                                "valueText": "{",
                                                "hasTrailingTrivia": true,
                                                "hasTrailingNewLine": true,
                                                "trailingTrivia": [
                                                    {
                                                        "kind": "NewLineTrivia",
                                                        "text": "\r\n"
                                                    }
                                                ]
                                            },
                                            "statements": [
                                                {
                                                    "kind": "ExpressionStatement",
                                                    "fullStart": 754,
                                                    "fullEnd": 800,
                                                    "start": 770,
                                                    "end": 798,
                                                    "fullWidth": 46,
                                                    "width": 28,
                                                    "expression": {
                                                        "kind": "AssignmentExpression",
                                                        "fullStart": 754,
                                                        "fullEnd": 797,
                                                        "start": 770,
                                                        "end": 797,
                                                        "fullWidth": 43,
                                                        "width": 27,
                                                        "left": {
                                                            "kind": "IdentifierName",
                                                            "fullStart": 754,
                                                            "fullEnd": 781,
                                                            "start": 770,
                                                            "end": 780,
                                                            "fullWidth": 27,
                                                            "width": 10,
                                                            "text": "testResult",
                                                            "value": "testResult",
                                                            "valueText": "testResult",
                                                            "hasLeadingTrivia": true,
                                                            "hasTrailingTrivia": true,
                                                            "leadingTrivia": [
                                                                {
                                                                    "kind": "WhitespaceTrivia",
                                                                    "text": "                "
                                                                }
                                                            ],
                                                            "trailingTrivia": [
                                                                {
                                                                    "kind": "WhitespaceTrivia",
                                                                    "text": " "
                                                                }
                                                            ]
                                                        },
                                                        "operatorToken": {
                                                            "kind": "EqualsToken",
                                                            "fullStart": 781,
                                                            "fullEnd": 783,
                                                            "start": 781,
                                                            "end": 782,
                                                            "fullWidth": 2,
                                                            "width": 1,
                                                            "text": "=",
                                                            "value": "=",
                                                            "valueText": "=",
                                                            "hasTrailingTrivia": true,
                                                            "trailingTrivia": [
                                                                {
                                                                    "kind": "WhitespaceTrivia",
                                                                    "text": " "
                                                                }
                                                            ]
                                                        },
                                                        "right": {
                                                            "kind": "ParenthesizedExpression",
                                                            "fullStart": 783,
                                                            "fullEnd": 797,
                                                            "start": 783,
                                                            "end": 797,
                                                            "fullWidth": 14,
                                                            "width": 14,
                                                            "openParenToken": {
                                                                "kind": "OpenParenToken",
                                                                "fullStart": 783,
                                                                "fullEnd": 784,
                                                                "start": 783,
                                                                "end": 784,
                                                                "fullWidth": 1,
                                                                "width": 1,
                                                                "text": "(",
                                                                "value": "(",
                                                                "valueText": "("
                                                            },
                                                            "expression": {
                                                                "kind": "EqualsExpression",
                                                                "fullStart": 784,
                                                                "fullEnd": 796,
                                                                "start": 784,
                                                                "end": 796,
                                                                "fullWidth": 12,
                                                                "width": 12,
                                                                "left": {
                                                                    "kind": "IdentifierName",
                                                                    "fullStart": 784,
                                                                    "fullEnd": 791,
                                                                    "start": 784,
                                                                    "end": 790,
                                                                    "fullWidth": 7,
                                                                    "width": 6,
                                                                    "text": "curVal",
                                                                    "value": "curVal",
                                                                    "valueText": "curVal",
                                                                    "hasTrailingTrivia": true,
                                                                    "trailingTrivia": [
                                                                        {
                                                                            "kind": "WhitespaceTrivia",
                                                                            "text": " "
                                                                        }
                                                                    ]
                                                                },
                                                                "operatorToken": {
                                                                    "kind": "EqualsEqualsEqualsToken",
                                                                    "fullStart": 791,
                                                                    "fullEnd": 795,
                                                                    "start": 791,
                                                                    "end": 794,
                                                                    "fullWidth": 4,
                                                                    "width": 3,
                                                                    "text": "===",
                                                                    "value": "===",
                                                                    "valueText": "===",
                                                                    "hasTrailingTrivia": true,
                                                                    "trailingTrivia": [
                                                                        {
                                                                            "kind": "WhitespaceTrivia",
                                                                            "text": " "
                                                                        }
                                                                    ]
                                                                },
                                                                "right": {
                                                                    "kind": "NumericLiteral",
                                                                    "fullStart": 795,
                                                                    "fullEnd": 796,
                                                                    "start": 795,
                                                                    "end": 796,
                                                                    "fullWidth": 1,
                                                                    "width": 1,
                                                                    "text": "1",
                                                                    "value": 1,
                                                                    "valueText": "1"
                                                                }
                                                            },
                                                            "closeParenToken": {
                                                                "kind": "CloseParenToken",
                                                                "fullStart": 796,
                                                                "fullEnd": 797,
                                                                "start": 796,
                                                                "end": 797,
                                                                "fullWidth": 1,
                                                                "width": 1,
                                                                "text": ")",
                                                                "value": ")",
                                                                "valueText": ")"
                                                            }
                                                        }
                                                    },
                                                    "semicolonToken": {
                                                        "kind": "SemicolonToken",
                                                        "fullStart": 797,
                                                        "fullEnd": 800,
                                                        "start": 797,
                                                        "end": 798,
                                                        "fullWidth": 3,
                                                        "width": 1,
                                                        "text": ";",
                                                        "value": ";",
                                                        "valueText": ";",
                                                        "hasTrailingTrivia": true,
                                                        "hasTrailingNewLine": true,
                                                        "trailingTrivia": [
                                                            {
                                                                "kind": "NewLineTrivia",
                                                                "text": "\r\n"
                                                            }
                                                        ]
                                                    }
                                                }
                                            ],
                                            "closeBraceToken": {
                                                "kind": "CloseBraceToken",
                                                "fullStart": 800,
                                                "fullEnd": 815,
                                                "start": 812,
                                                "end": 813,
                                                "fullWidth": 15,
                                                "width": 1,
                                                "text": "}",
                                                "value": "}",
                                                "valueText": "}",
                                                "hasLeadingTrivia": true,
                                                "hasTrailingTrivia": true,
                                                "hasTrailingNewLine": true,
                                                "leadingTrivia": [
                                                    {
                                                        "kind": "WhitespaceTrivia",
                                                        "text": "            "
                                                    }
                                                ],
                                                "trailingTrivia": [
                                                    {
                                                        "kind": "NewLineTrivia",
                                                        "text": "\r\n"
                                                    }
                                                ]
                                            }
                                        }
                                    }
                                ],
                                "closeBraceToken": {
                                    "kind": "CloseBraceToken",
                                    "fullStart": 815,
                                    "fullEnd": 826,
                                    "start": 823,
                                    "end": 824,
                                    "fullWidth": 11,
                                    "width": 1,
                                    "text": "}",
                                    "value": "}",
                                    "valueText": "}",
                                    "hasLeadingTrivia": true,
                                    "hasTrailingTrivia": true,
                                    "hasTrailingNewLine": true,
                                    "leadingTrivia": [
                                        {
                                            "kind": "WhitespaceTrivia",
                                            "text": "        "
                                        }
                                    ],
                                    "trailingTrivia": [
                                        {
                                            "kind": "NewLineTrivia",
                                            "text": "\r\n"
                                        }
                                    ]
                                }
                            }
                        },
                        {
                            "kind": "VariableStatement",
                            "fullStart": 826,
                            "fullEnd": 862,
                            "start": 836,
                            "end": 860,
                            "fullWidth": 36,
                            "width": 24,
                            "modifiers": [],
                            "variableDeclaration": {
                                "kind": "VariableDeclaration",
                                "fullStart": 826,
                                "fullEnd": 859,
                                "start": 836,
                                "end": 859,
                                "fullWidth": 33,
                                "width": 23,
                                "varKeyword": {
                                    "kind": "VarKeyword",
                                    "fullStart": 826,
                                    "fullEnd": 840,
                                    "start": 836,
                                    "end": 839,
                                    "fullWidth": 14,
                                    "width": 3,
                                    "text": "var",
                                    "value": "var",
                                    "valueText": "var",
                                    "hasLeadingTrivia": true,
                                    "hasLeadingNewLine": true,
                                    "hasTrailingTrivia": true,
                                    "leadingTrivia": [
                                        {
                                            "kind": "NewLineTrivia",
                                            "text": "\r\n"
                                        },
                                        {
                                            "kind": "WhitespaceTrivia",
                                            "text": "        "
                                        }
                                    ],
                                    "trailingTrivia": [
                                        {
                                            "kind": "WhitespaceTrivia",
                                            "text": " "
                                        }
                                    ]
                                },
                                "variableDeclarators": [
                                    {
                                        "kind": "VariableDeclarator",
                                        "fullStart": 840,
                                        "fullEnd": 859,
                                        "start": 840,
                                        "end": 859,
                                        "fullWidth": 19,
                                        "width": 19,
                                        "identifier": {
                                            "kind": "IdentifierName",
                                            "fullStart": 840,
                                            "fullEnd": 844,
                                            "start": 840,
                                            "end": 843,
                                            "fullWidth": 4,
                                            "width": 3,
                                            "text": "obj",
                                            "value": "obj",
                                            "valueText": "obj",
                                            "hasTrailingTrivia": true,
                                            "trailingTrivia": [
                                                {
                                                    "kind": "WhitespaceTrivia",
                                                    "text": " "
                                                }
                                            ]
                                        },
                                        "equalsValueClause": {
                                            "kind": "EqualsValueClause",
                                            "fullStart": 844,
                                            "fullEnd": 859,
                                            "start": 844,
                                            "end": 859,
                                            "fullWidth": 15,
                                            "width": 15,
                                            "equalsToken": {
                                                "kind": "EqualsToken",
                                                "fullStart": 844,
                                                "fullEnd": 846,
                                                "start": 844,
                                                "end": 845,
                                                "fullWidth": 2,
                                                "width": 1,
                                                "text": "=",
                                                "value": "=",
                                                "valueText": "=",
                                                "hasTrailingTrivia": true,
                                                "trailingTrivia": [
                                                    {
                                                        "kind": "WhitespaceTrivia",
                                                        "text": " "
                                                    }
                                                ]
                                            },
                                            "value": {
                                                "kind": "ObjectLiteralExpression",
                                                "fullStart": 846,
                                                "fullEnd": 859,
                                                "start": 846,
                                                "end": 859,
                                                "fullWidth": 13,
                                                "width": 13,
                                                "openBraceToken": {
                                                    "kind": "OpenBraceToken",
                                                    "fullStart": 846,
                                                    "fullEnd": 848,
                                                    "start": 846,
                                                    "end": 847,
                                                    "fullWidth": 2,
                                                    "width": 1,
                                                    "text": "{",
                                                    "value": "{",
                                                    "valueText": "{",
                                                    "hasTrailingTrivia": true,
                                                    "trailingTrivia": [
                                                        {
                                                            "kind": "WhitespaceTrivia",
                                                            "text": " "
                                                        }
                                                    ]
                                                },
                                                "propertyAssignments": [
                                                    {
                                                        "kind": "SimplePropertyAssignment",
                                                        "fullStart": 848,
                                                        "fullEnd": 858,
                                                        "start": 848,
                                                        "end": 857,
                                                        "fullWidth": 10,
                                                        "width": 9,
                                                        "propertyName": {
                                                            "kind": "IdentifierName",
                                                            "fullStart": 848,
                                                            "fullEnd": 854,
                                                            "start": 848,
                                                            "end": 854,
                                                            "fullWidth": 6,
                                                            "width": 6,
                                                            "text": "length",
                                                            "value": "length",
                                                            "valueText": "length"
                                                        },
                                                        "colonToken": {
                                                            "kind": "ColonToken",
                                                            "fullStart": 854,
                                                            "fullEnd": 856,
                                                            "start": 854,
                                                            "end": 855,
                                                            "fullWidth": 2,
                                                            "width": 1,
                                                            "text": ":",
                                                            "value": ":",
                                                            "valueText": ":",
                                                            "hasTrailingTrivia": true,
                                                            "trailingTrivia": [
                                                                {
                                                                    "kind": "WhitespaceTrivia",
                                                                    "text": " "
                                                                }
                                                            ]
                                                        },
                                                        "expression": {
                                                            "kind": "NumericLiteral",
                                                            "fullStart": 856,
                                                            "fullEnd": 858,
                                                            "start": 856,
                                                            "end": 857,
                                                            "fullWidth": 2,
                                                            "width": 1,
                                                            "text": "2",
                                                            "value": 2,
                                                            "valueText": "2",
                                                            "hasTrailingTrivia": true,
                                                            "trailingTrivia": [
                                                                {
                                                                    "kind": "WhitespaceTrivia",
                                                                    "text": " "
                                                                }
                                                            ]
                                                        }
                                                    }
                                                ],
                                                "closeBraceToken": {
                                                    "kind": "CloseBraceToken",
                                                    "fullStart": 858,
                                                    "fullEnd": 859,
                                                    "start": 858,
                                                    "end": 859,
                                                    "fullWidth": 1,
                                                    "width": 1,
                                                    "text": "}",
                                                    "value": "}",
                                                    "valueText": "}"
                                                }
                                            }
                                        }
                                    }
                                ]
                            },
                            "semicolonToken": {
                                "kind": "SemicolonToken",
                                "fullStart": 859,
                                "fullEnd": 862,
                                "start": 859,
                                "end": 860,
                                "fullWidth": 3,
                                "width": 1,
                                "text": ";",
                                "value": ";",
                                "valueText": ";",
                                "hasTrailingTrivia": true,
                                "hasTrailingNewLine": true,
                                "trailingTrivia": [
                                    {
                                        "kind": "NewLineTrivia",
                                        "text": "\r\n"
                                    }
                                ]
                            }
                        },
                        {
                            "kind": "VariableStatement",
                            "fullStart": 862,
                            "fullEnd": 899,
                            "start": 870,
                            "end": 897,
                            "fullWidth": 37,
                            "width": 27,
                            "modifiers": [],
                            "variableDeclaration": {
                                "kind": "VariableDeclaration",
                                "fullStart": 862,
                                "fullEnd": 896,
                                "start": 870,
                                "end": 896,
                                "fullWidth": 34,
                                "width": 26,
                                "varKeyword": {
                                    "kind": "VarKeyword",
                                    "fullStart": 862,
                                    "fullEnd": 874,
                                    "start": 870,
                                    "end": 873,
                                    "fullWidth": 12,
                                    "width": 3,
                                    "text": "var",
                                    "value": "var",
                                    "valueText": "var",
                                    "hasLeadingTrivia": true,
                                    "hasTrailingTrivia": true,
                                    "leadingTrivia": [
                                        {
                                            "kind": "WhitespaceTrivia",
                                            "text": "        "
                                        }
                                    ],
                                    "trailingTrivia": [
                                        {
                                            "kind": "WhitespaceTrivia",
                                            "text": " "
                                        }
                                    ]
                                },
                                "variableDeclarators": [
                                    {
                                        "kind": "VariableDeclarator",
                                        "fullStart": 874,
                                        "fullEnd": 896,
                                        "start": 874,
                                        "end": 896,
                                        "fullWidth": 22,
                                        "width": 22,
                                        "identifier": {
                                            "kind": "IdentifierName",
                                            "fullStart": 874,
                                            "fullEnd": 889,
                                            "start": 874,
                                            "end": 888,
                                            "fullWidth": 15,
                                            "width": 14,
                                            "text": "preIterVisible",
                                            "value": "preIterVisible",
                                            "valueText": "preIterVisible",
                                            "hasTrailingTrivia": true,
                                            "trailingTrivia": [
                                                {
                                                    "kind": "WhitespaceTrivia",
                                                    "text": " "
                                                }
                                            ]
                                        },
                                        "equalsValueClause": {
                                            "kind": "EqualsValueClause",
                                            "fullStart": 889,
                                            "fullEnd": 896,
                                            "start": 889,
                                            "end": 896,
                                            "fullWidth": 7,
                                            "width": 7,
                                            "equalsToken": {
                                                "kind": "EqualsToken",
                                                "fullStart": 889,
                                                "fullEnd": 891,
                                                "start": 889,
                                                "end": 890,
                                                "fullWidth": 2,
                                                "width": 1,
                                                "text": "=",
                                                "value": "=",
                                                "valueText": "=",
                                                "hasTrailingTrivia": true,
                                                "trailingTrivia": [
                                                    {
                                                        "kind": "WhitespaceTrivia",
                                                        "text": " "
                                                    }
                                                ]
                                            },
                                            "value": {
                                                "kind": "FalseKeyword",
                                                "fullStart": 891,
                                                "fullEnd": 896,
                                                "start": 891,
                                                "end": 896,
                                                "fullWidth": 5,
                                                "width": 5,
                                                "text": "false",
                                                "value": false,
                                                "valueText": "false"
                                            }
                                        }
                                    }
                                ]
                            },
                            "semicolonToken": {
                                "kind": "SemicolonToken",
                                "fullStart": 896,
                                "fullEnd": 899,
                                "start": 896,
                                "end": 897,
                                "fullWidth": 3,
                                "width": 1,
                                "text": ";",
                                "value": ";",
                                "valueText": ";",
                                "hasTrailingTrivia": true,
                                "hasTrailingNewLine": true,
                                "trailingTrivia": [
                                    {
                                        "kind": "NewLineTrivia",
                                        "text": "\r\n"
                                    }
                                ]
                            }
                        },
                        {
                            "kind": "ExpressionStatement",
                            "fullStart": 899,
                            "fullEnd": 1104,
                            "start": 909,
                            "end": 1102,
                            "fullWidth": 205,
                            "width": 193,
                            "isIncrementallyUnusable": true,
                            "expression": {
                                "kind": "InvocationExpression",
                                "fullStart": 899,
                                "fullEnd": 1101,
                                "start": 909,
                                "end": 1101,
                                "fullWidth": 202,
                                "width": 192,
                                "isIncrementallyUnusable": true,
                                "expression": {
                                    "kind": "MemberAccessExpression",
                                    "fullStart": 899,
                                    "fullEnd": 930,
                                    "start": 909,
                                    "end": 930,
                                    "fullWidth": 31,
                                    "width": 21,
                                    "expression": {
                                        "kind": "IdentifierName",
                                        "fullStart": 899,
                                        "fullEnd": 915,
                                        "start": 909,
                                        "end": 915,
                                        "fullWidth": 16,
                                        "width": 6,
                                        "text": "Object",
                                        "value": "Object",
                                        "valueText": "Object",
                                        "hasLeadingTrivia": true,
                                        "hasLeadingNewLine": true,
                                        "leadingTrivia": [
                                            {
                                                "kind": "NewLineTrivia",
                                                "text": "\r\n"
                                            },
                                            {
                                                "kind": "WhitespaceTrivia",
                                                "text": "        "
                                            }
                                        ]
                                    },
                                    "dotToken": {
                                        "kind": "DotToken",
                                        "fullStart": 915,
                                        "fullEnd": 916,
                                        "start": 915,
                                        "end": 916,
                                        "fullWidth": 1,
                                        "width": 1,
                                        "text": ".",
                                        "value": ".",
                                        "valueText": "."
                                    },
                                    "name": {
                                        "kind": "IdentifierName",
                                        "fullStart": 916,
                                        "fullEnd": 930,
                                        "start": 916,
                                        "end": 930,
                                        "fullWidth": 14,
                                        "width": 14,
                                        "text": "defineProperty",
                                        "value": "defineProperty",
                                        "valueText": "defineProperty"
                                    }
                                },
                                "argumentList": {
                                    "kind": "ArgumentList",
                                    "fullStart": 930,
                                    "fullEnd": 1101,
                                    "start": 930,
                                    "end": 1101,
                                    "fullWidth": 171,
                                    "width": 171,
                                    "isIncrementallyUnusable": true,
                                    "openParenToken": {
                                        "kind": "OpenParenToken",
                                        "fullStart": 930,
                                        "fullEnd": 931,
                                        "start": 930,
                                        "end": 931,
                                        "fullWidth": 1,
                                        "width": 1,
                                        "text": "(",
                                        "value": "(",
                                        "valueText": "("
                                    },
                                    "arguments": [
                                        {
                                            "kind": "IdentifierName",
                                            "fullStart": 931,
                                            "fullEnd": 934,
                                            "start": 931,
                                            "end": 934,
                                            "fullWidth": 3,
                                            "width": 3,
                                            "text": "obj",
                                            "value": "obj",
                                            "valueText": "obj"
                                        },
                                        {
                                            "kind": "CommaToken",
                                            "fullStart": 934,
                                            "fullEnd": 936,
                                            "start": 934,
                                            "end": 935,
                                            "fullWidth": 2,
                                            "width": 1,
                                            "text": ",",
                                            "value": ",",
                                            "valueText": ",",
                                            "hasTrailingTrivia": true,
                                            "trailingTrivia": [
                                                {
                                                    "kind": "WhitespaceTrivia",
                                                    "text": " "
                                                }
                                            ]
                                        },
                                        {
                                            "kind": "StringLiteral",
                                            "fullStart": 936,
                                            "fullEnd": 939,
                                            "start": 936,
                                            "end": 939,
                                            "fullWidth": 3,
                                            "width": 3,
                                            "text": "\"0\"",
                                            "value": "0",
                                            "valueText": "0"
                                        },
                                        {
                                            "kind": "CommaToken",
                                            "fullStart": 939,
                                            "fullEnd": 941,
                                            "start": 939,
                                            "end": 940,
                                            "fullWidth": 2,
                                            "width": 1,
                                            "text": ",",
                                            "value": ",",
                                            "valueText": ",",
                                            "hasTrailingTrivia": true,
                                            "trailingTrivia": [
                                                {
                                                    "kind": "WhitespaceTrivia",
                                                    "text": " "
                                                }
                                            ]
                                        },
                                        {
                                            "kind": "ObjectLiteralExpression",
                                            "fullStart": 941,
                                            "fullEnd": 1100,
                                            "start": 941,
                                            "end": 1100,
                                            "fullWidth": 159,
                                            "width": 159,
                                            "isIncrementallyUnusable": true,
                                            "openBraceToken": {
                                                "kind": "OpenBraceToken",
                                                "fullStart": 941,
                                                "fullEnd": 944,
                                                "start": 941,
                                                "end": 942,
                                                "fullWidth": 3,
                                                "width": 1,
                                                "text": "{",
                                                "value": "{",
                                                "valueText": "{",
                                                "hasTrailingTrivia": true,
                                                "hasTrailingNewLine": true,
                                                "trailingTrivia": [
                                                    {
                                                        "kind": "NewLineTrivia",
                                                        "text": "\r\n"
                                                    }
                                                ]
                                            },
                                            "propertyAssignments": [
                                                {
                                                    "kind": "SimplePropertyAssignment",
                                                    "fullStart": 944,
                                                    "fullEnd": 1056,
                                                    "start": 956,
                                                    "end": 1056,
                                                    "fullWidth": 112,
                                                    "width": 100,
                                                    "isIncrementallyUnusable": true,
                                                    "propertyName": {
                                                        "kind": "IdentifierName",
                                                        "fullStart": 944,
                                                        "fullEnd": 959,
                                                        "start": 956,
                                                        "end": 959,
                                                        "fullWidth": 15,
                                                        "width": 3,
                                                        "text": "get",
                                                        "value": "get",
                                                        "valueText": "get",
                                                        "hasLeadingTrivia": true,
                                                        "leadingTrivia": [
                                                            {
                                                                "kind": "WhitespaceTrivia",
                                                                "text": "            "
                                                            }
                                                        ]
                                                    },
                                                    "colonToken": {
                                                        "kind": "ColonToken",
                                                        "fullStart": 959,
                                                        "fullEnd": 961,
                                                        "start": 959,
                                                        "end": 960,
                                                        "fullWidth": 2,
                                                        "width": 1,
                                                        "text": ":",
                                                        "value": ":",
                                                        "valueText": ":",
                                                        "hasTrailingTrivia": true,
                                                        "trailingTrivia": [
                                                            {
                                                                "kind": "WhitespaceTrivia",
                                                                "text": " "
                                                            }
                                                        ]
                                                    },
                                                    "expression": {
                                                        "kind": "FunctionExpression",
                                                        "fullStart": 961,
                                                        "fullEnd": 1056,
                                                        "start": 961,
                                                        "end": 1056,
                                                        "fullWidth": 95,
                                                        "width": 95,
                                                        "functionKeyword": {
                                                            "kind": "FunctionKeyword",
                                                            "fullStart": 961,
                                                            "fullEnd": 970,
                                                            "start": 961,
                                                            "end": 969,
                                                            "fullWidth": 9,
                                                            "width": 8,
                                                            "text": "function",
                                                            "value": "function",
                                                            "valueText": "function",
                                                            "hasTrailingTrivia": true,
                                                            "trailingTrivia": [
                                                                {
                                                                    "kind": "WhitespaceTrivia",
                                                                    "text": " "
                                                                }
                                                            ]
                                                        },
                                                        "callSignature": {
                                                            "kind": "CallSignature",
                                                            "fullStart": 970,
                                                            "fullEnd": 973,
                                                            "start": 970,
                                                            "end": 972,
                                                            "fullWidth": 3,
                                                            "width": 2,
                                                            "parameterList": {
                                                                "kind": "ParameterList",
                                                                "fullStart": 970,
                                                                "fullEnd": 973,
                                                                "start": 970,
                                                                "end": 972,
                                                                "fullWidth": 3,
                                                                "width": 2,
                                                                "openParenToken": {
                                                                    "kind": "OpenParenToken",
                                                                    "fullStart": 970,
                                                                    "fullEnd": 971,
                                                                    "start": 970,
                                                                    "end": 971,
                                                                    "fullWidth": 1,
                                                                    "width": 1,
                                                                    "text": "(",
                                                                    "value": "(",
                                                                    "valueText": "("
                                                                },
                                                                "parameters": [],
                                                                "closeParenToken": {
                                                                    "kind": "CloseParenToken",
                                                                    "fullStart": 971,
                                                                    "fullEnd": 973,
                                                                    "start": 971,
                                                                    "end": 972,
                                                                    "fullWidth": 2,
                                                                    "width": 1,
                                                                    "text": ")",
                                                                    "value": ")",
                                                                    "valueText": ")",
                                                                    "hasTrailingTrivia": true,
                                                                    "trailingTrivia": [
                                                                        {
                                                                            "kind": "WhitespaceTrivia",
                                                                            "text": " "
                                                                        }
                                                                    ]
                                                                }
                                                            }
                                                        },
                                                        "block": {
                                                            "kind": "Block",
                                                            "fullStart": 973,
                                                            "fullEnd": 1056,
                                                            "start": 973,
                                                            "end": 1056,
                                                            "fullWidth": 83,
                                                            "width": 83,
                                                            "openBraceToken": {
                                                                "kind": "OpenBraceToken",
                                                                "fullStart": 973,
                                                                "fullEnd": 976,
                                                                "start": 973,
                                                                "end": 974,
                                                                "fullWidth": 3,
                                                                "width": 1,
                                                                "text": "{",
                                                                "value": "{",
                                                                "valueText": "{",
                                                                "hasTrailingTrivia": true,
                                                                "hasTrailingNewLine": true,
                                                                "trailingTrivia": [
                                                                    {
                                                                        "kind": "NewLineTrivia",
                                                                        "text": "\r\n"
                                                                    }
                                                                ]
                                                            },
                                                            "statements": [
                                                                {
                                                                    "kind": "ExpressionStatement",
                                                                    "fullStart": 976,
                                                                    "fullEnd": 1016,
                                                                    "start": 992,
                                                                    "end": 1014,
                                                                    "fullWidth": 40,
                                                                    "width": 22,
                                                                    "expression": {
                                                                        "kind": "AssignmentExpression",
                                                                        "fullStart": 976,
                                                                        "fullEnd": 1013,
                                                                        "start": 992,
                                                                        "end": 1013,
                                                                        "fullWidth": 37,
                                                                        "width": 21,
                                                                        "left": {
                                                                            "kind": "IdentifierName",
                                                                            "fullStart": 976,
                                                                            "fullEnd": 1007,
                                                                            "start": 992,
                                                                            "end": 1006,
                                                                            "fullWidth": 31,
                                                                            "width": 14,
                                                                            "text": "preIterVisible",
                                                                            "value": "preIterVisible",
                                                                            "valueText": "preIterVisible",
                                                                            "hasLeadingTrivia": true,
                                                                            "hasTrailingTrivia": true,
                                                                            "leadingTrivia": [
                                                                                {
                                                                                    "kind": "WhitespaceTrivia",
                                                                                    "text": "                "
                                                                                }
                                                                            ],
                                                                            "trailingTrivia": [
                                                                                {
                                                                                    "kind": "WhitespaceTrivia",
                                                                                    "text": " "
                                                                                }
                                                                            ]
                                                                        },
                                                                        "operatorToken": {
                                                                            "kind": "EqualsToken",
                                                                            "fullStart": 1007,
                                                                            "fullEnd": 1009,
                                                                            "start": 1007,
                                                                            "end": 1008,
                                                                            "fullWidth": 2,
                                                                            "width": 1,
                                                                            "text": "=",
                                                                            "value": "=",
                                                                            "valueText": "=",
                                                                            "hasTrailingTrivia": true,
                                                                            "trailingTrivia": [
                                                                                {
                                                                                    "kind": "WhitespaceTrivia",
                                                                                    "text": " "
                                                                                }
                                                                            ]
                                                                        },
                                                                        "right": {
                                                                            "kind": "TrueKeyword",
                                                                            "fullStart": 1009,
                                                                            "fullEnd": 1013,
                                                                            "start": 1009,
                                                                            "end": 1013,
                                                                            "fullWidth": 4,
                                                                            "width": 4,
                                                                            "text": "true",
                                                                            "value": true,
                                                                            "valueText": "true"
                                                                        }
                                                                    },
                                                                    "semicolonToken": {
                                                                        "kind": "SemicolonToken",
                                                                        "fullStart": 1013,
                                                                        "fullEnd": 1016,
                                                                        "start": 1013,
                                                                        "end": 1014,
                                                                        "fullWidth": 3,
                                                                        "width": 1,
                                                                        "text": ";",
                                                                        "value": ";",
                                                                        "valueText": ";",
                                                                        "hasTrailingTrivia": true,
                                                                        "hasTrailingNewLine": true,
                                                                        "trailingTrivia": [
                                                                            {
                                                                                "kind": "NewLineTrivia",
                                                                                "text": "\r\n"
                                                                            }
                                                                        ]
                                                                    }
                                                                },
                                                                {
                                                                    "kind": "ReturnStatement",
                                                                    "fullStart": 1016,
                                                                    "fullEnd": 1043,
                                                                    "start": 1032,
                                                                    "end": 1041,
                                                                    "fullWidth": 27,
                                                                    "width": 9,
                                                                    "returnKeyword": {
                                                                        "kind": "ReturnKeyword",
                                                                        "fullStart": 1016,
                                                                        "fullEnd": 1039,
                                                                        "start": 1032,
                                                                        "end": 1038,
                                                                        "fullWidth": 23,
                                                                        "width": 6,
                                                                        "text": "return",
                                                                        "value": "return",
                                                                        "valueText": "return",
                                                                        "hasLeadingTrivia": true,
                                                                        "hasTrailingTrivia": true,
                                                                        "leadingTrivia": [
                                                                            {
                                                                                "kind": "WhitespaceTrivia",
                                                                                "text": "                "
                                                                            }
                                                                        ],
                                                                        "trailingTrivia": [
                                                                            {
                                                                                "kind": "WhitespaceTrivia",
                                                                                "text": " "
                                                                            }
                                                                        ]
                                                                    },
                                                                    "expression": {
                                                                        "kind": "NumericLiteral",
                                                                        "fullStart": 1039,
                                                                        "fullEnd": 1040,
                                                                        "start": 1039,
                                                                        "end": 1040,
                                                                        "fullWidth": 1,
                                                                        "width": 1,
                                                                        "text": "0",
                                                                        "value": 0,
                                                                        "valueText": "0"
                                                                    },
                                                                    "semicolonToken": {
                                                                        "kind": "SemicolonToken",
                                                                        "fullStart": 1040,
                                                                        "fullEnd": 1043,
                                                                        "start": 1040,
                                                                        "end": 1041,
                                                                        "fullWidth": 3,
                                                                        "width": 1,
                                                                        "text": ";",
                                                                        "value": ";",
                                                                        "valueText": ";",
                                                                        "hasTrailingTrivia": true,
                                                                        "hasTrailingNewLine": true,
                                                                        "trailingTrivia": [
                                                                            {
                                                                                "kind": "NewLineTrivia",
                                                                                "text": "\r\n"
                                                                            }
                                                                        ]
                                                                    }
                                                                }
                                                            ],
                                                            "closeBraceToken": {
                                                                "kind": "CloseBraceToken",
                                                                "fullStart": 1043,
                                                                "fullEnd": 1056,
                                                                "start": 1055,
                                                                "end": 1056,
                                                                "fullWidth": 13,
                                                                "width": 1,
                                                                "text": "}",
                                                                "value": "}",
                                                                "valueText": "}",
                                                                "hasLeadingTrivia": true,
                                                                "leadingTrivia": [
                                                                    {
                                                                        "kind": "WhitespaceTrivia",
                                                                        "text": "            "
                                                                    }
                                                                ]
                                                            }
                                                        }
                                                    }
                                                },
                                                {
                                                    "kind": "CommaToken",
                                                    "fullStart": 1056,
                                                    "fullEnd": 1059,
                                                    "start": 1056,
                                                    "end": 1057,
                                                    "fullWidth": 3,
                                                    "width": 1,
                                                    "text": ",",
                                                    "value": ",",
                                                    "valueText": ",",
                                                    "hasTrailingTrivia": true,
                                                    "hasTrailingNewLine": true,
                                                    "trailingTrivia": [
                                                        {
                                                            "kind": "NewLineTrivia",
                                                            "text": "\r\n"
                                                        }
                                                    ]
                                                },
                                                {
                                                    "kind": "SimplePropertyAssignment",
                                                    "fullStart": 1059,
                                                    "fullEnd": 1091,
                                                    "start": 1071,
                                                    "end": 1089,
                                                    "fullWidth": 32,
                                                    "width": 18,
                                                    "propertyName": {
                                                        "kind": "IdentifierName",
                                                        "fullStart": 1059,
                                                        "fullEnd": 1083,
                                                        "start": 1071,
                                                        "end": 1083,
                                                        "fullWidth": 24,
                                                        "width": 12,
                                                        "text": "configurable",
                                                        "value": "configurable",
                                                        "valueText": "configurable",
                                                        "hasLeadingTrivia": true,
                                                        "leadingTrivia": [
                                                            {
                                                                "kind": "WhitespaceTrivia",
                                                                "text": "            "
                                                            }
                                                        ]
                                                    },
                                                    "colonToken": {
                                                        "kind": "ColonToken",
                                                        "fullStart": 1083,
                                                        "fullEnd": 1085,
                                                        "start": 1083,
                                                        "end": 1084,
                                                        "fullWidth": 2,
                                                        "width": 1,
                                                        "text": ":",
                                                        "value": ":",
                                                        "valueText": ":",
                                                        "hasTrailingTrivia": true,
                                                        "trailingTrivia": [
                                                            {
                                                                "kind": "WhitespaceTrivia",
                                                                "text": " "
                                                            }
                                                        ]
                                                    },
                                                    "expression": {
                                                        "kind": "TrueKeyword",
                                                        "fullStart": 1085,
                                                        "fullEnd": 1091,
                                                        "start": 1085,
                                                        "end": 1089,
                                                        "fullWidth": 6,
                                                        "width": 4,
                                                        "text": "true",
                                                        "value": true,
                                                        "valueText": "true",
                                                        "hasTrailingTrivia": true,
                                                        "hasTrailingNewLine": true,
                                                        "trailingTrivia": [
                                                            {
                                                                "kind": "NewLineTrivia",
                                                                "text": "\r\n"
                                                            }
                                                        ]
                                                    }
                                                }
                                            ],
                                            "closeBraceToken": {
                                                "kind": "CloseBraceToken",
                                                "fullStart": 1091,
                                                "fullEnd": 1100,
                                                "start": 1099,
                                                "end": 1100,
                                                "fullWidth": 9,
                                                "width": 1,
                                                "text": "}",
                                                "value": "}",
                                                "valueText": "}",
                                                "hasLeadingTrivia": true,
                                                "leadingTrivia": [
                                                    {
                                                        "kind": "WhitespaceTrivia",
                                                        "text": "        "
                                                    }
                                                ]
                                            }
                                        }
                                    ],
                                    "closeParenToken": {
                                        "kind": "CloseParenToken",
                                        "fullStart": 1100,
                                        "fullEnd": 1101,
                                        "start": 1100,
                                        "end": 1101,
                                        "fullWidth": 1,
                                        "width": 1,
                                        "text": ")",
                                        "value": ")",
                                        "valueText": ")"
                                    }
                                }
                            },
                            "semicolonToken": {
                                "kind": "SemicolonToken",
                                "fullStart": 1101,
                                "fullEnd": 1104,
                                "start": 1101,
                                "end": 1102,
                                "fullWidth": 3,
                                "width": 1,
                                "text": ";",
                                "value": ";",
                                "valueText": ";",
                                "hasTrailingTrivia": true,
                                "hasTrailingNewLine": true,
                                "trailingTrivia": [
                                    {
                                        "kind": "NewLineTrivia",
                                        "text": "\r\n"
                                    }
                                ]
                            }
                        },
                        {
                            "kind": "ExpressionStatement",
                            "fullStart": 1104,
                            "fullEnd": 1390,
                            "start": 1114,
                            "end": 1388,
                            "fullWidth": 286,
                            "width": 274,
                            "isIncrementallyUnusable": true,
                            "expression": {
                                "kind": "InvocationExpression",
                                "fullStart": 1104,
                                "fullEnd": 1387,
                                "start": 1114,
                                "end": 1387,
                                "fullWidth": 283,
                                "width": 273,
                                "isIncrementallyUnusable": true,
                                "expression": {
                                    "kind": "MemberAccessExpression",
                                    "fullStart": 1104,
                                    "fullEnd": 1135,
                                    "start": 1114,
                                    "end": 1135,
                                    "fullWidth": 31,
                                    "width": 21,
                                    "expression": {
                                        "kind": "IdentifierName",
                                        "fullStart": 1104,
                                        "fullEnd": 1120,
                                        "start": 1114,
                                        "end": 1120,
                                        "fullWidth": 16,
                                        "width": 6,
                                        "text": "Object",
                                        "value": "Object",
                                        "valueText": "Object",
                                        "hasLeadingTrivia": true,
                                        "hasLeadingNewLine": true,
                                        "leadingTrivia": [
                                            {
                                                "kind": "NewLineTrivia",
                                                "text": "\r\n"
                                            },
                                            {
                                                "kind": "WhitespaceTrivia",
                                                "text": "        "
                                            }
                                        ]
                                    },
                                    "dotToken": {
                                        "kind": "DotToken",
                                        "fullStart": 1120,
                                        "fullEnd": 1121,
                                        "start": 1120,
                                        "end": 1121,
                                        "fullWidth": 1,
                                        "width": 1,
                                        "text": ".",
                                        "value": ".",
                                        "valueText": "."
                                    },
                                    "name": {
                                        "kind": "IdentifierName",
                                        "fullStart": 1121,
                                        "fullEnd": 1135,
                                        "start": 1121,
                                        "end": 1135,
                                        "fullWidth": 14,
                                        "width": 14,
                                        "text": "defineProperty",
                                        "value": "defineProperty",
                                        "valueText": "defineProperty"
                                    }
                                },
                                "argumentList": {
                                    "kind": "ArgumentList",
                                    "fullStart": 1135,
                                    "fullEnd": 1387,
                                    "start": 1135,
                                    "end": 1387,
                                    "fullWidth": 252,
                                    "width": 252,
                                    "isIncrementallyUnusable": true,
                                    "openParenToken": {
                                        "kind": "OpenParenToken",
                                        "fullStart": 1135,
                                        "fullEnd": 1136,
                                        "start": 1135,
                                        "end": 1136,
                                        "fullWidth": 1,
                                        "width": 1,
                                        "text": "(",
                                        "value": "(",
                                        "valueText": "("
                                    },
                                    "arguments": [
                                        {
                                            "kind": "IdentifierName",
                                            "fullStart": 1136,
                                            "fullEnd": 1139,
                                            "start": 1136,
                                            "end": 1139,
                                            "fullWidth": 3,
                                            "width": 3,
                                            "text": "obj",
                                            "value": "obj",
                                            "valueText": "obj"
                                        },
                                        {
                                            "kind": "CommaToken",
                                            "fullStart": 1139,
                                            "fullEnd": 1141,
                                            "start": 1139,
                                            "end": 1140,
                                            "fullWidth": 2,
                                            "width": 1,
                                            "text": ",",
                                            "value": ",",
                                            "valueText": ",",
                                            "hasTrailingTrivia": true,
                                            "trailingTrivia": [
                                                {
                                                    "kind": "WhitespaceTrivia",
                                                    "text": " "
                                                }
                                            ]
                                        },
                                        {
                                            "kind": "StringLiteral",
                                            "fullStart": 1141,
                                            "fullEnd": 1144,
                                            "start": 1141,
                                            "end": 1144,
                                            "fullWidth": 3,
                                            "width": 3,
                                            "text": "\"1\"",
                                            "value": "1",
                                            "valueText": "1"
                                        },
                                        {
                                            "kind": "CommaToken",
                                            "fullStart": 1144,
                                            "fullEnd": 1146,
                                            "start": 1144,
                                            "end": 1145,
                                            "fullWidth": 2,
                                            "width": 1,
                                            "text": ",",
                                            "value": ",",
                                            "valueText": ",",
                                            "hasTrailingTrivia": true,
                                            "trailingTrivia": [
                                                {
                                                    "kind": "WhitespaceTrivia",
                                                    "text": " "
                                                }
                                            ]
                                        },
                                        {
                                            "kind": "ObjectLiteralExpression",
                                            "fullStart": 1146,
                                            "fullEnd": 1386,
                                            "start": 1146,
                                            "end": 1386,
                                            "fullWidth": 240,
                                            "width": 240,
                                            "isIncrementallyUnusable": true,
                                            "openBraceToken": {
                                                "kind": "OpenBraceToken",
                                                "fullStart": 1146,
                                                "fullEnd": 1149,
                                                "start": 1146,
                                                "end": 1147,
                                                "fullWidth": 3,
                                                "width": 1,
                                                "text": "{",
                                                "value": "{",
                                                "valueText": "{",
                                                "hasTrailingTrivia": true,
                                                "hasTrailingNewLine": true,
                                                "trailingTrivia": [
                                                    {
                                                        "kind": "NewLineTrivia",
                                                        "text": "\r\n"
                                                    }
                                                ]
                                            },
                                            "propertyAssignments": [
                                                {
                                                    "kind": "SimplePropertyAssignment",
                                                    "fullStart": 1149,
                                                    "fullEnd": 1342,
                                                    "start": 1161,
                                                    "end": 1342,
                                                    "fullWidth": 193,
                                                    "width": 181,
                                                    "isIncrementallyUnusable": true,
                                                    "propertyName": {
                                                        "kind": "IdentifierName",
                                                        "fullStart": 1149,
                                                        "fullEnd": 1164,
                                                        "start": 1161,
                                                        "end": 1164,
                                                        "fullWidth": 15,
                                                        "width": 3,
                                                        "text": "get",
                                                        "value": "get",
                                                        "valueText": "get",
                                                        "hasLeadingTrivia": true,
                                                        "leadingTrivia": [
                                                            {
                                                                "kind": "WhitespaceTrivia",
                                                                "text": "            "
                                                            }
                                                        ]
                                                    },
                                                    "colonToken": {
                                                        "kind": "ColonToken",
                                                        "fullStart": 1164,
                                                        "fullEnd": 1166,
                                                        "start": 1164,
                                                        "end": 1165,
                                                        "fullWidth": 2,
                                                        "width": 1,
                                                        "text": ":",
                                                        "value": ":",
                                                        "valueText": ":",
                                                        "hasTrailingTrivia": true,
                                                        "trailingTrivia": [
                                                            {
                                                                "kind": "WhitespaceTrivia",
                                                                "text": " "
                                                            }
                                                        ]
                                                    },
                                                    "expression": {
                                                        "kind": "FunctionExpression",
                                                        "fullStart": 1166,
                                                        "fullEnd": 1342,
                                                        "start": 1166,
                                                        "end": 1342,
                                                        "fullWidth": 176,
                                                        "width": 176,
                                                        "functionKeyword": {
                                                            "kind": "FunctionKeyword",
                                                            "fullStart": 1166,
                                                            "fullEnd": 1175,
                                                            "start": 1166,
                                                            "end": 1174,
                                                            "fullWidth": 9,
                                                            "width": 8,
                                                            "text": "function",
                                                            "value": "function",
                                                            "valueText": "function",
                                                            "hasTrailingTrivia": true,
                                                            "trailingTrivia": [
                                                                {
                                                                    "kind": "WhitespaceTrivia",
                                                                    "text": " "
                                                                }
                                                            ]
                                                        },
                                                        "callSignature": {
                                                            "kind": "CallSignature",
                                                            "fullStart": 1175,
                                                            "fullEnd": 1178,
                                                            "start": 1175,
                                                            "end": 1177,
                                                            "fullWidth": 3,
                                                            "width": 2,
                                                            "parameterList": {
                                                                "kind": "ParameterList",
                                                                "fullStart": 1175,
                                                                "fullEnd": 1178,
                                                                "start": 1175,
                                                                "end": 1177,
                                                                "fullWidth": 3,
                                                                "width": 2,
                                                                "openParenToken": {
                                                                    "kind": "OpenParenToken",
                                                                    "fullStart": 1175,
                                                                    "fullEnd": 1176,
                                                                    "start": 1175,
                                                                    "end": 1176,
                                                                    "fullWidth": 1,
                                                                    "width": 1,
                                                                    "text": "(",
                                                                    "value": "(",
                                                                    "valueText": "("
                                                                },
                                                                "parameters": [],
                                                                "closeParenToken": {
                                                                    "kind": "CloseParenToken",
                                                                    "fullStart": 1176,
                                                                    "fullEnd": 1178,
                                                                    "start": 1176,
                                                                    "end": 1177,
                                                                    "fullWidth": 2,
                                                                    "width": 1,
                                                                    "text": ")",
                                                                    "value": ")",
                                                                    "valueText": ")",
                                                                    "hasTrailingTrivia": true,
                                                                    "trailingTrivia": [
                                                                        {
                                                                            "kind": "WhitespaceTrivia",
                                                                            "text": " "
                                                                        }
                                                                    ]
                                                                }
                                                            }
                                                        },
                                                        "block": {
                                                            "kind": "Block",
                                                            "fullStart": 1178,
                                                            "fullEnd": 1342,
                                                            "start": 1178,
                                                            "end": 1342,
                                                            "fullWidth": 164,
                                                            "width": 164,
                                                            "openBraceToken": {
                                                                "kind": "OpenBraceToken",
                                                                "fullStart": 1178,
                                                                "fullEnd": 1181,
                                                                "start": 1178,
                                                                "end": 1179,
                                                                "fullWidth": 3,
                                                                "width": 1,
                                                                "text": "{",
                                                                "value": "{",
                                                                "valueText": "{",
                                                                "hasTrailingTrivia": true,
                                                                "hasTrailingNewLine": true,
                                                                "trailingTrivia": [
                                                                    {
                                                                        "kind": "NewLineTrivia",
                                                                        "text": "\r\n"
                                                                    }
                                                                ]
                                                            },
                                                            "statements": [
                                                                {
                                                                    "kind": "IfStatement",
                                                                    "fullStart": 1181,
                                                                    "fullEnd": 1329,
                                                                    "start": 1197,
                                                                    "end": 1327,
                                                                    "fullWidth": 148,
                                                                    "width": 130,
                                                                    "ifKeyword": {
                                                                        "kind": "IfKeyword",
                                                                        "fullStart": 1181,
                                                                        "fullEnd": 1200,
                                                                        "start": 1197,
                                                                        "end": 1199,
                                                                        "fullWidth": 19,
                                                                        "width": 2,
                                                                        "text": "if",
                                                                        "value": "if",
                                                                        "valueText": "if",
                                                                        "hasLeadingTrivia": true,
                                                                        "hasTrailingTrivia": true,
                                                                        "leadingTrivia": [
                                                                            {
                                                                                "kind": "WhitespaceTrivia",
                                                                                "text": "                "
                                                                            }
                                                                        ],
                                                                        "trailingTrivia": [
                                                                            {
                                                                                "kind": "WhitespaceTrivia",
                                                                                "text": " "
                                                                            }
                                                                        ]
                                                                    },
                                                                    "openParenToken": {
                                                                        "kind": "OpenParenToken",
                                                                        "fullStart": 1200,
                                                                        "fullEnd": 1201,
                                                                        "start": 1200,
                                                                        "end": 1201,
                                                                        "fullWidth": 1,
                                                                        "width": 1,
                                                                        "text": "(",
                                                                        "value": "(",
                                                                        "valueText": "("
                                                                    },
                                                                    "condition": {
                                                                        "kind": "IdentifierName",
                                                                        "fullStart": 1201,
                                                                        "fullEnd": 1215,
                                                                        "start": 1201,
                                                                        "end": 1215,
                                                                        "fullWidth": 14,
                                                                        "width": 14,
                                                                        "text": "preIterVisible",
                                                                        "value": "preIterVisible",
                                                                        "valueText": "preIterVisible"
                                                                    },
                                                                    "closeParenToken": {
                                                                        "kind": "CloseParenToken",
                                                                        "fullStart": 1215,
                                                                        "fullEnd": 1217,
                                                                        "start": 1215,
                                                                        "end": 1216,
                                                                        "fullWidth": 2,
                                                                        "width": 1,
                                                                        "text": ")",
                                                                        "value": ")",
                                                                        "valueText": ")",
                                                                        "hasTrailingTrivia": true,
                                                                        "trailingTrivia": [
                                                                            {
                                                                                "kind": "WhitespaceTrivia",
                                                                                "text": " "
                                                                            }
                                                                        ]
                                                                    },
                                                                    "statement": {
                                                                        "kind": "Block",
                                                                        "fullStart": 1217,
                                                                        "fullEnd": 1269,
                                                                        "start": 1217,
                                                                        "end": 1268,
                                                                        "fullWidth": 52,
                                                                        "width": 51,
                                                                        "openBraceToken": {
                                                                            "kind": "OpenBraceToken",
                                                                            "fullStart": 1217,
                                                                            "fullEnd": 1220,
                                                                            "start": 1217,
                                                                            "end": 1218,
                                                                            "fullWidth": 3,
                                                                            "width": 1,
                                                                            "text": "{",
                                                                            "value": "{",
                                                                            "valueText": "{",
                                                                            "hasTrailingTrivia": true,
                                                                            "hasTrailingNewLine": true,
                                                                            "trailingTrivia": [
                                                                                {
                                                                                    "kind": "NewLineTrivia",
                                                                                    "text": "\r\n"
                                                                                }
                                                                            ]
                                                                        },
                                                                        "statements": [
                                                                            {
                                                                                "kind": "ReturnStatement",
                                                                                "fullStart": 1220,
                                                                                "fullEnd": 1251,
                                                                                "start": 1240,
                                                                                "end": 1249,
                                                                                "fullWidth": 31,
                                                                                "width": 9,
                                                                                "returnKeyword": {
                                                                                    "kind": "ReturnKeyword",
                                                                                    "fullStart": 1220,
                                                                                    "fullEnd": 1247,
                                                                                    "start": 1240,
                                                                                    "end": 1246,
                                                                                    "fullWidth": 27,
                                                                                    "width": 6,
                                                                                    "text": "return",
                                                                                    "value": "return",
                                                                                    "valueText": "return",
                                                                                    "hasLeadingTrivia": true,
                                                                                    "hasTrailingTrivia": true,
                                                                                    "leadingTrivia": [
                                                                                        {
                                                                                            "kind": "WhitespaceTrivia",
                                                                                            "text": "                    "
                                                                                        }
                                                                                    ],
                                                                                    "trailingTrivia": [
                                                                                        {
                                                                                            "kind": "WhitespaceTrivia",
                                                                                            "text": " "
                                                                                        }
                                                                                    ]
                                                                                },
                                                                                "expression": {
                                                                                    "kind": "NumericLiteral",
                                                                                    "fullStart": 1247,
                                                                                    "fullEnd": 1248,
                                                                                    "start": 1247,
                                                                                    "end": 1248,
                                                                                    "fullWidth": 1,
                                                                                    "width": 1,
                                                                                    "text": "1",
                                                                                    "value": 1,
                                                                                    "valueText": "1"
                                                                                },
                                                                                "semicolonToken": {
                                                                                    "kind": "SemicolonToken",
                                                                                    "fullStart": 1248,
                                                                                    "fullEnd": 1251,
                                                                                    "start": 1248,
                                                                                    "end": 1249,
                                                                                    "fullWidth": 3,
                                                                                    "width": 1,
                                                                                    "text": ";",
                                                                                    "value": ";",
                                                                                    "valueText": ";",
                                                                                    "hasTrailingTrivia": true,
                                                                                    "hasTrailingNewLine": true,
                                                                                    "trailingTrivia": [
                                                                                        {
                                                                                            "kind": "NewLineTrivia",
                                                                                            "text": "\r\n"
                                                                                        }
                                                                                    ]
                                                                                }
                                                                            }
                                                                        ],
                                                                        "closeBraceToken": {
                                                                            "kind": "CloseBraceToken",
                                                                            "fullStart": 1251,
                                                                            "fullEnd": 1269,
                                                                            "start": 1267,
                                                                            "end": 1268,
                                                                            "fullWidth": 18,
                                                                            "width": 1,
                                                                            "text": "}",
                                                                            "value": "}",
                                                                            "valueText": "}",
                                                                            "hasLeadingTrivia": true,
                                                                            "hasTrailingTrivia": true,
                                                                            "leadingTrivia": [
                                                                                {
                                                                                    "kind": "WhitespaceTrivia",
                                                                                    "text": "                "
                                                                                }
                                                                            ],
                                                                            "trailingTrivia": [
                                                                                {
                                                                                    "kind": "WhitespaceTrivia",
                                                                                    "text": " "
                                                                                }
                                                                            ]
                                                                        }
                                                                    },
                                                                    "elseClause": {
                                                                        "kind": "ElseClause",
                                                                        "fullStart": 1269,
                                                                        "fullEnd": 1329,
                                                                        "start": 1269,
                                                                        "end": 1327,
                                                                        "fullWidth": 60,
                                                                        "width": 58,
                                                                        "elseKeyword": {
                                                                            "kind": "ElseKeyword",
                                                                            "fullStart": 1269,
                                                                            "fullEnd": 1274,
                                                                            "start": 1269,
                                                                            "end": 1273,
                                                                            "fullWidth": 5,
                                                                            "width": 4,
                                                                            "text": "else",
                                                                            "value": "else",
                                                                            "valueText": "else",
                                                                            "hasTrailingTrivia": true,
                                                                            "trailingTrivia": [
                                                                                {
                                                                                    "kind": "WhitespaceTrivia",
                                                                                    "text": " "
                                                                                }
                                                                            ]
                                                                        },
                                                                        "statement": {
                                                                            "kind": "Block",
                                                                            "fullStart": 1274,
                                                                            "fullEnd": 1329,
                                                                            "start": 1274,
                                                                            "end": 1327,
                                                                            "fullWidth": 55,
                                                                            "width": 53,
                                                                            "openBraceToken": {
                                                                                "kind": "OpenBraceToken",
                                                                                "fullStart": 1274,
                                                                                "fullEnd": 1277,
                                                                                "start": 1274,
                                                                                "end": 1275,
                                                                                "fullWidth": 3,
                                                                                "width": 1,
                                                                                "text": "{",
                                                                                "value": "{",
                                                                                "valueText": "{",
                                                                                "hasTrailingTrivia": true,
                                                                                "hasTrailingNewLine": true,
                                                                                "trailingTrivia": [
                                                                                    {
                                                                                        "kind": "NewLineTrivia",
                                                                                        "text": "\r\n"
                                                                                    }
                                                                                ]
                                                                            },
                                                                            "statements": [
                                                                                {
                                                                                    "kind": "ReturnStatement",
                                                                                    "fullStart": 1277,
                                                                                    "fullEnd": 1310,
                                                                                    "start": 1297,
                                                                                    "end": 1308,
                                                                                    "fullWidth": 33,
                                                                                    "width": 11,
                                                                                    "returnKeyword": {
                                                                                        "kind": "ReturnKeyword",
                                                                                        "fullStart": 1277,
                                                                                        "fullEnd": 1304,
                                                                                        "start": 1297,
                                                                                        "end": 1303,
                                                                                        "fullWidth": 27,
                                                                                        "width": 6,
                                                                                        "text": "return",
                                                                                        "value": "return",
                                                                                        "valueText": "return",
                                                                                        "hasLeadingTrivia": true,
                                                                                        "hasTrailingTrivia": true,
                                                                                        "leadingTrivia": [
                                                                                            {
                                                                                                "kind": "WhitespaceTrivia",
                                                                                                "text": "                    "
                                                                                            }
                                                                                        ],
                                                                                        "trailingTrivia": [
                                                                                            {
                                                                                                "kind": "WhitespaceTrivia",
                                                                                                "text": " "
                                                                                            }
                                                                                        ]
                                                                                    },
                                                                                    "expression": {
                                                                                        "kind": "NumericLiteral",
                                                                                        "fullStart": 1304,
                                                                                        "fullEnd": 1307,
                                                                                        "start": 1304,
                                                                                        "end": 1307,
                                                                                        "fullWidth": 3,
                                                                                        "width": 3,
                                                                                        "text": "100",
                                                                                        "value": 100,
                                                                                        "valueText": "100"
                                                                                    },
                                                                                    "semicolonToken": {
                                                                                        "kind": "SemicolonToken",
                                                                                        "fullStart": 1307,
                                                                                        "fullEnd": 1310,
                                                                                        "start": 1307,
                                                                                        "end": 1308,
                                                                                        "fullWidth": 3,
                                                                                        "width": 1,
                                                                                        "text": ";",
                                                                                        "value": ";",
                                                                                        "valueText": ";",
                                                                                        "hasTrailingTrivia": true,
                                                                                        "hasTrailingNewLine": true,
                                                                                        "trailingTrivia": [
                                                                                            {
                                                                                                "kind": "NewLineTrivia",
                                                                                                "text": "\r\n"
                                                                                            }
                                                                                        ]
                                                                                    }
                                                                                }
                                                                            ],
                                                                            "closeBraceToken": {
                                                                                "kind": "CloseBraceToken",
                                                                                "fullStart": 1310,
                                                                                "fullEnd": 1329,
                                                                                "start": 1326,
                                                                                "end": 1327,
                                                                                "fullWidth": 19,
                                                                                "width": 1,
                                                                                "text": "}",
                                                                                "value": "}",
                                                                                "valueText": "}",
                                                                                "hasLeadingTrivia": true,
                                                                                "hasTrailingTrivia": true,
                                                                                "hasTrailingNewLine": true,
                                                                                "leadingTrivia": [
                                                                                    {
                                                                                        "kind": "WhitespaceTrivia",
                                                                                        "text": "                "
                                                                                    }
                                                                                ],
                                                                                "trailingTrivia": [
                                                                                    {
                                                                                        "kind": "NewLineTrivia",
                                                                                        "text": "\r\n"
                                                                                    }
                                                                                ]
                                                                            }
                                                                        }
                                                                    }
                                                                }
                                                            ],
                                                            "closeBraceToken": {
                                                                "kind": "CloseBraceToken",
                                                                "fullStart": 1329,
                                                                "fullEnd": 1342,
                                                                "start": 1341,
                                                                "end": 1342,
                                                                "fullWidth": 13,
                                                                "width": 1,
                                                                "text": "}",
                                                                "value": "}",
                                                                "valueText": "}",
                                                                "hasLeadingTrivia": true,
                                                                "leadingTrivia": [
                                                                    {
                                                                        "kind": "WhitespaceTrivia",
                                                                        "text": "            "
                                                                    }
                                                                ]
                                                            }
                                                        }
                                                    }
                                                },
                                                {
                                                    "kind": "CommaToken",
                                                    "fullStart": 1342,
                                                    "fullEnd": 1345,
                                                    "start": 1342,
                                                    "end": 1343,
                                                    "fullWidth": 3,
                                                    "width": 1,
                                                    "text": ",",
                                                    "value": ",",
                                                    "valueText": ",",
                                                    "hasTrailingTrivia": true,
                                                    "hasTrailingNewLine": true,
                                                    "trailingTrivia": [
                                                        {
                                                            "kind": "NewLineTrivia",
                                                            "text": "\r\n"
                                                        }
                                                    ]
                                                },
                                                {
                                                    "kind": "SimplePropertyAssignment",
                                                    "fullStart": 1345,
                                                    "fullEnd": 1377,
                                                    "start": 1357,
                                                    "end": 1375,
                                                    "fullWidth": 32,
                                                    "width": 18,
                                                    "propertyName": {
                                                        "kind": "IdentifierName",
                                                        "fullStart": 1345,
                                                        "fullEnd": 1369,
                                                        "start": 1357,
                                                        "end": 1369,
                                                        "fullWidth": 24,
                                                        "width": 12,
                                                        "text": "configurable",
                                                        "value": "configurable",
                                                        "valueText": "configurable",
                                                        "hasLeadingTrivia": true,
                                                        "leadingTrivia": [
                                                            {
                                                                "kind": "WhitespaceTrivia",
                                                                "text": "            "
                                                            }
                                                        ]
                                                    },
                                                    "colonToken": {
                                                        "kind": "ColonToken",
                                                        "fullStart": 1369,
                                                        "fullEnd": 1371,
                                                        "start": 1369,
                                                        "end": 1370,
                                                        "fullWidth": 2,
                                                        "width": 1,
                                                        "text": ":",
                                                        "value": ":",
                                                        "valueText": ":",
                                                        "hasTrailingTrivia": true,
                                                        "trailingTrivia": [
                                                            {
                                                                "kind": "WhitespaceTrivia",
                                                                "text": " "
                                                            }
                                                        ]
                                                    },
                                                    "expression": {
                                                        "kind": "TrueKeyword",
                                                        "fullStart": 1371,
                                                        "fullEnd": 1377,
                                                        "start": 1371,
                                                        "end": 1375,
                                                        "fullWidth": 6,
                                                        "width": 4,
                                                        "text": "true",
                                                        "value": true,
                                                        "valueText": "true",
                                                        "hasTrailingTrivia": true,
                                                        "hasTrailingNewLine": true,
                                                        "trailingTrivia": [
                                                            {
                                                                "kind": "NewLineTrivia",
                                                                "text": "\r\n"
                                                            }
                                                        ]
                                                    }
                                                }
                                            ],
                                            "closeBraceToken": {
                                                "kind": "CloseBraceToken",
                                                "fullStart": 1377,
                                                "fullEnd": 1386,
                                                "start": 1385,
                                                "end": 1386,
                                                "fullWidth": 9,
                                                "width": 1,
                                                "text": "}",
                                                "value": "}",
                                                "valueText": "}",
                                                "hasLeadingTrivia": true,
                                                "leadingTrivia": [
                                                    {
                                                        "kind": "WhitespaceTrivia",
                                                        "text": "        "
                                                    }
                                                ]
                                            }
                                        }
                                    ],
                                    "closeParenToken": {
                                        "kind": "CloseParenToken",
                                        "fullStart": 1386,
                                        "fullEnd": 1387,
                                        "start": 1386,
                                        "end": 1387,
                                        "fullWidth": 1,
                                        "width": 1,
                                        "text": ")",
                                        "value": ")",
                                        "valueText": ")"
                                    }
                                }
                            },
                            "semicolonToken": {
                                "kind": "SemicolonToken",
                                "fullStart": 1387,
                                "fullEnd": 1390,
                                "start": 1387,
                                "end": 1388,
                                "fullWidth": 3,
                                "width": 1,
                                "text": ";",
                                "value": ";",
                                "valueText": ";",
                                "hasTrailingTrivia": true,
                                "hasTrailingNewLine": true,
                                "trailingTrivia": [
                                    {
                                        "kind": "NewLineTrivia",
                                        "text": "\r\n"
                                    }
                                ]
                            }
                        },
                        {
                            "kind": "ExpressionStatement",
                            "fullStart": 1390,
                            "fullEnd": 1447,
                            "start": 1400,
                            "end": 1445,
                            "fullWidth": 57,
                            "width": 45,
                            "expression": {
                                "kind": "InvocationExpression",
                                "fullStart": 1390,
                                "fullEnd": 1444,
                                "start": 1400,
                                "end": 1444,
                                "fullWidth": 54,
                                "width": 44,
                                "expression": {
                                    "kind": "MemberAccessExpression",
                                    "fullStart": 1390,
                                    "fullEnd": 1427,
                                    "start": 1400,
                                    "end": 1427,
                                    "fullWidth": 37,
                                    "width": 27,
                                    "expression": {
                                        "kind": "MemberAccessExpression",
                                        "fullStart": 1390,
                                        "fullEnd": 1422,
                                        "start": 1400,
                                        "end": 1422,
                                        "fullWidth": 32,
                                        "width": 22,
                                        "expression": {
                                            "kind": "MemberAccessExpression",
                                            "fullStart": 1390,
                                            "fullEnd": 1415,
                                            "start": 1400,
                                            "end": 1415,
                                            "fullWidth": 25,
                                            "width": 15,
                                            "expression": {
                                                "kind": "IdentifierName",
                                                "fullStart": 1390,
                                                "fullEnd": 1405,
                                                "start": 1400,
                                                "end": 1405,
                                                "fullWidth": 15,
                                                "width": 5,
                                                "text": "Array",
                                                "value": "Array",
                                                "valueText": "Array",
                                                "hasLeadingTrivia": true,
                                                "hasLeadingNewLine": true,
                                                "leadingTrivia": [
                                                    {
                                                        "kind": "NewLineTrivia",
                                                        "text": "\r\n"
                                                    },
                                                    {
                                                        "kind": "WhitespaceTrivia",
                                                        "text": "        "
                                                    }
                                                ]
                                            },
                                            "dotToken": {
                                                "kind": "DotToken",
                                                "fullStart": 1405,
                                                "fullEnd": 1406,
                                                "start": 1405,
                                                "end": 1406,
                                                "fullWidth": 1,
                                                "width": 1,
                                                "text": ".",
                                                "value": ".",
                                                "valueText": "."
                                            },
                                            "name": {
                                                "kind": "IdentifierName",
                                                "fullStart": 1406,
                                                "fullEnd": 1415,
                                                "start": 1406,
                                                "end": 1415,
                                                "fullWidth": 9,
                                                "width": 9,
                                                "text": "prototype",
                                                "value": "prototype",
                                                "valueText": "prototype"
                                            }
                                        },
                                        "dotToken": {
                                            "kind": "DotToken",
                                            "fullStart": 1415,
                                            "fullEnd": 1416,
                                            "start": 1415,
                                            "end": 1416,
                                            "fullWidth": 1,
                                            "width": 1,
                                            "text": ".",
                                            "value": ".",
                                            "valueText": "."
                                        },
                                        "name": {
                                            "kind": "IdentifierName",
                                            "fullStart": 1416,
                                            "fullEnd": 1422,
                                            "start": 1416,
                                            "end": 1422,
                                            "fullWidth": 6,
                                            "width": 6,
                                            "text": "reduce",
                                            "value": "reduce",
                                            "valueText": "reduce"
                                        }
                                    },
                                    "dotToken": {
                                        "kind": "DotToken",
                                        "fullStart": 1422,
                                        "fullEnd": 1423,
                                        "start": 1422,
                                        "end": 1423,
                                        "fullWidth": 1,
                                        "width": 1,
                                        "text": ".",
                                        "value": ".",
                                        "valueText": "."
                                    },
                                    "name": {
                                        "kind": "IdentifierName",
                                        "fullStart": 1423,
                                        "fullEnd": 1427,
                                        "start": 1423,
                                        "end": 1427,
                                        "fullWidth": 4,
                                        "width": 4,
                                        "text": "call",
                                        "value": "call",
                                        "valueText": "call"
                                    }
                                },
                                "argumentList": {
                                    "kind": "ArgumentList",
                                    "fullStart": 1427,
                                    "fullEnd": 1444,
                                    "start": 1427,
                                    "end": 1444,
                                    "fullWidth": 17,
                                    "width": 17,
                                    "openParenToken": {
                                        "kind": "OpenParenToken",
                                        "fullStart": 1427,
                                        "fullEnd": 1428,
                                        "start": 1427,
                                        "end": 1428,
                                        "fullWidth": 1,
                                        "width": 1,
                                        "text": "(",
                                        "value": "(",
                                        "valueText": "("
                                    },
                                    "arguments": [
                                        {
                                            "kind": "IdentifierName",
                                            "fullStart": 1428,
                                            "fullEnd": 1431,
                                            "start": 1428,
                                            "end": 1431,
                                            "fullWidth": 3,
                                            "width": 3,
                                            "text": "obj",
                                            "value": "obj",
                                            "valueText": "obj"
                                        },
                                        {
                                            "kind": "CommaToken",
                                            "fullStart": 1431,
                                            "fullEnd": 1433,
                                            "start": 1431,
                                            "end": 1432,
                                            "fullWidth": 2,
                                            "width": 1,
                                            "text": ",",
                                            "value": ",",
                                            "valueText": ",",
                                            "hasTrailingTrivia": true,
                                            "trailingTrivia": [
                                                {
                                                    "kind": "WhitespaceTrivia",
                                                    "text": " "
                                                }
                                            ]
                                        },
                                        {
                                            "kind": "IdentifierName",
                                            "fullStart": 1433,
                                            "fullEnd": 1443,
                                            "start": 1433,
                                            "end": 1443,
                                            "fullWidth": 10,
                                            "width": 10,
                                            "text": "callbackfn",
                                            "value": "callbackfn",
                                            "valueText": "callbackfn"
                                        }
                                    ],
                                    "closeParenToken": {
                                        "kind": "CloseParenToken",
                                        "fullStart": 1443,
                                        "fullEnd": 1444,
                                        "start": 1443,
                                        "end": 1444,
                                        "fullWidth": 1,
                                        "width": 1,
                                        "text": ")",
                                        "value": ")",
                                        "valueText": ")"
                                    }
                                }
                            },
                            "semicolonToken": {
                                "kind": "SemicolonToken",
                                "fullStart": 1444,
                                "fullEnd": 1447,
                                "start": 1444,
                                "end": 1445,
                                "fullWidth": 3,
                                "width": 1,
                                "text": ";",
                                "value": ";",
                                "valueText": ";",
                                "hasTrailingTrivia": true,
                                "hasTrailingNewLine": true,
                                "trailingTrivia": [
                                    {
                                        "kind": "NewLineTrivia",
                                        "text": "\r\n"
                                    }
                                ]
                            }
                        },
                        {
                            "kind": "ReturnStatement",
                            "fullStart": 1447,
                            "fullEnd": 1475,
                            "start": 1455,
                            "end": 1473,
                            "fullWidth": 28,
                            "width": 18,
                            "returnKeyword": {
                                "kind": "ReturnKeyword",
                                "fullStart": 1447,
                                "fullEnd": 1462,
                                "start": 1455,
                                "end": 1461,
                                "fullWidth": 15,
                                "width": 6,
                                "text": "return",
                                "value": "return",
                                "valueText": "return",
                                "hasLeadingTrivia": true,
                                "hasTrailingTrivia": true,
                                "leadingTrivia": [
                                    {
                                        "kind": "WhitespaceTrivia",
                                        "text": "        "
                                    }
                                ],
                                "trailingTrivia": [
                                    {
                                        "kind": "WhitespaceTrivia",
                                        "text": " "
                                    }
                                ]
                            },
                            "expression": {
                                "kind": "IdentifierName",
                                "fullStart": 1462,
                                "fullEnd": 1472,
                                "start": 1462,
                                "end": 1472,
                                "fullWidth": 10,
                                "width": 10,
                                "text": "testResult",
                                "value": "testResult",
                                "valueText": "testResult"
                            },
                            "semicolonToken": {
                                "kind": "SemicolonToken",
                                "fullStart": 1472,
                                "fullEnd": 1475,
                                "start": 1472,
                                "end": 1473,
                                "fullWidth": 3,
                                "width": 1,
                                "text": ";",
                                "value": ";",
                                "valueText": ";",
                                "hasTrailingTrivia": true,
                                "hasTrailingNewLine": true,
                                "trailingTrivia": [
                                    {
                                        "kind": "NewLineTrivia",
                                        "text": "\r\n"
                                    }
                                ]
                            }
                        }
                    ],
                    "closeBraceToken": {
                        "kind": "CloseBraceToken",
                        "fullStart": 1475,
                        "fullEnd": 1484,
                        "start": 1481,
                        "end": 1482,
                        "fullWidth": 9,
                        "width": 1,
                        "text": "}",
                        "value": "}",
                        "valueText": "}",
                        "hasLeadingTrivia": true,
                        "hasLeadingNewLine": true,
                        "hasTrailingTrivia": true,
                        "hasTrailingNewLine": true,
                        "leadingTrivia": [
                            {
                                "kind": "NewLineTrivia",
                                "text": "\r\n"
                            },
                            {
                                "kind": "WhitespaceTrivia",
                                "text": "    "
                            }
                        ],
                        "trailingTrivia": [
                            {
                                "kind": "NewLineTrivia",
                                "text": "\r\n"
                            }
                        ]
                    }
                }
            },
            {
                "kind": "ExpressionStatement",
                "fullStart": 1484,
                "fullEnd": 1508,
                "start": 1484,
                "end": 1506,
                "fullWidth": 24,
                "width": 22,
                "expression": {
                    "kind": "InvocationExpression",
                    "fullStart": 1484,
                    "fullEnd": 1505,
                    "start": 1484,
                    "end": 1505,
                    "fullWidth": 21,
                    "width": 21,
                    "expression": {
                        "kind": "IdentifierName",
                        "fullStart": 1484,
                        "fullEnd": 1495,
                        "start": 1484,
                        "end": 1495,
                        "fullWidth": 11,
                        "width": 11,
                        "text": "runTestCase",
                        "value": "runTestCase",
                        "valueText": "runTestCase"
                    },
                    "argumentList": {
                        "kind": "ArgumentList",
                        "fullStart": 1495,
                        "fullEnd": 1505,
                        "start": 1495,
                        "end": 1505,
                        "fullWidth": 10,
                        "width": 10,
                        "openParenToken": {
                            "kind": "OpenParenToken",
                            "fullStart": 1495,
                            "fullEnd": 1496,
                            "start": 1495,
                            "end": 1496,
                            "fullWidth": 1,
                            "width": 1,
                            "text": "(",
                            "value": "(",
                            "valueText": "("
                        },
                        "arguments": [
                            {
                                "kind": "IdentifierName",
                                "fullStart": 1496,
                                "fullEnd": 1504,
                                "start": 1496,
                                "end": 1504,
                                "fullWidth": 8,
                                "width": 8,
                                "text": "testcase",
                                "value": "testcase",
                                "valueText": "testcase"
                            }
                        ],
                        "closeParenToken": {
                            "kind": "CloseParenToken",
                            "fullStart": 1504,
                            "fullEnd": 1505,
                            "start": 1504,
                            "end": 1505,
                            "fullWidth": 1,
                            "width": 1,
                            "text": ")",
                            "value": ")",
                            "valueText": ")"
                        }
                    }
                },
                "semicolonToken": {
                    "kind": "SemicolonToken",
                    "fullStart": 1505,
                    "fullEnd": 1508,
                    "start": 1505,
                    "end": 1506,
                    "fullWidth": 3,
                    "width": 1,
                    "text": ";",
                    "value": ";",
                    "valueText": ";",
                    "hasTrailingTrivia": true,
                    "hasTrailingNewLine": true,
                    "trailingTrivia": [
                        {
                            "kind": "NewLineTrivia",
                            "text": "\r\n"
                        }
                    ]
                }
            }
        ],
        "endOfFileToken": {
            "kind": "EndOfFileToken",
            "fullStart": 1508,
            "fullEnd": 1508,
            "start": 1508,
            "end": 1508,
            "fullWidth": 0,
            "width": 0,
            "text": ""
        }
    },
    "lineMap": {
        "lineStarts": [
            0,
            67,
            152,
            232,
            308,
            380,
            385,
            448,
            599,
            604,
            606,
            608,
            631,
            633,
            666,
            724,
            754,
            800,
            815,
            826,
            828,
            862,
            899,
            901,
            944,
            976,
            1016,
            1043,
            1059,
            1091,
            1104,
            1106,
            1149,
            1181,
            1220,
            1251,
            1277,
            1310,
            1329,
            1345,
            1377,
            1390,
            1392,
            1447,
            1475,
            1477,
            1484,
            1508
        ],
        "length": 1508
    }
}<|MERGE_RESOLUTION|>--- conflicted
+++ resolved
@@ -419,11 +419,8 @@
                                             "start": 694,
                                             "end": 701,
                                             "fullWidth": 7,
-<<<<<<< HEAD
                                             "width": 7,
-=======
                                             "modifiers": [],
->>>>>>> e3c38734
                                             "identifier": {
                                                 "kind": "IdentifierName",
                                                 "fullStart": 694,
@@ -463,11 +460,8 @@
                                             "start": 703,
                                             "end": 709,
                                             "fullWidth": 6,
-<<<<<<< HEAD
                                             "width": 6,
-=======
                                             "modifiers": [],
->>>>>>> e3c38734
                                             "identifier": {
                                                 "kind": "IdentifierName",
                                                 "fullStart": 703,
@@ -507,11 +501,8 @@
                                             "start": 711,
                                             "end": 714,
                                             "fullWidth": 3,
-<<<<<<< HEAD
                                             "width": 3,
-=======
                                             "modifiers": [],
->>>>>>> e3c38734
                                             "identifier": {
                                                 "kind": "IdentifierName",
                                                 "fullStart": 711,
@@ -551,11 +542,8 @@
                                             "start": 716,
                                             "end": 719,
                                             "fullWidth": 3,
-<<<<<<< HEAD
                                             "width": 3,
-=======
                                             "modifiers": [],
->>>>>>> e3c38734
                                             "identifier": {
                                                 "kind": "IdentifierName",
                                                 "fullStart": 716,
