{
    "isDeclaration": false,
    "languageVersion": "EcmaScript5",
    "parseOptions": {
        "allowAutomaticSemicolonInsertion": true
    },
    "sourceUnit": {
        "kind": "SourceUnit",
        "fullStart": 0,
        "fullEnd": 1254,
        "start": 562,
        "end": 1254,
        "fullWidth": 1254,
        "width": 692,
        "isIncrementallyUnusable": true,
        "moduleElements": [
            {
                "kind": "FunctionDeclaration",
                "fullStart": 0,
                "fullEnd": 1230,
                "start": 562,
                "end": 1228,
                "fullWidth": 1230,
                "width": 666,
                "isIncrementallyUnusable": true,
                "modifiers": [],
                "functionKeyword": {
                    "kind": "FunctionKeyword",
                    "fullStart": 0,
                    "fullEnd": 571,
                    "start": 562,
                    "end": 570,
                    "fullWidth": 571,
                    "width": 8,
                    "text": "function",
                    "value": "function",
                    "valueText": "function",
                    "hasLeadingTrivia": true,
                    "hasLeadingComment": true,
                    "hasLeadingNewLine": true,
                    "hasTrailingTrivia": true,
                    "leadingTrivia": [
                        {
                            "kind": "SingleLineCommentTrivia",
                            "text": "/// Copyright (c) 2012 Ecma International.  All rights reserved. "
                        },
                        {
                            "kind": "NewLineTrivia",
                            "text": "\r\n"
                        },
                        {
                            "kind": "SingleLineCommentTrivia",
                            "text": "/// Ecma International makes this code available under the terms and conditions set"
                        },
                        {
                            "kind": "NewLineTrivia",
                            "text": "\r\n"
                        },
                        {
                            "kind": "SingleLineCommentTrivia",
                            "text": "/// forth on http://hg.ecmascript.org/tests/test262/raw-file/tip/LICENSE (the "
                        },
                        {
                            "kind": "NewLineTrivia",
                            "text": "\r\n"
                        },
                        {
                            "kind": "SingleLineCommentTrivia",
                            "text": "/// \"Use Terms\").   Any redistribution of this code must retain the above "
                        },
                        {
                            "kind": "NewLineTrivia",
                            "text": "\r\n"
                        },
                        {
                            "kind": "SingleLineCommentTrivia",
                            "text": "/// copyright and this notice and otherwise comply with the Use Terms."
                        },
                        {
                            "kind": "NewLineTrivia",
                            "text": "\r\n"
                        },
                        {
                            "kind": "MultiLineCommentTrivia",
                            "text": "/**\r\n * @path ch15/15.4/15.4.4/15.4.4.21/15.4.4.21-9-c-i-16.js\r\n * @description Array.prototype.reduce - element to be retrieved is inherited accessor property on an Array\r\n */"
                        },
                        {
                            "kind": "NewLineTrivia",
                            "text": "\r\n"
                        },
                        {
                            "kind": "NewLineTrivia",
                            "text": "\r\n"
                        },
                        {
                            "kind": "NewLineTrivia",
                            "text": "\r\n"
                        }
                    ],
                    "trailingTrivia": [
                        {
                            "kind": "WhitespaceTrivia",
                            "text": " "
                        }
                    ]
                },
                "identifier": {
                    "kind": "IdentifierName",
                    "fullStart": 571,
                    "fullEnd": 579,
                    "start": 571,
                    "end": 579,
                    "fullWidth": 8,
                    "width": 8,
                    "text": "testcase",
                    "value": "testcase",
                    "valueText": "testcase"
                },
                "callSignature": {
                    "kind": "CallSignature",
                    "fullStart": 579,
                    "fullEnd": 582,
                    "start": 579,
                    "end": 581,
                    "fullWidth": 3,
                    "width": 2,
                    "parameterList": {
                        "kind": "ParameterList",
                        "fullStart": 579,
                        "fullEnd": 582,
                        "start": 579,
                        "end": 581,
                        "fullWidth": 3,
                        "width": 2,
                        "openParenToken": {
                            "kind": "OpenParenToken",
                            "fullStart": 579,
                            "fullEnd": 580,
                            "start": 579,
                            "end": 580,
                            "fullWidth": 1,
                            "width": 1,
                            "text": "(",
                            "value": "(",
                            "valueText": "("
                        },
                        "parameters": [],
                        "closeParenToken": {
                            "kind": "CloseParenToken",
                            "fullStart": 580,
                            "fullEnd": 582,
                            "start": 580,
                            "end": 581,
                            "fullWidth": 2,
                            "width": 1,
                            "text": ")",
                            "value": ")",
                            "valueText": ")",
                            "hasTrailingTrivia": true,
                            "trailingTrivia": [
                                {
                                    "kind": "WhitespaceTrivia",
                                    "text": " "
                                }
                            ]
                        }
                    }
                },
                "block": {
                    "kind": "Block",
                    "fullStart": 582,
                    "fullEnd": 1230,
                    "start": 582,
                    "end": 1228,
                    "fullWidth": 648,
                    "width": 646,
                    "isIncrementallyUnusable": true,
                    "openBraceToken": {
                        "kind": "OpenBraceToken",
                        "fullStart": 582,
                        "fullEnd": 585,
                        "start": 582,
                        "end": 583,
                        "fullWidth": 3,
                        "width": 1,
                        "text": "{",
                        "value": "{",
                        "valueText": "{",
                        "hasTrailingTrivia": true,
                        "hasTrailingNewLine": true,
                        "trailingTrivia": [
                            {
                                "kind": "NewLineTrivia",
                                "text": "\r\n"
                            }
                        ]
                    },
                    "statements": [
                        {
                            "kind": "VariableStatement",
                            "fullStart": 585,
                            "fullEnd": 620,
                            "start": 595,
                            "end": 618,
                            "fullWidth": 35,
                            "width": 23,
                            "modifiers": [],
                            "variableDeclaration": {
                                "kind": "VariableDeclaration",
                                "fullStart": 585,
                                "fullEnd": 617,
                                "start": 595,
                                "end": 617,
                                "fullWidth": 32,
                                "width": 22,
                                "varKeyword": {
                                    "kind": "VarKeyword",
                                    "fullStart": 585,
                                    "fullEnd": 599,
                                    "start": 595,
                                    "end": 598,
                                    "fullWidth": 14,
                                    "width": 3,
                                    "text": "var",
                                    "value": "var",
                                    "valueText": "var",
                                    "hasLeadingTrivia": true,
                                    "hasLeadingNewLine": true,
                                    "hasTrailingTrivia": true,
                                    "leadingTrivia": [
                                        {
                                            "kind": "NewLineTrivia",
                                            "text": "\r\n"
                                        },
                                        {
                                            "kind": "WhitespaceTrivia",
                                            "text": "        "
                                        }
                                    ],
                                    "trailingTrivia": [
                                        {
                                            "kind": "WhitespaceTrivia",
                                            "text": " "
                                        }
                                    ]
                                },
                                "variableDeclarators": [
                                    {
                                        "kind": "VariableDeclarator",
                                        "fullStart": 599,
                                        "fullEnd": 617,
                                        "start": 599,
                                        "end": 617,
                                        "fullWidth": 18,
                                        "width": 18,
                                        "identifier": {
                                            "kind": "IdentifierName",
                                            "fullStart": 599,
                                            "fullEnd": 610,
                                            "start": 599,
                                            "end": 609,
                                            "fullWidth": 11,
                                            "width": 10,
                                            "text": "testResult",
                                            "value": "testResult",
                                            "valueText": "testResult",
                                            "hasTrailingTrivia": true,
                                            "trailingTrivia": [
                                                {
                                                    "kind": "WhitespaceTrivia",
                                                    "text": " "
                                                }
                                            ]
                                        },
                                        "equalsValueClause": {
                                            "kind": "EqualsValueClause",
                                            "fullStart": 610,
                                            "fullEnd": 617,
                                            "start": 610,
                                            "end": 617,
                                            "fullWidth": 7,
                                            "width": 7,
                                            "equalsToken": {
                                                "kind": "EqualsToken",
                                                "fullStart": 610,
                                                "fullEnd": 612,
                                                "start": 610,
                                                "end": 611,
                                                "fullWidth": 2,
                                                "width": 1,
                                                "text": "=",
                                                "value": "=",
                                                "valueText": "=",
                                                "hasTrailingTrivia": true,
                                                "trailingTrivia": [
                                                    {
                                                        "kind": "WhitespaceTrivia",
                                                        "text": " "
                                                    }
                                                ]
                                            },
                                            "value": {
                                                "kind": "FalseKeyword",
                                                "fullStart": 612,
                                                "fullEnd": 617,
                                                "start": 612,
                                                "end": 617,
                                                "fullWidth": 5,
                                                "width": 5,
                                                "text": "false",
                                                "value": false,
                                                "valueText": "false"
                                            }
                                        }
                                    }
                                ]
                            },
                            "semicolonToken": {
                                "kind": "SemicolonToken",
                                "fullStart": 617,
                                "fullEnd": 620,
                                "start": 617,
                                "end": 618,
                                "fullWidth": 3,
                                "width": 1,
                                "text": ";",
                                "value": ";",
                                "valueText": ";",
                                "hasTrailingTrivia": true,
                                "hasTrailingNewLine": true,
                                "trailingTrivia": [
                                    {
                                        "kind": "NewLineTrivia",
                                        "text": "\r\n"
                                    }
                                ]
                            }
                        },
                        {
                            "kind": "VariableStatement",
                            "fullStart": 620,
                            "fullEnd": 651,
                            "start": 628,
                            "end": 649,
                            "fullWidth": 31,
                            "width": 21,
                            "modifiers": [],
                            "variableDeclaration": {
                                "kind": "VariableDeclaration",
                                "fullStart": 620,
                                "fullEnd": 648,
                                "start": 628,
                                "end": 648,
                                "fullWidth": 28,
                                "width": 20,
                                "varKeyword": {
                                    "kind": "VarKeyword",
                                    "fullStart": 620,
                                    "fullEnd": 632,
                                    "start": 628,
                                    "end": 631,
                                    "fullWidth": 12,
                                    "width": 3,
                                    "text": "var",
                                    "value": "var",
                                    "valueText": "var",
                                    "hasLeadingTrivia": true,
                                    "hasTrailingTrivia": true,
                                    "leadingTrivia": [
                                        {
                                            "kind": "WhitespaceTrivia",
                                            "text": "        "
                                        }
                                    ],
                                    "trailingTrivia": [
                                        {
                                            "kind": "WhitespaceTrivia",
                                            "text": " "
                                        }
                                    ]
                                },
                                "variableDeclarators": [
                                    {
                                        "kind": "VariableDeclarator",
                                        "fullStart": 632,
                                        "fullEnd": 648,
                                        "start": 632,
                                        "end": 648,
                                        "fullWidth": 16,
                                        "width": 16,
                                        "identifier": {
                                            "kind": "IdentifierName",
                                            "fullStart": 632,
                                            "fullEnd": 645,
                                            "start": 632,
                                            "end": 644,
                                            "fullWidth": 13,
                                            "width": 12,
                                            "text": "initialValue",
                                            "value": "initialValue",
                                            "valueText": "initialValue",
                                            "hasTrailingTrivia": true,
                                            "trailingTrivia": [
                                                {
                                                    "kind": "WhitespaceTrivia",
                                                    "text": " "
                                                }
                                            ]
                                        },
                                        "equalsValueClause": {
                                            "kind": "EqualsValueClause",
                                            "fullStart": 645,
                                            "fullEnd": 648,
                                            "start": 645,
                                            "end": 648,
                                            "fullWidth": 3,
                                            "width": 3,
                                            "equalsToken": {
                                                "kind": "EqualsToken",
                                                "fullStart": 645,
                                                "fullEnd": 647,
                                                "start": 645,
                                                "end": 646,
                                                "fullWidth": 2,
                                                "width": 1,
                                                "text": "=",
                                                "value": "=",
                                                "valueText": "=",
                                                "hasTrailingTrivia": true,
                                                "trailingTrivia": [
                                                    {
                                                        "kind": "WhitespaceTrivia",
                                                        "text": " "
                                                    }
                                                ]
                                            },
                                            "value": {
                                                "kind": "NumericLiteral",
                                                "fullStart": 647,
                                                "fullEnd": 648,
                                                "start": 647,
                                                "end": 648,
                                                "fullWidth": 1,
                                                "width": 1,
                                                "text": "0",
                                                "value": 0,
                                                "valueText": "0"
                                            }
                                        }
                                    }
                                ]
                            },
                            "semicolonToken": {
                                "kind": "SemicolonToken",
                                "fullStart": 648,
                                "fullEnd": 651,
                                "start": 648,
                                "end": 649,
                                "fullWidth": 3,
                                "width": 1,
                                "text": ";",
                                "value": ";",
                                "valueText": ";",
                                "hasTrailingTrivia": true,
                                "hasTrailingNewLine": true,
                                "trailingTrivia": [
                                    {
                                        "kind": "NewLineTrivia",
                                        "text": "\r\n"
                                    }
                                ]
                            }
                        },
                        {
                            "kind": "FunctionDeclaration",
                            "fullStart": 651,
                            "fullEnd": 811,
                            "start": 659,
                            "end": 809,
                            "fullWidth": 160,
                            "width": 150,
                            "modifiers": [],
                            "functionKeyword": {
                                "kind": "FunctionKeyword",
                                "fullStart": 651,
                                "fullEnd": 668,
                                "start": 659,
                                "end": 667,
                                "fullWidth": 17,
                                "width": 8,
                                "text": "function",
                                "value": "function",
                                "valueText": "function",
                                "hasLeadingTrivia": true,
                                "hasTrailingTrivia": true,
                                "leadingTrivia": [
                                    {
                                        "kind": "WhitespaceTrivia",
                                        "text": "        "
                                    }
                                ],
                                "trailingTrivia": [
                                    {
                                        "kind": "WhitespaceTrivia",
                                        "text": " "
                                    }
                                ]
                            },
                            "identifier": {
                                "kind": "IdentifierName",
                                "fullStart": 668,
                                "fullEnd": 678,
                                "start": 668,
                                "end": 678,
                                "fullWidth": 10,
                                "width": 10,
                                "text": "callbackfn",
                                "value": "callbackfn",
                                "valueText": "callbackfn"
                            },
                            "callSignature": {
                                "kind": "CallSignature",
                                "fullStart": 678,
                                "fullEnd": 706,
                                "start": 678,
                                "end": 705,
                                "fullWidth": 28,
                                "width": 27,
                                "parameterList": {
                                    "kind": "ParameterList",
                                    "fullStart": 678,
                                    "fullEnd": 706,
                                    "start": 678,
                                    "end": 705,
                                    "fullWidth": 28,
                                    "width": 27,
                                    "openParenToken": {
                                        "kind": "OpenParenToken",
                                        "fullStart": 678,
                                        "fullEnd": 679,
                                        "start": 678,
                                        "end": 679,
                                        "fullWidth": 1,
                                        "width": 1,
                                        "text": "(",
                                        "value": "(",
                                        "valueText": "("
                                    },
                                    "parameters": [
                                        {
                                            "kind": "Parameter",
                                            "fullStart": 679,
                                            "fullEnd": 686,
                                            "start": 679,
                                            "end": 686,
                                            "fullWidth": 7,
<<<<<<< HEAD
                                            "width": 7,
=======
                                            "modifiers": [],
>>>>>>> e3c38734
                                            "identifier": {
                                                "kind": "IdentifierName",
                                                "fullStart": 679,
                                                "fullEnd": 686,
                                                "start": 679,
                                                "end": 686,
                                                "fullWidth": 7,
                                                "width": 7,
                                                "text": "prevVal",
                                                "value": "prevVal",
                                                "valueText": "prevVal"
                                            }
                                        },
                                        {
                                            "kind": "CommaToken",
                                            "fullStart": 686,
                                            "fullEnd": 688,
                                            "start": 686,
                                            "end": 687,
                                            "fullWidth": 2,
                                            "width": 1,
                                            "text": ",",
                                            "value": ",",
                                            "valueText": ",",
                                            "hasTrailingTrivia": true,
                                            "trailingTrivia": [
                                                {
                                                    "kind": "WhitespaceTrivia",
                                                    "text": " "
                                                }
                                            ]
                                        },
                                        {
                                            "kind": "Parameter",
                                            "fullStart": 688,
                                            "fullEnd": 694,
                                            "start": 688,
                                            "end": 694,
                                            "fullWidth": 6,
<<<<<<< HEAD
                                            "width": 6,
=======
                                            "modifiers": [],
>>>>>>> e3c38734
                                            "identifier": {
                                                "kind": "IdentifierName",
                                                "fullStart": 688,
                                                "fullEnd": 694,
                                                "start": 688,
                                                "end": 694,
                                                "fullWidth": 6,
                                                "width": 6,
                                                "text": "curVal",
                                                "value": "curVal",
                                                "valueText": "curVal"
                                            }
                                        },
                                        {
                                            "kind": "CommaToken",
                                            "fullStart": 694,
                                            "fullEnd": 696,
                                            "start": 694,
                                            "end": 695,
                                            "fullWidth": 2,
                                            "width": 1,
                                            "text": ",",
                                            "value": ",",
                                            "valueText": ",",
                                            "hasTrailingTrivia": true,
                                            "trailingTrivia": [
                                                {
                                                    "kind": "WhitespaceTrivia",
                                                    "text": " "
                                                }
                                            ]
                                        },
                                        {
                                            "kind": "Parameter",
                                            "fullStart": 696,
                                            "fullEnd": 699,
                                            "start": 696,
                                            "end": 699,
                                            "fullWidth": 3,
<<<<<<< HEAD
                                            "width": 3,
=======
                                            "modifiers": [],
>>>>>>> e3c38734
                                            "identifier": {
                                                "kind": "IdentifierName",
                                                "fullStart": 696,
                                                "fullEnd": 699,
                                                "start": 696,
                                                "end": 699,
                                                "fullWidth": 3,
                                                "width": 3,
                                                "text": "idx",
                                                "value": "idx",
                                                "valueText": "idx"
                                            }
                                        },
                                        {
                                            "kind": "CommaToken",
                                            "fullStart": 699,
                                            "fullEnd": 701,
                                            "start": 699,
                                            "end": 700,
                                            "fullWidth": 2,
                                            "width": 1,
                                            "text": ",",
                                            "value": ",",
                                            "valueText": ",",
                                            "hasTrailingTrivia": true,
                                            "trailingTrivia": [
                                                {
                                                    "kind": "WhitespaceTrivia",
                                                    "text": " "
                                                }
                                            ]
                                        },
                                        {
                                            "kind": "Parameter",
                                            "fullStart": 701,
                                            "fullEnd": 704,
                                            "start": 701,
                                            "end": 704,
                                            "fullWidth": 3,
<<<<<<< HEAD
                                            "width": 3,
=======
                                            "modifiers": [],
>>>>>>> e3c38734
                                            "identifier": {
                                                "kind": "IdentifierName",
                                                "fullStart": 701,
                                                "fullEnd": 704,
                                                "start": 701,
                                                "end": 704,
                                                "fullWidth": 3,
                                                "width": 3,
                                                "text": "obj",
                                                "value": "obj",
                                                "valueText": "obj"
                                            }
                                        }
                                    ],
                                    "closeParenToken": {
                                        "kind": "CloseParenToken",
                                        "fullStart": 704,
                                        "fullEnd": 706,
                                        "start": 704,
                                        "end": 705,
                                        "fullWidth": 2,
                                        "width": 1,
                                        "text": ")",
                                        "value": ")",
                                        "valueText": ")",
                                        "hasTrailingTrivia": true,
                                        "trailingTrivia": [
                                            {
                                                "kind": "WhitespaceTrivia",
                                                "text": " "
                                            }
                                        ]
                                    }
                                }
                            },
                            "block": {
                                "kind": "Block",
                                "fullStart": 706,
                                "fullEnd": 811,
                                "start": 706,
                                "end": 809,
                                "fullWidth": 105,
                                "width": 103,
                                "openBraceToken": {
                                    "kind": "OpenBraceToken",
                                    "fullStart": 706,
                                    "fullEnd": 709,
                                    "start": 706,
                                    "end": 707,
                                    "fullWidth": 3,
                                    "width": 1,
                                    "text": "{",
                                    "value": "{",
                                    "valueText": "{",
                                    "hasTrailingTrivia": true,
                                    "hasTrailingNewLine": true,
                                    "trailingTrivia": [
                                        {
                                            "kind": "NewLineTrivia",
                                            "text": "\r\n"
                                        }
                                    ]
                                },
                                "statements": [
                                    {
                                        "kind": "IfStatement",
                                        "fullStart": 709,
                                        "fullEnd": 800,
                                        "start": 721,
                                        "end": 798,
                                        "fullWidth": 91,
                                        "width": 77,
                                        "ifKeyword": {
                                            "kind": "IfKeyword",
                                            "fullStart": 709,
                                            "fullEnd": 724,
                                            "start": 721,
                                            "end": 723,
                                            "fullWidth": 15,
                                            "width": 2,
                                            "text": "if",
                                            "value": "if",
                                            "valueText": "if",
                                            "hasLeadingTrivia": true,
                                            "hasTrailingTrivia": true,
                                            "leadingTrivia": [
                                                {
                                                    "kind": "WhitespaceTrivia",
                                                    "text": "            "
                                                }
                                            ],
                                            "trailingTrivia": [
                                                {
                                                    "kind": "WhitespaceTrivia",
                                                    "text": " "
                                                }
                                            ]
                                        },
                                        "openParenToken": {
                                            "kind": "OpenParenToken",
                                            "fullStart": 724,
                                            "fullEnd": 725,
                                            "start": 724,
                                            "end": 725,
                                            "fullWidth": 1,
                                            "width": 1,
                                            "text": "(",
                                            "value": "(",
                                            "valueText": "("
                                        },
                                        "condition": {
                                            "kind": "EqualsExpression",
                                            "fullStart": 725,
                                            "fullEnd": 734,
                                            "start": 725,
                                            "end": 734,
                                            "fullWidth": 9,
                                            "width": 9,
                                            "left": {
                                                "kind": "IdentifierName",
                                                "fullStart": 725,
                                                "fullEnd": 729,
                                                "start": 725,
                                                "end": 728,
                                                "fullWidth": 4,
                                                "width": 3,
                                                "text": "idx",
                                                "value": "idx",
                                                "valueText": "idx",
                                                "hasTrailingTrivia": true,
                                                "trailingTrivia": [
                                                    {
                                                        "kind": "WhitespaceTrivia",
                                                        "text": " "
                                                    }
                                                ]
                                            },
                                            "operatorToken": {
                                                "kind": "EqualsEqualsEqualsToken",
                                                "fullStart": 729,
                                                "fullEnd": 733,
                                                "start": 729,
                                                "end": 732,
                                                "fullWidth": 4,
                                                "width": 3,
                                                "text": "===",
                                                "value": "===",
                                                "valueText": "===",
                                                "hasTrailingTrivia": true,
                                                "trailingTrivia": [
                                                    {
                                                        "kind": "WhitespaceTrivia",
                                                        "text": " "
                                                    }
                                                ]
                                            },
                                            "right": {
                                                "kind": "NumericLiteral",
                                                "fullStart": 733,
                                                "fullEnd": 734,
                                                "start": 733,
                                                "end": 734,
                                                "fullWidth": 1,
                                                "width": 1,
                                                "text": "1",
                                                "value": 1,
                                                "valueText": "1"
                                            }
                                        },
                                        "closeParenToken": {
                                            "kind": "CloseParenToken",
                                            "fullStart": 734,
                                            "fullEnd": 736,
                                            "start": 734,
                                            "end": 735,
                                            "fullWidth": 2,
                                            "width": 1,
                                            "text": ")",
                                            "value": ")",
                                            "valueText": ")",
                                            "hasTrailingTrivia": true,
                                            "trailingTrivia": [
                                                {
                                                    "kind": "WhitespaceTrivia",
                                                    "text": " "
                                                }
                                            ]
                                        },
                                        "statement": {
                                            "kind": "Block",
                                            "fullStart": 736,
                                            "fullEnd": 800,
                                            "start": 736,
                                            "end": 798,
                                            "fullWidth": 64,
                                            "width": 62,
                                            "openBraceToken": {
                                                "kind": "OpenBraceToken",
                                                "fullStart": 736,
                                                "fullEnd": 739,
                                                "start": 736,
                                                "end": 737,
                                                "fullWidth": 3,
                                                "width": 1,
                                                "text": "{",
                                                "value": "{",
                                                "valueText": "{",
                                                "hasTrailingTrivia": true,
                                                "hasTrailingNewLine": true,
                                                "trailingTrivia": [
                                                    {
                                                        "kind": "NewLineTrivia",
                                                        "text": "\r\n"
                                                    }
                                                ]
                                            },
                                            "statements": [
                                                {
                                                    "kind": "ExpressionStatement",
                                                    "fullStart": 739,
                                                    "fullEnd": 785,
                                                    "start": 755,
                                                    "end": 783,
                                                    "fullWidth": 46,
                                                    "width": 28,
                                                    "expression": {
                                                        "kind": "AssignmentExpression",
                                                        "fullStart": 739,
                                                        "fullEnd": 782,
                                                        "start": 755,
                                                        "end": 782,
                                                        "fullWidth": 43,
                                                        "width": 27,
                                                        "left": {
                                                            "kind": "IdentifierName",
                                                            "fullStart": 739,
                                                            "fullEnd": 766,
                                                            "start": 755,
                                                            "end": 765,
                                                            "fullWidth": 27,
                                                            "width": 10,
                                                            "text": "testResult",
                                                            "value": "testResult",
                                                            "valueText": "testResult",
                                                            "hasLeadingTrivia": true,
                                                            "hasTrailingTrivia": true,
                                                            "leadingTrivia": [
                                                                {
                                                                    "kind": "WhitespaceTrivia",
                                                                    "text": "                "
                                                                }
                                                            ],
                                                            "trailingTrivia": [
                                                                {
                                                                    "kind": "WhitespaceTrivia",
                                                                    "text": " "
                                                                }
                                                            ]
                                                        },
                                                        "operatorToken": {
                                                            "kind": "EqualsToken",
                                                            "fullStart": 766,
                                                            "fullEnd": 768,
                                                            "start": 766,
                                                            "end": 767,
                                                            "fullWidth": 2,
                                                            "width": 1,
                                                            "text": "=",
                                                            "value": "=",
                                                            "valueText": "=",
                                                            "hasTrailingTrivia": true,
                                                            "trailingTrivia": [
                                                                {
                                                                    "kind": "WhitespaceTrivia",
                                                                    "text": " "
                                                                }
                                                            ]
                                                        },
                                                        "right": {
                                                            "kind": "ParenthesizedExpression",
                                                            "fullStart": 768,
                                                            "fullEnd": 782,
                                                            "start": 768,
                                                            "end": 782,
                                                            "fullWidth": 14,
                                                            "width": 14,
                                                            "openParenToken": {
                                                                "kind": "OpenParenToken",
                                                                "fullStart": 768,
                                                                "fullEnd": 769,
                                                                "start": 768,
                                                                "end": 769,
                                                                "fullWidth": 1,
                                                                "width": 1,
                                                                "text": "(",
                                                                "value": "(",
                                                                "valueText": "("
                                                            },
                                                            "expression": {
                                                                "kind": "EqualsExpression",
                                                                "fullStart": 769,
                                                                "fullEnd": 781,
                                                                "start": 769,
                                                                "end": 781,
                                                                "fullWidth": 12,
                                                                "width": 12,
                                                                "left": {
                                                                    "kind": "IdentifierName",
                                                                    "fullStart": 769,
                                                                    "fullEnd": 776,
                                                                    "start": 769,
                                                                    "end": 775,
                                                                    "fullWidth": 7,
                                                                    "width": 6,
                                                                    "text": "curVal",
                                                                    "value": "curVal",
                                                                    "valueText": "curVal",
                                                                    "hasTrailingTrivia": true,
                                                                    "trailingTrivia": [
                                                                        {
                                                                            "kind": "WhitespaceTrivia",
                                                                            "text": " "
                                                                        }
                                                                    ]
                                                                },
                                                                "operatorToken": {
                                                                    "kind": "EqualsEqualsEqualsToken",
                                                                    "fullStart": 776,
                                                                    "fullEnd": 780,
                                                                    "start": 776,
                                                                    "end": 779,
                                                                    "fullWidth": 4,
                                                                    "width": 3,
                                                                    "text": "===",
                                                                    "value": "===",
                                                                    "valueText": "===",
                                                                    "hasTrailingTrivia": true,
                                                                    "trailingTrivia": [
                                                                        {
                                                                            "kind": "WhitespaceTrivia",
                                                                            "text": " "
                                                                        }
                                                                    ]
                                                                },
                                                                "right": {
                                                                    "kind": "NumericLiteral",
                                                                    "fullStart": 780,
                                                                    "fullEnd": 781,
                                                                    "start": 780,
                                                                    "end": 781,
                                                                    "fullWidth": 1,
                                                                    "width": 1,
                                                                    "text": "1",
                                                                    "value": 1,
                                                                    "valueText": "1"
                                                                }
                                                            },
                                                            "closeParenToken": {
                                                                "kind": "CloseParenToken",
                                                                "fullStart": 781,
                                                                "fullEnd": 782,
                                                                "start": 781,
                                                                "end": 782,
                                                                "fullWidth": 1,
                                                                "width": 1,
                                                                "text": ")",
                                                                "value": ")",
                                                                "valueText": ")"
                                                            }
                                                        }
                                                    },
                                                    "semicolonToken": {
                                                        "kind": "SemicolonToken",
                                                        "fullStart": 782,
                                                        "fullEnd": 785,
                                                        "start": 782,
                                                        "end": 783,
                                                        "fullWidth": 3,
                                                        "width": 1,
                                                        "text": ";",
                                                        "value": ";",
                                                        "valueText": ";",
                                                        "hasTrailingTrivia": true,
                                                        "hasTrailingNewLine": true,
                                                        "trailingTrivia": [
                                                            {
                                                                "kind": "NewLineTrivia",
                                                                "text": "\r\n"
                                                            }
                                                        ]
                                                    }
                                                }
                                            ],
                                            "closeBraceToken": {
                                                "kind": "CloseBraceToken",
                                                "fullStart": 785,
                                                "fullEnd": 800,
                                                "start": 797,
                                                "end": 798,
                                                "fullWidth": 15,
                                                "width": 1,
                                                "text": "}",
                                                "value": "}",
                                                "valueText": "}",
                                                "hasLeadingTrivia": true,
                                                "hasTrailingTrivia": true,
                                                "hasTrailingNewLine": true,
                                                "leadingTrivia": [
                                                    {
                                                        "kind": "WhitespaceTrivia",
                                                        "text": "            "
                                                    }
                                                ],
                                                "trailingTrivia": [
                                                    {
                                                        "kind": "NewLineTrivia",
                                                        "text": "\r\n"
                                                    }
                                                ]
                                            }
                                        }
                                    }
                                ],
                                "closeBraceToken": {
                                    "kind": "CloseBraceToken",
                                    "fullStart": 800,
                                    "fullEnd": 811,
                                    "start": 808,
                                    "end": 809,
                                    "fullWidth": 11,
                                    "width": 1,
                                    "text": "}",
                                    "value": "}",
                                    "valueText": "}",
                                    "hasLeadingTrivia": true,
                                    "hasTrailingTrivia": true,
                                    "hasTrailingNewLine": true,
                                    "leadingTrivia": [
                                        {
                                            "kind": "WhitespaceTrivia",
                                            "text": "        "
                                        }
                                    ],
                                    "trailingTrivia": [
                                        {
                                            "kind": "NewLineTrivia",
                                            "text": "\r\n"
                                        }
                                    ]
                                }
                            }
                        },
                        {
                            "kind": "TryStatement",
                            "fullStart": 811,
                            "fullEnd": 1223,
                            "start": 821,
                            "end": 1221,
                            "fullWidth": 412,
                            "width": 400,
                            "isIncrementallyUnusable": true,
                            "tryKeyword": {
                                "kind": "TryKeyword",
                                "fullStart": 811,
                                "fullEnd": 825,
                                "start": 821,
                                "end": 824,
                                "fullWidth": 14,
                                "width": 3,
                                "text": "try",
                                "value": "try",
                                "valueText": "try",
                                "hasLeadingTrivia": true,
                                "hasLeadingNewLine": true,
                                "hasTrailingTrivia": true,
                                "leadingTrivia": [
                                    {
                                        "kind": "NewLineTrivia",
                                        "text": "\r\n"
                                    },
                                    {
                                        "kind": "WhitespaceTrivia",
                                        "text": "        "
                                    }
                                ],
                                "trailingTrivia": [
                                    {
                                        "kind": "WhitespaceTrivia",
                                        "text": " "
                                    }
                                ]
                            },
                            "block": {
                                "kind": "Block",
                                "fullStart": 825,
                                "fullEnd": 1161,
                                "start": 825,
                                "end": 1160,
                                "fullWidth": 336,
                                "width": 335,
                                "isIncrementallyUnusable": true,
                                "openBraceToken": {
                                    "kind": "OpenBraceToken",
                                    "fullStart": 825,
                                    "fullEnd": 828,
                                    "start": 825,
                                    "end": 826,
                                    "fullWidth": 3,
                                    "width": 1,
                                    "text": "{",
                                    "value": "{",
                                    "valueText": "{",
                                    "hasTrailingTrivia": true,
                                    "hasTrailingNewLine": true,
                                    "trailingTrivia": [
                                        {
                                            "kind": "NewLineTrivia",
                                            "text": "\r\n"
                                        }
                                    ]
                                },
                                "statements": [
                                    {
                                        "kind": "ExpressionStatement",
                                        "fullStart": 828,
                                        "fullEnd": 1027,
                                        "start": 840,
                                        "end": 1025,
                                        "fullWidth": 199,
                                        "width": 185,
                                        "isIncrementallyUnusable": true,
                                        "expression": {
                                            "kind": "InvocationExpression",
                                            "fullStart": 828,
                                            "fullEnd": 1024,
                                            "start": 840,
                                            "end": 1024,
                                            "fullWidth": 196,
                                            "width": 184,
                                            "isIncrementallyUnusable": true,
                                            "expression": {
                                                "kind": "MemberAccessExpression",
                                                "fullStart": 828,
                                                "fullEnd": 861,
                                                "start": 840,
                                                "end": 861,
                                                "fullWidth": 33,
                                                "width": 21,
                                                "expression": {
                                                    "kind": "IdentifierName",
                                                    "fullStart": 828,
                                                    "fullEnd": 846,
                                                    "start": 840,
                                                    "end": 846,
                                                    "fullWidth": 18,
                                                    "width": 6,
                                                    "text": "Object",
                                                    "value": "Object",
                                                    "valueText": "Object",
                                                    "hasLeadingTrivia": true,
                                                    "leadingTrivia": [
                                                        {
                                                            "kind": "WhitespaceTrivia",
                                                            "text": "            "
                                                        }
                                                    ]
                                                },
                                                "dotToken": {
                                                    "kind": "DotToken",
                                                    "fullStart": 846,
                                                    "fullEnd": 847,
                                                    "start": 846,
                                                    "end": 847,
                                                    "fullWidth": 1,
                                                    "width": 1,
                                                    "text": ".",
                                                    "value": ".",
                                                    "valueText": "."
                                                },
                                                "name": {
                                                    "kind": "IdentifierName",
                                                    "fullStart": 847,
                                                    "fullEnd": 861,
                                                    "start": 847,
                                                    "end": 861,
                                                    "fullWidth": 14,
                                                    "width": 14,
                                                    "text": "defineProperty",
                                                    "value": "defineProperty",
                                                    "valueText": "defineProperty"
                                                }
                                            },
                                            "argumentList": {
                                                "kind": "ArgumentList",
                                                "fullStart": 861,
                                                "fullEnd": 1024,
                                                "start": 861,
                                                "end": 1024,
                                                "fullWidth": 163,
                                                "width": 163,
                                                "isIncrementallyUnusable": true,
                                                "openParenToken": {
                                                    "kind": "OpenParenToken",
                                                    "fullStart": 861,
                                                    "fullEnd": 862,
                                                    "start": 861,
                                                    "end": 862,
                                                    "fullWidth": 1,
                                                    "width": 1,
                                                    "text": "(",
                                                    "value": "(",
                                                    "valueText": "("
                                                },
                                                "arguments": [
                                                    {
                                                        "kind": "MemberAccessExpression",
                                                        "fullStart": 862,
                                                        "fullEnd": 877,
                                                        "start": 862,
                                                        "end": 877,
                                                        "fullWidth": 15,
                                                        "width": 15,
                                                        "expression": {
                                                            "kind": "IdentifierName",
                                                            "fullStart": 862,
                                                            "fullEnd": 867,
                                                            "start": 862,
                                                            "end": 867,
                                                            "fullWidth": 5,
                                                            "width": 5,
                                                            "text": "Array",
                                                            "value": "Array",
                                                            "valueText": "Array"
                                                        },
                                                        "dotToken": {
                                                            "kind": "DotToken",
                                                            "fullStart": 867,
                                                            "fullEnd": 868,
                                                            "start": 867,
                                                            "end": 868,
                                                            "fullWidth": 1,
                                                            "width": 1,
                                                            "text": ".",
                                                            "value": ".",
                                                            "valueText": "."
                                                        },
                                                        "name": {
                                                            "kind": "IdentifierName",
                                                            "fullStart": 868,
                                                            "fullEnd": 877,
                                                            "start": 868,
                                                            "end": 877,
                                                            "fullWidth": 9,
                                                            "width": 9,
                                                            "text": "prototype",
                                                            "value": "prototype",
                                                            "valueText": "prototype"
                                                        }
                                                    },
                                                    {
                                                        "kind": "CommaToken",
                                                        "fullStart": 877,
                                                        "fullEnd": 879,
                                                        "start": 877,
                                                        "end": 878,
                                                        "fullWidth": 2,
                                                        "width": 1,
                                                        "text": ",",
                                                        "value": ",",
                                                        "valueText": ",",
                                                        "hasTrailingTrivia": true,
                                                        "trailingTrivia": [
                                                            {
                                                                "kind": "WhitespaceTrivia",
                                                                "text": " "
                                                            }
                                                        ]
                                                    },
                                                    {
                                                        "kind": "StringLiteral",
                                                        "fullStart": 879,
                                                        "fullEnd": 882,
                                                        "start": 879,
                                                        "end": 882,
                                                        "fullWidth": 3,
                                                        "width": 3,
                                                        "text": "\"1\"",
                                                        "value": "1",
                                                        "valueText": "1"
                                                    },
                                                    {
                                                        "kind": "CommaToken",
                                                        "fullStart": 882,
                                                        "fullEnd": 884,
                                                        "start": 882,
                                                        "end": 883,
                                                        "fullWidth": 2,
                                                        "width": 1,
                                                        "text": ",",
                                                        "value": ",",
                                                        "valueText": ",",
                                                        "hasTrailingTrivia": true,
                                                        "trailingTrivia": [
                                                            {
                                                                "kind": "WhitespaceTrivia",
                                                                "text": " "
                                                            }
                                                        ]
                                                    },
                                                    {
                                                        "kind": "ObjectLiteralExpression",
                                                        "fullStart": 884,
                                                        "fullEnd": 1023,
                                                        "start": 884,
                                                        "end": 1023,
                                                        "fullWidth": 139,
                                                        "width": 139,
                                                        "isIncrementallyUnusable": true,
                                                        "openBraceToken": {
                                                            "kind": "OpenBraceToken",
                                                            "fullStart": 884,
                                                            "fullEnd": 887,
                                                            "start": 884,
                                                            "end": 885,
                                                            "fullWidth": 3,
                                                            "width": 1,
                                                            "text": "{",
                                                            "value": "{",
                                                            "valueText": "{",
                                                            "hasTrailingTrivia": true,
                                                            "hasTrailingNewLine": true,
                                                            "trailingTrivia": [
                                                                {
                                                                    "kind": "NewLineTrivia",
                                                                    "text": "\r\n"
                                                                }
                                                            ]
                                                        },
                                                        "propertyAssignments": [
                                                            {
                                                                "kind": "SimplePropertyAssignment",
                                                                "fullStart": 887,
                                                                "fullEnd": 971,
                                                                "start": 903,
                                                                "end": 971,
                                                                "fullWidth": 84,
                                                                "width": 68,
                                                                "isIncrementallyUnusable": true,
                                                                "propertyName": {
                                                                    "kind": "IdentifierName",
                                                                    "fullStart": 887,
                                                                    "fullEnd": 906,
                                                                    "start": 903,
                                                                    "end": 906,
                                                                    "fullWidth": 19,
                                                                    "width": 3,
                                                                    "text": "get",
                                                                    "value": "get",
                                                                    "valueText": "get",
                                                                    "hasLeadingTrivia": true,
                                                                    "leadingTrivia": [
                                                                        {
                                                                            "kind": "WhitespaceTrivia",
                                                                            "text": "                "
                                                                        }
                                                                    ]
                                                                },
                                                                "colonToken": {
                                                                    "kind": "ColonToken",
                                                                    "fullStart": 906,
                                                                    "fullEnd": 908,
                                                                    "start": 906,
                                                                    "end": 907,
                                                                    "fullWidth": 2,
                                                                    "width": 1,
                                                                    "text": ":",
                                                                    "value": ":",
                                                                    "valueText": ":",
                                                                    "hasTrailingTrivia": true,
                                                                    "trailingTrivia": [
                                                                        {
                                                                            "kind": "WhitespaceTrivia",
                                                                            "text": " "
                                                                        }
                                                                    ]
                                                                },
                                                                "expression": {
                                                                    "kind": "FunctionExpression",
                                                                    "fullStart": 908,
                                                                    "fullEnd": 971,
                                                                    "start": 908,
                                                                    "end": 971,
                                                                    "fullWidth": 63,
                                                                    "width": 63,
                                                                    "functionKeyword": {
                                                                        "kind": "FunctionKeyword",
                                                                        "fullStart": 908,
                                                                        "fullEnd": 917,
                                                                        "start": 908,
                                                                        "end": 916,
                                                                        "fullWidth": 9,
                                                                        "width": 8,
                                                                        "text": "function",
                                                                        "value": "function",
                                                                        "valueText": "function",
                                                                        "hasTrailingTrivia": true,
                                                                        "trailingTrivia": [
                                                                            {
                                                                                "kind": "WhitespaceTrivia",
                                                                                "text": " "
                                                                            }
                                                                        ]
                                                                    },
                                                                    "callSignature": {
                                                                        "kind": "CallSignature",
                                                                        "fullStart": 917,
                                                                        "fullEnd": 920,
                                                                        "start": 917,
                                                                        "end": 919,
                                                                        "fullWidth": 3,
                                                                        "width": 2,
                                                                        "parameterList": {
                                                                            "kind": "ParameterList",
                                                                            "fullStart": 917,
                                                                            "fullEnd": 920,
                                                                            "start": 917,
                                                                            "end": 919,
                                                                            "fullWidth": 3,
                                                                            "width": 2,
                                                                            "openParenToken": {
                                                                                "kind": "OpenParenToken",
                                                                                "fullStart": 917,
                                                                                "fullEnd": 918,
                                                                                "start": 917,
                                                                                "end": 918,
                                                                                "fullWidth": 1,
                                                                                "width": 1,
                                                                                "text": "(",
                                                                                "value": "(",
                                                                                "valueText": "("
                                                                            },
                                                                            "parameters": [],
                                                                            "closeParenToken": {
                                                                                "kind": "CloseParenToken",
                                                                                "fullStart": 918,
                                                                                "fullEnd": 920,
                                                                                "start": 918,
                                                                                "end": 919,
                                                                                "fullWidth": 2,
                                                                                "width": 1,
                                                                                "text": ")",
                                                                                "value": ")",
                                                                                "valueText": ")",
                                                                                "hasTrailingTrivia": true,
                                                                                "trailingTrivia": [
                                                                                    {
                                                                                        "kind": "WhitespaceTrivia",
                                                                                        "text": " "
                                                                                    }
                                                                                ]
                                                                            }
                                                                        }
                                                                    },
                                                                    "block": {
                                                                        "kind": "Block",
                                                                        "fullStart": 920,
                                                                        "fullEnd": 971,
                                                                        "start": 920,
                                                                        "end": 971,
                                                                        "fullWidth": 51,
                                                                        "width": 51,
                                                                        "openBraceToken": {
                                                                            "kind": "OpenBraceToken",
                                                                            "fullStart": 920,
                                                                            "fullEnd": 923,
                                                                            "start": 920,
                                                                            "end": 921,
                                                                            "fullWidth": 3,
                                                                            "width": 1,
                                                                            "text": "{",
                                                                            "value": "{",
                                                                            "valueText": "{",
                                                                            "hasTrailingTrivia": true,
                                                                            "hasTrailingNewLine": true,
                                                                            "trailingTrivia": [
                                                                                {
                                                                                    "kind": "NewLineTrivia",
                                                                                    "text": "\r\n"
                                                                                }
                                                                            ]
                                                                        },
                                                                        "statements": [
                                                                            {
                                                                                "kind": "ReturnStatement",
                                                                                "fullStart": 923,
                                                                                "fullEnd": 954,
                                                                                "start": 943,
                                                                                "end": 952,
                                                                                "fullWidth": 31,
                                                                                "width": 9,
                                                                                "returnKeyword": {
                                                                                    "kind": "ReturnKeyword",
                                                                                    "fullStart": 923,
                                                                                    "fullEnd": 950,
                                                                                    "start": 943,
                                                                                    "end": 949,
                                                                                    "fullWidth": 27,
                                                                                    "width": 6,
                                                                                    "text": "return",
                                                                                    "value": "return",
                                                                                    "valueText": "return",
                                                                                    "hasLeadingTrivia": true,
                                                                                    "hasTrailingTrivia": true,
                                                                                    "leadingTrivia": [
                                                                                        {
                                                                                            "kind": "WhitespaceTrivia",
                                                                                            "text": "                    "
                                                                                        }
                                                                                    ],
                                                                                    "trailingTrivia": [
                                                                                        {
                                                                                            "kind": "WhitespaceTrivia",
                                                                                            "text": " "
                                                                                        }
                                                                                    ]
                                                                                },
                                                                                "expression": {
                                                                                    "kind": "NumericLiteral",
                                                                                    "fullStart": 950,
                                                                                    "fullEnd": 951,
                                                                                    "start": 950,
                                                                                    "end": 951,
                                                                                    "fullWidth": 1,
                                                                                    "width": 1,
                                                                                    "text": "1",
                                                                                    "value": 1,
                                                                                    "valueText": "1"
                                                                                },
                                                                                "semicolonToken": {
                                                                                    "kind": "SemicolonToken",
                                                                                    "fullStart": 951,
                                                                                    "fullEnd": 954,
                                                                                    "start": 951,
                                                                                    "end": 952,
                                                                                    "fullWidth": 3,
                                                                                    "width": 1,
                                                                                    "text": ";",
                                                                                    "value": ";",
                                                                                    "valueText": ";",
                                                                                    "hasTrailingTrivia": true,
                                                                                    "hasTrailingNewLine": true,
                                                                                    "trailingTrivia": [
                                                                                        {
                                                                                            "kind": "NewLineTrivia",
                                                                                            "text": "\r\n"
                                                                                        }
                                                                                    ]
                                                                                }
                                                                            }
                                                                        ],
                                                                        "closeBraceToken": {
                                                                            "kind": "CloseBraceToken",
                                                                            "fullStart": 954,
                                                                            "fullEnd": 971,
                                                                            "start": 970,
                                                                            "end": 971,
                                                                            "fullWidth": 17,
                                                                            "width": 1,
                                                                            "text": "}",
                                                                            "value": "}",
                                                                            "valueText": "}",
                                                                            "hasLeadingTrivia": true,
                                                                            "leadingTrivia": [
                                                                                {
                                                                                    "kind": "WhitespaceTrivia",
                                                                                    "text": "                "
                                                                                }
                                                                            ]
                                                                        }
                                                                    }
                                                                }
                                                            },
                                                            {
                                                                "kind": "CommaToken",
                                                                "fullStart": 971,
                                                                "fullEnd": 974,
                                                                "start": 971,
                                                                "end": 972,
                                                                "fullWidth": 3,
                                                                "width": 1,
                                                                "text": ",",
                                                                "value": ",",
                                                                "valueText": ",",
                                                                "hasTrailingTrivia": true,
                                                                "hasTrailingNewLine": true,
                                                                "trailingTrivia": [
                                                                    {
                                                                        "kind": "NewLineTrivia",
                                                                        "text": "\r\n"
                                                                    }
                                                                ]
                                                            },
                                                            {
                                                                "kind": "SimplePropertyAssignment",
                                                                "fullStart": 974,
                                                                "fullEnd": 1010,
                                                                "start": 990,
                                                                "end": 1008,
                                                                "fullWidth": 36,
                                                                "width": 18,
                                                                "propertyName": {
                                                                    "kind": "IdentifierName",
                                                                    "fullStart": 974,
                                                                    "fullEnd": 1002,
                                                                    "start": 990,
                                                                    "end": 1002,
                                                                    "fullWidth": 28,
                                                                    "width": 12,
                                                                    "text": "configurable",
                                                                    "value": "configurable",
                                                                    "valueText": "configurable",
                                                                    "hasLeadingTrivia": true,
                                                                    "leadingTrivia": [
                                                                        {
                                                                            "kind": "WhitespaceTrivia",
                                                                            "text": "                "
                                                                        }
                                                                    ]
                                                                },
                                                                "colonToken": {
                                                                    "kind": "ColonToken",
                                                                    "fullStart": 1002,
                                                                    "fullEnd": 1004,
                                                                    "start": 1002,
                                                                    "end": 1003,
                                                                    "fullWidth": 2,
                                                                    "width": 1,
                                                                    "text": ":",
                                                                    "value": ":",
                                                                    "valueText": ":",
                                                                    "hasTrailingTrivia": true,
                                                                    "trailingTrivia": [
                                                                        {
                                                                            "kind": "WhitespaceTrivia",
                                                                            "text": " "
                                                                        }
                                                                    ]
                                                                },
                                                                "expression": {
                                                                    "kind": "TrueKeyword",
                                                                    "fullStart": 1004,
                                                                    "fullEnd": 1010,
                                                                    "start": 1004,
                                                                    "end": 1008,
                                                                    "fullWidth": 6,
                                                                    "width": 4,
                                                                    "text": "true",
                                                                    "value": true,
                                                                    "valueText": "true",
                                                                    "hasTrailingTrivia": true,
                                                                    "hasTrailingNewLine": true,
                                                                    "trailingTrivia": [
                                                                        {
                                                                            "kind": "NewLineTrivia",
                                                                            "text": "\r\n"
                                                                        }
                                                                    ]
                                                                }
                                                            }
                                                        ],
                                                        "closeBraceToken": {
                                                            "kind": "CloseBraceToken",
                                                            "fullStart": 1010,
                                                            "fullEnd": 1023,
                                                            "start": 1022,
                                                            "end": 1023,
                                                            "fullWidth": 13,
                                                            "width": 1,
                                                            "text": "}",
                                                            "value": "}",
                                                            "valueText": "}",
                                                            "hasLeadingTrivia": true,
                                                            "leadingTrivia": [
                                                                {
                                                                    "kind": "WhitespaceTrivia",
                                                                    "text": "            "
                                                                }
                                                            ]
                                                        }
                                                    }
                                                ],
                                                "closeParenToken": {
                                                    "kind": "CloseParenToken",
                                                    "fullStart": 1023,
                                                    "fullEnd": 1024,
                                                    "start": 1023,
                                                    "end": 1024,
                                                    "fullWidth": 1,
                                                    "width": 1,
                                                    "text": ")",
                                                    "value": ")",
                                                    "valueText": ")"
                                                }
                                            }
                                        },
                                        "semicolonToken": {
                                            "kind": "SemicolonToken",
                                            "fullStart": 1024,
                                            "fullEnd": 1027,
                                            "start": 1024,
                                            "end": 1025,
                                            "fullWidth": 3,
                                            "width": 1,
                                            "text": ";",
                                            "value": ";",
                                            "valueText": ";",
                                            "hasTrailingTrivia": true,
                                            "hasTrailingNewLine": true,
                                            "trailingTrivia": [
                                                {
                                                    "kind": "NewLineTrivia",
                                                    "text": "\r\n"
                                                }
                                            ]
                                        }
                                    },
                                    {
                                        "kind": "VariableStatement",
                                        "fullStart": 1027,
                                        "fullEnd": 1064,
                                        "start": 1041,
                                        "end": 1062,
                                        "fullWidth": 37,
                                        "width": 21,
                                        "isIncrementallyUnusable": true,
                                        "modifiers": [],
                                        "variableDeclaration": {
                                            "kind": "VariableDeclaration",
                                            "fullStart": 1027,
                                            "fullEnd": 1061,
                                            "start": 1041,
                                            "end": 1061,
                                            "fullWidth": 34,
                                            "width": 20,
                                            "isIncrementallyUnusable": true,
                                            "varKeyword": {
                                                "kind": "VarKeyword",
                                                "fullStart": 1027,
                                                "fullEnd": 1045,
                                                "start": 1041,
                                                "end": 1044,
                                                "fullWidth": 18,
                                                "width": 3,
                                                "text": "var",
                                                "value": "var",
                                                "valueText": "var",
                                                "hasLeadingTrivia": true,
                                                "hasLeadingNewLine": true,
                                                "hasTrailingTrivia": true,
                                                "leadingTrivia": [
                                                    {
                                                        "kind": "NewLineTrivia",
                                                        "text": "\r\n"
                                                    },
                                                    {
                                                        "kind": "WhitespaceTrivia",
                                                        "text": "            "
                                                    }
                                                ],
                                                "trailingTrivia": [
                                                    {
                                                        "kind": "WhitespaceTrivia",
                                                        "text": " "
                                                    }
                                                ]
                                            },
                                            "variableDeclarators": [
                                                {
                                                    "kind": "VariableDeclarator",
                                                    "fullStart": 1045,
                                                    "fullEnd": 1061,
                                                    "start": 1045,
                                                    "end": 1061,
                                                    "fullWidth": 16,
                                                    "width": 16,
                                                    "isIncrementallyUnusable": true,
                                                    "identifier": {
                                                        "kind": "IdentifierName",
                                                        "fullStart": 1045,
                                                        "fullEnd": 1049,
                                                        "start": 1045,
                                                        "end": 1048,
                                                        "fullWidth": 4,
                                                        "width": 3,
                                                        "text": "arr",
                                                        "value": "arr",
                                                        "valueText": "arr",
                                                        "hasTrailingTrivia": true,
                                                        "trailingTrivia": [
                                                            {
                                                                "kind": "WhitespaceTrivia",
                                                                "text": " "
                                                            }
                                                        ]
                                                    },
                                                    "equalsValueClause": {
                                                        "kind": "EqualsValueClause",
                                                        "fullStart": 1049,
                                                        "fullEnd": 1061,
                                                        "start": 1049,
                                                        "end": 1061,
                                                        "fullWidth": 12,
                                                        "width": 12,
                                                        "isIncrementallyUnusable": true,
                                                        "equalsToken": {
                                                            "kind": "EqualsToken",
                                                            "fullStart": 1049,
                                                            "fullEnd": 1051,
                                                            "start": 1049,
                                                            "end": 1050,
                                                            "fullWidth": 2,
                                                            "width": 1,
                                                            "text": "=",
                                                            "value": "=",
                                                            "valueText": "=",
                                                            "hasTrailingTrivia": true,
                                                            "trailingTrivia": [
                                                                {
                                                                    "kind": "WhitespaceTrivia",
                                                                    "text": " "
                                                                }
                                                            ]
                                                        },
                                                        "value": {
                                                            "kind": "ArrayLiteralExpression",
                                                            "fullStart": 1051,
                                                            "fullEnd": 1061,
                                                            "start": 1051,
                                                            "end": 1061,
                                                            "fullWidth": 10,
                                                            "width": 10,
                                                            "isIncrementallyUnusable": true,
                                                            "openBracketToken": {
                                                                "kind": "OpenBracketToken",
                                                                "fullStart": 1051,
                                                                "fullEnd": 1052,
                                                                "start": 1051,
                                                                "end": 1052,
                                                                "fullWidth": 1,
                                                                "width": 1,
                                                                "text": "[",
                                                                "value": "[",
                                                                "valueText": "["
                                                            },
                                                            "expressions": [
                                                                {
                                                                    "kind": "NumericLiteral",
                                                                    "fullStart": 1052,
                                                                    "fullEnd": 1053,
                                                                    "start": 1052,
                                                                    "end": 1053,
                                                                    "fullWidth": 1,
                                                                    "width": 1,
                                                                    "text": "0",
                                                                    "value": 0,
                                                                    "valueText": "0"
                                                                },
                                                                {
                                                                    "kind": "CommaToken",
                                                                    "fullStart": 1053,
                                                                    "fullEnd": 1055,
                                                                    "start": 1053,
                                                                    "end": 1054,
                                                                    "fullWidth": 2,
                                                                    "width": 1,
                                                                    "text": ",",
                                                                    "value": ",",
                                                                    "valueText": ",",
                                                                    "hasTrailingTrivia": true,
                                                                    "trailingTrivia": [
                                                                        {
                                                                            "kind": "WhitespaceTrivia",
                                                                            "text": " "
                                                                        }
                                                                    ]
                                                                },
                                                                {
                                                                    "kind": "OmittedExpression",
                                                                    "fullStart": -1,
                                                                    "fullEnd": -1,
                                                                    "start": -1,
                                                                    "end": -1,
                                                                    "fullWidth": 0,
                                                                    "width": 0,
                                                                    "isIncrementallyUnusable": true
                                                                },
                                                                {
                                                                    "kind": "CommaToken",
                                                                    "fullStart": 1055,
                                                                    "fullEnd": 1057,
                                                                    "start": 1055,
                                                                    "end": 1056,
                                                                    "fullWidth": 2,
                                                                    "width": 1,
                                                                    "text": ",",
                                                                    "value": ",",
                                                                    "valueText": ",",
                                                                    "hasTrailingTrivia": true,
                                                                    "trailingTrivia": [
                                                                        {
                                                                            "kind": "WhitespaceTrivia",
                                                                            "text": " "
                                                                        }
                                                                    ]
                                                                },
                                                                {
                                                                    "kind": "NumericLiteral",
                                                                    "fullStart": 1057,
                                                                    "fullEnd": 1058,
                                                                    "start": 1057,
                                                                    "end": 1058,
                                                                    "fullWidth": 1,
                                                                    "width": 1,
                                                                    "text": "2",
                                                                    "value": 2,
                                                                    "valueText": "2"
                                                                },
                                                                {
                                                                    "kind": "CommaToken",
                                                                    "fullStart": 1058,
                                                                    "fullEnd": 1060,
                                                                    "start": 1058,
                                                                    "end": 1059,
                                                                    "fullWidth": 2,
                                                                    "width": 1,
                                                                    "text": ",",
                                                                    "value": ",",
                                                                    "valueText": ",",
                                                                    "hasTrailingTrivia": true,
                                                                    "trailingTrivia": [
                                                                        {
                                                                            "kind": "WhitespaceTrivia",
                                                                            "text": " "
                                                                        }
                                                                    ]
                                                                }
                                                            ],
                                                            "closeBracketToken": {
                                                                "kind": "CloseBracketToken",
                                                                "fullStart": 1060,
                                                                "fullEnd": 1061,
                                                                "start": 1060,
                                                                "end": 1061,
                                                                "fullWidth": 1,
                                                                "width": 1,
                                                                "text": "]",
                                                                "value": "]",
                                                                "valueText": "]"
                                                            }
                                                        }
                                                    }
                                                }
                                            ]
                                        },
                                        "semicolonToken": {
                                            "kind": "SemicolonToken",
                                            "fullStart": 1061,
                                            "fullEnd": 1064,
                                            "start": 1061,
                                            "end": 1062,
                                            "fullWidth": 3,
                                            "width": 1,
                                            "text": ";",
                                            "value": ";",
                                            "valueText": ";",
                                            "hasTrailingTrivia": true,
                                            "hasTrailingNewLine": true,
                                            "trailingTrivia": [
                                                {
                                                    "kind": "NewLineTrivia",
                                                    "text": "\r\n"
                                                }
                                            ]
                                        }
                                    },
                                    {
                                        "kind": "ExpressionStatement",
                                        "fullStart": 1064,
                                        "fullEnd": 1117,
                                        "start": 1078,
                                        "end": 1115,
                                        "fullWidth": 53,
                                        "width": 37,
                                        "expression": {
                                            "kind": "InvocationExpression",
                                            "fullStart": 1064,
                                            "fullEnd": 1114,
                                            "start": 1078,
                                            "end": 1114,
                                            "fullWidth": 50,
                                            "width": 36,
                                            "expression": {
                                                "kind": "MemberAccessExpression",
                                                "fullStart": 1064,
                                                "fullEnd": 1088,
                                                "start": 1078,
                                                "end": 1088,
                                                "fullWidth": 24,
                                                "width": 10,
                                                "expression": {
                                                    "kind": "IdentifierName",
                                                    "fullStart": 1064,
                                                    "fullEnd": 1081,
                                                    "start": 1078,
                                                    "end": 1081,
                                                    "fullWidth": 17,
                                                    "width": 3,
                                                    "text": "arr",
                                                    "value": "arr",
                                                    "valueText": "arr",
                                                    "hasLeadingTrivia": true,
                                                    "hasLeadingNewLine": true,
                                                    "leadingTrivia": [
                                                        {
                                                            "kind": "NewLineTrivia",
                                                            "text": "\r\n"
                                                        },
                                                        {
                                                            "kind": "WhitespaceTrivia",
                                                            "text": "            "
                                                        }
                                                    ]
                                                },
                                                "dotToken": {
                                                    "kind": "DotToken",
                                                    "fullStart": 1081,
                                                    "fullEnd": 1082,
                                                    "start": 1081,
                                                    "end": 1082,
                                                    "fullWidth": 1,
                                                    "width": 1,
                                                    "text": ".",
                                                    "value": ".",
                                                    "valueText": "."
                                                },
                                                "name": {
                                                    "kind": "IdentifierName",
                                                    "fullStart": 1082,
                                                    "fullEnd": 1088,
                                                    "start": 1082,
                                                    "end": 1088,
                                                    "fullWidth": 6,
                                                    "width": 6,
                                                    "text": "reduce",
                                                    "value": "reduce",
                                                    "valueText": "reduce"
                                                }
                                            },
                                            "argumentList": {
                                                "kind": "ArgumentList",
                                                "fullStart": 1088,
                                                "fullEnd": 1114,
                                                "start": 1088,
                                                "end": 1114,
                                                "fullWidth": 26,
                                                "width": 26,
                                                "openParenToken": {
                                                    "kind": "OpenParenToken",
                                                    "fullStart": 1088,
                                                    "fullEnd": 1089,
                                                    "start": 1088,
                                                    "end": 1089,
                                                    "fullWidth": 1,
                                                    "width": 1,
                                                    "text": "(",
                                                    "value": "(",
                                                    "valueText": "("
                                                },
                                                "arguments": [
                                                    {
                                                        "kind": "IdentifierName",
                                                        "fullStart": 1089,
                                                        "fullEnd": 1099,
                                                        "start": 1089,
                                                        "end": 1099,
                                                        "fullWidth": 10,
                                                        "width": 10,
                                                        "text": "callbackfn",
                                                        "value": "callbackfn",
                                                        "valueText": "callbackfn"
                                                    },
                                                    {
                                                        "kind": "CommaToken",
                                                        "fullStart": 1099,
                                                        "fullEnd": 1101,
                                                        "start": 1099,
                                                        "end": 1100,
                                                        "fullWidth": 2,
                                                        "width": 1,
                                                        "text": ",",
                                                        "value": ",",
                                                        "valueText": ",",
                                                        "hasTrailingTrivia": true,
                                                        "trailingTrivia": [
                                                            {
                                                                "kind": "WhitespaceTrivia",
                                                                "text": " "
                                                            }
                                                        ]
                                                    },
                                                    {
                                                        "kind": "IdentifierName",
                                                        "fullStart": 1101,
                                                        "fullEnd": 1113,
                                                        "start": 1101,
                                                        "end": 1113,
                                                        "fullWidth": 12,
                                                        "width": 12,
                                                        "text": "initialValue",
                                                        "value": "initialValue",
                                                        "valueText": "initialValue"
                                                    }
                                                ],
                                                "closeParenToken": {
                                                    "kind": "CloseParenToken",
                                                    "fullStart": 1113,
                                                    "fullEnd": 1114,
                                                    "start": 1113,
                                                    "end": 1114,
                                                    "fullWidth": 1,
                                                    "width": 1,
                                                    "text": ")",
                                                    "value": ")",
                                                    "valueText": ")"
                                                }
                                            }
                                        },
                                        "semicolonToken": {
                                            "kind": "SemicolonToken",
                                            "fullStart": 1114,
                                            "fullEnd": 1117,
                                            "start": 1114,
                                            "end": 1115,
                                            "fullWidth": 3,
                                            "width": 1,
                                            "text": ";",
                                            "value": ";",
                                            "valueText": ";",
                                            "hasTrailingTrivia": true,
                                            "hasTrailingNewLine": true,
                                            "trailingTrivia": [
                                                {
                                                    "kind": "NewLineTrivia",
                                                    "text": "\r\n"
                                                }
                                            ]
                                        }
                                    },
                                    {
                                        "kind": "ReturnStatement",
                                        "fullStart": 1117,
                                        "fullEnd": 1149,
                                        "start": 1129,
                                        "end": 1147,
                                        "fullWidth": 32,
                                        "width": 18,
                                        "returnKeyword": {
                                            "kind": "ReturnKeyword",
                                            "fullStart": 1117,
                                            "fullEnd": 1136,
                                            "start": 1129,
                                            "end": 1135,
                                            "fullWidth": 19,
                                            "width": 6,
                                            "text": "return",
                                            "value": "return",
                                            "valueText": "return",
                                            "hasLeadingTrivia": true,
                                            "hasTrailingTrivia": true,
                                            "leadingTrivia": [
                                                {
                                                    "kind": "WhitespaceTrivia",
                                                    "text": "            "
                                                }
                                            ],
                                            "trailingTrivia": [
                                                {
                                                    "kind": "WhitespaceTrivia",
                                                    "text": " "
                                                }
                                            ]
                                        },
                                        "expression": {
                                            "kind": "IdentifierName",
                                            "fullStart": 1136,
                                            "fullEnd": 1146,
                                            "start": 1136,
                                            "end": 1146,
                                            "fullWidth": 10,
                                            "width": 10,
                                            "text": "testResult",
                                            "value": "testResult",
                                            "valueText": "testResult"
                                        },
                                        "semicolonToken": {
                                            "kind": "SemicolonToken",
                                            "fullStart": 1146,
                                            "fullEnd": 1149,
                                            "start": 1146,
                                            "end": 1147,
                                            "fullWidth": 3,
                                            "width": 1,
                                            "text": ";",
                                            "value": ";",
                                            "valueText": ";",
                                            "hasTrailingTrivia": true,
                                            "hasTrailingNewLine": true,
                                            "trailingTrivia": [
                                                {
                                                    "kind": "NewLineTrivia",
                                                    "text": "\r\n"
                                                }
                                            ]
                                        }
                                    }
                                ],
                                "closeBraceToken": {
                                    "kind": "CloseBraceToken",
                                    "fullStart": 1149,
                                    "fullEnd": 1161,
                                    "start": 1159,
                                    "end": 1160,
                                    "fullWidth": 12,
                                    "width": 1,
                                    "text": "}",
                                    "value": "}",
                                    "valueText": "}",
                                    "hasLeadingTrivia": true,
                                    "hasLeadingNewLine": true,
                                    "hasTrailingTrivia": true,
                                    "leadingTrivia": [
                                        {
                                            "kind": "NewLineTrivia",
                                            "text": "\r\n"
                                        },
                                        {
                                            "kind": "WhitespaceTrivia",
                                            "text": "        "
                                        }
                                    ],
                                    "trailingTrivia": [
                                        {
                                            "kind": "WhitespaceTrivia",
                                            "text": " "
                                        }
                                    ]
                                }
                            },
                            "finallyClause": {
                                "kind": "FinallyClause",
                                "fullStart": 1161,
                                "fullEnd": 1223,
                                "start": 1161,
                                "end": 1221,
                                "fullWidth": 62,
                                "width": 60,
                                "finallyKeyword": {
                                    "kind": "FinallyKeyword",
                                    "fullStart": 1161,
                                    "fullEnd": 1169,
                                    "start": 1161,
                                    "end": 1168,
                                    "fullWidth": 8,
                                    "width": 7,
                                    "text": "finally",
                                    "value": "finally",
                                    "valueText": "finally",
                                    "hasTrailingTrivia": true,
                                    "trailingTrivia": [
                                        {
                                            "kind": "WhitespaceTrivia",
                                            "text": " "
                                        }
                                    ]
                                },
                                "block": {
                                    "kind": "Block",
                                    "fullStart": 1169,
                                    "fullEnd": 1223,
                                    "start": 1169,
                                    "end": 1221,
                                    "fullWidth": 54,
                                    "width": 52,
                                    "openBraceToken": {
                                        "kind": "OpenBraceToken",
                                        "fullStart": 1169,
                                        "fullEnd": 1172,
                                        "start": 1169,
                                        "end": 1170,
                                        "fullWidth": 3,
                                        "width": 1,
                                        "text": "{",
                                        "value": "{",
                                        "valueText": "{",
                                        "hasTrailingTrivia": true,
                                        "hasTrailingNewLine": true,
                                        "trailingTrivia": [
                                            {
                                                "kind": "NewLineTrivia",
                                                "text": "\r\n"
                                            }
                                        ]
                                    },
                                    "statements": [
                                        {
                                            "kind": "ExpressionStatement",
                                            "fullStart": 1172,
                                            "fullEnd": 1212,
                                            "start": 1184,
                                            "end": 1210,
                                            "fullWidth": 40,
                                            "width": 26,
                                            "expression": {
                                                "kind": "DeleteExpression",
                                                "fullStart": 1172,
                                                "fullEnd": 1209,
                                                "start": 1184,
                                                "end": 1209,
                                                "fullWidth": 37,
                                                "width": 25,
                                                "deleteKeyword": {
                                                    "kind": "DeleteKeyword",
                                                    "fullStart": 1172,
                                                    "fullEnd": 1191,
                                                    "start": 1184,
                                                    "end": 1190,
                                                    "fullWidth": 19,
                                                    "width": 6,
                                                    "text": "delete",
                                                    "value": "delete",
                                                    "valueText": "delete",
                                                    "hasLeadingTrivia": true,
                                                    "hasTrailingTrivia": true,
                                                    "leadingTrivia": [
                                                        {
                                                            "kind": "WhitespaceTrivia",
                                                            "text": "            "
                                                        }
                                                    ],
                                                    "trailingTrivia": [
                                                        {
                                                            "kind": "WhitespaceTrivia",
                                                            "text": " "
                                                        }
                                                    ]
                                                },
                                                "expression": {
                                                    "kind": "ElementAccessExpression",
                                                    "fullStart": 1191,
                                                    "fullEnd": 1209,
                                                    "start": 1191,
                                                    "end": 1209,
                                                    "fullWidth": 18,
                                                    "width": 18,
                                                    "expression": {
                                                        "kind": "MemberAccessExpression",
                                                        "fullStart": 1191,
                                                        "fullEnd": 1206,
                                                        "start": 1191,
                                                        "end": 1206,
                                                        "fullWidth": 15,
                                                        "width": 15,
                                                        "expression": {
                                                            "kind": "IdentifierName",
                                                            "fullStart": 1191,
                                                            "fullEnd": 1196,
                                                            "start": 1191,
                                                            "end": 1196,
                                                            "fullWidth": 5,
                                                            "width": 5,
                                                            "text": "Array",
                                                            "value": "Array",
                                                            "valueText": "Array"
                                                        },
                                                        "dotToken": {
                                                            "kind": "DotToken",
                                                            "fullStart": 1196,
                                                            "fullEnd": 1197,
                                                            "start": 1196,
                                                            "end": 1197,
                                                            "fullWidth": 1,
                                                            "width": 1,
                                                            "text": ".",
                                                            "value": ".",
                                                            "valueText": "."
                                                        },
                                                        "name": {
                                                            "kind": "IdentifierName",
                                                            "fullStart": 1197,
                                                            "fullEnd": 1206,
                                                            "start": 1197,
                                                            "end": 1206,
                                                            "fullWidth": 9,
                                                            "width": 9,
                                                            "text": "prototype",
                                                            "value": "prototype",
                                                            "valueText": "prototype"
                                                        }
                                                    },
                                                    "openBracketToken": {
                                                        "kind": "OpenBracketToken",
                                                        "fullStart": 1206,
                                                        "fullEnd": 1207,
                                                        "start": 1206,
                                                        "end": 1207,
                                                        "fullWidth": 1,
                                                        "width": 1,
                                                        "text": "[",
                                                        "value": "[",
                                                        "valueText": "["
                                                    },
                                                    "argumentExpression": {
                                                        "kind": "NumericLiteral",
                                                        "fullStart": 1207,
                                                        "fullEnd": 1208,
                                                        "start": 1207,
                                                        "end": 1208,
                                                        "fullWidth": 1,
                                                        "width": 1,
                                                        "text": "1",
                                                        "value": 1,
                                                        "valueText": "1"
                                                    },
                                                    "closeBracketToken": {
                                                        "kind": "CloseBracketToken",
                                                        "fullStart": 1208,
                                                        "fullEnd": 1209,
                                                        "start": 1208,
                                                        "end": 1209,
                                                        "fullWidth": 1,
                                                        "width": 1,
                                                        "text": "]",
                                                        "value": "]",
                                                        "valueText": "]"
                                                    }
                                                }
                                            },
                                            "semicolonToken": {
                                                "kind": "SemicolonToken",
                                                "fullStart": 1209,
                                                "fullEnd": 1212,
                                                "start": 1209,
                                                "end": 1210,
                                                "fullWidth": 3,
                                                "width": 1,
                                                "text": ";",
                                                "value": ";",
                                                "valueText": ";",
                                                "hasTrailingTrivia": true,
                                                "hasTrailingNewLine": true,
                                                "trailingTrivia": [
                                                    {
                                                        "kind": "NewLineTrivia",
                                                        "text": "\r\n"
                                                    }
                                                ]
                                            }
                                        }
                                    ],
                                    "closeBraceToken": {
                                        "kind": "CloseBraceToken",
                                        "fullStart": 1212,
                                        "fullEnd": 1223,
                                        "start": 1220,
                                        "end": 1221,
                                        "fullWidth": 11,
                                        "width": 1,
                                        "text": "}",
                                        "value": "}",
                                        "valueText": "}",
                                        "hasLeadingTrivia": true,
                                        "hasTrailingTrivia": true,
                                        "hasTrailingNewLine": true,
                                        "leadingTrivia": [
                                            {
                                                "kind": "WhitespaceTrivia",
                                                "text": "        "
                                            }
                                        ],
                                        "trailingTrivia": [
                                            {
                                                "kind": "NewLineTrivia",
                                                "text": "\r\n"
                                            }
                                        ]
                                    }
                                }
                            }
                        }
                    ],
                    "closeBraceToken": {
                        "kind": "CloseBraceToken",
                        "fullStart": 1223,
                        "fullEnd": 1230,
                        "start": 1227,
                        "end": 1228,
                        "fullWidth": 7,
                        "width": 1,
                        "text": "}",
                        "value": "}",
                        "valueText": "}",
                        "hasLeadingTrivia": true,
                        "hasTrailingTrivia": true,
                        "hasTrailingNewLine": true,
                        "leadingTrivia": [
                            {
                                "kind": "WhitespaceTrivia",
                                "text": "    "
                            }
                        ],
                        "trailingTrivia": [
                            {
                                "kind": "NewLineTrivia",
                                "text": "\r\n"
                            }
                        ]
                    }
                }
            },
            {
                "kind": "ExpressionStatement",
                "fullStart": 1230,
                "fullEnd": 1254,
                "start": 1230,
                "end": 1252,
                "fullWidth": 24,
                "width": 22,
                "expression": {
                    "kind": "InvocationExpression",
                    "fullStart": 1230,
                    "fullEnd": 1251,
                    "start": 1230,
                    "end": 1251,
                    "fullWidth": 21,
                    "width": 21,
                    "expression": {
                        "kind": "IdentifierName",
                        "fullStart": 1230,
                        "fullEnd": 1241,
                        "start": 1230,
                        "end": 1241,
                        "fullWidth": 11,
                        "width": 11,
                        "text": "runTestCase",
                        "value": "runTestCase",
                        "valueText": "runTestCase"
                    },
                    "argumentList": {
                        "kind": "ArgumentList",
                        "fullStart": 1241,
                        "fullEnd": 1251,
                        "start": 1241,
                        "end": 1251,
                        "fullWidth": 10,
                        "width": 10,
                        "openParenToken": {
                            "kind": "OpenParenToken",
                            "fullStart": 1241,
                            "fullEnd": 1242,
                            "start": 1241,
                            "end": 1242,
                            "fullWidth": 1,
                            "width": 1,
                            "text": "(",
                            "value": "(",
                            "valueText": "("
                        },
                        "arguments": [
                            {
                                "kind": "IdentifierName",
                                "fullStart": 1242,
                                "fullEnd": 1250,
                                "start": 1242,
                                "end": 1250,
                                "fullWidth": 8,
                                "width": 8,
                                "text": "testcase",
                                "value": "testcase",
                                "valueText": "testcase"
                            }
                        ],
                        "closeParenToken": {
                            "kind": "CloseParenToken",
                            "fullStart": 1250,
                            "fullEnd": 1251,
                            "start": 1250,
                            "end": 1251,
                            "fullWidth": 1,
                            "width": 1,
                            "text": ")",
                            "value": ")",
                            "valueText": ")"
                        }
                    }
                },
                "semicolonToken": {
                    "kind": "SemicolonToken",
                    "fullStart": 1251,
                    "fullEnd": 1254,
                    "start": 1251,
                    "end": 1252,
                    "fullWidth": 3,
                    "width": 1,
                    "text": ";",
                    "value": ";",
                    "valueText": ";",
                    "hasTrailingTrivia": true,
                    "hasTrailingNewLine": true,
                    "trailingTrivia": [
                        {
                            "kind": "NewLineTrivia",
                            "text": "\r\n"
                        }
                    ]
                }
            }
        ],
        "endOfFileToken": {
            "kind": "EndOfFileToken",
            "fullStart": 1254,
            "fullEnd": 1254,
            "start": 1254,
            "end": 1254,
            "fullWidth": 0,
            "width": 0,
            "text": ""
        }
    },
    "lineMap": {
        "lineStarts": [
            0,
            67,
            152,
            232,
            308,
            380,
            385,
            444,
            553,
            558,
            560,
            562,
            585,
            587,
            620,
            651,
            709,
            739,
            785,
            800,
            811,
            813,
            828,
            887,
            923,
            954,
            974,
            1010,
            1027,
            1029,
            1064,
            1066,
            1117,
            1149,
            1151,
            1172,
            1212,
            1223,
            1230,
            1254
        ],
        "length": 1254
    }
}<|MERGE_RESOLUTION|>--- conflicted
+++ resolved
@@ -554,11 +554,8 @@
                                             "start": 679,
                                             "end": 686,
                                             "fullWidth": 7,
-<<<<<<< HEAD
                                             "width": 7,
-=======
                                             "modifiers": [],
->>>>>>> e3c38734
                                             "identifier": {
                                                 "kind": "IdentifierName",
                                                 "fullStart": 679,
@@ -598,11 +595,8 @@
                                             "start": 688,
                                             "end": 694,
                                             "fullWidth": 6,
-<<<<<<< HEAD
                                             "width": 6,
-=======
                                             "modifiers": [],
->>>>>>> e3c38734
                                             "identifier": {
                                                 "kind": "IdentifierName",
                                                 "fullStart": 688,
@@ -642,11 +636,8 @@
                                             "start": 696,
                                             "end": 699,
                                             "fullWidth": 3,
-<<<<<<< HEAD
                                             "width": 3,
-=======
                                             "modifiers": [],
->>>>>>> e3c38734
                                             "identifier": {
                                                 "kind": "IdentifierName",
                                                 "fullStart": 696,
@@ -686,11 +677,8 @@
                                             "start": 701,
                                             "end": 704,
                                             "fullWidth": 3,
-<<<<<<< HEAD
                                             "width": 3,
-=======
                                             "modifiers": [],
->>>>>>> e3c38734
                                             "identifier": {
                                                 "kind": "IdentifierName",
                                                 "fullStart": 701,
