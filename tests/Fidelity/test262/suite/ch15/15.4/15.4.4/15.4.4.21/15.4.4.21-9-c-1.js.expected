--- conflicted
+++ resolved
@@ -258,12 +258,8 @@
                                         "start": 586,
                                         "end": 597,
                                         "fullWidth": 11,
-<<<<<<< HEAD
                                         "width": 11,
-                                        "identifier": {
-=======
                                         "propertyName": {
->>>>>>> 85e84683
                                             "kind": "IdentifierName",
                                             "fullStart": 586,
                                             "fullEnd": 594,
@@ -848,12 +844,8 @@
                                         "start": 704,
                                         "end": 723,
                                         "fullWidth": 19,
-<<<<<<< HEAD
                                         "width": 19,
-                                        "identifier": {
-=======
                                         "propertyName": {
->>>>>>> 85e84683
                                             "kind": "IdentifierName",
                                             "fullStart": 704,
                                             "fullEnd": 708,
