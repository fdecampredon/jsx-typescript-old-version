{
    "isDeclaration": false,
    "languageVersion": "EcmaScript5",
    "parseOptions": {
        "allowAutomaticSemicolonInsertion": true
    },
    "sourceUnit": {
        "kind": "SourceUnit",
        "fullStart": 0,
        "fullEnd": 1007,
        "start": 554,
        "end": 1007,
        "fullWidth": 1007,
        "width": 453,
        "isIncrementallyUnusable": true,
        "moduleElements": [
            {
                "kind": "FunctionDeclaration",
                "fullStart": 0,
                "fullEnd": 983,
                "start": 554,
                "end": 981,
                "fullWidth": 983,
                "width": 427,
                "modifiers": [],
                "functionKeyword": {
                    "kind": "FunctionKeyword",
                    "fullStart": 0,
                    "fullEnd": 563,
                    "start": 554,
                    "end": 562,
                    "fullWidth": 563,
                    "width": 8,
                    "text": "function",
                    "value": "function",
                    "valueText": "function",
                    "hasLeadingTrivia": true,
                    "hasLeadingComment": true,
                    "hasLeadingNewLine": true,
                    "hasTrailingTrivia": true,
                    "leadingTrivia": [
                        {
                            "kind": "SingleLineCommentTrivia",
                            "text": "/// Copyright (c) 2012 Ecma International.  All rights reserved. "
                        },
                        {
                            "kind": "NewLineTrivia",
                            "text": "\r\n"
                        },
                        {
                            "kind": "SingleLineCommentTrivia",
                            "text": "/// Ecma International makes this code available under the terms and conditions set"
                        },
                        {
                            "kind": "NewLineTrivia",
                            "text": "\r\n"
                        },
                        {
                            "kind": "SingleLineCommentTrivia",
                            "text": "/// forth on http://hg.ecmascript.org/tests/test262/raw-file/tip/LICENSE (the "
                        },
                        {
                            "kind": "NewLineTrivia",
                            "text": "\r\n"
                        },
                        {
                            "kind": "SingleLineCommentTrivia",
                            "text": "/// \"Use Terms\").   Any redistribution of this code must retain the above "
                        },
                        {
                            "kind": "NewLineTrivia",
                            "text": "\r\n"
                        },
                        {
                            "kind": "SingleLineCommentTrivia",
                            "text": "/// copyright and this notice and otherwise comply with the Use Terms."
                        },
                        {
                            "kind": "NewLineTrivia",
                            "text": "\r\n"
                        },
                        {
                            "kind": "MultiLineCommentTrivia",
                            "text": "/**\r\n * @path ch15/15.4/15.4.4/15.4.4.21/15.4.4.21-3-20.js\r\n * @description Array.prototype.reduce - value of 'length' is an object which has an own valueOf method\r\n */"
                        },
                        {
                            "kind": "NewLineTrivia",
                            "text": "\r\n"
                        },
                        {
                            "kind": "NewLineTrivia",
                            "text": "\r\n"
                        },
                        {
                            "kind": "NewLineTrivia",
                            "text": "\r\n"
                        }
                    ],
                    "trailingTrivia": [
                        {
                            "kind": "WhitespaceTrivia",
                            "text": " "
                        }
                    ]
                },
                "identifier": {
                    "kind": "IdentifierName",
                    "fullStart": 563,
                    "fullEnd": 571,
                    "start": 563,
                    "end": 571,
                    "fullWidth": 8,
                    "width": 8,
                    "text": "testcase",
                    "value": "testcase",
                    "valueText": "testcase"
                },
                "callSignature": {
                    "kind": "CallSignature",
                    "fullStart": 571,
                    "fullEnd": 574,
                    "start": 571,
                    "end": 573,
                    "fullWidth": 3,
                    "width": 2,
                    "parameterList": {
                        "kind": "ParameterList",
                        "fullStart": 571,
                        "fullEnd": 574,
                        "start": 571,
                        "end": 573,
                        "fullWidth": 3,
                        "width": 2,
                        "openParenToken": {
                            "kind": "OpenParenToken",
                            "fullStart": 571,
                            "fullEnd": 572,
                            "start": 571,
                            "end": 572,
                            "fullWidth": 1,
                            "width": 1,
                            "text": "(",
                            "value": "(",
                            "valueText": "("
                        },
                        "parameters": [],
                        "closeParenToken": {
                            "kind": "CloseParenToken",
                            "fullStart": 572,
                            "fullEnd": 574,
                            "start": 572,
                            "end": 573,
                            "fullWidth": 2,
                            "width": 1,
                            "text": ")",
                            "value": ")",
                            "valueText": ")",
                            "hasTrailingTrivia": true,
                            "trailingTrivia": [
                                {
                                    "kind": "WhitespaceTrivia",
                                    "text": " "
                                }
                            ]
                        }
                    }
                },
                "block": {
                    "kind": "Block",
                    "fullStart": 574,
                    "fullEnd": 983,
                    "start": 574,
                    "end": 981,
                    "fullWidth": 409,
                    "width": 407,
                    "openBraceToken": {
                        "kind": "OpenBraceToken",
                        "fullStart": 574,
                        "fullEnd": 577,
                        "start": 574,
                        "end": 575,
                        "fullWidth": 3,
                        "width": 1,
                        "text": "{",
                        "value": "{",
                        "valueText": "{",
                        "hasTrailingTrivia": true,
                        "hasTrailingNewLine": true,
                        "trailingTrivia": [
                            {
                                "kind": "NewLineTrivia",
                                "text": "\r\n"
                            }
                        ]
                    },
                    "statements": [
                        {
                            "kind": "FunctionDeclaration",
                            "fullStart": 577,
                            "fullEnd": 698,
                            "start": 587,
                            "end": 696,
                            "fullWidth": 121,
                            "width": 109,
                            "modifiers": [],
                            "functionKeyword": {
                                "kind": "FunctionKeyword",
                                "fullStart": 577,
                                "fullEnd": 596,
                                "start": 587,
                                "end": 595,
                                "fullWidth": 19,
                                "width": 8,
                                "text": "function",
                                "value": "function",
                                "valueText": "function",
                                "hasLeadingTrivia": true,
                                "hasLeadingNewLine": true,
                                "hasTrailingTrivia": true,
                                "leadingTrivia": [
                                    {
                                        "kind": "NewLineTrivia",
                                        "text": "\r\n"
                                    },
                                    {
                                        "kind": "WhitespaceTrivia",
                                        "text": "        "
                                    }
                                ],
                                "trailingTrivia": [
                                    {
                                        "kind": "WhitespaceTrivia",
                                        "text": " "
                                    }
                                ]
                            },
                            "identifier": {
                                "kind": "IdentifierName",
                                "fullStart": 596,
                                "fullEnd": 606,
                                "start": 596,
                                "end": 606,
                                "fullWidth": 10,
                                "width": 10,
                                "text": "callbackfn",
                                "value": "callbackfn",
                                "valueText": "callbackfn"
                            },
                            "callSignature": {
                                "kind": "CallSignature",
                                "fullStart": 606,
                                "fullEnd": 634,
                                "start": 606,
                                "end": 633,
                                "fullWidth": 28,
                                "width": 27,
                                "parameterList": {
                                    "kind": "ParameterList",
                                    "fullStart": 606,
                                    "fullEnd": 634,
                                    "start": 606,
                                    "end": 633,
                                    "fullWidth": 28,
                                    "width": 27,
                                    "openParenToken": {
                                        "kind": "OpenParenToken",
                                        "fullStart": 606,
                                        "fullEnd": 607,
                                        "start": 606,
                                        "end": 607,
                                        "fullWidth": 1,
                                        "width": 1,
                                        "text": "(",
                                        "value": "(",
                                        "valueText": "("
                                    },
                                    "parameters": [
                                        {
                                            "kind": "Parameter",
                                            "fullStart": 607,
                                            "fullEnd": 614,
                                            "start": 607,
                                            "end": 614,
                                            "fullWidth": 7,
                                            "width": 7,
                                            "modifiers": [],
                                            "identifier": {
                                                "kind": "IdentifierName",
                                                "fullStart": 607,
                                                "fullEnd": 614,
                                                "start": 607,
                                                "end": 614,
                                                "fullWidth": 7,
                                                "width": 7,
                                                "text": "prevVal",
                                                "value": "prevVal",
                                                "valueText": "prevVal"
                                            }
                                        },
                                        {
                                            "kind": "CommaToken",
                                            "fullStart": 614,
                                            "fullEnd": 616,
                                            "start": 614,
                                            "end": 615,
                                            "fullWidth": 2,
                                            "width": 1,
                                            "text": ",",
                                            "value": ",",
                                            "valueText": ",",
                                            "hasTrailingTrivia": true,
                                            "trailingTrivia": [
                                                {
                                                    "kind": "WhitespaceTrivia",
                                                    "text": " "
                                                }
                                            ]
                                        },
                                        {
                                            "kind": "Parameter",
                                            "fullStart": 616,
                                            "fullEnd": 622,
                                            "start": 616,
                                            "end": 622,
                                            "fullWidth": 6,
                                            "width": 6,
                                            "modifiers": [],
                                            "identifier": {
                                                "kind": "IdentifierName",
                                                "fullStart": 616,
                                                "fullEnd": 622,
                                                "start": 616,
                                                "end": 622,
                                                "fullWidth": 6,
                                                "width": 6,
                                                "text": "curVal",
                                                "value": "curVal",
                                                "valueText": "curVal"
                                            }
                                        },
                                        {
                                            "kind": "CommaToken",
                                            "fullStart": 622,
                                            "fullEnd": 624,
                                            "start": 622,
                                            "end": 623,
                                            "fullWidth": 2,
                                            "width": 1,
                                            "text": ",",
                                            "value": ",",
                                            "valueText": ",",
                                            "hasTrailingTrivia": true,
                                            "trailingTrivia": [
                                                {
                                                    "kind": "WhitespaceTrivia",
                                                    "text": " "
                                                }
                                            ]
                                        },
                                        {
                                            "kind": "Parameter",
                                            "fullStart": 624,
                                            "fullEnd": 627,
                                            "start": 624,
                                            "end": 627,
                                            "fullWidth": 3,
                                            "width": 3,
                                            "modifiers": [],
                                            "identifier": {
                                                "kind": "IdentifierName",
                                                "fullStart": 624,
                                                "fullEnd": 627,
                                                "start": 624,
                                                "end": 627,
                                                "fullWidth": 3,
                                                "width": 3,
                                                "text": "idx",
                                                "value": "idx",
                                                "valueText": "idx"
                                            }
                                        },
                                        {
                                            "kind": "CommaToken",
                                            "fullStart": 627,
                                            "fullEnd": 629,
                                            "start": 627,
                                            "end": 628,
                                            "fullWidth": 2,
                                            "width": 1,
                                            "text": ",",
                                            "value": ",",
                                            "valueText": ",",
                                            "hasTrailingTrivia": true,
                                            "trailingTrivia": [
                                                {
                                                    "kind": "WhitespaceTrivia",
                                                    "text": " "
                                                }
                                            ]
                                        },
                                        {
                                            "kind": "Parameter",
                                            "fullStart": 629,
                                            "fullEnd": 632,
                                            "start": 629,
                                            "end": 632,
                                            "fullWidth": 3,
                                            "width": 3,
                                            "modifiers": [],
                                            "identifier": {
                                                "kind": "IdentifierName",
                                                "fullStart": 629,
                                                "fullEnd": 632,
                                                "start": 629,
                                                "end": 632,
                                                "fullWidth": 3,
                                                "width": 3,
                                                "text": "obj",
                                                "value": "obj",
                                                "valueText": "obj"
                                            }
                                        }
                                    ],
                                    "closeParenToken": {
                                        "kind": "CloseParenToken",
                                        "fullStart": 632,
                                        "fullEnd": 634,
                                        "start": 632,
                                        "end": 633,
                                        "fullWidth": 2,
                                        "width": 1,
                                        "text": ")",
                                        "value": ")",
                                        "valueText": ")",
                                        "hasTrailingTrivia": true,
                                        "trailingTrivia": [
                                            {
                                                "kind": "WhitespaceTrivia",
                                                "text": " "
                                            }
                                        ]
                                    }
                                }
                            },
                            "block": {
                                "kind": "Block",
                                "fullStart": 634,
                                "fullEnd": 698,
                                "start": 634,
                                "end": 696,
                                "fullWidth": 64,
                                "width": 62,
                                "openBraceToken": {
                                    "kind": "OpenBraceToken",
                                    "fullStart": 634,
                                    "fullEnd": 637,
                                    "start": 634,
                                    "end": 635,
                                    "fullWidth": 3,
                                    "width": 1,
                                    "text": "{",
                                    "value": "{",
                                    "valueText": "{",
                                    "hasTrailingTrivia": true,
                                    "hasTrailingNewLine": true,
                                    "trailingTrivia": [
                                        {
                                            "kind": "NewLineTrivia",
                                            "text": "\r\n"
                                        }
                                    ]
                                },
                                "statements": [
                                    {
                                        "kind": "ReturnStatement",
                                        "fullStart": 637,
                                        "fullEnd": 687,
                                        "start": 649,
                                        "end": 685,
                                        "fullWidth": 50,
                                        "width": 36,
                                        "returnKeyword": {
                                            "kind": "ReturnKeyword",
                                            "fullStart": 637,
                                            "fullEnd": 656,
                                            "start": 649,
                                            "end": 655,
                                            "fullWidth": 19,
                                            "width": 6,
                                            "text": "return",
                                            "value": "return",
                                            "valueText": "return",
                                            "hasLeadingTrivia": true,
                                            "hasTrailingTrivia": true,
                                            "leadingTrivia": [
                                                {
                                                    "kind": "WhitespaceTrivia",
                                                    "text": "            "
                                                }
                                            ],
                                            "trailingTrivia": [
                                                {
                                                    "kind": "WhitespaceTrivia",
                                                    "text": " "
                                                }
                                            ]
                                        },
                                        "expression": {
                                            "kind": "ParenthesizedExpression",
                                            "fullStart": 656,
                                            "fullEnd": 684,
                                            "start": 656,
                                            "end": 684,
                                            "fullWidth": 28,
                                            "width": 28,
                                            "openParenToken": {
                                                "kind": "OpenParenToken",
                                                "fullStart": 656,
                                                "fullEnd": 657,
                                                "start": 656,
                                                "end": 657,
                                                "fullWidth": 1,
                                                "width": 1,
                                                "text": "(",
                                                "value": "(",
                                                "valueText": "("
                                            },
                                            "expression": {
                                                "kind": "LogicalAndExpression",
                                                "fullStart": 657,
                                                "fullEnd": 683,
                                                "start": 657,
                                                "end": 683,
                                                "fullWidth": 26,
                                                "width": 26,
                                                "left": {
                                                    "kind": "EqualsExpression",
                                                    "fullStart": 657,
                                                    "fullEnd": 671,
                                                    "start": 657,
                                                    "end": 670,
                                                    "fullWidth": 14,
                                                    "width": 13,
                                                    "left": {
                                                        "kind": "IdentifierName",
                                                        "fullStart": 657,
                                                        "fullEnd": 664,
                                                        "start": 657,
                                                        "end": 663,
                                                        "fullWidth": 7,
                                                        "width": 6,
                                                        "text": "curVal",
                                                        "value": "curVal",
                                                        "valueText": "curVal",
                                                        "hasTrailingTrivia": true,
                                                        "trailingTrivia": [
                                                            {
                                                                "kind": "WhitespaceTrivia",
                                                                "text": " "
                                                            }
                                                        ]
                                                    },
                                                    "operatorToken": {
                                                        "kind": "EqualsEqualsEqualsToken",
                                                        "fullStart": 664,
                                                        "fullEnd": 668,
                                                        "start": 664,
                                                        "end": 667,
                                                        "fullWidth": 4,
                                                        "width": 3,
                                                        "text": "===",
                                                        "value": "===",
                                                        "valueText": "===",
                                                        "hasTrailingTrivia": true,
                                                        "trailingTrivia": [
                                                            {
                                                                "kind": "WhitespaceTrivia",
                                                                "text": " "
                                                            }
                                                        ]
                                                    },
                                                    "right": {
                                                        "kind": "NumericLiteral",
                                                        "fullStart": 668,
                                                        "fullEnd": 671,
                                                        "start": 668,
                                                        "end": 670,
                                                        "fullWidth": 3,
                                                        "width": 2,
                                                        "text": "11",
                                                        "value": 11,
                                                        "valueText": "11",
                                                        "hasTrailingTrivia": true,
                                                        "trailingTrivia": [
                                                            {
                                                                "kind": "WhitespaceTrivia",
                                                                "text": " "
                                                            }
                                                        ]
                                                    }
                                                },
                                                "operatorToken": {
                                                    "kind": "AmpersandAmpersandToken",
                                                    "fullStart": 671,
                                                    "fullEnd": 674,
                                                    "start": 671,
                                                    "end": 673,
                                                    "fullWidth": 3,
                                                    "width": 2,
                                                    "text": "&&",
                                                    "value": "&&",
                                                    "valueText": "&&",
                                                    "hasTrailingTrivia": true,
                                                    "trailingTrivia": [
                                                        {
                                                            "kind": "WhitespaceTrivia",
                                                            "text": " "
                                                        }
                                                    ]
                                                },
                                                "right": {
                                                    "kind": "EqualsExpression",
                                                    "fullStart": 674,
                                                    "fullEnd": 683,
                                                    "start": 674,
                                                    "end": 683,
                                                    "fullWidth": 9,
                                                    "width": 9,
                                                    "left": {
                                                        "kind": "IdentifierName",
                                                        "fullStart": 674,
                                                        "fullEnd": 678,
                                                        "start": 674,
                                                        "end": 677,
                                                        "fullWidth": 4,
                                                        "width": 3,
                                                        "text": "idx",
                                                        "value": "idx",
                                                        "valueText": "idx",
                                                        "hasTrailingTrivia": true,
                                                        "trailingTrivia": [
                                                            {
                                                                "kind": "WhitespaceTrivia",
                                                                "text": " "
                                                            }
                                                        ]
                                                    },
                                                    "operatorToken": {
                                                        "kind": "EqualsEqualsEqualsToken",
                                                        "fullStart": 678,
                                                        "fullEnd": 682,
                                                        "start": 678,
                                                        "end": 681,
                                                        "fullWidth": 4,
                                                        "width": 3,
                                                        "text": "===",
                                                        "value": "===",
                                                        "valueText": "===",
                                                        "hasTrailingTrivia": true,
                                                        "trailingTrivia": [
                                                            {
                                                                "kind": "WhitespaceTrivia",
                                                                "text": " "
                                                            }
                                                        ]
                                                    },
                                                    "right": {
                                                        "kind": "NumericLiteral",
                                                        "fullStart": 682,
                                                        "fullEnd": 683,
                                                        "start": 682,
                                                        "end": 683,
                                                        "fullWidth": 1,
                                                        "width": 1,
                                                        "text": "1",
                                                        "value": 1,
                                                        "valueText": "1"
                                                    }
                                                }
                                            },
                                            "closeParenToken": {
                                                "kind": "CloseParenToken",
                                                "fullStart": 683,
                                                "fullEnd": 684,
                                                "start": 683,
                                                "end": 684,
                                                "fullWidth": 1,
                                                "width": 1,
                                                "text": ")",
                                                "value": ")",
                                                "valueText": ")"
                                            }
                                        },
                                        "semicolonToken": {
                                            "kind": "SemicolonToken",
                                            "fullStart": 684,
                                            "fullEnd": 687,
                                            "start": 684,
                                            "end": 685,
                                            "fullWidth": 3,
                                            "width": 1,
                                            "text": ";",
                                            "value": ";",
                                            "valueText": ";",
                                            "hasTrailingTrivia": true,
                                            "hasTrailingNewLine": true,
                                            "trailingTrivia": [
                                                {
                                                    "kind": "NewLineTrivia",
                                                    "text": "\r\n"
                                                }
                                            ]
                                        }
                                    }
                                ],
                                "closeBraceToken": {
                                    "kind": "CloseBraceToken",
                                    "fullStart": 687,
                                    "fullEnd": 698,
                                    "start": 695,
                                    "end": 696,
                                    "fullWidth": 11,
                                    "width": 1,
                                    "text": "}",
                                    "value": "}",
                                    "valueText": "}",
                                    "hasLeadingTrivia": true,
                                    "hasTrailingTrivia": true,
                                    "hasTrailingNewLine": true,
                                    "leadingTrivia": [
                                        {
                                            "kind": "WhitespaceTrivia",
                                            "text": "        "
                                        }
                                    ],
                                    "trailingTrivia": [
                                        {
                                            "kind": "NewLineTrivia",
                                            "text": "\r\n"
                                        }
                                    ]
                                }
                            }
                        },
                        {
                            "kind": "VariableStatement",
                            "fullStart": 698,
                            "fullEnd": 900,
                            "start": 708,
                            "end": 898,
                            "fullWidth": 202,
                            "width": 190,
                            "modifiers": [],
                            "variableDeclaration": {
                                "kind": "VariableDeclaration",
                                "fullStart": 698,
                                "fullEnd": 897,
                                "start": 708,
                                "end": 897,
                                "fullWidth": 199,
                                "width": 189,
                                "varKeyword": {
                                    "kind": "VarKeyword",
                                    "fullStart": 698,
                                    "fullEnd": 712,
                                    "start": 708,
                                    "end": 711,
                                    "fullWidth": 14,
                                    "width": 3,
                                    "text": "var",
                                    "value": "var",
                                    "valueText": "var",
                                    "hasLeadingTrivia": true,
                                    "hasLeadingNewLine": true,
                                    "hasTrailingTrivia": true,
                                    "leadingTrivia": [
                                        {
                                            "kind": "NewLineTrivia",
                                            "text": "\r\n"
                                        },
                                        {
                                            "kind": "WhitespaceTrivia",
                                            "text": "        "
                                        }
                                    ],
                                    "trailingTrivia": [
                                        {
                                            "kind": "WhitespaceTrivia",
                                            "text": " "
                                        }
                                    ]
                                },
                                "variableDeclarators": [
                                    {
                                        "kind": "VariableDeclarator",
                                        "fullStart": 712,
                                        "fullEnd": 897,
                                        "start": 712,
                                        "end": 897,
                                        "fullWidth": 185,
<<<<<<< HEAD
                                        "width": 185,
                                        "identifier": {
=======
                                        "propertyName": {
>>>>>>> 85e84683
                                            "kind": "IdentifierName",
                                            "fullStart": 712,
                                            "fullEnd": 716,
                                            "start": 712,
                                            "end": 715,
                                            "fullWidth": 4,
                                            "width": 3,
                                            "text": "obj",
                                            "value": "obj",
                                            "valueText": "obj",
                                            "hasTrailingTrivia": true,
                                            "trailingTrivia": [
                                                {
                                                    "kind": "WhitespaceTrivia",
                                                    "text": " "
                                                }
                                            ]
                                        },
                                        "equalsValueClause": {
                                            "kind": "EqualsValueClause",
                                            "fullStart": 716,
                                            "fullEnd": 897,
                                            "start": 716,
                                            "end": 897,
                                            "fullWidth": 181,
                                            "width": 181,
                                            "equalsToken": {
                                                "kind": "EqualsToken",
                                                "fullStart": 716,
                                                "fullEnd": 718,
                                                "start": 716,
                                                "end": 717,
                                                "fullWidth": 2,
                                                "width": 1,
                                                "text": "=",
                                                "value": "=",
                                                "valueText": "=",
                                                "hasTrailingTrivia": true,
                                                "trailingTrivia": [
                                                    {
                                                        "kind": "WhitespaceTrivia",
                                                        "text": " "
                                                    }
                                                ]
                                            },
                                            "value": {
                                                "kind": "ObjectLiteralExpression",
                                                "fullStart": 718,
                                                "fullEnd": 897,
                                                "start": 718,
                                                "end": 897,
                                                "fullWidth": 179,
                                                "width": 179,
                                                "openBraceToken": {
                                                    "kind": "OpenBraceToken",
                                                    "fullStart": 718,
                                                    "fullEnd": 721,
                                                    "start": 718,
                                                    "end": 719,
                                                    "fullWidth": 3,
                                                    "width": 1,
                                                    "text": "{",
                                                    "value": "{",
                                                    "valueText": "{",
                                                    "hasTrailingTrivia": true,
                                                    "hasTrailingNewLine": true,
                                                    "trailingTrivia": [
                                                        {
                                                            "kind": "NewLineTrivia",
                                                            "text": "\r\n"
                                                        }
                                                    ]
                                                },
                                                "propertyAssignments": [
                                                    {
                                                        "kind": "SimplePropertyAssignment",
                                                        "fullStart": 721,
                                                        "fullEnd": 738,
                                                        "start": 733,
                                                        "end": 738,
                                                        "fullWidth": 17,
                                                        "width": 5,
                                                        "propertyName": {
                                                            "kind": "NumericLiteral",
                                                            "fullStart": 721,
                                                            "fullEnd": 734,
                                                            "start": 733,
                                                            "end": 734,
                                                            "fullWidth": 13,
                                                            "width": 1,
                                                            "text": "1",
                                                            "value": 1,
                                                            "valueText": "1",
                                                            "hasLeadingTrivia": true,
                                                            "leadingTrivia": [
                                                                {
                                                                    "kind": "WhitespaceTrivia",
                                                                    "text": "            "
                                                                }
                                                            ]
                                                        },
                                                        "colonToken": {
                                                            "kind": "ColonToken",
                                                            "fullStart": 734,
                                                            "fullEnd": 736,
                                                            "start": 734,
                                                            "end": 735,
                                                            "fullWidth": 2,
                                                            "width": 1,
                                                            "text": ":",
                                                            "value": ":",
                                                            "valueText": ":",
                                                            "hasTrailingTrivia": true,
                                                            "trailingTrivia": [
                                                                {
                                                                    "kind": "WhitespaceTrivia",
                                                                    "text": " "
                                                                }
                                                            ]
                                                        },
                                                        "expression": {
                                                            "kind": "NumericLiteral",
                                                            "fullStart": 736,
                                                            "fullEnd": 738,
                                                            "start": 736,
                                                            "end": 738,
                                                            "fullWidth": 2,
                                                            "width": 2,
                                                            "text": "11",
                                                            "value": 11,
                                                            "valueText": "11"
                                                        }
                                                    },
                                                    {
                                                        "kind": "CommaToken",
                                                        "fullStart": 738,
                                                        "fullEnd": 741,
                                                        "start": 738,
                                                        "end": 739,
                                                        "fullWidth": 3,
                                                        "width": 1,
                                                        "text": ",",
                                                        "value": ",",
                                                        "valueText": ",",
                                                        "hasTrailingTrivia": true,
                                                        "hasTrailingNewLine": true,
                                                        "trailingTrivia": [
                                                            {
                                                                "kind": "NewLineTrivia",
                                                                "text": "\r\n"
                                                            }
                                                        ]
                                                    },
                                                    {
                                                        "kind": "SimplePropertyAssignment",
                                                        "fullStart": 741,
                                                        "fullEnd": 757,
                                                        "start": 753,
                                                        "end": 757,
                                                        "fullWidth": 16,
                                                        "width": 4,
                                                        "propertyName": {
                                                            "kind": "NumericLiteral",
                                                            "fullStart": 741,
                                                            "fullEnd": 754,
                                                            "start": 753,
                                                            "end": 754,
                                                            "fullWidth": 13,
                                                            "width": 1,
                                                            "text": "2",
                                                            "value": 2,
                                                            "valueText": "2",
                                                            "hasLeadingTrivia": true,
                                                            "leadingTrivia": [
                                                                {
                                                                    "kind": "WhitespaceTrivia",
                                                                    "text": "            "
                                                                }
                                                            ]
                                                        },
                                                        "colonToken": {
                                                            "kind": "ColonToken",
                                                            "fullStart": 754,
                                                            "fullEnd": 756,
                                                            "start": 754,
                                                            "end": 755,
                                                            "fullWidth": 2,
                                                            "width": 1,
                                                            "text": ":",
                                                            "value": ":",
                                                            "valueText": ":",
                                                            "hasTrailingTrivia": true,
                                                            "trailingTrivia": [
                                                                {
                                                                    "kind": "WhitespaceTrivia",
                                                                    "text": " "
                                                                }
                                                            ]
                                                        },
                                                        "expression": {
                                                            "kind": "NumericLiteral",
                                                            "fullStart": 756,
                                                            "fullEnd": 757,
                                                            "start": 756,
                                                            "end": 757,
                                                            "fullWidth": 1,
                                                            "width": 1,
                                                            "text": "9",
                                                            "value": 9,
                                                            "valueText": "9"
                                                        }
                                                    },
                                                    {
                                                        "kind": "CommaToken",
                                                        "fullStart": 757,
                                                        "fullEnd": 760,
                                                        "start": 757,
                                                        "end": 758,
                                                        "fullWidth": 3,
                                                        "width": 1,
                                                        "text": ",",
                                                        "value": ",",
                                                        "valueText": ",",
                                                        "hasTrailingTrivia": true,
                                                        "hasTrailingNewLine": true,
                                                        "trailingTrivia": [
                                                            {
                                                                "kind": "NewLineTrivia",
                                                                "text": "\r\n"
                                                            }
                                                        ]
                                                    },
                                                    {
                                                        "kind": "SimplePropertyAssignment",
                                                        "fullStart": 760,
                                                        "fullEnd": 888,
                                                        "start": 772,
                                                        "end": 886,
                                                        "fullWidth": 128,
                                                        "width": 114,
                                                        "propertyName": {
                                                            "kind": "IdentifierName",
                                                            "fullStart": 760,
                                                            "fullEnd": 778,
                                                            "start": 772,
                                                            "end": 778,
                                                            "fullWidth": 18,
                                                            "width": 6,
                                                            "text": "length",
                                                            "value": "length",
                                                            "valueText": "length",
                                                            "hasLeadingTrivia": true,
                                                            "leadingTrivia": [
                                                                {
                                                                    "kind": "WhitespaceTrivia",
                                                                    "text": "            "
                                                                }
                                                            ]
                                                        },
                                                        "colonToken": {
                                                            "kind": "ColonToken",
                                                            "fullStart": 778,
                                                            "fullEnd": 780,
                                                            "start": 778,
                                                            "end": 779,
                                                            "fullWidth": 2,
                                                            "width": 1,
                                                            "text": ":",
                                                            "value": ":",
                                                            "valueText": ":",
                                                            "hasTrailingTrivia": true,
                                                            "trailingTrivia": [
                                                                {
                                                                    "kind": "WhitespaceTrivia",
                                                                    "text": " "
                                                                }
                                                            ]
                                                        },
                                                        "expression": {
                                                            "kind": "ObjectLiteralExpression",
                                                            "fullStart": 780,
                                                            "fullEnd": 888,
                                                            "start": 780,
                                                            "end": 886,
                                                            "fullWidth": 108,
                                                            "width": 106,
                                                            "openBraceToken": {
                                                                "kind": "OpenBraceToken",
                                                                "fullStart": 780,
                                                                "fullEnd": 783,
                                                                "start": 780,
                                                                "end": 781,
                                                                "fullWidth": 3,
                                                                "width": 1,
                                                                "text": "{",
                                                                "value": "{",
                                                                "valueText": "{",
                                                                "hasTrailingTrivia": true,
                                                                "hasTrailingNewLine": true,
                                                                "trailingTrivia": [
                                                                    {
                                                                        "kind": "NewLineTrivia",
                                                                        "text": "\r\n"
                                                                    }
                                                                ]
                                                            },
                                                            "propertyAssignments": [
                                                                {
                                                                    "kind": "SimplePropertyAssignment",
                                                                    "fullStart": 783,
                                                                    "fullEnd": 873,
                                                                    "start": 799,
                                                                    "end": 871,
                                                                    "fullWidth": 90,
                                                                    "width": 72,
                                                                    "propertyName": {
                                                                        "kind": "IdentifierName",
                                                                        "fullStart": 783,
                                                                        "fullEnd": 806,
                                                                        "start": 799,
                                                                        "end": 806,
                                                                        "fullWidth": 23,
                                                                        "width": 7,
                                                                        "text": "valueOf",
                                                                        "value": "valueOf",
                                                                        "valueText": "valueOf",
                                                                        "hasLeadingTrivia": true,
                                                                        "leadingTrivia": [
                                                                            {
                                                                                "kind": "WhitespaceTrivia",
                                                                                "text": "                "
                                                                            }
                                                                        ]
                                                                    },
                                                                    "colonToken": {
                                                                        "kind": "ColonToken",
                                                                        "fullStart": 806,
                                                                        "fullEnd": 808,
                                                                        "start": 806,
                                                                        "end": 807,
                                                                        "fullWidth": 2,
                                                                        "width": 1,
                                                                        "text": ":",
                                                                        "value": ":",
                                                                        "valueText": ":",
                                                                        "hasTrailingTrivia": true,
                                                                        "trailingTrivia": [
                                                                            {
                                                                                "kind": "WhitespaceTrivia",
                                                                                "text": " "
                                                                            }
                                                                        ]
                                                                    },
                                                                    "expression": {
                                                                        "kind": "FunctionExpression",
                                                                        "fullStart": 808,
                                                                        "fullEnd": 873,
                                                                        "start": 808,
                                                                        "end": 871,
                                                                        "fullWidth": 65,
                                                                        "width": 63,
                                                                        "functionKeyword": {
                                                                            "kind": "FunctionKeyword",
                                                                            "fullStart": 808,
                                                                            "fullEnd": 817,
                                                                            "start": 808,
                                                                            "end": 816,
                                                                            "fullWidth": 9,
                                                                            "width": 8,
                                                                            "text": "function",
                                                                            "value": "function",
                                                                            "valueText": "function",
                                                                            "hasTrailingTrivia": true,
                                                                            "trailingTrivia": [
                                                                                {
                                                                                    "kind": "WhitespaceTrivia",
                                                                                    "text": " "
                                                                                }
                                                                            ]
                                                                        },
                                                                        "callSignature": {
                                                                            "kind": "CallSignature",
                                                                            "fullStart": 817,
                                                                            "fullEnd": 820,
                                                                            "start": 817,
                                                                            "end": 819,
                                                                            "fullWidth": 3,
                                                                            "width": 2,
                                                                            "parameterList": {
                                                                                "kind": "ParameterList",
                                                                                "fullStart": 817,
                                                                                "fullEnd": 820,
                                                                                "start": 817,
                                                                                "end": 819,
                                                                                "fullWidth": 3,
                                                                                "width": 2,
                                                                                "openParenToken": {
                                                                                    "kind": "OpenParenToken",
                                                                                    "fullStart": 817,
                                                                                    "fullEnd": 818,
                                                                                    "start": 817,
                                                                                    "end": 818,
                                                                                    "fullWidth": 1,
                                                                                    "width": 1,
                                                                                    "text": "(",
                                                                                    "value": "(",
                                                                                    "valueText": "("
                                                                                },
                                                                                "parameters": [],
                                                                                "closeParenToken": {
                                                                                    "kind": "CloseParenToken",
                                                                                    "fullStart": 818,
                                                                                    "fullEnd": 820,
                                                                                    "start": 818,
                                                                                    "end": 819,
                                                                                    "fullWidth": 2,
                                                                                    "width": 1,
                                                                                    "text": ")",
                                                                                    "value": ")",
                                                                                    "valueText": ")",
                                                                                    "hasTrailingTrivia": true,
                                                                                    "trailingTrivia": [
                                                                                        {
                                                                                            "kind": "WhitespaceTrivia",
                                                                                            "text": " "
                                                                                        }
                                                                                    ]
                                                                                }
                                                                            }
                                                                        },
                                                                        "block": {
                                                                            "kind": "Block",
                                                                            "fullStart": 820,
                                                                            "fullEnd": 873,
                                                                            "start": 820,
                                                                            "end": 871,
                                                                            "fullWidth": 53,
                                                                            "width": 51,
                                                                            "openBraceToken": {
                                                                                "kind": "OpenBraceToken",
                                                                                "fullStart": 820,
                                                                                "fullEnd": 823,
                                                                                "start": 820,
                                                                                "end": 821,
                                                                                "fullWidth": 3,
                                                                                "width": 1,
                                                                                "text": "{",
                                                                                "value": "{",
                                                                                "valueText": "{",
                                                                                "hasTrailingTrivia": true,
                                                                                "hasTrailingNewLine": true,
                                                                                "trailingTrivia": [
                                                                                    {
                                                                                        "kind": "NewLineTrivia",
                                                                                        "text": "\r\n"
                                                                                    }
                                                                                ]
                                                                            },
                                                                            "statements": [
                                                                                {
                                                                                    "kind": "ReturnStatement",
                                                                                    "fullStart": 823,
                                                                                    "fullEnd": 854,
                                                                                    "start": 843,
                                                                                    "end": 852,
                                                                                    "fullWidth": 31,
                                                                                    "width": 9,
                                                                                    "returnKeyword": {
                                                                                        "kind": "ReturnKeyword",
                                                                                        "fullStart": 823,
                                                                                        "fullEnd": 850,
                                                                                        "start": 843,
                                                                                        "end": 849,
                                                                                        "fullWidth": 27,
                                                                                        "width": 6,
                                                                                        "text": "return",
                                                                                        "value": "return",
                                                                                        "valueText": "return",
                                                                                        "hasLeadingTrivia": true,
                                                                                        "hasTrailingTrivia": true,
                                                                                        "leadingTrivia": [
                                                                                            {
                                                                                                "kind": "WhitespaceTrivia",
                                                                                                "text": "                    "
                                                                                            }
                                                                                        ],
                                                                                        "trailingTrivia": [
                                                                                            {
                                                                                                "kind": "WhitespaceTrivia",
                                                                                                "text": " "
                                                                                            }
                                                                                        ]
                                                                                    },
                                                                                    "expression": {
                                                                                        "kind": "NumericLiteral",
                                                                                        "fullStart": 850,
                                                                                        "fullEnd": 851,
                                                                                        "start": 850,
                                                                                        "end": 851,
                                                                                        "fullWidth": 1,
                                                                                        "width": 1,
                                                                                        "text": "2",
                                                                                        "value": 2,
                                                                                        "valueText": "2"
                                                                                    },
                                                                                    "semicolonToken": {
                                                                                        "kind": "SemicolonToken",
                                                                                        "fullStart": 851,
                                                                                        "fullEnd": 854,
                                                                                        "start": 851,
                                                                                        "end": 852,
                                                                                        "fullWidth": 3,
                                                                                        "width": 1,
                                                                                        "text": ";",
                                                                                        "value": ";",
                                                                                        "valueText": ";",
                                                                                        "hasTrailingTrivia": true,
                                                                                        "hasTrailingNewLine": true,
                                                                                        "trailingTrivia": [
                                                                                            {
                                                                                                "kind": "NewLineTrivia",
                                                                                                "text": "\r\n"
                                                                                            }
                                                                                        ]
                                                                                    }
                                                                                }
                                                                            ],
                                                                            "closeBraceToken": {
                                                                                "kind": "CloseBraceToken",
                                                                                "fullStart": 854,
                                                                                "fullEnd": 873,
                                                                                "start": 870,
                                                                                "end": 871,
                                                                                "fullWidth": 19,
                                                                                "width": 1,
                                                                                "text": "}",
                                                                                "value": "}",
                                                                                "valueText": "}",
                                                                                "hasLeadingTrivia": true,
                                                                                "hasTrailingTrivia": true,
                                                                                "hasTrailingNewLine": true,
                                                                                "leadingTrivia": [
                                                                                    {
                                                                                        "kind": "WhitespaceTrivia",
                                                                                        "text": "                "
                                                                                    }
                                                                                ],
                                                                                "trailingTrivia": [
                                                                                    {
                                                                                        "kind": "NewLineTrivia",
                                                                                        "text": "\r\n"
                                                                                    }
                                                                                ]
                                                                            }
                                                                        }
                                                                    }
                                                                }
                                                            ],
                                                            "closeBraceToken": {
                                                                "kind": "CloseBraceToken",
                                                                "fullStart": 873,
                                                                "fullEnd": 888,
                                                                "start": 885,
                                                                "end": 886,
                                                                "fullWidth": 15,
                                                                "width": 1,
                                                                "text": "}",
                                                                "value": "}",
                                                                "valueText": "}",
                                                                "hasLeadingTrivia": true,
                                                                "hasTrailingTrivia": true,
                                                                "hasTrailingNewLine": true,
                                                                "leadingTrivia": [
                                                                    {
                                                                        "kind": "WhitespaceTrivia",
                                                                        "text": "            "
                                                                    }
                                                                ],
                                                                "trailingTrivia": [
                                                                    {
                                                                        "kind": "NewLineTrivia",
                                                                        "text": "\r\n"
                                                                    }
                                                                ]
                                                            }
                                                        }
                                                    }
                                                ],
                                                "closeBraceToken": {
                                                    "kind": "CloseBraceToken",
                                                    "fullStart": 888,
                                                    "fullEnd": 897,
                                                    "start": 896,
                                                    "end": 897,
                                                    "fullWidth": 9,
                                                    "width": 1,
                                                    "text": "}",
                                                    "value": "}",
                                                    "valueText": "}",
                                                    "hasLeadingTrivia": true,
                                                    "leadingTrivia": [
                                                        {
                                                            "kind": "WhitespaceTrivia",
                                                            "text": "        "
                                                        }
                                                    ]
                                                }
                                            }
                                        }
                                    }
                                ]
                            },
                            "semicolonToken": {
                                "kind": "SemicolonToken",
                                "fullStart": 897,
                                "fullEnd": 900,
                                "start": 897,
                                "end": 898,
                                "fullWidth": 3,
                                "width": 1,
                                "text": ";",
                                "value": ";",
                                "valueText": ";",
                                "hasTrailingTrivia": true,
                                "hasTrailingNewLine": true,
                                "trailingTrivia": [
                                    {
                                        "kind": "NewLineTrivia",
                                        "text": "\r\n"
                                    }
                                ]
                            }
                        },
                        {
                            "kind": "ReturnStatement",
                            "fullStart": 900,
                            "fullEnd": 976,
                            "start": 910,
                            "end": 974,
                            "fullWidth": 76,
                            "width": 64,
                            "returnKeyword": {
                                "kind": "ReturnKeyword",
                                "fullStart": 900,
                                "fullEnd": 917,
                                "start": 910,
                                "end": 916,
                                "fullWidth": 17,
                                "width": 6,
                                "text": "return",
                                "value": "return",
                                "valueText": "return",
                                "hasLeadingTrivia": true,
                                "hasLeadingNewLine": true,
                                "hasTrailingTrivia": true,
                                "leadingTrivia": [
                                    {
                                        "kind": "NewLineTrivia",
                                        "text": "\r\n"
                                    },
                                    {
                                        "kind": "WhitespaceTrivia",
                                        "text": "        "
                                    }
                                ],
                                "trailingTrivia": [
                                    {
                                        "kind": "WhitespaceTrivia",
                                        "text": " "
                                    }
                                ]
                            },
                            "expression": {
                                "kind": "EqualsExpression",
                                "fullStart": 917,
                                "fullEnd": 973,
                                "start": 917,
                                "end": 973,
                                "fullWidth": 56,
                                "width": 56,
                                "left": {
                                    "kind": "InvocationExpression",
                                    "fullStart": 917,
                                    "fullEnd": 965,
                                    "start": 917,
                                    "end": 964,
                                    "fullWidth": 48,
                                    "width": 47,
                                    "expression": {
                                        "kind": "MemberAccessExpression",
                                        "fullStart": 917,
                                        "fullEnd": 944,
                                        "start": 917,
                                        "end": 944,
                                        "fullWidth": 27,
                                        "width": 27,
                                        "expression": {
                                            "kind": "MemberAccessExpression",
                                            "fullStart": 917,
                                            "fullEnd": 939,
                                            "start": 917,
                                            "end": 939,
                                            "fullWidth": 22,
                                            "width": 22,
                                            "expression": {
                                                "kind": "MemberAccessExpression",
                                                "fullStart": 917,
                                                "fullEnd": 932,
                                                "start": 917,
                                                "end": 932,
                                                "fullWidth": 15,
                                                "width": 15,
                                                "expression": {
                                                    "kind": "IdentifierName",
                                                    "fullStart": 917,
                                                    "fullEnd": 922,
                                                    "start": 917,
                                                    "end": 922,
                                                    "fullWidth": 5,
                                                    "width": 5,
                                                    "text": "Array",
                                                    "value": "Array",
                                                    "valueText": "Array"
                                                },
                                                "dotToken": {
                                                    "kind": "DotToken",
                                                    "fullStart": 922,
                                                    "fullEnd": 923,
                                                    "start": 922,
                                                    "end": 923,
                                                    "fullWidth": 1,
                                                    "width": 1,
                                                    "text": ".",
                                                    "value": ".",
                                                    "valueText": "."
                                                },
                                                "name": {
                                                    "kind": "IdentifierName",
                                                    "fullStart": 923,
                                                    "fullEnd": 932,
                                                    "start": 923,
                                                    "end": 932,
                                                    "fullWidth": 9,
                                                    "width": 9,
                                                    "text": "prototype",
                                                    "value": "prototype",
                                                    "valueText": "prototype"
                                                }
                                            },
                                            "dotToken": {
                                                "kind": "DotToken",
                                                "fullStart": 932,
                                                "fullEnd": 933,
                                                "start": 932,
                                                "end": 933,
                                                "fullWidth": 1,
                                                "width": 1,
                                                "text": ".",
                                                "value": ".",
                                                "valueText": "."
                                            },
                                            "name": {
                                                "kind": "IdentifierName",
                                                "fullStart": 933,
                                                "fullEnd": 939,
                                                "start": 933,
                                                "end": 939,
                                                "fullWidth": 6,
                                                "width": 6,
                                                "text": "reduce",
                                                "value": "reduce",
                                                "valueText": "reduce"
                                            }
                                        },
                                        "dotToken": {
                                            "kind": "DotToken",
                                            "fullStart": 939,
                                            "fullEnd": 940,
                                            "start": 939,
                                            "end": 940,
                                            "fullWidth": 1,
                                            "width": 1,
                                            "text": ".",
                                            "value": ".",
                                            "valueText": "."
                                        },
                                        "name": {
                                            "kind": "IdentifierName",
                                            "fullStart": 940,
                                            "fullEnd": 944,
                                            "start": 940,
                                            "end": 944,
                                            "fullWidth": 4,
                                            "width": 4,
                                            "text": "call",
                                            "value": "call",
                                            "valueText": "call"
                                        }
                                    },
                                    "argumentList": {
                                        "kind": "ArgumentList",
                                        "fullStart": 944,
                                        "fullEnd": 965,
                                        "start": 944,
                                        "end": 964,
                                        "fullWidth": 21,
                                        "width": 20,
                                        "openParenToken": {
                                            "kind": "OpenParenToken",
                                            "fullStart": 944,
                                            "fullEnd": 945,
                                            "start": 944,
                                            "end": 945,
                                            "fullWidth": 1,
                                            "width": 1,
                                            "text": "(",
                                            "value": "(",
                                            "valueText": "("
                                        },
                                        "arguments": [
                                            {
                                                "kind": "IdentifierName",
                                                "fullStart": 945,
                                                "fullEnd": 948,
                                                "start": 945,
                                                "end": 948,
                                                "fullWidth": 3,
                                                "width": 3,
                                                "text": "obj",
                                                "value": "obj",
                                                "valueText": "obj"
                                            },
                                            {
                                                "kind": "CommaToken",
                                                "fullStart": 948,
                                                "fullEnd": 950,
                                                "start": 948,
                                                "end": 949,
                                                "fullWidth": 2,
                                                "width": 1,
                                                "text": ",",
                                                "value": ",",
                                                "valueText": ",",
                                                "hasTrailingTrivia": true,
                                                "trailingTrivia": [
                                                    {
                                                        "kind": "WhitespaceTrivia",
                                                        "text": " "
                                                    }
                                                ]
                                            },
                                            {
                                                "kind": "IdentifierName",
                                                "fullStart": 950,
                                                "fullEnd": 960,
                                                "start": 950,
                                                "end": 960,
                                                "fullWidth": 10,
                                                "width": 10,
                                                "text": "callbackfn",
                                                "value": "callbackfn",
                                                "valueText": "callbackfn"
                                            },
                                            {
                                                "kind": "CommaToken",
                                                "fullStart": 960,
                                                "fullEnd": 962,
                                                "start": 960,
                                                "end": 961,
                                                "fullWidth": 2,
                                                "width": 1,
                                                "text": ",",
                                                "value": ",",
                                                "valueText": ",",
                                                "hasTrailingTrivia": true,
                                                "trailingTrivia": [
                                                    {
                                                        "kind": "WhitespaceTrivia",
                                                        "text": " "
                                                    }
                                                ]
                                            },
                                            {
                                                "kind": "NumericLiteral",
                                                "fullStart": 962,
                                                "fullEnd": 963,
                                                "start": 962,
                                                "end": 963,
                                                "fullWidth": 1,
                                                "width": 1,
                                                "text": "1",
                                                "value": 1,
                                                "valueText": "1"
                                            }
                                        ],
                                        "closeParenToken": {
                                            "kind": "CloseParenToken",
                                            "fullStart": 963,
                                            "fullEnd": 965,
                                            "start": 963,
                                            "end": 964,
                                            "fullWidth": 2,
                                            "width": 1,
                                            "text": ")",
                                            "value": ")",
                                            "valueText": ")",
                                            "hasTrailingTrivia": true,
                                            "trailingTrivia": [
                                                {
                                                    "kind": "WhitespaceTrivia",
                                                    "text": " "
                                                }
                                            ]
                                        }
                                    }
                                },
                                "operatorToken": {
                                    "kind": "EqualsEqualsEqualsToken",
                                    "fullStart": 965,
                                    "fullEnd": 969,
                                    "start": 965,
                                    "end": 968,
                                    "fullWidth": 4,
                                    "width": 3,
                                    "text": "===",
                                    "value": "===",
                                    "valueText": "===",
                                    "hasTrailingTrivia": true,
                                    "trailingTrivia": [
                                        {
                                            "kind": "WhitespaceTrivia",
                                            "text": " "
                                        }
                                    ]
                                },
                                "right": {
                                    "kind": "TrueKeyword",
                                    "fullStart": 969,
                                    "fullEnd": 973,
                                    "start": 969,
                                    "end": 973,
                                    "fullWidth": 4,
                                    "width": 4,
                                    "text": "true",
                                    "value": true,
                                    "valueText": "true"
                                }
                            },
                            "semicolonToken": {
                                "kind": "SemicolonToken",
                                "fullStart": 973,
                                "fullEnd": 976,
                                "start": 973,
                                "end": 974,
                                "fullWidth": 3,
                                "width": 1,
                                "text": ";",
                                "value": ";",
                                "valueText": ";",
                                "hasTrailingTrivia": true,
                                "hasTrailingNewLine": true,
                                "trailingTrivia": [
                                    {
                                        "kind": "NewLineTrivia",
                                        "text": "\r\n"
                                    }
                                ]
                            }
                        }
                    ],
                    "closeBraceToken": {
                        "kind": "CloseBraceToken",
                        "fullStart": 976,
                        "fullEnd": 983,
                        "start": 980,
                        "end": 981,
                        "fullWidth": 7,
                        "width": 1,
                        "text": "}",
                        "value": "}",
                        "valueText": "}",
                        "hasLeadingTrivia": true,
                        "hasTrailingTrivia": true,
                        "hasTrailingNewLine": true,
                        "leadingTrivia": [
                            {
                                "kind": "WhitespaceTrivia",
                                "text": "    "
                            }
                        ],
                        "trailingTrivia": [
                            {
                                "kind": "NewLineTrivia",
                                "text": "\r\n"
                            }
                        ]
                    }
                }
            },
            {
                "kind": "ExpressionStatement",
                "fullStart": 983,
                "fullEnd": 1007,
                "start": 983,
                "end": 1005,
                "fullWidth": 24,
                "width": 22,
                "expression": {
                    "kind": "InvocationExpression",
                    "fullStart": 983,
                    "fullEnd": 1004,
                    "start": 983,
                    "end": 1004,
                    "fullWidth": 21,
                    "width": 21,
                    "expression": {
                        "kind": "IdentifierName",
                        "fullStart": 983,
                        "fullEnd": 994,
                        "start": 983,
                        "end": 994,
                        "fullWidth": 11,
                        "width": 11,
                        "text": "runTestCase",
                        "value": "runTestCase",
                        "valueText": "runTestCase"
                    },
                    "argumentList": {
                        "kind": "ArgumentList",
                        "fullStart": 994,
                        "fullEnd": 1004,
                        "start": 994,
                        "end": 1004,
                        "fullWidth": 10,
                        "width": 10,
                        "openParenToken": {
                            "kind": "OpenParenToken",
                            "fullStart": 994,
                            "fullEnd": 995,
                            "start": 994,
                            "end": 995,
                            "fullWidth": 1,
                            "width": 1,
                            "text": "(",
                            "value": "(",
                            "valueText": "("
                        },
                        "arguments": [
                            {
                                "kind": "IdentifierName",
                                "fullStart": 995,
                                "fullEnd": 1003,
                                "start": 995,
                                "end": 1003,
                                "fullWidth": 8,
                                "width": 8,
                                "text": "testcase",
                                "value": "testcase",
                                "valueText": "testcase"
                            }
                        ],
                        "closeParenToken": {
                            "kind": "CloseParenToken",
                            "fullStart": 1003,
                            "fullEnd": 1004,
                            "start": 1003,
                            "end": 1004,
                            "fullWidth": 1,
                            "width": 1,
                            "text": ")",
                            "value": ")",
                            "valueText": ")"
                        }
                    }
                },
                "semicolonToken": {
                    "kind": "SemicolonToken",
                    "fullStart": 1004,
                    "fullEnd": 1007,
                    "start": 1004,
                    "end": 1005,
                    "fullWidth": 3,
                    "width": 1,
                    "text": ";",
                    "value": ";",
                    "valueText": ";",
                    "hasTrailingTrivia": true,
                    "hasTrailingNewLine": true,
                    "trailingTrivia": [
                        {
                            "kind": "NewLineTrivia",
                            "text": "\r\n"
                        }
                    ]
                }
            }
        ],
        "endOfFileToken": {
            "kind": "EndOfFileToken",
            "fullStart": 1007,
            "fullEnd": 1007,
            "start": 1007,
            "end": 1007,
            "fullWidth": 0,
            "width": 0,
            "text": ""
        }
    },
    "lineMap": {
        "lineStarts": [
            0,
            67,
            152,
            232,
            308,
            380,
            385,
            440,
            545,
            550,
            552,
            554,
            577,
            579,
            637,
            687,
            698,
            700,
            721,
            741,
            760,
            783,
            823,
            854,
            873,
            888,
            900,
            902,
            976,
            983,
            1007
        ],
        "length": 1007
    }
}<|MERGE_RESOLUTION|>--- conflicted
+++ resolved
@@ -798,12 +798,8 @@
                                         "start": 712,
                                         "end": 897,
                                         "fullWidth": 185,
-<<<<<<< HEAD
                                         "width": 185,
-                                        "identifier": {
-=======
                                         "propertyName": {
->>>>>>> 85e84683
                                             "kind": "IdentifierName",
                                             "fullStart": 712,
                                             "fullEnd": 716,
