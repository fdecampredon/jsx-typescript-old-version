{
    "isDeclaration": false,
    "languageVersion": "EcmaScript5",
    "parseOptions": {
        "allowAutomaticSemicolonInsertion": true
    },
    "sourceUnit": {
        "kind": "SourceUnit",
        "fullStart": 0,
        "fullEnd": 850,
        "start": 540,
        "end": 850,
        "fullWidth": 850,
        "width": 310,
        "isIncrementallyUnusable": true,
        "moduleElements": [
            {
                "kind": "FunctionDeclaration",
                "fullStart": 0,
                "fullEnd": 826,
                "start": 540,
                "end": 824,
                "fullWidth": 826,
                "width": 284,
                "modifiers": [],
                "functionKeyword": {
                    "kind": "FunctionKeyword",
                    "fullStart": 0,
                    "fullEnd": 549,
                    "start": 540,
                    "end": 548,
                    "fullWidth": 549,
                    "width": 8,
                    "text": "function",
                    "value": "function",
                    "valueText": "function",
                    "hasLeadingTrivia": true,
                    "hasLeadingComment": true,
                    "hasLeadingNewLine": true,
                    "hasTrailingTrivia": true,
                    "leadingTrivia": [
                        {
                            "kind": "SingleLineCommentTrivia",
                            "text": "/// Copyright (c) 2012 Ecma International.  All rights reserved. "
                        },
                        {
                            "kind": "NewLineTrivia",
                            "text": "\r\n"
                        },
                        {
                            "kind": "SingleLineCommentTrivia",
                            "text": "/// Ecma International makes this code available under the terms and conditions set"
                        },
                        {
                            "kind": "NewLineTrivia",
                            "text": "\r\n"
                        },
                        {
                            "kind": "SingleLineCommentTrivia",
                            "text": "/// forth on http://hg.ecmascript.org/tests/test262/raw-file/tip/LICENSE (the "
                        },
                        {
                            "kind": "NewLineTrivia",
                            "text": "\r\n"
                        },
                        {
                            "kind": "SingleLineCommentTrivia",
                            "text": "/// \"Use Terms\").   Any redistribution of this code must retain the above "
                        },
                        {
                            "kind": "NewLineTrivia",
                            "text": "\r\n"
                        },
                        {
                            "kind": "SingleLineCommentTrivia",
                            "text": "/// copyright and this notice and otherwise comply with the Use Terms."
                        },
                        {
                            "kind": "NewLineTrivia",
                            "text": "\r\n"
                        },
                        {
                            "kind": "MultiLineCommentTrivia",
                            "text": "/**\r\n * @path ch15/15.4/15.4.4/15.4.4.21/15.4.4.21-3-7.js\r\n * @description Array.prototype.reduce - value of 'length' is a number (value is negative)\r\n */"
                        },
                        {
                            "kind": "NewLineTrivia",
                            "text": "\r\n"
                        },
                        {
                            "kind": "NewLineTrivia",
                            "text": "\r\n"
                        },
                        {
                            "kind": "NewLineTrivia",
                            "text": "\r\n"
                        }
                    ],
                    "trailingTrivia": [
                        {
                            "kind": "WhitespaceTrivia",
                            "text": " "
                        }
                    ]
                },
                "identifier": {
                    "kind": "IdentifierName",
                    "fullStart": 549,
                    "fullEnd": 557,
                    "start": 549,
                    "end": 557,
                    "fullWidth": 8,
                    "width": 8,
                    "text": "testcase",
                    "value": "testcase",
                    "valueText": "testcase"
                },
                "callSignature": {
                    "kind": "CallSignature",
                    "fullStart": 557,
                    "fullEnd": 560,
                    "start": 557,
                    "end": 559,
                    "fullWidth": 3,
                    "width": 2,
                    "parameterList": {
                        "kind": "ParameterList",
                        "fullStart": 557,
                        "fullEnd": 560,
                        "start": 557,
                        "end": 559,
                        "fullWidth": 3,
                        "width": 2,
                        "openParenToken": {
                            "kind": "OpenParenToken",
                            "fullStart": 557,
                            "fullEnd": 558,
                            "start": 557,
                            "end": 558,
                            "fullWidth": 1,
                            "width": 1,
                            "text": "(",
                            "value": "(",
                            "valueText": "("
                        },
                        "parameters": [],
                        "closeParenToken": {
                            "kind": "CloseParenToken",
                            "fullStart": 558,
                            "fullEnd": 560,
                            "start": 558,
                            "end": 559,
                            "fullWidth": 2,
                            "width": 1,
                            "text": ")",
                            "value": ")",
                            "valueText": ")",
                            "hasTrailingTrivia": true,
                            "trailingTrivia": [
                                {
                                    "kind": "WhitespaceTrivia",
                                    "text": " "
                                }
                            ]
                        }
                    }
                },
                "block": {
                    "kind": "Block",
                    "fullStart": 560,
                    "fullEnd": 826,
                    "start": 560,
                    "end": 824,
                    "fullWidth": 266,
                    "width": 264,
                    "openBraceToken": {
                        "kind": "OpenBraceToken",
                        "fullStart": 560,
                        "fullEnd": 563,
                        "start": 560,
                        "end": 561,
                        "fullWidth": 3,
                        "width": 1,
                        "text": "{",
                        "value": "{",
                        "valueText": "{",
                        "hasTrailingTrivia": true,
                        "hasTrailingNewLine": true,
                        "trailingTrivia": [
                            {
                                "kind": "NewLineTrivia",
                                "text": "\r\n"
                            }
                        ]
                    },
                    "statements": [
                        {
                            "kind": "FunctionDeclaration",
                            "fullStart": 563,
                            "fullEnd": 684,
                            "start": 573,
                            "end": 682,
                            "fullWidth": 121,
                            "width": 109,
                            "modifiers": [],
                            "functionKeyword": {
                                "kind": "FunctionKeyword",
                                "fullStart": 563,
                                "fullEnd": 582,
                                "start": 573,
                                "end": 581,
                                "fullWidth": 19,
                                "width": 8,
                                "text": "function",
                                "value": "function",
                                "valueText": "function",
                                "hasLeadingTrivia": true,
                                "hasLeadingNewLine": true,
                                "hasTrailingTrivia": true,
                                "leadingTrivia": [
                                    {
                                        "kind": "NewLineTrivia",
                                        "text": "\r\n"
                                    },
                                    {
                                        "kind": "WhitespaceTrivia",
                                        "text": "        "
                                    }
                                ],
                                "trailingTrivia": [
                                    {
                                        "kind": "WhitespaceTrivia",
                                        "text": " "
                                    }
                                ]
                            },
                            "identifier": {
                                "kind": "IdentifierName",
                                "fullStart": 582,
                                "fullEnd": 592,
                                "start": 582,
                                "end": 592,
                                "fullWidth": 10,
                                "width": 10,
                                "text": "callbackfn",
                                "value": "callbackfn",
                                "valueText": "callbackfn"
                            },
                            "callSignature": {
                                "kind": "CallSignature",
                                "fullStart": 592,
                                "fullEnd": 620,
                                "start": 592,
                                "end": 619,
                                "fullWidth": 28,
                                "width": 27,
                                "parameterList": {
                                    "kind": "ParameterList",
                                    "fullStart": 592,
                                    "fullEnd": 620,
                                    "start": 592,
                                    "end": 619,
                                    "fullWidth": 28,
                                    "width": 27,
                                    "openParenToken": {
                                        "kind": "OpenParenToken",
                                        "fullStart": 592,
                                        "fullEnd": 593,
                                        "start": 592,
                                        "end": 593,
                                        "fullWidth": 1,
                                        "width": 1,
                                        "text": "(",
                                        "value": "(",
                                        "valueText": "("
                                    },
                                    "parameters": [
                                        {
                                            "kind": "Parameter",
                                            "fullStart": 593,
                                            "fullEnd": 600,
                                            "start": 593,
                                            "end": 600,
                                            "fullWidth": 7,
                                            "width": 7,
                                            "modifiers": [],
                                            "identifier": {
                                                "kind": "IdentifierName",
                                                "fullStart": 593,
                                                "fullEnd": 600,
                                                "start": 593,
                                                "end": 600,
                                                "fullWidth": 7,
                                                "width": 7,
                                                "text": "prevVal",
                                                "value": "prevVal",
                                                "valueText": "prevVal"
                                            }
                                        },
                                        {
                                            "kind": "CommaToken",
                                            "fullStart": 600,
                                            "fullEnd": 602,
                                            "start": 600,
                                            "end": 601,
                                            "fullWidth": 2,
                                            "width": 1,
                                            "text": ",",
                                            "value": ",",
                                            "valueText": ",",
                                            "hasTrailingTrivia": true,
                                            "trailingTrivia": [
                                                {
                                                    "kind": "WhitespaceTrivia",
                                                    "text": " "
                                                }
                                            ]
                                        },
                                        {
                                            "kind": "Parameter",
                                            "fullStart": 602,
                                            "fullEnd": 608,
                                            "start": 602,
                                            "end": 608,
                                            "fullWidth": 6,
                                            "width": 6,
                                            "modifiers": [],
                                            "identifier": {
                                                "kind": "IdentifierName",
                                                "fullStart": 602,
                                                "fullEnd": 608,
                                                "start": 602,
                                                "end": 608,
                                                "fullWidth": 6,
                                                "width": 6,
                                                "text": "curVal",
                                                "value": "curVal",
                                                "valueText": "curVal"
                                            }
                                        },
                                        {
                                            "kind": "CommaToken",
                                            "fullStart": 608,
                                            "fullEnd": 610,
                                            "start": 608,
                                            "end": 609,
                                            "fullWidth": 2,
                                            "width": 1,
                                            "text": ",",
                                            "value": ",",
                                            "valueText": ",",
                                            "hasTrailingTrivia": true,
                                            "trailingTrivia": [
                                                {
                                                    "kind": "WhitespaceTrivia",
                                                    "text": " "
                                                }
                                            ]
                                        },
                                        {
                                            "kind": "Parameter",
                                            "fullStart": 610,
                                            "fullEnd": 613,
                                            "start": 610,
                                            "end": 613,
                                            "fullWidth": 3,
                                            "width": 3,
                                            "modifiers": [],
                                            "identifier": {
                                                "kind": "IdentifierName",
                                                "fullStart": 610,
                                                "fullEnd": 613,
                                                "start": 610,
                                                "end": 613,
                                                "fullWidth": 3,
                                                "width": 3,
                                                "text": "idx",
                                                "value": "idx",
                                                "valueText": "idx"
                                            }
                                        },
                                        {
                                            "kind": "CommaToken",
                                            "fullStart": 613,
                                            "fullEnd": 615,
                                            "start": 613,
                                            "end": 614,
                                            "fullWidth": 2,
                                            "width": 1,
                                            "text": ",",
                                            "value": ",",
                                            "valueText": ",",
                                            "hasTrailingTrivia": true,
                                            "trailingTrivia": [
                                                {
                                                    "kind": "WhitespaceTrivia",
                                                    "text": " "
                                                }
                                            ]
                                        },
                                        {
                                            "kind": "Parameter",
                                            "fullStart": 615,
                                            "fullEnd": 618,
                                            "start": 615,
                                            "end": 618,
                                            "fullWidth": 3,
                                            "width": 3,
                                            "modifiers": [],
                                            "identifier": {
                                                "kind": "IdentifierName",
                                                "fullStart": 615,
                                                "fullEnd": 618,
                                                "start": 615,
                                                "end": 618,
                                                "fullWidth": 3,
                                                "width": 3,
                                                "text": "obj",
                                                "value": "obj",
                                                "valueText": "obj"
                                            }
                                        }
                                    ],
                                    "closeParenToken": {
                                        "kind": "CloseParenToken",
                                        "fullStart": 618,
                                        "fullEnd": 620,
                                        "start": 618,
                                        "end": 619,
                                        "fullWidth": 2,
                                        "width": 1,
                                        "text": ")",
                                        "value": ")",
                                        "valueText": ")",
                                        "hasTrailingTrivia": true,
                                        "trailingTrivia": [
                                            {
                                                "kind": "WhitespaceTrivia",
                                                "text": " "
                                            }
                                        ]
                                    }
                                }
                            },
                            "block": {
                                "kind": "Block",
                                "fullStart": 620,
                                "fullEnd": 684,
                                "start": 620,
                                "end": 682,
                                "fullWidth": 64,
                                "width": 62,
                                "openBraceToken": {
                                    "kind": "OpenBraceToken",
                                    "fullStart": 620,
                                    "fullEnd": 623,
                                    "start": 620,
                                    "end": 621,
                                    "fullWidth": 3,
                                    "width": 1,
                                    "text": "{",
                                    "value": "{",
                                    "valueText": "{",
                                    "hasTrailingTrivia": true,
                                    "hasTrailingNewLine": true,
                                    "trailingTrivia": [
                                        {
                                            "kind": "NewLineTrivia",
                                            "text": "\r\n"
                                        }
                                    ]
                                },
                                "statements": [
                                    {
                                        "kind": "ReturnStatement",
                                        "fullStart": 623,
                                        "fullEnd": 673,
                                        "start": 635,
                                        "end": 671,
                                        "fullWidth": 50,
                                        "width": 36,
                                        "returnKeyword": {
                                            "kind": "ReturnKeyword",
                                            "fullStart": 623,
                                            "fullEnd": 642,
                                            "start": 635,
                                            "end": 641,
                                            "fullWidth": 19,
                                            "width": 6,
                                            "text": "return",
                                            "value": "return",
                                            "valueText": "return",
                                            "hasLeadingTrivia": true,
                                            "hasTrailingTrivia": true,
                                            "leadingTrivia": [
                                                {
                                                    "kind": "WhitespaceTrivia",
                                                    "text": "            "
                                                }
                                            ],
                                            "trailingTrivia": [
                                                {
                                                    "kind": "WhitespaceTrivia",
                                                    "text": " "
                                                }
                                            ]
                                        },
                                        "expression": {
                                            "kind": "ParenthesizedExpression",
                                            "fullStart": 642,
                                            "fullEnd": 670,
                                            "start": 642,
                                            "end": 670,
                                            "fullWidth": 28,
                                            "width": 28,
                                            "openParenToken": {
                                                "kind": "OpenParenToken",
                                                "fullStart": 642,
                                                "fullEnd": 643,
                                                "start": 642,
                                                "end": 643,
                                                "fullWidth": 1,
                                                "width": 1,
                                                "text": "(",
                                                "value": "(",
                                                "valueText": "("
                                            },
                                            "expression": {
                                                "kind": "LogicalAndExpression",
                                                "fullStart": 643,
                                                "fullEnd": 669,
                                                "start": 643,
                                                "end": 669,
                                                "fullWidth": 26,
                                                "width": 26,
                                                "left": {
                                                    "kind": "EqualsExpression",
                                                    "fullStart": 643,
                                                    "fullEnd": 657,
                                                    "start": 643,
                                                    "end": 656,
                                                    "fullWidth": 14,
                                                    "width": 13,
                                                    "left": {
                                                        "kind": "IdentifierName",
                                                        "fullStart": 643,
                                                        "fullEnd": 650,
                                                        "start": 643,
                                                        "end": 649,
                                                        "fullWidth": 7,
                                                        "width": 6,
                                                        "text": "curVal",
                                                        "value": "curVal",
                                                        "valueText": "curVal",
                                                        "hasTrailingTrivia": true,
                                                        "trailingTrivia": [
                                                            {
                                                                "kind": "WhitespaceTrivia",
                                                                "text": " "
                                                            }
                                                        ]
                                                    },
                                                    "operatorToken": {
                                                        "kind": "EqualsEqualsEqualsToken",
                                                        "fullStart": 650,
                                                        "fullEnd": 654,
                                                        "start": 650,
                                                        "end": 653,
                                                        "fullWidth": 4,
                                                        "width": 3,
                                                        "text": "===",
                                                        "value": "===",
                                                        "valueText": "===",
                                                        "hasTrailingTrivia": true,
                                                        "trailingTrivia": [
                                                            {
                                                                "kind": "WhitespaceTrivia",
                                                                "text": " "
                                                            }
                                                        ]
                                                    },
                                                    "right": {
                                                        "kind": "NumericLiteral",
                                                        "fullStart": 654,
                                                        "fullEnd": 657,
                                                        "start": 654,
                                                        "end": 656,
                                                        "fullWidth": 3,
                                                        "width": 2,
                                                        "text": "11",
                                                        "value": 11,
                                                        "valueText": "11",
                                                        "hasTrailingTrivia": true,
                                                        "trailingTrivia": [
                                                            {
                                                                "kind": "WhitespaceTrivia",
                                                                "text": " "
                                                            }
                                                        ]
                                                    }
                                                },
                                                "operatorToken": {
                                                    "kind": "AmpersandAmpersandToken",
                                                    "fullStart": 657,
                                                    "fullEnd": 660,
                                                    "start": 657,
                                                    "end": 659,
                                                    "fullWidth": 3,
                                                    "width": 2,
                                                    "text": "&&",
                                                    "value": "&&",
                                                    "valueText": "&&",
                                                    "hasTrailingTrivia": true,
                                                    "trailingTrivia": [
                                                        {
                                                            "kind": "WhitespaceTrivia",
                                                            "text": " "
                                                        }
                                                    ]
                                                },
                                                "right": {
                                                    "kind": "EqualsExpression",
                                                    "fullStart": 660,
                                                    "fullEnd": 669,
                                                    "start": 660,
                                                    "end": 669,
                                                    "fullWidth": 9,
                                                    "width": 9,
                                                    "left": {
                                                        "kind": "IdentifierName",
                                                        "fullStart": 660,
                                                        "fullEnd": 664,
                                                        "start": 660,
                                                        "end": 663,
                                                        "fullWidth": 4,
                                                        "width": 3,
                                                        "text": "idx",
                                                        "value": "idx",
                                                        "valueText": "idx",
                                                        "hasTrailingTrivia": true,
                                                        "trailingTrivia": [
                                                            {
                                                                "kind": "WhitespaceTrivia",
                                                                "text": " "
                                                            }
                                                        ]
                                                    },
                                                    "operatorToken": {
                                                        "kind": "EqualsEqualsEqualsToken",
                                                        "fullStart": 664,
                                                        "fullEnd": 668,
                                                        "start": 664,
                                                        "end": 667,
                                                        "fullWidth": 4,
                                                        "width": 3,
                                                        "text": "===",
                                                        "value": "===",
                                                        "valueText": "===",
                                                        "hasTrailingTrivia": true,
                                                        "trailingTrivia": [
                                                            {
                                                                "kind": "WhitespaceTrivia",
                                                                "text": " "
                                                            }
                                                        ]
                                                    },
                                                    "right": {
                                                        "kind": "NumericLiteral",
                                                        "fullStart": 668,
                                                        "fullEnd": 669,
                                                        "start": 668,
                                                        "end": 669,
                                                        "fullWidth": 1,
                                                        "width": 1,
                                                        "text": "1",
                                                        "value": 1,
                                                        "valueText": "1"
                                                    }
                                                }
                                            },
                                            "closeParenToken": {
                                                "kind": "CloseParenToken",
                                                "fullStart": 669,
                                                "fullEnd": 670,
                                                "start": 669,
                                                "end": 670,
                                                "fullWidth": 1,
                                                "width": 1,
                                                "text": ")",
                                                "value": ")",
                                                "valueText": ")"
                                            }
                                        },
                                        "semicolonToken": {
                                            "kind": "SemicolonToken",
                                            "fullStart": 670,
                                            "fullEnd": 673,
                                            "start": 670,
                                            "end": 671,
                                            "fullWidth": 3,
                                            "width": 1,
                                            "text": ";",
                                            "value": ";",
                                            "valueText": ";",
                                            "hasTrailingTrivia": true,
                                            "hasTrailingNewLine": true,
                                            "trailingTrivia": [
                                                {
                                                    "kind": "NewLineTrivia",
                                                    "text": "\r\n"
                                                }
                                            ]
                                        }
                                    }
                                ],
                                "closeBraceToken": {
                                    "kind": "CloseBraceToken",
                                    "fullStart": 673,
                                    "fullEnd": 684,
                                    "start": 681,
                                    "end": 682,
                                    "fullWidth": 11,
                                    "width": 1,
                                    "text": "}",
                                    "value": "}",
                                    "valueText": "}",
                                    "hasLeadingTrivia": true,
                                    "hasTrailingTrivia": true,
                                    "hasTrailingNewLine": true,
                                    "leadingTrivia": [
                                        {
                                            "kind": "WhitespaceTrivia",
                                            "text": "        "
                                        }
                                    ],
                                    "trailingTrivia": [
                                        {
                                            "kind": "NewLineTrivia",
                                            "text": "\r\n"
                                        }
                                    ]
                                }
                            }
                        },
                        {
                            "kind": "VariableStatement",
                            "fullStart": 684,
                            "fullEnd": 743,
                            "start": 694,
                            "end": 741,
                            "fullWidth": 59,
                            "width": 47,
                            "modifiers": [],
                            "variableDeclaration": {
                                "kind": "VariableDeclaration",
                                "fullStart": 684,
                                "fullEnd": 740,
                                "start": 694,
                                "end": 740,
                                "fullWidth": 56,
                                "width": 46,
                                "varKeyword": {
                                    "kind": "VarKeyword",
                                    "fullStart": 684,
                                    "fullEnd": 698,
                                    "start": 694,
                                    "end": 697,
                                    "fullWidth": 14,
                                    "width": 3,
                                    "text": "var",
                                    "value": "var",
                                    "valueText": "var",
                                    "hasLeadingTrivia": true,
                                    "hasLeadingNewLine": true,
                                    "hasTrailingTrivia": true,
                                    "leadingTrivia": [
                                        {
                                            "kind": "NewLineTrivia",
                                            "text": "\r\n"
                                        },
                                        {
                                            "kind": "WhitespaceTrivia",
                                            "text": "        "
                                        }
                                    ],
                                    "trailingTrivia": [
                                        {
                                            "kind": "WhitespaceTrivia",
                                            "text": " "
                                        }
                                    ]
                                },
                                "variableDeclarators": [
                                    {
                                        "kind": "VariableDeclarator",
                                        "fullStart": 698,
                                        "fullEnd": 740,
                                        "start": 698,
                                        "end": 740,
                                        "fullWidth": 42,
<<<<<<< HEAD
                                        "width": 42,
                                        "identifier": {
=======
                                        "propertyName": {
>>>>>>> 85e84683
                                            "kind": "IdentifierName",
                                            "fullStart": 698,
                                            "fullEnd": 702,
                                            "start": 698,
                                            "end": 701,
                                            "fullWidth": 4,
                                            "width": 3,
                                            "text": "obj",
                                            "value": "obj",
                                            "valueText": "obj",
                                            "hasTrailingTrivia": true,
                                            "trailingTrivia": [
                                                {
                                                    "kind": "WhitespaceTrivia",
                                                    "text": " "
                                                }
                                            ]
                                        },
                                        "equalsValueClause": {
                                            "kind": "EqualsValueClause",
                                            "fullStart": 702,
                                            "fullEnd": 740,
                                            "start": 702,
                                            "end": 740,
                                            "fullWidth": 38,
                                            "width": 38,
                                            "equalsToken": {
                                                "kind": "EqualsToken",
                                                "fullStart": 702,
                                                "fullEnd": 704,
                                                "start": 702,
                                                "end": 703,
                                                "fullWidth": 2,
                                                "width": 1,
                                                "text": "=",
                                                "value": "=",
                                                "valueText": "=",
                                                "hasTrailingTrivia": true,
                                                "trailingTrivia": [
                                                    {
                                                        "kind": "WhitespaceTrivia",
                                                        "text": " "
                                                    }
                                                ]
                                            },
                                            "value": {
                                                "kind": "ObjectLiteralExpression",
                                                "fullStart": 704,
                                                "fullEnd": 740,
                                                "start": 704,
                                                "end": 740,
                                                "fullWidth": 36,
                                                "width": 36,
                                                "openBraceToken": {
                                                    "kind": "OpenBraceToken",
                                                    "fullStart": 704,
                                                    "fullEnd": 706,
                                                    "start": 704,
                                                    "end": 705,
                                                    "fullWidth": 2,
                                                    "width": 1,
                                                    "text": "{",
                                                    "value": "{",
                                                    "valueText": "{",
                                                    "hasTrailingTrivia": true,
                                                    "trailingTrivia": [
                                                        {
                                                            "kind": "WhitespaceTrivia",
                                                            "text": " "
                                                        }
                                                    ]
                                                },
                                                "propertyAssignments": [
                                                    {
                                                        "kind": "SimplePropertyAssignment",
                                                        "fullStart": 706,
                                                        "fullEnd": 711,
                                                        "start": 706,
                                                        "end": 711,
                                                        "fullWidth": 5,
                                                        "width": 5,
                                                        "propertyName": {
                                                            "kind": "NumericLiteral",
                                                            "fullStart": 706,
                                                            "fullEnd": 707,
                                                            "start": 706,
                                                            "end": 707,
                                                            "fullWidth": 1,
                                                            "width": 1,
                                                            "text": "1",
                                                            "value": 1,
                                                            "valueText": "1"
                                                        },
                                                        "colonToken": {
                                                            "kind": "ColonToken",
                                                            "fullStart": 707,
                                                            "fullEnd": 709,
                                                            "start": 707,
                                                            "end": 708,
                                                            "fullWidth": 2,
                                                            "width": 1,
                                                            "text": ":",
                                                            "value": ":",
                                                            "valueText": ":",
                                                            "hasTrailingTrivia": true,
                                                            "trailingTrivia": [
                                                                {
                                                                    "kind": "WhitespaceTrivia",
                                                                    "text": " "
                                                                }
                                                            ]
                                                        },
                                                        "expression": {
                                                            "kind": "NumericLiteral",
                                                            "fullStart": 709,
                                                            "fullEnd": 711,
                                                            "start": 709,
                                                            "end": 711,
                                                            "fullWidth": 2,
                                                            "width": 2,
                                                            "text": "11",
                                                            "value": 11,
                                                            "valueText": "11"
                                                        }
                                                    },
                                                    {
                                                        "kind": "CommaToken",
                                                        "fullStart": 711,
                                                        "fullEnd": 713,
                                                        "start": 711,
                                                        "end": 712,
                                                        "fullWidth": 2,
                                                        "width": 1,
                                                        "text": ",",
                                                        "value": ",",
                                                        "valueText": ",",
                                                        "hasTrailingTrivia": true,
                                                        "trailingTrivia": [
                                                            {
                                                                "kind": "WhitespaceTrivia",
                                                                "text": " "
                                                            }
                                                        ]
                                                    },
                                                    {
                                                        "kind": "SimplePropertyAssignment",
                                                        "fullStart": 713,
                                                        "fullEnd": 717,
                                                        "start": 713,
                                                        "end": 717,
                                                        "fullWidth": 4,
                                                        "width": 4,
                                                        "propertyName": {
                                                            "kind": "NumericLiteral",
                                                            "fullStart": 713,
                                                            "fullEnd": 714,
                                                            "start": 713,
                                                            "end": 714,
                                                            "fullWidth": 1,
                                                            "width": 1,
                                                            "text": "2",
                                                            "value": 2,
                                                            "valueText": "2"
                                                        },
                                                        "colonToken": {
                                                            "kind": "ColonToken",
                                                            "fullStart": 714,
                                                            "fullEnd": 716,
                                                            "start": 714,
                                                            "end": 715,
                                                            "fullWidth": 2,
                                                            "width": 1,
                                                            "text": ":",
                                                            "value": ":",
                                                            "valueText": ":",
                                                            "hasTrailingTrivia": true,
                                                            "trailingTrivia": [
                                                                {
                                                                    "kind": "WhitespaceTrivia",
                                                                    "text": " "
                                                                }
                                                            ]
                                                        },
                                                        "expression": {
                                                            "kind": "NumericLiteral",
                                                            "fullStart": 716,
                                                            "fullEnd": 717,
                                                            "start": 716,
                                                            "end": 717,
                                                            "fullWidth": 1,
                                                            "width": 1,
                                                            "text": "9",
                                                            "value": 9,
                                                            "valueText": "9"
                                                        }
                                                    },
                                                    {
                                                        "kind": "CommaToken",
                                                        "fullStart": 717,
                                                        "fullEnd": 719,
                                                        "start": 717,
                                                        "end": 718,
                                                        "fullWidth": 2,
                                                        "width": 1,
                                                        "text": ",",
                                                        "value": ",",
                                                        "valueText": ",",
                                                        "hasTrailingTrivia": true,
                                                        "trailingTrivia": [
                                                            {
                                                                "kind": "WhitespaceTrivia",
                                                                "text": " "
                                                            }
                                                        ]
                                                    },
                                                    {
                                                        "kind": "SimplePropertyAssignment",
                                                        "fullStart": 719,
                                                        "fullEnd": 739,
                                                        "start": 719,
                                                        "end": 738,
                                                        "fullWidth": 20,
                                                        "width": 19,
                                                        "propertyName": {
                                                            "kind": "IdentifierName",
                                                            "fullStart": 719,
                                                            "fullEnd": 725,
                                                            "start": 719,
                                                            "end": 725,
                                                            "fullWidth": 6,
                                                            "width": 6,
                                                            "text": "length",
                                                            "value": "length",
                                                            "valueText": "length"
                                                        },
                                                        "colonToken": {
                                                            "kind": "ColonToken",
                                                            "fullStart": 725,
                                                            "fullEnd": 727,
                                                            "start": 725,
                                                            "end": 726,
                                                            "fullWidth": 2,
                                                            "width": 1,
                                                            "text": ":",
                                                            "value": ":",
                                                            "valueText": ":",
                                                            "hasTrailingTrivia": true,
                                                            "trailingTrivia": [
                                                                {
                                                                    "kind": "WhitespaceTrivia",
                                                                    "text": " "
                                                                }
                                                            ]
                                                        },
                                                        "expression": {
                                                            "kind": "NegateExpression",
                                                            "fullStart": 727,
                                                            "fullEnd": 739,
                                                            "start": 727,
                                                            "end": 738,
                                                            "fullWidth": 12,
                                                            "width": 11,
                                                            "operatorToken": {
                                                                "kind": "MinusToken",
                                                                "fullStart": 727,
                                                                "fullEnd": 728,
                                                                "start": 727,
                                                                "end": 728,
                                                                "fullWidth": 1,
                                                                "width": 1,
                                                                "text": "-",
                                                                "value": "-",
                                                                "valueText": "-"
                                                            },
                                                            "operand": {
                                                                "kind": "NumericLiteral",
                                                                "fullStart": 728,
                                                                "fullEnd": 739,
                                                                "start": 728,
                                                                "end": 738,
                                                                "fullWidth": 11,
                                                                "width": 10,
                                                                "text": "4294967294",
                                                                "value": 4294967294,
                                                                "valueText": "4294967294",
                                                                "hasTrailingTrivia": true,
                                                                "trailingTrivia": [
                                                                    {
                                                                        "kind": "WhitespaceTrivia",
                                                                        "text": " "
                                                                    }
                                                                ]
                                                            }
                                                        }
                                                    }
                                                ],
                                                "closeBraceToken": {
                                                    "kind": "CloseBraceToken",
                                                    "fullStart": 739,
                                                    "fullEnd": 740,
                                                    "start": 739,
                                                    "end": 740,
                                                    "fullWidth": 1,
                                                    "width": 1,
                                                    "text": "}",
                                                    "value": "}",
                                                    "valueText": "}"
                                                }
                                            }
                                        }
                                    }
                                ]
                            },
                            "semicolonToken": {
                                "kind": "SemicolonToken",
                                "fullStart": 740,
                                "fullEnd": 743,
                                "start": 740,
                                "end": 741,
                                "fullWidth": 3,
                                "width": 1,
                                "text": ";",
                                "value": ";",
                                "valueText": ";",
                                "hasTrailingTrivia": true,
                                "hasTrailingNewLine": true,
                                "trailingTrivia": [
                                    {
                                        "kind": "NewLineTrivia",
                                        "text": "\r\n"
                                    }
                                ]
                            }
                        },
                        {
                            "kind": "ReturnStatement",
                            "fullStart": 743,
                            "fullEnd": 819,
                            "start": 753,
                            "end": 817,
                            "fullWidth": 76,
                            "width": 64,
                            "returnKeyword": {
                                "kind": "ReturnKeyword",
                                "fullStart": 743,
                                "fullEnd": 760,
                                "start": 753,
                                "end": 759,
                                "fullWidth": 17,
                                "width": 6,
                                "text": "return",
                                "value": "return",
                                "valueText": "return",
                                "hasLeadingTrivia": true,
                                "hasLeadingNewLine": true,
                                "hasTrailingTrivia": true,
                                "leadingTrivia": [
                                    {
                                        "kind": "NewLineTrivia",
                                        "text": "\r\n"
                                    },
                                    {
                                        "kind": "WhitespaceTrivia",
                                        "text": "        "
                                    }
                                ],
                                "trailingTrivia": [
                                    {
                                        "kind": "WhitespaceTrivia",
                                        "text": " "
                                    }
                                ]
                            },
                            "expression": {
                                "kind": "EqualsExpression",
                                "fullStart": 760,
                                "fullEnd": 816,
                                "start": 760,
                                "end": 816,
                                "fullWidth": 56,
                                "width": 56,
                                "left": {
                                    "kind": "InvocationExpression",
                                    "fullStart": 760,
                                    "fullEnd": 808,
                                    "start": 760,
                                    "end": 807,
                                    "fullWidth": 48,
                                    "width": 47,
                                    "expression": {
                                        "kind": "MemberAccessExpression",
                                        "fullStart": 760,
                                        "fullEnd": 787,
                                        "start": 760,
                                        "end": 787,
                                        "fullWidth": 27,
                                        "width": 27,
                                        "expression": {
                                            "kind": "MemberAccessExpression",
                                            "fullStart": 760,
                                            "fullEnd": 782,
                                            "start": 760,
                                            "end": 782,
                                            "fullWidth": 22,
                                            "width": 22,
                                            "expression": {
                                                "kind": "MemberAccessExpression",
                                                "fullStart": 760,
                                                "fullEnd": 775,
                                                "start": 760,
                                                "end": 775,
                                                "fullWidth": 15,
                                                "width": 15,
                                                "expression": {
                                                    "kind": "IdentifierName",
                                                    "fullStart": 760,
                                                    "fullEnd": 765,
                                                    "start": 760,
                                                    "end": 765,
                                                    "fullWidth": 5,
                                                    "width": 5,
                                                    "text": "Array",
                                                    "value": "Array",
                                                    "valueText": "Array"
                                                },
                                                "dotToken": {
                                                    "kind": "DotToken",
                                                    "fullStart": 765,
                                                    "fullEnd": 766,
                                                    "start": 765,
                                                    "end": 766,
                                                    "fullWidth": 1,
                                                    "width": 1,
                                                    "text": ".",
                                                    "value": ".",
                                                    "valueText": "."
                                                },
                                                "name": {
                                                    "kind": "IdentifierName",
                                                    "fullStart": 766,
                                                    "fullEnd": 775,
                                                    "start": 766,
                                                    "end": 775,
                                                    "fullWidth": 9,
                                                    "width": 9,
                                                    "text": "prototype",
                                                    "value": "prototype",
                                                    "valueText": "prototype"
                                                }
                                            },
                                            "dotToken": {
                                                "kind": "DotToken",
                                                "fullStart": 775,
                                                "fullEnd": 776,
                                                "start": 775,
                                                "end": 776,
                                                "fullWidth": 1,
                                                "width": 1,
                                                "text": ".",
                                                "value": ".",
                                                "valueText": "."
                                            },
                                            "name": {
                                                "kind": "IdentifierName",
                                                "fullStart": 776,
                                                "fullEnd": 782,
                                                "start": 776,
                                                "end": 782,
                                                "fullWidth": 6,
                                                "width": 6,
                                                "text": "reduce",
                                                "value": "reduce",
                                                "valueText": "reduce"
                                            }
                                        },
                                        "dotToken": {
                                            "kind": "DotToken",
                                            "fullStart": 782,
                                            "fullEnd": 783,
                                            "start": 782,
                                            "end": 783,
                                            "fullWidth": 1,
                                            "width": 1,
                                            "text": ".",
                                            "value": ".",
                                            "valueText": "."
                                        },
                                        "name": {
                                            "kind": "IdentifierName",
                                            "fullStart": 783,
                                            "fullEnd": 787,
                                            "start": 783,
                                            "end": 787,
                                            "fullWidth": 4,
                                            "width": 4,
                                            "text": "call",
                                            "value": "call",
                                            "valueText": "call"
                                        }
                                    },
                                    "argumentList": {
                                        "kind": "ArgumentList",
                                        "fullStart": 787,
                                        "fullEnd": 808,
                                        "start": 787,
                                        "end": 807,
                                        "fullWidth": 21,
                                        "width": 20,
                                        "openParenToken": {
                                            "kind": "OpenParenToken",
                                            "fullStart": 787,
                                            "fullEnd": 788,
                                            "start": 787,
                                            "end": 788,
                                            "fullWidth": 1,
                                            "width": 1,
                                            "text": "(",
                                            "value": "(",
                                            "valueText": "("
                                        },
                                        "arguments": [
                                            {
                                                "kind": "IdentifierName",
                                                "fullStart": 788,
                                                "fullEnd": 791,
                                                "start": 788,
                                                "end": 791,
                                                "fullWidth": 3,
                                                "width": 3,
                                                "text": "obj",
                                                "value": "obj",
                                                "valueText": "obj"
                                            },
                                            {
                                                "kind": "CommaToken",
                                                "fullStart": 791,
                                                "fullEnd": 793,
                                                "start": 791,
                                                "end": 792,
                                                "fullWidth": 2,
                                                "width": 1,
                                                "text": ",",
                                                "value": ",",
                                                "valueText": ",",
                                                "hasTrailingTrivia": true,
                                                "trailingTrivia": [
                                                    {
                                                        "kind": "WhitespaceTrivia",
                                                        "text": " "
                                                    }
                                                ]
                                            },
                                            {
                                                "kind": "IdentifierName",
                                                "fullStart": 793,
                                                "fullEnd": 803,
                                                "start": 793,
                                                "end": 803,
                                                "fullWidth": 10,
                                                "width": 10,
                                                "text": "callbackfn",
                                                "value": "callbackfn",
                                                "valueText": "callbackfn"
                                            },
                                            {
                                                "kind": "CommaToken",
                                                "fullStart": 803,
                                                "fullEnd": 805,
                                                "start": 803,
                                                "end": 804,
                                                "fullWidth": 2,
                                                "width": 1,
                                                "text": ",",
                                                "value": ",",
                                                "valueText": ",",
                                                "hasTrailingTrivia": true,
                                                "trailingTrivia": [
                                                    {
                                                        "kind": "WhitespaceTrivia",
                                                        "text": " "
                                                    }
                                                ]
                                            },
                                            {
                                                "kind": "NumericLiteral",
                                                "fullStart": 805,
                                                "fullEnd": 806,
                                                "start": 805,
                                                "end": 806,
                                                "fullWidth": 1,
                                                "width": 1,
                                                "text": "1",
                                                "value": 1,
                                                "valueText": "1"
                                            }
                                        ],
                                        "closeParenToken": {
                                            "kind": "CloseParenToken",
                                            "fullStart": 806,
                                            "fullEnd": 808,
                                            "start": 806,
                                            "end": 807,
                                            "fullWidth": 2,
                                            "width": 1,
                                            "text": ")",
                                            "value": ")",
                                            "valueText": ")",
                                            "hasTrailingTrivia": true,
                                            "trailingTrivia": [
                                                {
                                                    "kind": "WhitespaceTrivia",
                                                    "text": " "
                                                }
                                            ]
                                        }
                                    }
                                },
                                "operatorToken": {
                                    "kind": "EqualsEqualsEqualsToken",
                                    "fullStart": 808,
                                    "fullEnd": 812,
                                    "start": 808,
                                    "end": 811,
                                    "fullWidth": 4,
                                    "width": 3,
                                    "text": "===",
                                    "value": "===",
                                    "valueText": "===",
                                    "hasTrailingTrivia": true,
                                    "trailingTrivia": [
                                        {
                                            "kind": "WhitespaceTrivia",
                                            "text": " "
                                        }
                                    ]
                                },
                                "right": {
                                    "kind": "TrueKeyword",
                                    "fullStart": 812,
                                    "fullEnd": 816,
                                    "start": 812,
                                    "end": 816,
                                    "fullWidth": 4,
                                    "width": 4,
                                    "text": "true",
                                    "value": true,
                                    "valueText": "true"
                                }
                            },
                            "semicolonToken": {
                                "kind": "SemicolonToken",
                                "fullStart": 816,
                                "fullEnd": 819,
                                "start": 816,
                                "end": 817,
                                "fullWidth": 3,
                                "width": 1,
                                "text": ";",
                                "value": ";",
                                "valueText": ";",
                                "hasTrailingTrivia": true,
                                "hasTrailingNewLine": true,
                                "trailingTrivia": [
                                    {
                                        "kind": "NewLineTrivia",
                                        "text": "\r\n"
                                    }
                                ]
                            }
                        }
                    ],
                    "closeBraceToken": {
                        "kind": "CloseBraceToken",
                        "fullStart": 819,
                        "fullEnd": 826,
                        "start": 823,
                        "end": 824,
                        "fullWidth": 7,
                        "width": 1,
                        "text": "}",
                        "value": "}",
                        "valueText": "}",
                        "hasLeadingTrivia": true,
                        "hasTrailingTrivia": true,
                        "hasTrailingNewLine": true,
                        "leadingTrivia": [
                            {
                                "kind": "WhitespaceTrivia",
                                "text": "    "
                            }
                        ],
                        "trailingTrivia": [
                            {
                                "kind": "NewLineTrivia",
                                "text": "\r\n"
                            }
                        ]
                    }
                }
            },
            {
                "kind": "ExpressionStatement",
                "fullStart": 826,
                "fullEnd": 850,
                "start": 826,
                "end": 848,
                "fullWidth": 24,
                "width": 22,
                "expression": {
                    "kind": "InvocationExpression",
                    "fullStart": 826,
                    "fullEnd": 847,
                    "start": 826,
                    "end": 847,
                    "fullWidth": 21,
                    "width": 21,
                    "expression": {
                        "kind": "IdentifierName",
                        "fullStart": 826,
                        "fullEnd": 837,
                        "start": 826,
                        "end": 837,
                        "fullWidth": 11,
                        "width": 11,
                        "text": "runTestCase",
                        "value": "runTestCase",
                        "valueText": "runTestCase"
                    },
                    "argumentList": {
                        "kind": "ArgumentList",
                        "fullStart": 837,
                        "fullEnd": 847,
                        "start": 837,
                        "end": 847,
                        "fullWidth": 10,
                        "width": 10,
                        "openParenToken": {
                            "kind": "OpenParenToken",
                            "fullStart": 837,
                            "fullEnd": 838,
                            "start": 837,
                            "end": 838,
                            "fullWidth": 1,
                            "width": 1,
                            "text": "(",
                            "value": "(",
                            "valueText": "("
                        },
                        "arguments": [
                            {
                                "kind": "IdentifierName",
                                "fullStart": 838,
                                "fullEnd": 846,
                                "start": 838,
                                "end": 846,
                                "fullWidth": 8,
                                "width": 8,
                                "text": "testcase",
                                "value": "testcase",
                                "valueText": "testcase"
                            }
                        ],
                        "closeParenToken": {
                            "kind": "CloseParenToken",
                            "fullStart": 846,
                            "fullEnd": 847,
                            "start": 846,
                            "end": 847,
                            "fullWidth": 1,
                            "width": 1,
                            "text": ")",
                            "value": ")",
                            "valueText": ")"
                        }
                    }
                },
                "semicolonToken": {
                    "kind": "SemicolonToken",
                    "fullStart": 847,
                    "fullEnd": 850,
                    "start": 847,
                    "end": 848,
                    "fullWidth": 3,
                    "width": 1,
                    "text": ";",
                    "value": ";",
                    "valueText": ";",
                    "hasTrailingTrivia": true,
                    "hasTrailingNewLine": true,
                    "trailingTrivia": [
                        {
                            "kind": "NewLineTrivia",
                            "text": "\r\n"
                        }
                    ]
                }
            }
        ],
        "endOfFileToken": {
            "kind": "EndOfFileToken",
            "fullStart": 850,
            "fullEnd": 850,
            "start": 850,
            "end": 850,
            "fullWidth": 0,
            "width": 0,
            "text": ""
        }
    },
    "lineMap": {
        "lineStarts": [
            0,
            67,
            152,
            232,
            308,
            380,
            385,
            439,
            531,
            536,
            538,
            540,
            563,
            565,
            623,
            673,
            684,
            686,
            743,
            745,
            819,
            826,
            850
        ],
        "length": 850
    }
}<|MERGE_RESOLUTION|>--- conflicted
+++ resolved
@@ -798,12 +798,8 @@
                                         "start": 698,
                                         "end": 740,
                                         "fullWidth": 42,
-<<<<<<< HEAD
                                         "width": 42,
-                                        "identifier": {
-=======
                                         "propertyName": {
->>>>>>> 85e84683
                                             "kind": "IdentifierName",
                                             "fullStart": 698,
                                             "fullEnd": 702,
