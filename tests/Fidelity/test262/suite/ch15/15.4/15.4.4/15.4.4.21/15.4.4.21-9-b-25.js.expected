{
    "isDeclaration": false,
    "languageVersion": "EcmaScript5",
    "parseOptions": {
        "allowAutomaticSemicolonInsertion": true
    },
    "sourceUnit": {
        "kind": "SourceUnit",
        "fullStart": 0,
        "fullEnd": 1348,
        "start": 609,
        "end": 1348,
        "fullWidth": 1348,
        "width": 739,
        "isIncrementallyUnusable": true,
        "moduleElements": [
            {
                "kind": "FunctionDeclaration",
                "fullStart": 0,
                "fullEnd": 1324,
                "start": 609,
                "end": 1322,
                "fullWidth": 1324,
                "width": 713,
                "isIncrementallyUnusable": true,
                "modifiers": [],
                "functionKeyword": {
                    "kind": "FunctionKeyword",
                    "fullStart": 0,
                    "fullEnd": 618,
                    "start": 609,
                    "end": 617,
                    "fullWidth": 618,
                    "width": 8,
                    "text": "function",
                    "value": "function",
                    "valueText": "function",
                    "hasLeadingTrivia": true,
                    "hasLeadingComment": true,
                    "hasLeadingNewLine": true,
                    "hasTrailingTrivia": true,
                    "leadingTrivia": [
                        {
                            "kind": "SingleLineCommentTrivia",
                            "text": "/// Copyright (c) 2012 Ecma International.  All rights reserved. "
                        },
                        {
                            "kind": "NewLineTrivia",
                            "text": "\r\n"
                        },
                        {
                            "kind": "SingleLineCommentTrivia",
                            "text": "/// Ecma International makes this code available under the terms and conditions set"
                        },
                        {
                            "kind": "NewLineTrivia",
                            "text": "\r\n"
                        },
                        {
                            "kind": "SingleLineCommentTrivia",
                            "text": "/// forth on http://hg.ecmascript.org/tests/test262/raw-file/tip/LICENSE (the "
                        },
                        {
                            "kind": "NewLineTrivia",
                            "text": "\r\n"
                        },
                        {
                            "kind": "SingleLineCommentTrivia",
                            "text": "/// \"Use Terms\").   Any redistribution of this code must retain the above "
                        },
                        {
                            "kind": "NewLineTrivia",
                            "text": "\r\n"
                        },
                        {
                            "kind": "SingleLineCommentTrivia",
                            "text": "/// copyright and this notice and otherwise comply with the Use Terms."
                        },
                        {
                            "kind": "NewLineTrivia",
                            "text": "\r\n"
                        },
                        {
                            "kind": "MultiLineCommentTrivia",
                            "text": "/**\r\n * @path ch15/15.4/15.4.4/15.4.4.21/15.4.4.21-9-b-25.js\r\n * @description Array.prototype.reduce - deleting own property with prototype property causes prototype index property to be visited on an Array-like object\r\n */"
                        },
                        {
                            "kind": "NewLineTrivia",
                            "text": "\r\n"
                        },
                        {
                            "kind": "NewLineTrivia",
                            "text": "\r\n"
                        },
                        {
                            "kind": "NewLineTrivia",
                            "text": "\r\n"
                        }
                    ],
                    "trailingTrivia": [
                        {
                            "kind": "WhitespaceTrivia",
                            "text": " "
                        }
                    ]
                },
                "identifier": {
                    "kind": "IdentifierName",
                    "fullStart": 618,
                    "fullEnd": 626,
                    "start": 618,
                    "end": 626,
                    "fullWidth": 8,
                    "width": 8,
                    "text": "testcase",
                    "value": "testcase",
                    "valueText": "testcase"
                },
                "callSignature": {
                    "kind": "CallSignature",
                    "fullStart": 626,
                    "fullEnd": 629,
                    "start": 626,
                    "end": 628,
                    "fullWidth": 3,
                    "width": 2,
                    "parameterList": {
                        "kind": "ParameterList",
                        "fullStart": 626,
                        "fullEnd": 629,
                        "start": 626,
                        "end": 628,
                        "fullWidth": 3,
                        "width": 2,
                        "openParenToken": {
                            "kind": "OpenParenToken",
                            "fullStart": 626,
                            "fullEnd": 627,
                            "start": 626,
                            "end": 627,
                            "fullWidth": 1,
                            "width": 1,
                            "text": "(",
                            "value": "(",
                            "valueText": "("
                        },
                        "parameters": [],
                        "closeParenToken": {
                            "kind": "CloseParenToken",
                            "fullStart": 627,
                            "fullEnd": 629,
                            "start": 627,
                            "end": 628,
                            "fullWidth": 2,
                            "width": 1,
                            "text": ")",
                            "value": ")",
                            "valueText": ")",
                            "hasTrailingTrivia": true,
                            "trailingTrivia": [
                                {
                                    "kind": "WhitespaceTrivia",
                                    "text": " "
                                }
                            ]
                        }
                    }
                },
                "block": {
                    "kind": "Block",
                    "fullStart": 629,
                    "fullEnd": 1324,
                    "start": 629,
                    "end": 1322,
                    "fullWidth": 695,
                    "width": 693,
                    "isIncrementallyUnusable": true,
                    "openBraceToken": {
                        "kind": "OpenBraceToken",
                        "fullStart": 629,
                        "fullEnd": 632,
                        "start": 629,
                        "end": 630,
                        "fullWidth": 3,
                        "width": 1,
                        "text": "{",
                        "value": "{",
                        "valueText": "{",
                        "hasTrailingTrivia": true,
                        "hasTrailingNewLine": true,
                        "trailingTrivia": [
                            {
                                "kind": "NewLineTrivia",
                                "text": "\r\n"
                            }
                        ]
                    },
                    "statements": [
                        {
                            "kind": "VariableStatement",
                            "fullStart": 632,
                            "fullEnd": 667,
                            "start": 642,
                            "end": 665,
                            "fullWidth": 35,
                            "width": 23,
                            "modifiers": [],
                            "variableDeclaration": {
                                "kind": "VariableDeclaration",
                                "fullStart": 632,
                                "fullEnd": 664,
                                "start": 642,
                                "end": 664,
                                "fullWidth": 32,
                                "width": 22,
                                "varKeyword": {
                                    "kind": "VarKeyword",
                                    "fullStart": 632,
                                    "fullEnd": 646,
                                    "start": 642,
                                    "end": 645,
                                    "fullWidth": 14,
                                    "width": 3,
                                    "text": "var",
                                    "value": "var",
                                    "valueText": "var",
                                    "hasLeadingTrivia": true,
                                    "hasLeadingNewLine": true,
                                    "hasTrailingTrivia": true,
                                    "leadingTrivia": [
                                        {
                                            "kind": "NewLineTrivia",
                                            "text": "\r\n"
                                        },
                                        {
                                            "kind": "WhitespaceTrivia",
                                            "text": "        "
                                        }
                                    ],
                                    "trailingTrivia": [
                                        {
                                            "kind": "WhitespaceTrivia",
                                            "text": " "
                                        }
                                    ]
                                },
                                "variableDeclarators": [
                                    {
                                        "kind": "VariableDeclarator",
                                        "fullStart": 646,
                                        "fullEnd": 664,
                                        "start": 646,
                                        "end": 664,
                                        "fullWidth": 18,
<<<<<<< HEAD
                                        "width": 18,
                                        "identifier": {
=======
                                        "propertyName": {
>>>>>>> 85e84683
                                            "kind": "IdentifierName",
                                            "fullStart": 646,
                                            "fullEnd": 657,
                                            "start": 646,
                                            "end": 656,
                                            "fullWidth": 11,
                                            "width": 10,
                                            "text": "testResult",
                                            "value": "testResult",
                                            "valueText": "testResult",
                                            "hasTrailingTrivia": true,
                                            "trailingTrivia": [
                                                {
                                                    "kind": "WhitespaceTrivia",
                                                    "text": " "
                                                }
                                            ]
                                        },
                                        "equalsValueClause": {
                                            "kind": "EqualsValueClause",
                                            "fullStart": 657,
                                            "fullEnd": 664,
                                            "start": 657,
                                            "end": 664,
                                            "fullWidth": 7,
                                            "width": 7,
                                            "equalsToken": {
                                                "kind": "EqualsToken",
                                                "fullStart": 657,
                                                "fullEnd": 659,
                                                "start": 657,
                                                "end": 658,
                                                "fullWidth": 2,
                                                "width": 1,
                                                "text": "=",
                                                "value": "=",
                                                "valueText": "=",
                                                "hasTrailingTrivia": true,
                                                "trailingTrivia": [
                                                    {
                                                        "kind": "WhitespaceTrivia",
                                                        "text": " "
                                                    }
                                                ]
                                            },
                                            "value": {
                                                "kind": "FalseKeyword",
                                                "fullStart": 659,
                                                "fullEnd": 664,
                                                "start": 659,
                                                "end": 664,
                                                "fullWidth": 5,
                                                "width": 5,
                                                "text": "false",
                                                "value": false,
                                                "valueText": "false"
                                            }
                                        }
                                    }
                                ]
                            },
                            "semicolonToken": {
                                "kind": "SemicolonToken",
                                "fullStart": 664,
                                "fullEnd": 667,
                                "start": 664,
                                "end": 665,
                                "fullWidth": 3,
                                "width": 1,
                                "text": ";",
                                "value": ";",
                                "valueText": ";",
                                "hasTrailingTrivia": true,
                                "hasTrailingNewLine": true,
                                "trailingTrivia": [
                                    {
                                        "kind": "NewLineTrivia",
                                        "text": "\r\n"
                                    }
                                ]
                            }
                        },
                        {
                            "kind": "FunctionDeclaration",
                            "fullStart": 667,
                            "fullEnd": 827,
                            "start": 677,
                            "end": 825,
                            "fullWidth": 160,
                            "width": 148,
                            "modifiers": [],
                            "functionKeyword": {
                                "kind": "FunctionKeyword",
                                "fullStart": 667,
                                "fullEnd": 686,
                                "start": 677,
                                "end": 685,
                                "fullWidth": 19,
                                "width": 8,
                                "text": "function",
                                "value": "function",
                                "valueText": "function",
                                "hasLeadingTrivia": true,
                                "hasLeadingNewLine": true,
                                "hasTrailingTrivia": true,
                                "leadingTrivia": [
                                    {
                                        "kind": "NewLineTrivia",
                                        "text": "\r\n"
                                    },
                                    {
                                        "kind": "WhitespaceTrivia",
                                        "text": "        "
                                    }
                                ],
                                "trailingTrivia": [
                                    {
                                        "kind": "WhitespaceTrivia",
                                        "text": " "
                                    }
                                ]
                            },
                            "identifier": {
                                "kind": "IdentifierName",
                                "fullStart": 686,
                                "fullEnd": 696,
                                "start": 686,
                                "end": 696,
                                "fullWidth": 10,
                                "width": 10,
                                "text": "callbackfn",
                                "value": "callbackfn",
                                "valueText": "callbackfn"
                            },
                            "callSignature": {
                                "kind": "CallSignature",
                                "fullStart": 696,
                                "fullEnd": 719,
                                "start": 696,
                                "end": 718,
                                "fullWidth": 23,
                                "width": 22,
                                "parameterList": {
                                    "kind": "ParameterList",
                                    "fullStart": 696,
                                    "fullEnd": 719,
                                    "start": 696,
                                    "end": 718,
                                    "fullWidth": 23,
                                    "width": 22,
                                    "openParenToken": {
                                        "kind": "OpenParenToken",
                                        "fullStart": 696,
                                        "fullEnd": 697,
                                        "start": 696,
                                        "end": 697,
                                        "fullWidth": 1,
                                        "width": 1,
                                        "text": "(",
                                        "value": "(",
                                        "valueText": "("
                                    },
                                    "parameters": [
                                        {
                                            "kind": "Parameter",
                                            "fullStart": 697,
                                            "fullEnd": 702,
                                            "start": 697,
                                            "end": 702,
                                            "fullWidth": 5,
                                            "width": 5,
                                            "modifiers": [],
                                            "identifier": {
                                                "kind": "IdentifierName",
                                                "fullStart": 697,
                                                "fullEnd": 702,
                                                "start": 697,
                                                "end": 702,
                                                "fullWidth": 5,
                                                "width": 5,
                                                "text": "accum",
                                                "value": "accum",
                                                "valueText": "accum"
                                            }
                                        },
                                        {
                                            "kind": "CommaToken",
                                            "fullStart": 702,
                                            "fullEnd": 704,
                                            "start": 702,
                                            "end": 703,
                                            "fullWidth": 2,
                                            "width": 1,
                                            "text": ",",
                                            "value": ",",
                                            "valueText": ",",
                                            "hasTrailingTrivia": true,
                                            "trailingTrivia": [
                                                {
                                                    "kind": "WhitespaceTrivia",
                                                    "text": " "
                                                }
                                            ]
                                        },
                                        {
                                            "kind": "Parameter",
                                            "fullStart": 704,
                                            "fullEnd": 707,
                                            "start": 704,
                                            "end": 707,
                                            "fullWidth": 3,
                                            "width": 3,
                                            "modifiers": [],
                                            "identifier": {
                                                "kind": "IdentifierName",
                                                "fullStart": 704,
                                                "fullEnd": 707,
                                                "start": 704,
                                                "end": 707,
                                                "fullWidth": 3,
                                                "width": 3,
                                                "text": "val",
                                                "value": "val",
                                                "valueText": "val"
                                            }
                                        },
                                        {
                                            "kind": "CommaToken",
                                            "fullStart": 707,
                                            "fullEnd": 709,
                                            "start": 707,
                                            "end": 708,
                                            "fullWidth": 2,
                                            "width": 1,
                                            "text": ",",
                                            "value": ",",
                                            "valueText": ",",
                                            "hasTrailingTrivia": true,
                                            "trailingTrivia": [
                                                {
                                                    "kind": "WhitespaceTrivia",
                                                    "text": " "
                                                }
                                            ]
                                        },
                                        {
                                            "kind": "Parameter",
                                            "fullStart": 709,
                                            "fullEnd": 712,
                                            "start": 709,
                                            "end": 712,
                                            "fullWidth": 3,
                                            "width": 3,
                                            "modifiers": [],
                                            "identifier": {
                                                "kind": "IdentifierName",
                                                "fullStart": 709,
                                                "fullEnd": 712,
                                                "start": 709,
                                                "end": 712,
                                                "fullWidth": 3,
                                                "width": 3,
                                                "text": "idx",
                                                "value": "idx",
                                                "valueText": "idx"
                                            }
                                        },
                                        {
                                            "kind": "CommaToken",
                                            "fullStart": 712,
                                            "fullEnd": 714,
                                            "start": 712,
                                            "end": 713,
                                            "fullWidth": 2,
                                            "width": 1,
                                            "text": ",",
                                            "value": ",",
                                            "valueText": ",",
                                            "hasTrailingTrivia": true,
                                            "trailingTrivia": [
                                                {
                                                    "kind": "WhitespaceTrivia",
                                                    "text": " "
                                                }
                                            ]
                                        },
                                        {
                                            "kind": "Parameter",
                                            "fullStart": 714,
                                            "fullEnd": 717,
                                            "start": 714,
                                            "end": 717,
                                            "fullWidth": 3,
                                            "width": 3,
                                            "modifiers": [],
                                            "identifier": {
                                                "kind": "IdentifierName",
                                                "fullStart": 714,
                                                "fullEnd": 717,
                                                "start": 714,
                                                "end": 717,
                                                "fullWidth": 3,
                                                "width": 3,
                                                "text": "obj",
                                                "value": "obj",
                                                "valueText": "obj"
                                            }
                                        }
                                    ],
                                    "closeParenToken": {
                                        "kind": "CloseParenToken",
                                        "fullStart": 717,
                                        "fullEnd": 719,
                                        "start": 717,
                                        "end": 718,
                                        "fullWidth": 2,
                                        "width": 1,
                                        "text": ")",
                                        "value": ")",
                                        "valueText": ")",
                                        "hasTrailingTrivia": true,
                                        "trailingTrivia": [
                                            {
                                                "kind": "WhitespaceTrivia",
                                                "text": " "
                                            }
                                        ]
                                    }
                                }
                            },
                            "block": {
                                "kind": "Block",
                                "fullStart": 719,
                                "fullEnd": 827,
                                "start": 719,
                                "end": 825,
                                "fullWidth": 108,
                                "width": 106,
                                "openBraceToken": {
                                    "kind": "OpenBraceToken",
                                    "fullStart": 719,
                                    "fullEnd": 722,
                                    "start": 719,
                                    "end": 720,
                                    "fullWidth": 3,
                                    "width": 1,
                                    "text": "{",
                                    "value": "{",
                                    "valueText": "{",
                                    "hasTrailingTrivia": true,
                                    "hasTrailingNewLine": true,
                                    "trailingTrivia": [
                                        {
                                            "kind": "NewLineTrivia",
                                            "text": "\r\n"
                                        }
                                    ]
                                },
                                "statements": [
                                    {
                                        "kind": "IfStatement",
                                        "fullStart": 722,
                                        "fullEnd": 816,
                                        "start": 734,
                                        "end": 814,
                                        "fullWidth": 94,
                                        "width": 80,
                                        "ifKeyword": {
                                            "kind": "IfKeyword",
                                            "fullStart": 722,
                                            "fullEnd": 737,
                                            "start": 734,
                                            "end": 736,
                                            "fullWidth": 15,
                                            "width": 2,
                                            "text": "if",
                                            "value": "if",
                                            "valueText": "if",
                                            "hasLeadingTrivia": true,
                                            "hasTrailingTrivia": true,
                                            "leadingTrivia": [
                                                {
                                                    "kind": "WhitespaceTrivia",
                                                    "text": "            "
                                                }
                                            ],
                                            "trailingTrivia": [
                                                {
                                                    "kind": "WhitespaceTrivia",
                                                    "text": " "
                                                }
                                            ]
                                        },
                                        "openParenToken": {
                                            "kind": "OpenParenToken",
                                            "fullStart": 737,
                                            "fullEnd": 738,
                                            "start": 737,
                                            "end": 738,
                                            "fullWidth": 1,
                                            "width": 1,
                                            "text": "(",
                                            "value": "(",
                                            "valueText": "("
                                        },
                                        "condition": {
                                            "kind": "LogicalAndExpression",
                                            "fullStart": 738,
                                            "fullEnd": 760,
                                            "start": 738,
                                            "end": 760,
                                            "fullWidth": 22,
                                            "width": 22,
                                            "left": {
                                                "kind": "EqualsExpression",
                                                "fullStart": 738,
                                                "fullEnd": 748,
                                                "start": 738,
                                                "end": 747,
                                                "fullWidth": 10,
                                                "width": 9,
                                                "left": {
                                                    "kind": "IdentifierName",
                                                    "fullStart": 738,
                                                    "fullEnd": 742,
                                                    "start": 738,
                                                    "end": 741,
                                                    "fullWidth": 4,
                                                    "width": 3,
                                                    "text": "idx",
                                                    "value": "idx",
                                                    "valueText": "idx",
                                                    "hasTrailingTrivia": true,
                                                    "trailingTrivia": [
                                                        {
                                                            "kind": "WhitespaceTrivia",
                                                            "text": " "
                                                        }
                                                    ]
                                                },
                                                "operatorToken": {
                                                    "kind": "EqualsEqualsEqualsToken",
                                                    "fullStart": 742,
                                                    "fullEnd": 746,
                                                    "start": 742,
                                                    "end": 745,
                                                    "fullWidth": 4,
                                                    "width": 3,
                                                    "text": "===",
                                                    "value": "===",
                                                    "valueText": "===",
                                                    "hasTrailingTrivia": true,
                                                    "trailingTrivia": [
                                                        {
                                                            "kind": "WhitespaceTrivia",
                                                            "text": " "
                                                        }
                                                    ]
                                                },
                                                "right": {
                                                    "kind": "NumericLiteral",
                                                    "fullStart": 746,
                                                    "fullEnd": 748,
                                                    "start": 746,
                                                    "end": 747,
                                                    "fullWidth": 2,
                                                    "width": 1,
                                                    "text": "1",
                                                    "value": 1,
                                                    "valueText": "1",
                                                    "hasTrailingTrivia": true,
                                                    "trailingTrivia": [
                                                        {
                                                            "kind": "WhitespaceTrivia",
                                                            "text": " "
                                                        }
                                                    ]
                                                }
                                            },
                                            "operatorToken": {
                                                "kind": "AmpersandAmpersandToken",
                                                "fullStart": 748,
                                                "fullEnd": 751,
                                                "start": 748,
                                                "end": 750,
                                                "fullWidth": 3,
                                                "width": 2,
                                                "text": "&&",
                                                "value": "&&",
                                                "valueText": "&&",
                                                "hasTrailingTrivia": true,
                                                "trailingTrivia": [
                                                    {
                                                        "kind": "WhitespaceTrivia",
                                                        "text": " "
                                                    }
                                                ]
                                            },
                                            "right": {
                                                "kind": "EqualsExpression",
                                                "fullStart": 751,
                                                "fullEnd": 760,
                                                "start": 751,
                                                "end": 760,
                                                "fullWidth": 9,
                                                "width": 9,
                                                "left": {
                                                    "kind": "IdentifierName",
                                                    "fullStart": 751,
                                                    "fullEnd": 755,
                                                    "start": 751,
                                                    "end": 754,
                                                    "fullWidth": 4,
                                                    "width": 3,
                                                    "text": "val",
                                                    "value": "val",
                                                    "valueText": "val",
                                                    "hasTrailingTrivia": true,
                                                    "trailingTrivia": [
                                                        {
                                                            "kind": "WhitespaceTrivia",
                                                            "text": " "
                                                        }
                                                    ]
                                                },
                                                "operatorToken": {
                                                    "kind": "EqualsEqualsEqualsToken",
                                                    "fullStart": 755,
                                                    "fullEnd": 759,
                                                    "start": 755,
                                                    "end": 758,
                                                    "fullWidth": 4,
                                                    "width": 3,
                                                    "text": "===",
                                                    "value": "===",
                                                    "valueText": "===",
                                                    "hasTrailingTrivia": true,
                                                    "trailingTrivia": [
                                                        {
                                                            "kind": "WhitespaceTrivia",
                                                            "text": " "
                                                        }
                                                    ]
                                                },
                                                "right": {
                                                    "kind": "NumericLiteral",
                                                    "fullStart": 759,
                                                    "fullEnd": 760,
                                                    "start": 759,
                                                    "end": 760,
                                                    "fullWidth": 1,
                                                    "width": 1,
                                                    "text": "1",
                                                    "value": 1,
                                                    "valueText": "1"
                                                }
                                            }
                                        },
                                        "closeParenToken": {
                                            "kind": "CloseParenToken",
                                            "fullStart": 760,
                                            "fullEnd": 762,
                                            "start": 760,
                                            "end": 761,
                                            "fullWidth": 2,
                                            "width": 1,
                                            "text": ")",
                                            "value": ")",
                                            "valueText": ")",
                                            "hasTrailingTrivia": true,
                                            "trailingTrivia": [
                                                {
                                                    "kind": "WhitespaceTrivia",
                                                    "text": " "
                                                }
                                            ]
                                        },
                                        "statement": {
                                            "kind": "Block",
                                            "fullStart": 762,
                                            "fullEnd": 816,
                                            "start": 762,
                                            "end": 814,
                                            "fullWidth": 54,
                                            "width": 52,
                                            "openBraceToken": {
                                                "kind": "OpenBraceToken",
                                                "fullStart": 762,
                                                "fullEnd": 765,
                                                "start": 762,
                                                "end": 763,
                                                "fullWidth": 3,
                                                "width": 1,
                                                "text": "{",
                                                "value": "{",
                                                "valueText": "{",
                                                "hasTrailingTrivia": true,
                                                "hasTrailingNewLine": true,
                                                "trailingTrivia": [
                                                    {
                                                        "kind": "NewLineTrivia",
                                                        "text": "\r\n"
                                                    }
                                                ]
                                            },
                                            "statements": [
                                                {
                                                    "kind": "ExpressionStatement",
                                                    "fullStart": 765,
                                                    "fullEnd": 801,
                                                    "start": 781,
                                                    "end": 799,
                                                    "fullWidth": 36,
                                                    "width": 18,
                                                    "expression": {
                                                        "kind": "AssignmentExpression",
                                                        "fullStart": 765,
                                                        "fullEnd": 798,
                                                        "start": 781,
                                                        "end": 798,
                                                        "fullWidth": 33,
                                                        "width": 17,
                                                        "left": {
                                                            "kind": "IdentifierName",
                                                            "fullStart": 765,
                                                            "fullEnd": 792,
                                                            "start": 781,
                                                            "end": 791,
                                                            "fullWidth": 27,
                                                            "width": 10,
                                                            "text": "testResult",
                                                            "value": "testResult",
                                                            "valueText": "testResult",
                                                            "hasLeadingTrivia": true,
                                                            "hasTrailingTrivia": true,
                                                            "leadingTrivia": [
                                                                {
                                                                    "kind": "WhitespaceTrivia",
                                                                    "text": "                "
                                                                }
                                                            ],
                                                            "trailingTrivia": [
                                                                {
                                                                    "kind": "WhitespaceTrivia",
                                                                    "text": " "
                                                                }
                                                            ]
                                                        },
                                                        "operatorToken": {
                                                            "kind": "EqualsToken",
                                                            "fullStart": 792,
                                                            "fullEnd": 794,
                                                            "start": 792,
                                                            "end": 793,
                                                            "fullWidth": 2,
                                                            "width": 1,
                                                            "text": "=",
                                                            "value": "=",
                                                            "valueText": "=",
                                                            "hasTrailingTrivia": true,
                                                            "trailingTrivia": [
                                                                {
                                                                    "kind": "WhitespaceTrivia",
                                                                    "text": " "
                                                                }
                                                            ]
                                                        },
                                                        "right": {
                                                            "kind": "TrueKeyword",
                                                            "fullStart": 794,
                                                            "fullEnd": 798,
                                                            "start": 794,
                                                            "end": 798,
                                                            "fullWidth": 4,
                                                            "width": 4,
                                                            "text": "true",
                                                            "value": true,
                                                            "valueText": "true"
                                                        }
                                                    },
                                                    "semicolonToken": {
                                                        "kind": "SemicolonToken",
                                                        "fullStart": 798,
                                                        "fullEnd": 801,
                                                        "start": 798,
                                                        "end": 799,
                                                        "fullWidth": 3,
                                                        "width": 1,
                                                        "text": ";",
                                                        "value": ";",
                                                        "valueText": ";",
                                                        "hasTrailingTrivia": true,
                                                        "hasTrailingNewLine": true,
                                                        "trailingTrivia": [
                                                            {
                                                                "kind": "NewLineTrivia",
                                                                "text": "\r\n"
                                                            }
                                                        ]
                                                    }
                                                }
                                            ],
                                            "closeBraceToken": {
                                                "kind": "CloseBraceToken",
                                                "fullStart": 801,
                                                "fullEnd": 816,
                                                "start": 813,
                                                "end": 814,
                                                "fullWidth": 15,
                                                "width": 1,
                                                "text": "}",
                                                "value": "}",
                                                "valueText": "}",
                                                "hasLeadingTrivia": true,
                                                "hasTrailingTrivia": true,
                                                "hasTrailingNewLine": true,
                                                "leadingTrivia": [
                                                    {
                                                        "kind": "WhitespaceTrivia",
                                                        "text": "            "
                                                    }
                                                ],
                                                "trailingTrivia": [
                                                    {
                                                        "kind": "NewLineTrivia",
                                                        "text": "\r\n"
                                                    }
                                                ]
                                            }
                                        }
                                    }
                                ],
                                "closeBraceToken": {
                                    "kind": "CloseBraceToken",
                                    "fullStart": 816,
                                    "fullEnd": 827,
                                    "start": 824,
                                    "end": 825,
                                    "fullWidth": 11,
                                    "width": 1,
                                    "text": "}",
                                    "value": "}",
                                    "valueText": "}",
                                    "hasLeadingTrivia": true,
                                    "hasTrailingTrivia": true,
                                    "hasTrailingNewLine": true,
                                    "leadingTrivia": [
                                        {
                                            "kind": "WhitespaceTrivia",
                                            "text": "        "
                                        }
                                    ],
                                    "trailingTrivia": [
                                        {
                                            "kind": "NewLineTrivia",
                                            "text": "\r\n"
                                        }
                                    ]
                                }
                            }
                        },
                        {
                            "kind": "VariableStatement",
                            "fullStart": 827,
                            "fullEnd": 885,
                            "start": 837,
                            "end": 883,
                            "fullWidth": 58,
                            "width": 46,
                            "modifiers": [],
                            "variableDeclaration": {
                                "kind": "VariableDeclaration",
                                "fullStart": 827,
                                "fullEnd": 882,
                                "start": 837,
                                "end": 882,
                                "fullWidth": 55,
                                "width": 45,
                                "varKeyword": {
                                    "kind": "VarKeyword",
                                    "fullStart": 827,
                                    "fullEnd": 841,
                                    "start": 837,
                                    "end": 840,
                                    "fullWidth": 14,
                                    "width": 3,
                                    "text": "var",
                                    "value": "var",
                                    "valueText": "var",
                                    "hasLeadingTrivia": true,
                                    "hasLeadingNewLine": true,
                                    "hasTrailingTrivia": true,
                                    "leadingTrivia": [
                                        {
                                            "kind": "NewLineTrivia",
                                            "text": "\r\n"
                                        },
                                        {
                                            "kind": "WhitespaceTrivia",
                                            "text": "        "
                                        }
                                    ],
                                    "trailingTrivia": [
                                        {
                                            "kind": "WhitespaceTrivia",
                                            "text": " "
                                        }
                                    ]
                                },
                                "variableDeclarators": [
                                    {
                                        "kind": "VariableDeclarator",
                                        "fullStart": 841,
                                        "fullEnd": 882,
                                        "start": 841,
                                        "end": 882,
                                        "fullWidth": 41,
<<<<<<< HEAD
                                        "width": 41,
                                        "identifier": {
=======
                                        "propertyName": {
>>>>>>> 85e84683
                                            "kind": "IdentifierName",
                                            "fullStart": 841,
                                            "fullEnd": 845,
                                            "start": 841,
                                            "end": 844,
                                            "fullWidth": 4,
                                            "width": 3,
                                            "text": "obj",
                                            "value": "obj",
                                            "valueText": "obj",
                                            "hasTrailingTrivia": true,
                                            "trailingTrivia": [
                                                {
                                                    "kind": "WhitespaceTrivia",
                                                    "text": " "
                                                }
                                            ]
                                        },
                                        "equalsValueClause": {
                                            "kind": "EqualsValueClause",
                                            "fullStart": 845,
                                            "fullEnd": 882,
                                            "start": 845,
                                            "end": 882,
                                            "fullWidth": 37,
                                            "width": 37,
                                            "equalsToken": {
                                                "kind": "EqualsToken",
                                                "fullStart": 845,
                                                "fullEnd": 847,
                                                "start": 845,
                                                "end": 846,
                                                "fullWidth": 2,
                                                "width": 1,
                                                "text": "=",
                                                "value": "=",
                                                "valueText": "=",
                                                "hasTrailingTrivia": true,
                                                "trailingTrivia": [
                                                    {
                                                        "kind": "WhitespaceTrivia",
                                                        "text": " "
                                                    }
                                                ]
                                            },
                                            "value": {
                                                "kind": "ObjectLiteralExpression",
                                                "fullStart": 847,
                                                "fullEnd": 882,
                                                "start": 847,
                                                "end": 882,
                                                "fullWidth": 35,
                                                "width": 35,
                                                "openBraceToken": {
                                                    "kind": "OpenBraceToken",
                                                    "fullStart": 847,
                                                    "fullEnd": 849,
                                                    "start": 847,
                                                    "end": 848,
                                                    "fullWidth": 2,
                                                    "width": 1,
                                                    "text": "{",
                                                    "value": "{",
                                                    "valueText": "{",
                                                    "hasTrailingTrivia": true,
                                                    "trailingTrivia": [
                                                        {
                                                            "kind": "WhitespaceTrivia",
                                                            "text": " "
                                                        }
                                                    ]
                                                },
                                                "propertyAssignments": [
                                                    {
                                                        "kind": "SimplePropertyAssignment",
                                                        "fullStart": 849,
                                                        "fullEnd": 853,
                                                        "start": 849,
                                                        "end": 853,
                                                        "fullWidth": 4,
                                                        "width": 4,
                                                        "propertyName": {
                                                            "kind": "NumericLiteral",
                                                            "fullStart": 849,
                                                            "fullEnd": 850,
                                                            "start": 849,
                                                            "end": 850,
                                                            "fullWidth": 1,
                                                            "width": 1,
                                                            "text": "0",
                                                            "value": 0,
                                                            "valueText": "0"
                                                        },
                                                        "colonToken": {
                                                            "kind": "ColonToken",
                                                            "fullStart": 850,
                                                            "fullEnd": 852,
                                                            "start": 850,
                                                            "end": 851,
                                                            "fullWidth": 2,
                                                            "width": 1,
                                                            "text": ":",
                                                            "value": ":",
                                                            "valueText": ":",
                                                            "hasTrailingTrivia": true,
                                                            "trailingTrivia": [
                                                                {
                                                                    "kind": "WhitespaceTrivia",
                                                                    "text": " "
                                                                }
                                                            ]
                                                        },
                                                        "expression": {
                                                            "kind": "NumericLiteral",
                                                            "fullStart": 852,
                                                            "fullEnd": 853,
                                                            "start": 852,
                                                            "end": 853,
                                                            "fullWidth": 1,
                                                            "width": 1,
                                                            "text": "0",
                                                            "value": 0,
                                                            "valueText": "0"
                                                        }
                                                    },
                                                    {
                                                        "kind": "CommaToken",
                                                        "fullStart": 853,
                                                        "fullEnd": 855,
                                                        "start": 853,
                                                        "end": 854,
                                                        "fullWidth": 2,
                                                        "width": 1,
                                                        "text": ",",
                                                        "value": ",",
                                                        "valueText": ",",
                                                        "hasTrailingTrivia": true,
                                                        "trailingTrivia": [
                                                            {
                                                                "kind": "WhitespaceTrivia",
                                                                "text": " "
                                                            }
                                                        ]
                                                    },
                                                    {
                                                        "kind": "SimplePropertyAssignment",
                                                        "fullStart": 855,
                                                        "fullEnd": 861,
                                                        "start": 855,
                                                        "end": 861,
                                                        "fullWidth": 6,
                                                        "width": 6,
                                                        "propertyName": {
                                                            "kind": "NumericLiteral",
                                                            "fullStart": 855,
                                                            "fullEnd": 856,
                                                            "start": 855,
                                                            "end": 856,
                                                            "fullWidth": 1,
                                                            "width": 1,
                                                            "text": "1",
                                                            "value": 1,
                                                            "valueText": "1"
                                                        },
                                                        "colonToken": {
                                                            "kind": "ColonToken",
                                                            "fullStart": 856,
                                                            "fullEnd": 858,
                                                            "start": 856,
                                                            "end": 857,
                                                            "fullWidth": 2,
                                                            "width": 1,
                                                            "text": ":",
                                                            "value": ":",
                                                            "valueText": ":",
                                                            "hasTrailingTrivia": true,
                                                            "trailingTrivia": [
                                                                {
                                                                    "kind": "WhitespaceTrivia",
                                                                    "text": " "
                                                                }
                                                            ]
                                                        },
                                                        "expression": {
                                                            "kind": "NumericLiteral",
                                                            "fullStart": 858,
                                                            "fullEnd": 861,
                                                            "start": 858,
                                                            "end": 861,
                                                            "fullWidth": 3,
                                                            "width": 3,
                                                            "text": "111",
                                                            "value": 111,
                                                            "valueText": "111"
                                                        }
                                                    },
                                                    {
                                                        "kind": "CommaToken",
                                                        "fullStart": 861,
                                                        "fullEnd": 863,
                                                        "start": 861,
                                                        "end": 862,
                                                        "fullWidth": 2,
                                                        "width": 1,
                                                        "text": ",",
                                                        "value": ",",
                                                        "valueText": ",",
                                                        "hasTrailingTrivia": true,
                                                        "trailingTrivia": [
                                                            {
                                                                "kind": "WhitespaceTrivia",
                                                                "text": " "
                                                            }
                                                        ]
                                                    },
                                                    {
                                                        "kind": "SimplePropertyAssignment",
                                                        "fullStart": 863,
                                                        "fullEnd": 868,
                                                        "start": 863,
                                                        "end": 868,
                                                        "fullWidth": 5,
                                                        "width": 5,
                                                        "propertyName": {
                                                            "kind": "NumericLiteral",
                                                            "fullStart": 863,
                                                            "fullEnd": 864,
                                                            "start": 863,
                                                            "end": 864,
                                                            "fullWidth": 1,
                                                            "width": 1,
                                                            "text": "4",
                                                            "value": 4,
                                                            "valueText": "4"
                                                        },
                                                        "colonToken": {
                                                            "kind": "ColonToken",
                                                            "fullStart": 864,
                                                            "fullEnd": 866,
                                                            "start": 864,
                                                            "end": 865,
                                                            "fullWidth": 2,
                                                            "width": 1,
                                                            "text": ":",
                                                            "value": ":",
                                                            "valueText": ":",
                                                            "hasTrailingTrivia": true,
                                                            "trailingTrivia": [
                                                                {
                                                                    "kind": "WhitespaceTrivia",
                                                                    "text": " "
                                                                }
                                                            ]
                                                        },
                                                        "expression": {
                                                            "kind": "NumericLiteral",
                                                            "fullStart": 866,
                                                            "fullEnd": 868,
                                                            "start": 866,
                                                            "end": 868,
                                                            "fullWidth": 2,
                                                            "width": 2,
                                                            "text": "10",
                                                            "value": 10,
                                                            "valueText": "10"
                                                        }
                                                    },
                                                    {
                                                        "kind": "CommaToken",
                                                        "fullStart": 868,
                                                        "fullEnd": 870,
                                                        "start": 868,
                                                        "end": 869,
                                                        "fullWidth": 2,
                                                        "width": 1,
                                                        "text": ",",
                                                        "value": ",",
                                                        "valueText": ",",
                                                        "hasTrailingTrivia": true,
                                                        "trailingTrivia": [
                                                            {
                                                                "kind": "WhitespaceTrivia",
                                                                "text": " "
                                                            }
                                                        ]
                                                    },
                                                    {
                                                        "kind": "SimplePropertyAssignment",
                                                        "fullStart": 870,
                                                        "fullEnd": 881,
                                                        "start": 870,
                                                        "end": 880,
                                                        "fullWidth": 11,
                                                        "width": 10,
                                                        "propertyName": {
                                                            "kind": "IdentifierName",
                                                            "fullStart": 870,
                                                            "fullEnd": 876,
                                                            "start": 870,
                                                            "end": 876,
                                                            "fullWidth": 6,
                                                            "width": 6,
                                                            "text": "length",
                                                            "value": "length",
                                                            "valueText": "length"
                                                        },
                                                        "colonToken": {
                                                            "kind": "ColonToken",
                                                            "fullStart": 876,
                                                            "fullEnd": 878,
                                                            "start": 876,
                                                            "end": 877,
                                                            "fullWidth": 2,
                                                            "width": 1,
                                                            "text": ":",
                                                            "value": ":",
                                                            "valueText": ":",
                                                            "hasTrailingTrivia": true,
                                                            "trailingTrivia": [
                                                                {
                                                                    "kind": "WhitespaceTrivia",
                                                                    "text": " "
                                                                }
                                                            ]
                                                        },
                                                        "expression": {
                                                            "kind": "NumericLiteral",
                                                            "fullStart": 878,
                                                            "fullEnd": 881,
                                                            "start": 878,
                                                            "end": 880,
                                                            "fullWidth": 3,
                                                            "width": 2,
                                                            "text": "10",
                                                            "value": 10,
                                                            "valueText": "10",
                                                            "hasTrailingTrivia": true,
                                                            "trailingTrivia": [
                                                                {
                                                                    "kind": "WhitespaceTrivia",
                                                                    "text": " "
                                                                }
                                                            ]
                                                        }
                                                    }
                                                ],
                                                "closeBraceToken": {
                                                    "kind": "CloseBraceToken",
                                                    "fullStart": 881,
                                                    "fullEnd": 882,
                                                    "start": 881,
                                                    "end": 882,
                                                    "fullWidth": 1,
                                                    "width": 1,
                                                    "text": "}",
                                                    "value": "}",
                                                    "valueText": "}"
                                                }
                                            }
                                        }
                                    }
                                ]
                            },
                            "semicolonToken": {
                                "kind": "SemicolonToken",
                                "fullStart": 882,
                                "fullEnd": 885,
                                "start": 882,
                                "end": 883,
                                "fullWidth": 3,
                                "width": 1,
                                "text": ";",
                                "value": ";",
                                "valueText": ";",
                                "hasTrailingTrivia": true,
                                "hasTrailingNewLine": true,
                                "trailingTrivia": [
                                    {
                                        "kind": "NewLineTrivia",
                                        "text": "\r\n"
                                    }
                                ]
                            }
                        },
                        {
                            "kind": "ExpressionStatement",
                            "fullStart": 885,
                            "fullEnd": 1082,
                            "start": 895,
                            "end": 1080,
                            "fullWidth": 197,
                            "width": 185,
                            "isIncrementallyUnusable": true,
                            "expression": {
                                "kind": "InvocationExpression",
                                "fullStart": 885,
                                "fullEnd": 1079,
                                "start": 895,
                                "end": 1079,
                                "fullWidth": 194,
                                "width": 184,
                                "isIncrementallyUnusable": true,
                                "expression": {
                                    "kind": "MemberAccessExpression",
                                    "fullStart": 885,
                                    "fullEnd": 916,
                                    "start": 895,
                                    "end": 916,
                                    "fullWidth": 31,
                                    "width": 21,
                                    "expression": {
                                        "kind": "IdentifierName",
                                        "fullStart": 885,
                                        "fullEnd": 901,
                                        "start": 895,
                                        "end": 901,
                                        "fullWidth": 16,
                                        "width": 6,
                                        "text": "Object",
                                        "value": "Object",
                                        "valueText": "Object",
                                        "hasLeadingTrivia": true,
                                        "hasLeadingNewLine": true,
                                        "leadingTrivia": [
                                            {
                                                "kind": "NewLineTrivia",
                                                "text": "\r\n"
                                            },
                                            {
                                                "kind": "WhitespaceTrivia",
                                                "text": "        "
                                            }
                                        ]
                                    },
                                    "dotToken": {
                                        "kind": "DotToken",
                                        "fullStart": 901,
                                        "fullEnd": 902,
                                        "start": 901,
                                        "end": 902,
                                        "fullWidth": 1,
                                        "width": 1,
                                        "text": ".",
                                        "value": ".",
                                        "valueText": "."
                                    },
                                    "name": {
                                        "kind": "IdentifierName",
                                        "fullStart": 902,
                                        "fullEnd": 916,
                                        "start": 902,
                                        "end": 916,
                                        "fullWidth": 14,
                                        "width": 14,
                                        "text": "defineProperty",
                                        "value": "defineProperty",
                                        "valueText": "defineProperty"
                                    }
                                },
                                "argumentList": {
                                    "kind": "ArgumentList",
                                    "fullStart": 916,
                                    "fullEnd": 1079,
                                    "start": 916,
                                    "end": 1079,
                                    "fullWidth": 163,
                                    "width": 163,
                                    "isIncrementallyUnusable": true,
                                    "openParenToken": {
                                        "kind": "OpenParenToken",
                                        "fullStart": 916,
                                        "fullEnd": 917,
                                        "start": 916,
                                        "end": 917,
                                        "fullWidth": 1,
                                        "width": 1,
                                        "text": "(",
                                        "value": "(",
                                        "valueText": "("
                                    },
                                    "arguments": [
                                        {
                                            "kind": "IdentifierName",
                                            "fullStart": 917,
                                            "fullEnd": 920,
                                            "start": 917,
                                            "end": 920,
                                            "fullWidth": 3,
                                            "width": 3,
                                            "text": "obj",
                                            "value": "obj",
                                            "valueText": "obj"
                                        },
                                        {
                                            "kind": "CommaToken",
                                            "fullStart": 920,
                                            "fullEnd": 922,
                                            "start": 920,
                                            "end": 921,
                                            "fullWidth": 2,
                                            "width": 1,
                                            "text": ",",
                                            "value": ",",
                                            "valueText": ",",
                                            "hasTrailingTrivia": true,
                                            "trailingTrivia": [
                                                {
                                                    "kind": "WhitespaceTrivia",
                                                    "text": " "
                                                }
                                            ]
                                        },
                                        {
                                            "kind": "StringLiteral",
                                            "fullStart": 922,
                                            "fullEnd": 925,
                                            "start": 922,
                                            "end": 925,
                                            "fullWidth": 3,
                                            "width": 3,
                                            "text": "\"0\"",
                                            "value": "0",
                                            "valueText": "0"
                                        },
                                        {
                                            "kind": "CommaToken",
                                            "fullStart": 925,
                                            "fullEnd": 927,
                                            "start": 925,
                                            "end": 926,
                                            "fullWidth": 2,
                                            "width": 1,
                                            "text": ",",
                                            "value": ",",
                                            "valueText": ",",
                                            "hasTrailingTrivia": true,
                                            "trailingTrivia": [
                                                {
                                                    "kind": "WhitespaceTrivia",
                                                    "text": " "
                                                }
                                            ]
                                        },
                                        {
                                            "kind": "ObjectLiteralExpression",
                                            "fullStart": 927,
                                            "fullEnd": 1078,
                                            "start": 927,
                                            "end": 1078,
                                            "fullWidth": 151,
                                            "width": 151,
                                            "isIncrementallyUnusable": true,
                                            "openBraceToken": {
                                                "kind": "OpenBraceToken",
                                                "fullStart": 927,
                                                "fullEnd": 930,
                                                "start": 927,
                                                "end": 928,
                                                "fullWidth": 3,
                                                "width": 1,
                                                "text": "{",
                                                "value": "{",
                                                "valueText": "{",
                                                "hasTrailingTrivia": true,
                                                "hasTrailingNewLine": true,
                                                "trailingTrivia": [
                                                    {
                                                        "kind": "NewLineTrivia",
                                                        "text": "\r\n"
                                                    }
                                                ]
                                            },
                                            "propertyAssignments": [
                                                {
                                                    "kind": "SimplePropertyAssignment",
                                                    "fullStart": 930,
                                                    "fullEnd": 1034,
                                                    "start": 942,
                                                    "end": 1034,
                                                    "fullWidth": 104,
                                                    "width": 92,
                                                    "isIncrementallyUnusable": true,
                                                    "propertyName": {
                                                        "kind": "IdentifierName",
                                                        "fullStart": 930,
                                                        "fullEnd": 945,
                                                        "start": 942,
                                                        "end": 945,
                                                        "fullWidth": 15,
                                                        "width": 3,
                                                        "text": "get",
                                                        "value": "get",
                                                        "valueText": "get",
                                                        "hasLeadingTrivia": true,
                                                        "leadingTrivia": [
                                                            {
                                                                "kind": "WhitespaceTrivia",
                                                                "text": "            "
                                                            }
                                                        ]
                                                    },
                                                    "colonToken": {
                                                        "kind": "ColonToken",
                                                        "fullStart": 945,
                                                        "fullEnd": 947,
                                                        "start": 945,
                                                        "end": 946,
                                                        "fullWidth": 2,
                                                        "width": 1,
                                                        "text": ":",
                                                        "value": ":",
                                                        "valueText": ":",
                                                        "hasTrailingTrivia": true,
                                                        "trailingTrivia": [
                                                            {
                                                                "kind": "WhitespaceTrivia",
                                                                "text": " "
                                                            }
                                                        ]
                                                    },
                                                    "expression": {
                                                        "kind": "FunctionExpression",
                                                        "fullStart": 947,
                                                        "fullEnd": 1034,
                                                        "start": 947,
                                                        "end": 1034,
                                                        "fullWidth": 87,
                                                        "width": 87,
                                                        "functionKeyword": {
                                                            "kind": "FunctionKeyword",
                                                            "fullStart": 947,
                                                            "fullEnd": 956,
                                                            "start": 947,
                                                            "end": 955,
                                                            "fullWidth": 9,
                                                            "width": 8,
                                                            "text": "function",
                                                            "value": "function",
                                                            "valueText": "function",
                                                            "hasTrailingTrivia": true,
                                                            "trailingTrivia": [
                                                                {
                                                                    "kind": "WhitespaceTrivia",
                                                                    "text": " "
                                                                }
                                                            ]
                                                        },
                                                        "callSignature": {
                                                            "kind": "CallSignature",
                                                            "fullStart": 956,
                                                            "fullEnd": 959,
                                                            "start": 956,
                                                            "end": 958,
                                                            "fullWidth": 3,
                                                            "width": 2,
                                                            "parameterList": {
                                                                "kind": "ParameterList",
                                                                "fullStart": 956,
                                                                "fullEnd": 959,
                                                                "start": 956,
                                                                "end": 958,
                                                                "fullWidth": 3,
                                                                "width": 2,
                                                                "openParenToken": {
                                                                    "kind": "OpenParenToken",
                                                                    "fullStart": 956,
                                                                    "fullEnd": 957,
                                                                    "start": 956,
                                                                    "end": 957,
                                                                    "fullWidth": 1,
                                                                    "width": 1,
                                                                    "text": "(",
                                                                    "value": "(",
                                                                    "valueText": "("
                                                                },
                                                                "parameters": [],
                                                                "closeParenToken": {
                                                                    "kind": "CloseParenToken",
                                                                    "fullStart": 957,
                                                                    "fullEnd": 959,
                                                                    "start": 957,
                                                                    "end": 958,
                                                                    "fullWidth": 2,
                                                                    "width": 1,
                                                                    "text": ")",
                                                                    "value": ")",
                                                                    "valueText": ")",
                                                                    "hasTrailingTrivia": true,
                                                                    "trailingTrivia": [
                                                                        {
                                                                            "kind": "WhitespaceTrivia",
                                                                            "text": " "
                                                                        }
                                                                    ]
                                                                }
                                                            }
                                                        },
                                                        "block": {
                                                            "kind": "Block",
                                                            "fullStart": 959,
                                                            "fullEnd": 1034,
                                                            "start": 959,
                                                            "end": 1034,
                                                            "fullWidth": 75,
                                                            "width": 75,
                                                            "openBraceToken": {
                                                                "kind": "OpenBraceToken",
                                                                "fullStart": 959,
                                                                "fullEnd": 962,
                                                                "start": 959,
                                                                "end": 960,
                                                                "fullWidth": 3,
                                                                "width": 1,
                                                                "text": "{",
                                                                "value": "{",
                                                                "valueText": "{",
                                                                "hasTrailingTrivia": true,
                                                                "hasTrailingNewLine": true,
                                                                "trailingTrivia": [
                                                                    {
                                                                        "kind": "NewLineTrivia",
                                                                        "text": "\r\n"
                                                                    }
                                                                ]
                                                            },
                                                            "statements": [
                                                                {
                                                                    "kind": "ExpressionStatement",
                                                                    "fullStart": 962,
                                                                    "fullEnd": 994,
                                                                    "start": 978,
                                                                    "end": 992,
                                                                    "fullWidth": 32,
                                                                    "width": 14,
                                                                    "expression": {
                                                                        "kind": "DeleteExpression",
                                                                        "fullStart": 962,
                                                                        "fullEnd": 991,
                                                                        "start": 978,
                                                                        "end": 991,
                                                                        "fullWidth": 29,
                                                                        "width": 13,
                                                                        "deleteKeyword": {
                                                                            "kind": "DeleteKeyword",
                                                                            "fullStart": 962,
                                                                            "fullEnd": 985,
                                                                            "start": 978,
                                                                            "end": 984,
                                                                            "fullWidth": 23,
                                                                            "width": 6,
                                                                            "text": "delete",
                                                                            "value": "delete",
                                                                            "valueText": "delete",
                                                                            "hasLeadingTrivia": true,
                                                                            "hasTrailingTrivia": true,
                                                                            "leadingTrivia": [
                                                                                {
                                                                                    "kind": "WhitespaceTrivia",
                                                                                    "text": "                "
                                                                                }
                                                                            ],
                                                                            "trailingTrivia": [
                                                                                {
                                                                                    "kind": "WhitespaceTrivia",
                                                                                    "text": " "
                                                                                }
                                                                            ]
                                                                        },
                                                                        "expression": {
                                                                            "kind": "ElementAccessExpression",
                                                                            "fullStart": 985,
                                                                            "fullEnd": 991,
                                                                            "start": 985,
                                                                            "end": 991,
                                                                            "fullWidth": 6,
                                                                            "width": 6,
                                                                            "expression": {
                                                                                "kind": "IdentifierName",
                                                                                "fullStart": 985,
                                                                                "fullEnd": 988,
                                                                                "start": 985,
                                                                                "end": 988,
                                                                                "fullWidth": 3,
                                                                                "width": 3,
                                                                                "text": "obj",
                                                                                "value": "obj",
                                                                                "valueText": "obj"
                                                                            },
                                                                            "openBracketToken": {
                                                                                "kind": "OpenBracketToken",
                                                                                "fullStart": 988,
                                                                                "fullEnd": 989,
                                                                                "start": 988,
                                                                                "end": 989,
                                                                                "fullWidth": 1,
                                                                                "width": 1,
                                                                                "text": "[",
                                                                                "value": "[",
                                                                                "valueText": "["
                                                                            },
                                                                            "argumentExpression": {
                                                                                "kind": "NumericLiteral",
                                                                                "fullStart": 989,
                                                                                "fullEnd": 990,
                                                                                "start": 989,
                                                                                "end": 990,
                                                                                "fullWidth": 1,
                                                                                "width": 1,
                                                                                "text": "1",
                                                                                "value": 1,
                                                                                "valueText": "1"
                                                                            },
                                                                            "closeBracketToken": {
                                                                                "kind": "CloseBracketToken",
                                                                                "fullStart": 990,
                                                                                "fullEnd": 991,
                                                                                "start": 990,
                                                                                "end": 991,
                                                                                "fullWidth": 1,
                                                                                "width": 1,
                                                                                "text": "]",
                                                                                "value": "]",
                                                                                "valueText": "]"
                                                                            }
                                                                        }
                                                                    },
                                                                    "semicolonToken": {
                                                                        "kind": "SemicolonToken",
                                                                        "fullStart": 991,
                                                                        "fullEnd": 994,
                                                                        "start": 991,
                                                                        "end": 992,
                                                                        "fullWidth": 3,
                                                                        "width": 1,
                                                                        "text": ";",
                                                                        "value": ";",
                                                                        "valueText": ";",
                                                                        "hasTrailingTrivia": true,
                                                                        "hasTrailingNewLine": true,
                                                                        "trailingTrivia": [
                                                                            {
                                                                                "kind": "NewLineTrivia",
                                                                                "text": "\r\n"
                                                                            }
                                                                        ]
                                                                    }
                                                                },
                                                                {
                                                                    "kind": "ReturnStatement",
                                                                    "fullStart": 994,
                                                                    "fullEnd": 1021,
                                                                    "start": 1010,
                                                                    "end": 1019,
                                                                    "fullWidth": 27,
                                                                    "width": 9,
                                                                    "returnKeyword": {
                                                                        "kind": "ReturnKeyword",
                                                                        "fullStart": 994,
                                                                        "fullEnd": 1017,
                                                                        "start": 1010,
                                                                        "end": 1016,
                                                                        "fullWidth": 23,
                                                                        "width": 6,
                                                                        "text": "return",
                                                                        "value": "return",
                                                                        "valueText": "return",
                                                                        "hasLeadingTrivia": true,
                                                                        "hasTrailingTrivia": true,
                                                                        "leadingTrivia": [
                                                                            {
                                                                                "kind": "WhitespaceTrivia",
                                                                                "text": "                "
                                                                            }
                                                                        ],
                                                                        "trailingTrivia": [
                                                                            {
                                                                                "kind": "WhitespaceTrivia",
                                                                                "text": " "
                                                                            }
                                                                        ]
                                                                    },
                                                                    "expression": {
                                                                        "kind": "NumericLiteral",
                                                                        "fullStart": 1017,
                                                                        "fullEnd": 1018,
                                                                        "start": 1017,
                                                                        "end": 1018,
                                                                        "fullWidth": 1,
                                                                        "width": 1,
                                                                        "text": "0",
                                                                        "value": 0,
                                                                        "valueText": "0"
                                                                    },
                                                                    "semicolonToken": {
                                                                        "kind": "SemicolonToken",
                                                                        "fullStart": 1018,
                                                                        "fullEnd": 1021,
                                                                        "start": 1018,
                                                                        "end": 1019,
                                                                        "fullWidth": 3,
                                                                        "width": 1,
                                                                        "text": ";",
                                                                        "value": ";",
                                                                        "valueText": ";",
                                                                        "hasTrailingTrivia": true,
                                                                        "hasTrailingNewLine": true,
                                                                        "trailingTrivia": [
                                                                            {
                                                                                "kind": "NewLineTrivia",
                                                                                "text": "\r\n"
                                                                            }
                                                                        ]
                                                                    }
                                                                }
                                                            ],
                                                            "closeBraceToken": {
                                                                "kind": "CloseBraceToken",
                                                                "fullStart": 1021,
                                                                "fullEnd": 1034,
                                                                "start": 1033,
                                                                "end": 1034,
                                                                "fullWidth": 13,
                                                                "width": 1,
                                                                "text": "}",
                                                                "value": "}",
                                                                "valueText": "}",
                                                                "hasLeadingTrivia": true,
                                                                "leadingTrivia": [
                                                                    {
                                                                        "kind": "WhitespaceTrivia",
                                                                        "text": "            "
                                                                    }
                                                                ]
                                                            }
                                                        }
                                                    }
                                                },
                                                {
                                                    "kind": "CommaToken",
                                                    "fullStart": 1034,
                                                    "fullEnd": 1037,
                                                    "start": 1034,
                                                    "end": 1035,
                                                    "fullWidth": 3,
                                                    "width": 1,
                                                    "text": ",",
                                                    "value": ",",
                                                    "valueText": ",",
                                                    "hasTrailingTrivia": true,
                                                    "hasTrailingNewLine": true,
                                                    "trailingTrivia": [
                                                        {
                                                            "kind": "NewLineTrivia",
                                                            "text": "\r\n"
                                                        }
                                                    ]
                                                },
                                                {
                                                    "kind": "SimplePropertyAssignment",
                                                    "fullStart": 1037,
                                                    "fullEnd": 1069,
                                                    "start": 1049,
                                                    "end": 1067,
                                                    "fullWidth": 32,
                                                    "width": 18,
                                                    "propertyName": {
                                                        "kind": "IdentifierName",
                                                        "fullStart": 1037,
                                                        "fullEnd": 1061,
                                                        "start": 1049,
                                                        "end": 1061,
                                                        "fullWidth": 24,
                                                        "width": 12,
                                                        "text": "configurable",
                                                        "value": "configurable",
                                                        "valueText": "configurable",
                                                        "hasLeadingTrivia": true,
                                                        "leadingTrivia": [
                                                            {
                                                                "kind": "WhitespaceTrivia",
                                                                "text": "            "
                                                            }
                                                        ]
                                                    },
                                                    "colonToken": {
                                                        "kind": "ColonToken",
                                                        "fullStart": 1061,
                                                        "fullEnd": 1063,
                                                        "start": 1061,
                                                        "end": 1062,
                                                        "fullWidth": 2,
                                                        "width": 1,
                                                        "text": ":",
                                                        "value": ":",
                                                        "valueText": ":",
                                                        "hasTrailingTrivia": true,
                                                        "trailingTrivia": [
                                                            {
                                                                "kind": "WhitespaceTrivia",
                                                                "text": " "
                                                            }
                                                        ]
                                                    },
                                                    "expression": {
                                                        "kind": "TrueKeyword",
                                                        "fullStart": 1063,
                                                        "fullEnd": 1069,
                                                        "start": 1063,
                                                        "end": 1067,
                                                        "fullWidth": 6,
                                                        "width": 4,
                                                        "text": "true",
                                                        "value": true,
                                                        "valueText": "true",
                                                        "hasTrailingTrivia": true,
                                                        "hasTrailingNewLine": true,
                                                        "trailingTrivia": [
                                                            {
                                                                "kind": "NewLineTrivia",
                                                                "text": "\r\n"
                                                            }
                                                        ]
                                                    }
                                                }
                                            ],
                                            "closeBraceToken": {
                                                "kind": "CloseBraceToken",
                                                "fullStart": 1069,
                                                "fullEnd": 1078,
                                                "start": 1077,
                                                "end": 1078,
                                                "fullWidth": 9,
                                                "width": 1,
                                                "text": "}",
                                                "value": "}",
                                                "valueText": "}",
                                                "hasLeadingTrivia": true,
                                                "leadingTrivia": [
                                                    {
                                                        "kind": "WhitespaceTrivia",
                                                        "text": "        "
                                                    }
                                                ]
                                            }
                                        }
                                    ],
                                    "closeParenToken": {
                                        "kind": "CloseParenToken",
                                        "fullStart": 1078,
                                        "fullEnd": 1079,
                                        "start": 1078,
                                        "end": 1079,
                                        "fullWidth": 1,
                                        "width": 1,
                                        "text": ")",
                                        "value": ")",
                                        "valueText": ")"
                                    }
                                }
                            },
                            "semicolonToken": {
                                "kind": "SemicolonToken",
                                "fullStart": 1079,
                                "fullEnd": 1082,
                                "start": 1079,
                                "end": 1080,
                                "fullWidth": 3,
                                "width": 1,
                                "text": ";",
                                "value": ";",
                                "valueText": ";",
                                "hasTrailingTrivia": true,
                                "hasTrailingNewLine": true,
                                "trailingTrivia": [
                                    {
                                        "kind": "NewLineTrivia",
                                        "text": "\r\n"
                                    }
                                ]
                            }
                        },
                        {
                            "kind": "TryStatement",
                            "fullStart": 1082,
                            "fullEnd": 1317,
                            "start": 1092,
                            "end": 1315,
                            "fullWidth": 235,
                            "width": 223,
                            "tryKeyword": {
                                "kind": "TryKeyword",
                                "fullStart": 1082,
                                "fullEnd": 1096,
                                "start": 1092,
                                "end": 1095,
                                "fullWidth": 14,
                                "width": 3,
                                "text": "try",
                                "value": "try",
                                "valueText": "try",
                                "hasLeadingTrivia": true,
                                "hasLeadingNewLine": true,
                                "hasTrailingTrivia": true,
                                "leadingTrivia": [
                                    {
                                        "kind": "NewLineTrivia",
                                        "text": "\r\n"
                                    },
                                    {
                                        "kind": "WhitespaceTrivia",
                                        "text": "        "
                                    }
                                ],
                                "trailingTrivia": [
                                    {
                                        "kind": "WhitespaceTrivia",
                                        "text": " "
                                    }
                                ]
                            },
                            "block": {
                                "kind": "Block",
                                "fullStart": 1096,
                                "fullEnd": 1254,
                                "start": 1096,
                                "end": 1253,
                                "fullWidth": 158,
                                "width": 157,
                                "openBraceToken": {
                                    "kind": "OpenBraceToken",
                                    "fullStart": 1096,
                                    "fullEnd": 1099,
                                    "start": 1096,
                                    "end": 1097,
                                    "fullWidth": 3,
                                    "width": 1,
                                    "text": "{",
                                    "value": "{",
                                    "valueText": "{",
                                    "hasTrailingTrivia": true,
                                    "hasTrailingNewLine": true,
                                    "trailingTrivia": [
                                        {
                                            "kind": "NewLineTrivia",
                                            "text": "\r\n"
                                        }
                                    ]
                                },
                                "statements": [
                                    {
                                        "kind": "ExpressionStatement",
                                        "fullStart": 1099,
                                        "fullEnd": 1137,
                                        "start": 1111,
                                        "end": 1135,
                                        "fullWidth": 38,
                                        "width": 24,
                                        "expression": {
                                            "kind": "AssignmentExpression",
                                            "fullStart": 1099,
                                            "fullEnd": 1134,
                                            "start": 1111,
                                            "end": 1134,
                                            "fullWidth": 35,
                                            "width": 23,
                                            "left": {
                                                "kind": "ElementAccessExpression",
                                                "fullStart": 1099,
                                                "fullEnd": 1131,
                                                "start": 1111,
                                                "end": 1130,
                                                "fullWidth": 32,
                                                "width": 19,
                                                "expression": {
                                                    "kind": "MemberAccessExpression",
                                                    "fullStart": 1099,
                                                    "fullEnd": 1127,
                                                    "start": 1111,
                                                    "end": 1127,
                                                    "fullWidth": 28,
                                                    "width": 16,
                                                    "expression": {
                                                        "kind": "IdentifierName",
                                                        "fullStart": 1099,
                                                        "fullEnd": 1117,
                                                        "start": 1111,
                                                        "end": 1117,
                                                        "fullWidth": 18,
                                                        "width": 6,
                                                        "text": "Object",
                                                        "value": "Object",
                                                        "valueText": "Object",
                                                        "hasLeadingTrivia": true,
                                                        "leadingTrivia": [
                                                            {
                                                                "kind": "WhitespaceTrivia",
                                                                "text": "            "
                                                            }
                                                        ]
                                                    },
                                                    "dotToken": {
                                                        "kind": "DotToken",
                                                        "fullStart": 1117,
                                                        "fullEnd": 1118,
                                                        "start": 1117,
                                                        "end": 1118,
                                                        "fullWidth": 1,
                                                        "width": 1,
                                                        "text": ".",
                                                        "value": ".",
                                                        "valueText": "."
                                                    },
                                                    "name": {
                                                        "kind": "IdentifierName",
                                                        "fullStart": 1118,
                                                        "fullEnd": 1127,
                                                        "start": 1118,
                                                        "end": 1127,
                                                        "fullWidth": 9,
                                                        "width": 9,
                                                        "text": "prototype",
                                                        "value": "prototype",
                                                        "valueText": "prototype"
                                                    }
                                                },
                                                "openBracketToken": {
                                                    "kind": "OpenBracketToken",
                                                    "fullStart": 1127,
                                                    "fullEnd": 1128,
                                                    "start": 1127,
                                                    "end": 1128,
                                                    "fullWidth": 1,
                                                    "width": 1,
                                                    "text": "[",
                                                    "value": "[",
                                                    "valueText": "["
                                                },
                                                "argumentExpression": {
                                                    "kind": "NumericLiteral",
                                                    "fullStart": 1128,
                                                    "fullEnd": 1129,
                                                    "start": 1128,
                                                    "end": 1129,
                                                    "fullWidth": 1,
                                                    "width": 1,
                                                    "text": "1",
                                                    "value": 1,
                                                    "valueText": "1"
                                                },
                                                "closeBracketToken": {
                                                    "kind": "CloseBracketToken",
                                                    "fullStart": 1129,
                                                    "fullEnd": 1131,
                                                    "start": 1129,
                                                    "end": 1130,
                                                    "fullWidth": 2,
                                                    "width": 1,
                                                    "text": "]",
                                                    "value": "]",
                                                    "valueText": "]",
                                                    "hasTrailingTrivia": true,
                                                    "trailingTrivia": [
                                                        {
                                                            "kind": "WhitespaceTrivia",
                                                            "text": " "
                                                        }
                                                    ]
                                                }
                                            },
                                            "operatorToken": {
                                                "kind": "EqualsToken",
                                                "fullStart": 1131,
                                                "fullEnd": 1133,
                                                "start": 1131,
                                                "end": 1132,
                                                "fullWidth": 2,
                                                "width": 1,
                                                "text": "=",
                                                "value": "=",
                                                "valueText": "=",
                                                "hasTrailingTrivia": true,
                                                "trailingTrivia": [
                                                    {
                                                        "kind": "WhitespaceTrivia",
                                                        "text": " "
                                                    }
                                                ]
                                            },
                                            "right": {
                                                "kind": "NumericLiteral",
                                                "fullStart": 1133,
                                                "fullEnd": 1134,
                                                "start": 1133,
                                                "end": 1134,
                                                "fullWidth": 1,
                                                "width": 1,
                                                "text": "1",
                                                "value": 1,
                                                "valueText": "1"
                                            }
                                        },
                                        "semicolonToken": {
                                            "kind": "SemicolonToken",
                                            "fullStart": 1134,
                                            "fullEnd": 1137,
                                            "start": 1134,
                                            "end": 1135,
                                            "fullWidth": 3,
                                            "width": 1,
                                            "text": ";",
                                            "value": ";",
                                            "valueText": ";",
                                            "hasTrailingTrivia": true,
                                            "hasTrailingNewLine": true,
                                            "trailingTrivia": [
                                                {
                                                    "kind": "NewLineTrivia",
                                                    "text": "\r\n"
                                                }
                                            ]
                                        }
                                    },
                                    {
                                        "kind": "ExpressionStatement",
                                        "fullStart": 1137,
                                        "fullEnd": 1212,
                                        "start": 1149,
                                        "end": 1210,
                                        "fullWidth": 75,
                                        "width": 61,
                                        "expression": {
                                            "kind": "InvocationExpression",
                                            "fullStart": 1137,
                                            "fullEnd": 1209,
                                            "start": 1149,
                                            "end": 1209,
                                            "fullWidth": 72,
                                            "width": 60,
                                            "expression": {
                                                "kind": "MemberAccessExpression",
                                                "fullStart": 1137,
                                                "fullEnd": 1176,
                                                "start": 1149,
                                                "end": 1176,
                                                "fullWidth": 39,
                                                "width": 27,
                                                "expression": {
                                                    "kind": "MemberAccessExpression",
                                                    "fullStart": 1137,
                                                    "fullEnd": 1171,
                                                    "start": 1149,
                                                    "end": 1171,
                                                    "fullWidth": 34,
                                                    "width": 22,
                                                    "expression": {
                                                        "kind": "MemberAccessExpression",
                                                        "fullStart": 1137,
                                                        "fullEnd": 1164,
                                                        "start": 1149,
                                                        "end": 1164,
                                                        "fullWidth": 27,
                                                        "width": 15,
                                                        "expression": {
                                                            "kind": "IdentifierName",
                                                            "fullStart": 1137,
                                                            "fullEnd": 1154,
                                                            "start": 1149,
                                                            "end": 1154,
                                                            "fullWidth": 17,
                                                            "width": 5,
                                                            "text": "Array",
                                                            "value": "Array",
                                                            "valueText": "Array",
                                                            "hasLeadingTrivia": true,
                                                            "leadingTrivia": [
                                                                {
                                                                    "kind": "WhitespaceTrivia",
                                                                    "text": "            "
                                                                }
                                                            ]
                                                        },
                                                        "dotToken": {
                                                            "kind": "DotToken",
                                                            "fullStart": 1154,
                                                            "fullEnd": 1155,
                                                            "start": 1154,
                                                            "end": 1155,
                                                            "fullWidth": 1,
                                                            "width": 1,
                                                            "text": ".",
                                                            "value": ".",
                                                            "valueText": "."
                                                        },
                                                        "name": {
                                                            "kind": "IdentifierName",
                                                            "fullStart": 1155,
                                                            "fullEnd": 1164,
                                                            "start": 1155,
                                                            "end": 1164,
                                                            "fullWidth": 9,
                                                            "width": 9,
                                                            "text": "prototype",
                                                            "value": "prototype",
                                                            "valueText": "prototype"
                                                        }
                                                    },
                                                    "dotToken": {
                                                        "kind": "DotToken",
                                                        "fullStart": 1164,
                                                        "fullEnd": 1165,
                                                        "start": 1164,
                                                        "end": 1165,
                                                        "fullWidth": 1,
                                                        "width": 1,
                                                        "text": ".",
                                                        "value": ".",
                                                        "valueText": "."
                                                    },
                                                    "name": {
                                                        "kind": "IdentifierName",
                                                        "fullStart": 1165,
                                                        "fullEnd": 1171,
                                                        "start": 1165,
                                                        "end": 1171,
                                                        "fullWidth": 6,
                                                        "width": 6,
                                                        "text": "reduce",
                                                        "value": "reduce",
                                                        "valueText": "reduce"
                                                    }
                                                },
                                                "dotToken": {
                                                    "kind": "DotToken",
                                                    "fullStart": 1171,
                                                    "fullEnd": 1172,
                                                    "start": 1171,
                                                    "end": 1172,
                                                    "fullWidth": 1,
                                                    "width": 1,
                                                    "text": ".",
                                                    "value": ".",
                                                    "valueText": "."
                                                },
                                                "name": {
                                                    "kind": "IdentifierName",
                                                    "fullStart": 1172,
                                                    "fullEnd": 1176,
                                                    "start": 1172,
                                                    "end": 1176,
                                                    "fullWidth": 4,
                                                    "width": 4,
                                                    "text": "call",
                                                    "value": "call",
                                                    "valueText": "call"
                                                }
                                            },
                                            "argumentList": {
                                                "kind": "ArgumentList",
                                                "fullStart": 1176,
                                                "fullEnd": 1209,
                                                "start": 1176,
                                                "end": 1209,
                                                "fullWidth": 33,
                                                "width": 33,
                                                "openParenToken": {
                                                    "kind": "OpenParenToken",
                                                    "fullStart": 1176,
                                                    "fullEnd": 1177,
                                                    "start": 1176,
                                                    "end": 1177,
                                                    "fullWidth": 1,
                                                    "width": 1,
                                                    "text": "(",
                                                    "value": "(",
                                                    "valueText": "("
                                                },
                                                "arguments": [
                                                    {
                                                        "kind": "IdentifierName",
                                                        "fullStart": 1177,
                                                        "fullEnd": 1180,
                                                        "start": 1177,
                                                        "end": 1180,
                                                        "fullWidth": 3,
                                                        "width": 3,
                                                        "text": "obj",
                                                        "value": "obj",
                                                        "valueText": "obj"
                                                    },
                                                    {
                                                        "kind": "CommaToken",
                                                        "fullStart": 1180,
                                                        "fullEnd": 1182,
                                                        "start": 1180,
                                                        "end": 1181,
                                                        "fullWidth": 2,
                                                        "width": 1,
                                                        "text": ",",
                                                        "value": ",",
                                                        "valueText": ",",
                                                        "hasTrailingTrivia": true,
                                                        "trailingTrivia": [
                                                            {
                                                                "kind": "WhitespaceTrivia",
                                                                "text": " "
                                                            }
                                                        ]
                                                    },
                                                    {
                                                        "kind": "IdentifierName",
                                                        "fullStart": 1182,
                                                        "fullEnd": 1192,
                                                        "start": 1182,
                                                        "end": 1192,
                                                        "fullWidth": 10,
                                                        "width": 10,
                                                        "text": "callbackfn",
                                                        "value": "callbackfn",
                                                        "valueText": "callbackfn"
                                                    },
                                                    {
                                                        "kind": "CommaToken",
                                                        "fullStart": 1192,
                                                        "fullEnd": 1194,
                                                        "start": 1192,
                                                        "end": 1193,
                                                        "fullWidth": 2,
                                                        "width": 1,
                                                        "text": ",",
                                                        "value": ",",
                                                        "valueText": ",",
                                                        "hasTrailingTrivia": true,
                                                        "trailingTrivia": [
                                                            {
                                                                "kind": "WhitespaceTrivia",
                                                                "text": " "
                                                            }
                                                        ]
                                                    },
                                                    {
                                                        "kind": "StringLiteral",
                                                        "fullStart": 1194,
                                                        "fullEnd": 1208,
                                                        "start": 1194,
                                                        "end": 1208,
                                                        "fullWidth": 14,
                                                        "width": 14,
                                                        "text": "\"initialValue\"",
                                                        "value": "initialValue",
                                                        "valueText": "initialValue"
                                                    }
                                                ],
                                                "closeParenToken": {
                                                    "kind": "CloseParenToken",
                                                    "fullStart": 1208,
                                                    "fullEnd": 1209,
                                                    "start": 1208,
                                                    "end": 1209,
                                                    "fullWidth": 1,
                                                    "width": 1,
                                                    "text": ")",
                                                    "value": ")",
                                                    "valueText": ")"
                                                }
                                            }
                                        },
                                        "semicolonToken": {
                                            "kind": "SemicolonToken",
                                            "fullStart": 1209,
                                            "fullEnd": 1212,
                                            "start": 1209,
                                            "end": 1210,
                                            "fullWidth": 3,
                                            "width": 1,
                                            "text": ";",
                                            "value": ";",
                                            "valueText": ";",
                                            "hasTrailingTrivia": true,
                                            "hasTrailingNewLine": true,
                                            "trailingTrivia": [
                                                {
                                                    "kind": "NewLineTrivia",
                                                    "text": "\r\n"
                                                }
                                            ]
                                        }
                                    },
                                    {
                                        "kind": "ReturnStatement",
                                        "fullStart": 1212,
                                        "fullEnd": 1244,
                                        "start": 1224,
                                        "end": 1242,
                                        "fullWidth": 32,
                                        "width": 18,
                                        "returnKeyword": {
                                            "kind": "ReturnKeyword",
                                            "fullStart": 1212,
                                            "fullEnd": 1231,
                                            "start": 1224,
                                            "end": 1230,
                                            "fullWidth": 19,
                                            "width": 6,
                                            "text": "return",
                                            "value": "return",
                                            "valueText": "return",
                                            "hasLeadingTrivia": true,
                                            "hasTrailingTrivia": true,
                                            "leadingTrivia": [
                                                {
                                                    "kind": "WhitespaceTrivia",
                                                    "text": "            "
                                                }
                                            ],
                                            "trailingTrivia": [
                                                {
                                                    "kind": "WhitespaceTrivia",
                                                    "text": " "
                                                }
                                            ]
                                        },
                                        "expression": {
                                            "kind": "IdentifierName",
                                            "fullStart": 1231,
                                            "fullEnd": 1241,
                                            "start": 1231,
                                            "end": 1241,
                                            "fullWidth": 10,
                                            "width": 10,
                                            "text": "testResult",
                                            "value": "testResult",
                                            "valueText": "testResult"
                                        },
                                        "semicolonToken": {
                                            "kind": "SemicolonToken",
                                            "fullStart": 1241,
                                            "fullEnd": 1244,
                                            "start": 1241,
                                            "end": 1242,
                                            "fullWidth": 3,
                                            "width": 1,
                                            "text": ";",
                                            "value": ";",
                                            "valueText": ";",
                                            "hasTrailingTrivia": true,
                                            "hasTrailingNewLine": true,
                                            "trailingTrivia": [
                                                {
                                                    "kind": "NewLineTrivia",
                                                    "text": "\r\n"
                                                }
                                            ]
                                        }
                                    }
                                ],
                                "closeBraceToken": {
                                    "kind": "CloseBraceToken",
                                    "fullStart": 1244,
                                    "fullEnd": 1254,
                                    "start": 1252,
                                    "end": 1253,
                                    "fullWidth": 10,
                                    "width": 1,
                                    "text": "}",
                                    "value": "}",
                                    "valueText": "}",
                                    "hasLeadingTrivia": true,
                                    "hasTrailingTrivia": true,
                                    "leadingTrivia": [
                                        {
                                            "kind": "WhitespaceTrivia",
                                            "text": "        "
                                        }
                                    ],
                                    "trailingTrivia": [
                                        {
                                            "kind": "WhitespaceTrivia",
                                            "text": " "
                                        }
                                    ]
                                }
                            },
                            "finallyClause": {
                                "kind": "FinallyClause",
                                "fullStart": 1254,
                                "fullEnd": 1317,
                                "start": 1254,
                                "end": 1315,
                                "fullWidth": 63,
                                "width": 61,
                                "finallyKeyword": {
                                    "kind": "FinallyKeyword",
                                    "fullStart": 1254,
                                    "fullEnd": 1262,
                                    "start": 1254,
                                    "end": 1261,
                                    "fullWidth": 8,
                                    "width": 7,
                                    "text": "finally",
                                    "value": "finally",
                                    "valueText": "finally",
                                    "hasTrailingTrivia": true,
                                    "trailingTrivia": [
                                        {
                                            "kind": "WhitespaceTrivia",
                                            "text": " "
                                        }
                                    ]
                                },
                                "block": {
                                    "kind": "Block",
                                    "fullStart": 1262,
                                    "fullEnd": 1317,
                                    "start": 1262,
                                    "end": 1315,
                                    "fullWidth": 55,
                                    "width": 53,
                                    "openBraceToken": {
                                        "kind": "OpenBraceToken",
                                        "fullStart": 1262,
                                        "fullEnd": 1265,
                                        "start": 1262,
                                        "end": 1263,
                                        "fullWidth": 3,
                                        "width": 1,
                                        "text": "{",
                                        "value": "{",
                                        "valueText": "{",
                                        "hasTrailingTrivia": true,
                                        "hasTrailingNewLine": true,
                                        "trailingTrivia": [
                                            {
                                                "kind": "NewLineTrivia",
                                                "text": "\r\n"
                                            }
                                        ]
                                    },
                                    "statements": [
                                        {
                                            "kind": "ExpressionStatement",
                                            "fullStart": 1265,
                                            "fullEnd": 1306,
                                            "start": 1277,
                                            "end": 1304,
                                            "fullWidth": 41,
                                            "width": 27,
                                            "expression": {
                                                "kind": "DeleteExpression",
                                                "fullStart": 1265,
                                                "fullEnd": 1303,
                                                "start": 1277,
                                                "end": 1303,
                                                "fullWidth": 38,
                                                "width": 26,
                                                "deleteKeyword": {
                                                    "kind": "DeleteKeyword",
                                                    "fullStart": 1265,
                                                    "fullEnd": 1284,
                                                    "start": 1277,
                                                    "end": 1283,
                                                    "fullWidth": 19,
                                                    "width": 6,
                                                    "text": "delete",
                                                    "value": "delete",
                                                    "valueText": "delete",
                                                    "hasLeadingTrivia": true,
                                                    "hasTrailingTrivia": true,
                                                    "leadingTrivia": [
                                                        {
                                                            "kind": "WhitespaceTrivia",
                                                            "text": "            "
                                                        }
                                                    ],
                                                    "trailingTrivia": [
                                                        {
                                                            "kind": "WhitespaceTrivia",
                                                            "text": " "
                                                        }
                                                    ]
                                                },
                                                "expression": {
                                                    "kind": "ElementAccessExpression",
                                                    "fullStart": 1284,
                                                    "fullEnd": 1303,
                                                    "start": 1284,
                                                    "end": 1303,
                                                    "fullWidth": 19,
                                                    "width": 19,
                                                    "expression": {
                                                        "kind": "MemberAccessExpression",
                                                        "fullStart": 1284,
                                                        "fullEnd": 1300,
                                                        "start": 1284,
                                                        "end": 1300,
                                                        "fullWidth": 16,
                                                        "width": 16,
                                                        "expression": {
                                                            "kind": "IdentifierName",
                                                            "fullStart": 1284,
                                                            "fullEnd": 1290,
                                                            "start": 1284,
                                                            "end": 1290,
                                                            "fullWidth": 6,
                                                            "width": 6,
                                                            "text": "Object",
                                                            "value": "Object",
                                                            "valueText": "Object"
                                                        },
                                                        "dotToken": {
                                                            "kind": "DotToken",
                                                            "fullStart": 1290,
                                                            "fullEnd": 1291,
                                                            "start": 1290,
                                                            "end": 1291,
                                                            "fullWidth": 1,
                                                            "width": 1,
                                                            "text": ".",
                                                            "value": ".",
                                                            "valueText": "."
                                                        },
                                                        "name": {
                                                            "kind": "IdentifierName",
                                                            "fullStart": 1291,
                                                            "fullEnd": 1300,
                                                            "start": 1291,
                                                            "end": 1300,
                                                            "fullWidth": 9,
                                                            "width": 9,
                                                            "text": "prototype",
                                                            "value": "prototype",
                                                            "valueText": "prototype"
                                                        }
                                                    },
                                                    "openBracketToken": {
                                                        "kind": "OpenBracketToken",
                                                        "fullStart": 1300,
                                                        "fullEnd": 1301,
                                                        "start": 1300,
                                                        "end": 1301,
                                                        "fullWidth": 1,
                                                        "width": 1,
                                                        "text": "[",
                                                        "value": "[",
                                                        "valueText": "["
                                                    },
                                                    "argumentExpression": {
                                                        "kind": "NumericLiteral",
                                                        "fullStart": 1301,
                                                        "fullEnd": 1302,
                                                        "start": 1301,
                                                        "end": 1302,
                                                        "fullWidth": 1,
                                                        "width": 1,
                                                        "text": "1",
                                                        "value": 1,
                                                        "valueText": "1"
                                                    },
                                                    "closeBracketToken": {
                                                        "kind": "CloseBracketToken",
                                                        "fullStart": 1302,
                                                        "fullEnd": 1303,
                                                        "start": 1302,
                                                        "end": 1303,
                                                        "fullWidth": 1,
                                                        "width": 1,
                                                        "text": "]",
                                                        "value": "]",
                                                        "valueText": "]"
                                                    }
                                                }
                                            },
                                            "semicolonToken": {
                                                "kind": "SemicolonToken",
                                                "fullStart": 1303,
                                                "fullEnd": 1306,
                                                "start": 1303,
                                                "end": 1304,
                                                "fullWidth": 3,
                                                "width": 1,
                                                "text": ";",
                                                "value": ";",
                                                "valueText": ";",
                                                "hasTrailingTrivia": true,
                                                "hasTrailingNewLine": true,
                                                "trailingTrivia": [
                                                    {
                                                        "kind": "NewLineTrivia",
                                                        "text": "\r\n"
                                                    }
                                                ]
                                            }
                                        }
                                    ],
                                    "closeBraceToken": {
                                        "kind": "CloseBraceToken",
                                        "fullStart": 1306,
                                        "fullEnd": 1317,
                                        "start": 1314,
                                        "end": 1315,
                                        "fullWidth": 11,
                                        "width": 1,
                                        "text": "}",
                                        "value": "}",
                                        "valueText": "}",
                                        "hasLeadingTrivia": true,
                                        "hasTrailingTrivia": true,
                                        "hasTrailingNewLine": true,
                                        "leadingTrivia": [
                                            {
                                                "kind": "WhitespaceTrivia",
                                                "text": "        "
                                            }
                                        ],
                                        "trailingTrivia": [
                                            {
                                                "kind": "NewLineTrivia",
                                                "text": "\r\n"
                                            }
                                        ]
                                    }
                                }
                            }
                        }
                    ],
                    "closeBraceToken": {
                        "kind": "CloseBraceToken",
                        "fullStart": 1317,
                        "fullEnd": 1324,
                        "start": 1321,
                        "end": 1322,
                        "fullWidth": 7,
                        "width": 1,
                        "text": "}",
                        "value": "}",
                        "valueText": "}",
                        "hasLeadingTrivia": true,
                        "hasTrailingTrivia": true,
                        "hasTrailingNewLine": true,
                        "leadingTrivia": [
                            {
                                "kind": "WhitespaceTrivia",
                                "text": "    "
                            }
                        ],
                        "trailingTrivia": [
                            {
                                "kind": "NewLineTrivia",
                                "text": "\r\n"
                            }
                        ]
                    }
                }
            },
            {
                "kind": "ExpressionStatement",
                "fullStart": 1324,
                "fullEnd": 1348,
                "start": 1324,
                "end": 1346,
                "fullWidth": 24,
                "width": 22,
                "expression": {
                    "kind": "InvocationExpression",
                    "fullStart": 1324,
                    "fullEnd": 1345,
                    "start": 1324,
                    "end": 1345,
                    "fullWidth": 21,
                    "width": 21,
                    "expression": {
                        "kind": "IdentifierName",
                        "fullStart": 1324,
                        "fullEnd": 1335,
                        "start": 1324,
                        "end": 1335,
                        "fullWidth": 11,
                        "width": 11,
                        "text": "runTestCase",
                        "value": "runTestCase",
                        "valueText": "runTestCase"
                    },
                    "argumentList": {
                        "kind": "ArgumentList",
                        "fullStart": 1335,
                        "fullEnd": 1345,
                        "start": 1335,
                        "end": 1345,
                        "fullWidth": 10,
                        "width": 10,
                        "openParenToken": {
                            "kind": "OpenParenToken",
                            "fullStart": 1335,
                            "fullEnd": 1336,
                            "start": 1335,
                            "end": 1336,
                            "fullWidth": 1,
                            "width": 1,
                            "text": "(",
                            "value": "(",
                            "valueText": "("
                        },
                        "arguments": [
                            {
                                "kind": "IdentifierName",
                                "fullStart": 1336,
                                "fullEnd": 1344,
                                "start": 1336,
                                "end": 1344,
                                "fullWidth": 8,
                                "width": 8,
                                "text": "testcase",
                                "value": "testcase",
                                "valueText": "testcase"
                            }
                        ],
                        "closeParenToken": {
                            "kind": "CloseParenToken",
                            "fullStart": 1344,
                            "fullEnd": 1345,
                            "start": 1344,
                            "end": 1345,
                            "fullWidth": 1,
                            "width": 1,
                            "text": ")",
                            "value": ")",
                            "valueText": ")"
                        }
                    }
                },
                "semicolonToken": {
                    "kind": "SemicolonToken",
                    "fullStart": 1345,
                    "fullEnd": 1348,
                    "start": 1345,
                    "end": 1346,
                    "fullWidth": 3,
                    "width": 1,
                    "text": ";",
                    "value": ";",
                    "valueText": ";",
                    "hasTrailingTrivia": true,
                    "hasTrailingNewLine": true,
                    "trailingTrivia": [
                        {
                            "kind": "NewLineTrivia",
                            "text": "\r\n"
                        }
                    ]
                }
            }
        ],
        "endOfFileToken": {
            "kind": "EndOfFileToken",
            "fullStart": 1348,
            "fullEnd": 1348,
            "start": 1348,
            "end": 1348,
            "fullWidth": 0,
            "width": 0,
            "text": ""
        }
    },
    "lineMap": {
        "lineStarts": [
            0,
            67,
            152,
            232,
            308,
            380,
            385,
            442,
            600,
            605,
            607,
            609,
            632,
            634,
            667,
            669,
            722,
            765,
            801,
            816,
            827,
            829,
            885,
            887,
            930,
            962,
            994,
            1021,
            1037,
            1069,
            1082,
            1084,
            1099,
            1137,
            1212,
            1244,
            1265,
            1306,
            1317,
            1324,
            1348
        ],
        "length": 1348
    }
}<|MERGE_RESOLUTION|>--- conflicted
+++ resolved
@@ -252,12 +252,8 @@
                                         "start": 646,
                                         "end": 664,
                                         "fullWidth": 18,
-<<<<<<< HEAD
                                         "width": 18,
-                                        "identifier": {
-=======
                                         "propertyName": {
->>>>>>> 85e84683
                                             "kind": "IdentifierName",
                                             "fullStart": 646,
                                             "fullEnd": 657,
@@ -1075,12 +1071,8 @@
                                         "start": 841,
                                         "end": 882,
                                         "fullWidth": 41,
-<<<<<<< HEAD
                                         "width": 41,
-                                        "identifier": {
-=======
                                         "propertyName": {
->>>>>>> 85e84683
                                             "kind": "IdentifierName",
                                             "fullStart": 841,
                                             "fullEnd": 845,
