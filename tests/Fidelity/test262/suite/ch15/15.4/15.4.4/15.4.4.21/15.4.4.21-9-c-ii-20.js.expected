--- conflicted
+++ resolved
@@ -250,12 +250,8 @@
                                         "start": 570,
                                         "end": 586,
                                         "fullWidth": 16,
-<<<<<<< HEAD
                                         "width": 16,
-                                        "identifier": {
-=======
                                         "propertyName": {
->>>>>>> 85e84683
                                             "kind": "IdentifierName",
                                             "fullStart": 570,
                                             "fullEnd": 579,
@@ -933,12 +929,8 @@
                                         "start": 754,
                                         "end": 780,
                                         "fullWidth": 26,
-<<<<<<< HEAD
                                         "width": 26,
-                                        "identifier": {
-=======
                                         "propertyName": {
->>>>>>> 85e84683
                                             "kind": "IdentifierName",
                                             "fullStart": 754,
                                             "fullEnd": 758,
