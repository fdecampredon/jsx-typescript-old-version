--- conflicted
+++ resolved
@@ -800,12 +800,8 @@
                                                     "start": 700,
                                                     "end": 732,
                                                     "fullWidth": 32,
-<<<<<<< HEAD
                                                     "width": 32,
-                                                    "identifier": {
-=======
                                                     "propertyName": {
->>>>>>> 85e84683
                                                         "kind": "IdentifierName",
                                                         "fullStart": 700,
                                                         "fullEnd": 707,
