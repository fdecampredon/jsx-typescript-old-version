--- conflicted
+++ resolved
@@ -552,11 +552,8 @@
                                             "start": 686,
                                             "end": 693,
                                             "fullWidth": 7,
-<<<<<<< HEAD
                                             "width": 7,
-=======
                                             "modifiers": [],
->>>>>>> e3c38734
                                             "identifier": {
                                                 "kind": "IdentifierName",
                                                 "fullStart": 686,
@@ -596,11 +593,8 @@
                                             "start": 695,
                                             "end": 701,
                                             "fullWidth": 6,
-<<<<<<< HEAD
                                             "width": 6,
-=======
                                             "modifiers": [],
->>>>>>> e3c38734
                                             "identifier": {
                                                 "kind": "IdentifierName",
                                                 "fullStart": 695,
@@ -640,11 +634,8 @@
                                             "start": 703,
                                             "end": 706,
                                             "fullWidth": 3,
-<<<<<<< HEAD
                                             "width": 3,
-=======
                                             "modifiers": [],
->>>>>>> e3c38734
                                             "identifier": {
                                                 "kind": "IdentifierName",
                                                 "fullStart": 703,
@@ -684,11 +675,8 @@
                                             "start": 708,
                                             "end": 711,
                                             "fullWidth": 3,
-<<<<<<< HEAD
                                             "width": 3,
-=======
                                             "modifiers": [],
->>>>>>> e3c38734
                                             "identifier": {
                                                 "kind": "IdentifierName",
                                                 "fullStart": 708,
