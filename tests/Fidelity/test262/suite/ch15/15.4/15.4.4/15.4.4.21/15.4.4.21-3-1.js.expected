--- conflicted
+++ resolved
@@ -422,11 +422,8 @@
                                             "start": 607,
                                             "end": 614,
                                             "fullWidth": 7,
-<<<<<<< HEAD
                                             "width": 7,
-=======
                                             "modifiers": [],
->>>>>>> e3c38734
                                             "identifier": {
                                                 "kind": "IdentifierName",
                                                 "fullStart": 607,
@@ -466,11 +463,8 @@
                                             "start": 616,
                                             "end": 622,
                                             "fullWidth": 6,
-<<<<<<< HEAD
                                             "width": 6,
-=======
                                             "modifiers": [],
->>>>>>> e3c38734
                                             "identifier": {
                                                 "kind": "IdentifierName",
                                                 "fullStart": 616,
@@ -510,11 +504,8 @@
                                             "start": 624,
                                             "end": 627,
                                             "fullWidth": 3,
-<<<<<<< HEAD
                                             "width": 3,
-=======
                                             "modifiers": [],
->>>>>>> e3c38734
                                             "identifier": {
                                                 "kind": "IdentifierName",
                                                 "fullStart": 624,
@@ -554,11 +545,8 @@
                                             "start": 629,
                                             "end": 632,
                                             "fullWidth": 3,
-<<<<<<< HEAD
                                             "width": 3,
-=======
                                             "modifiers": [],
->>>>>>> e3c38734
                                             "identifier": {
                                                 "kind": "IdentifierName",
                                                 "fullStart": 629,
