{
    "isDeclaration": false,
    "languageVersion": "EcmaScript5",
    "parseOptions": {
        "allowAutomaticSemicolonInsertion": true
    },
    "sourceUnit": {
        "kind": "SourceUnit",
        "fullStart": 0,
        "fullEnd": 817,
        "start": 548,
        "end": 817,
        "fullWidth": 817,
        "width": 269,
        "isIncrementallyUnusable": true,
        "moduleElements": [
            {
                "kind": "FunctionDeclaration",
                "fullStart": 0,
                "fullEnd": 793,
                "start": 548,
                "end": 791,
                "fullWidth": 793,
                "width": 243,
                "modifiers": [],
                "functionKeyword": {
                    "kind": "FunctionKeyword",
                    "fullStart": 0,
                    "fullEnd": 557,
                    "start": 548,
                    "end": 556,
                    "fullWidth": 557,
                    "width": 8,
                    "text": "function",
                    "value": "function",
                    "valueText": "function",
                    "hasLeadingTrivia": true,
                    "hasLeadingComment": true,
                    "hasLeadingNewLine": true,
                    "hasTrailingTrivia": true,
                    "leadingTrivia": [
                        {
                            "kind": "SingleLineCommentTrivia",
                            "text": "/// Copyright (c) 2012 Ecma International.  All rights reserved. "
                        },
                        {
                            "kind": "NewLineTrivia",
                            "text": "\r\n"
                        },
                        {
                            "kind": "SingleLineCommentTrivia",
                            "text": "/// Ecma International makes this code available under the terms and conditions set"
                        },
                        {
                            "kind": "NewLineTrivia",
                            "text": "\r\n"
                        },
                        {
                            "kind": "SingleLineCommentTrivia",
                            "text": "/// forth on http://hg.ecmascript.org/tests/test262/raw-file/tip/LICENSE (the "
                        },
                        {
                            "kind": "NewLineTrivia",
                            "text": "\r\n"
                        },
                        {
                            "kind": "SingleLineCommentTrivia",
                            "text": "/// \"Use Terms\").   Any redistribution of this code must retain the above "
                        },
                        {
                            "kind": "NewLineTrivia",
                            "text": "\r\n"
                        },
                        {
                            "kind": "SingleLineCommentTrivia",
                            "text": "/// copyright and this notice and otherwise comply with the Use Terms."
                        },
                        {
                            "kind": "NewLineTrivia",
                            "text": "\r\n"
                        },
                        {
                            "kind": "MultiLineCommentTrivia",
                            "text": "/**\r\n * @path ch15/15.4/15.4.4/15.4.4.21/15.4.4.21-9-2.js\r\n * @description Array.prototype.reduce considers new value of elements in array after it is called\r\n */"
                        },
                        {
                            "kind": "NewLineTrivia",
                            "text": "\r\n"
                        },
                        {
                            "kind": "NewLineTrivia",
                            "text": "\r\n"
                        },
                        {
                            "kind": "NewLineTrivia",
                            "text": "\r\n"
                        }
                    ],
                    "trailingTrivia": [
                        {
                            "kind": "WhitespaceTrivia",
                            "text": " "
                        }
                    ]
                },
                "identifier": {
                    "kind": "IdentifierName",
                    "fullStart": 557,
                    "fullEnd": 565,
                    "start": 557,
                    "end": 565,
                    "fullWidth": 8,
                    "width": 8,
                    "text": "testcase",
                    "value": "testcase",
                    "valueText": "testcase"
                },
                "callSignature": {
                    "kind": "CallSignature",
                    "fullStart": 565,
                    "fullEnd": 568,
                    "start": 565,
                    "end": 567,
                    "fullWidth": 3,
                    "width": 2,
                    "parameterList": {
                        "kind": "ParameterList",
                        "fullStart": 565,
                        "fullEnd": 568,
                        "start": 565,
                        "end": 567,
                        "fullWidth": 3,
                        "width": 2,
                        "openParenToken": {
                            "kind": "OpenParenToken",
                            "fullStart": 565,
                            "fullEnd": 566,
                            "start": 565,
                            "end": 566,
                            "fullWidth": 1,
                            "width": 1,
                            "text": "(",
                            "value": "(",
                            "valueText": "("
                        },
                        "parameters": [],
                        "closeParenToken": {
                            "kind": "CloseParenToken",
                            "fullStart": 566,
                            "fullEnd": 568,
                            "start": 566,
                            "end": 567,
                            "fullWidth": 2,
                            "width": 1,
                            "text": ")",
                            "value": ")",
                            "valueText": ")",
                            "hasTrailingTrivia": true,
                            "trailingTrivia": [
                                {
                                    "kind": "WhitespaceTrivia",
                                    "text": " "
                                }
                            ]
                        }
                    }
                },
                "block": {
                    "kind": "Block",
                    "fullStart": 568,
                    "fullEnd": 793,
                    "start": 568,
                    "end": 791,
                    "fullWidth": 225,
                    "width": 223,
                    "openBraceToken": {
                        "kind": "OpenBraceToken",
                        "fullStart": 568,
                        "fullEnd": 572,
                        "start": 568,
                        "end": 569,
                        "fullWidth": 4,
                        "width": 1,
                        "text": "{",
                        "value": "{",
                        "valueText": "{",
                        "hasTrailingTrivia": true,
                        "hasTrailingNewLine": true,
                        "trailingTrivia": [
                            {
                                "kind": "WhitespaceTrivia",
                                "text": " "
                            },
                            {
                                "kind": "NewLineTrivia",
                                "text": "\r\n"
                            }
                        ]
                    },
                    "statements": [
                        {
                            "kind": "FunctionDeclaration",
                            "fullStart": 572,
                            "fullEnd": 701,
                            "start": 577,
                            "end": 699,
                            "fullWidth": 129,
                            "width": 122,
                            "modifiers": [],
                            "functionKeyword": {
                                "kind": "FunctionKeyword",
                                "fullStart": 572,
                                "fullEnd": 586,
                                "start": 577,
                                "end": 585,
                                "fullWidth": 14,
                                "width": 8,
                                "text": "function",
                                "value": "function",
                                "valueText": "function",
                                "hasLeadingTrivia": true,
                                "hasLeadingNewLine": true,
                                "hasTrailingTrivia": true,
                                "leadingTrivia": [
                                    {
                                        "kind": "WhitespaceTrivia",
                                        "text": " "
                                    },
                                    {
                                        "kind": "NewLineTrivia",
                                        "text": "\r\n"
                                    },
                                    {
                                        "kind": "WhitespaceTrivia",
                                        "text": "  "
                                    }
                                ],
                                "trailingTrivia": [
                                    {
                                        "kind": "WhitespaceTrivia",
                                        "text": " "
                                    }
                                ]
                            },
                            "identifier": {
                                "kind": "IdentifierName",
                                "fullStart": 586,
                                "fullEnd": 596,
                                "start": 586,
                                "end": 596,
                                "fullWidth": 10,
                                "width": 10,
                                "text": "callbackfn",
                                "value": "callbackfn",
                                "valueText": "callbackfn"
                            },
                            "callSignature": {
                                "kind": "CallSignature",
                                "fullStart": 596,
                                "fullEnd": 625,
                                "start": 596,
                                "end": 623,
                                "fullWidth": 29,
                                "width": 27,
                                "parameterList": {
                                    "kind": "ParameterList",
                                    "fullStart": 596,
                                    "fullEnd": 625,
                                    "start": 596,
                                    "end": 623,
                                    "fullWidth": 29,
                                    "width": 27,
                                    "openParenToken": {
                                        "kind": "OpenParenToken",
                                        "fullStart": 596,
                                        "fullEnd": 597,
                                        "start": 596,
                                        "end": 597,
                                        "fullWidth": 1,
                                        "width": 1,
                                        "text": "(",
                                        "value": "(",
                                        "valueText": "("
                                    },
                                    "parameters": [
                                        {
                                            "kind": "Parameter",
                                            "fullStart": 597,
                                            "fullEnd": 604,
                                            "start": 597,
                                            "end": 604,
                                            "fullWidth": 7,
<<<<<<< HEAD
                                            "width": 7,
=======
                                            "modifiers": [],
>>>>>>> e3c38734
                                            "identifier": {
                                                "kind": "IdentifierName",
                                                "fullStart": 597,
                                                "fullEnd": 604,
                                                "start": 597,
                                                "end": 604,
                                                "fullWidth": 7,
                                                "width": 7,
                                                "text": "prevVal",
                                                "value": "prevVal",
                                                "valueText": "prevVal"
                                            }
                                        },
                                        {
                                            "kind": "CommaToken",
                                            "fullStart": 604,
                                            "fullEnd": 606,
                                            "start": 604,
                                            "end": 605,
                                            "fullWidth": 2,
                                            "width": 1,
                                            "text": ",",
                                            "value": ",",
                                            "valueText": ",",
                                            "hasTrailingTrivia": true,
                                            "trailingTrivia": [
                                                {
                                                    "kind": "WhitespaceTrivia",
                                                    "text": " "
                                                }
                                            ]
                                        },
                                        {
                                            "kind": "Parameter",
                                            "fullStart": 606,
                                            "fullEnd": 612,
                                            "start": 606,
                                            "end": 612,
                                            "fullWidth": 6,
<<<<<<< HEAD
                                            "width": 6,
=======
                                            "modifiers": [],
>>>>>>> e3c38734
                                            "identifier": {
                                                "kind": "IdentifierName",
                                                "fullStart": 606,
                                                "fullEnd": 612,
                                                "start": 606,
                                                "end": 612,
                                                "fullWidth": 6,
                                                "width": 6,
                                                "text": "curVal",
                                                "value": "curVal",
                                                "valueText": "curVal"
                                            }
                                        },
                                        {
                                            "kind": "CommaToken",
                                            "fullStart": 612,
                                            "fullEnd": 614,
                                            "start": 612,
                                            "end": 613,
                                            "fullWidth": 2,
                                            "width": 1,
                                            "text": ",",
                                            "value": ",",
                                            "valueText": ",",
                                            "hasTrailingTrivia": true,
                                            "trailingTrivia": [
                                                {
                                                    "kind": "WhitespaceTrivia",
                                                    "text": " "
                                                }
                                            ]
                                        },
                                        {
                                            "kind": "Parameter",
                                            "fullStart": 614,
                                            "fullEnd": 617,
                                            "start": 614,
                                            "end": 617,
                                            "fullWidth": 3,
<<<<<<< HEAD
                                            "width": 3,
=======
                                            "modifiers": [],
>>>>>>> e3c38734
                                            "identifier": {
                                                "kind": "IdentifierName",
                                                "fullStart": 614,
                                                "fullEnd": 617,
                                                "start": 614,
                                                "end": 617,
                                                "fullWidth": 3,
                                                "width": 3,
                                                "text": "idx",
                                                "value": "idx",
                                                "valueText": "idx"
                                            }
                                        },
                                        {
                                            "kind": "CommaToken",
                                            "fullStart": 617,
                                            "fullEnd": 619,
                                            "start": 617,
                                            "end": 618,
                                            "fullWidth": 2,
                                            "width": 1,
                                            "text": ",",
                                            "value": ",",
                                            "valueText": ",",
                                            "hasTrailingTrivia": true,
                                            "trailingTrivia": [
                                                {
                                                    "kind": "WhitespaceTrivia",
                                                    "text": " "
                                                }
                                            ]
                                        },
                                        {
                                            "kind": "Parameter",
                                            "fullStart": 619,
                                            "fullEnd": 622,
                                            "start": 619,
                                            "end": 622,
                                            "fullWidth": 3,
<<<<<<< HEAD
                                            "width": 3,
=======
                                            "modifiers": [],
>>>>>>> e3c38734
                                            "identifier": {
                                                "kind": "IdentifierName",
                                                "fullStart": 619,
                                                "fullEnd": 622,
                                                "start": 619,
                                                "end": 622,
                                                "fullWidth": 3,
                                                "width": 3,
                                                "text": "obj",
                                                "value": "obj",
                                                "valueText": "obj"
                                            }
                                        }
                                    ],
                                    "closeParenToken": {
                                        "kind": "CloseParenToken",
                                        "fullStart": 622,
                                        "fullEnd": 625,
                                        "start": 622,
                                        "end": 623,
                                        "fullWidth": 3,
                                        "width": 1,
                                        "text": ")",
                                        "value": ")",
                                        "valueText": ")",
                                        "hasTrailingTrivia": true,
                                        "hasTrailingNewLine": true,
                                        "trailingTrivia": [
                                            {
                                                "kind": "NewLineTrivia",
                                                "text": "\r\n"
                                            }
                                        ]
                                    }
                                }
                            },
                            "block": {
                                "kind": "Block",
                                "fullStart": 625,
                                "fullEnd": 701,
                                "start": 627,
                                "end": 699,
                                "fullWidth": 76,
                                "width": 72,
                                "openBraceToken": {
                                    "kind": "OpenBraceToken",
                                    "fullStart": 625,
                                    "fullEnd": 630,
                                    "start": 627,
                                    "end": 628,
                                    "fullWidth": 5,
                                    "width": 1,
                                    "text": "{",
                                    "value": "{",
                                    "valueText": "{",
                                    "hasLeadingTrivia": true,
                                    "hasTrailingTrivia": true,
                                    "hasTrailingNewLine": true,
                                    "leadingTrivia": [
                                        {
                                            "kind": "WhitespaceTrivia",
                                            "text": "  "
                                        }
                                    ],
                                    "trailingTrivia": [
                                        {
                                            "kind": "NewLineTrivia",
                                            "text": "\r\n"
                                        }
                                    ]
                                },
                                "statements": [
                                    {
                                        "kind": "ExpressionStatement",
                                        "fullStart": 630,
                                        "fullEnd": 648,
                                        "start": 634,
                                        "end": 646,
                                        "fullWidth": 18,
                                        "width": 12,
                                        "expression": {
                                            "kind": "AssignmentExpression",
                                            "fullStart": 630,
                                            "fullEnd": 645,
                                            "start": 634,
                                            "end": 645,
                                            "fullWidth": 15,
                                            "width": 11,
                                            "left": {
                                                "kind": "ElementAccessExpression",
                                                "fullStart": 630,
                                                "fullEnd": 641,
                                                "start": 634,
                                                "end": 640,
                                                "fullWidth": 11,
                                                "width": 6,
                                                "expression": {
                                                    "kind": "IdentifierName",
                                                    "fullStart": 630,
                                                    "fullEnd": 637,
                                                    "start": 634,
                                                    "end": 637,
                                                    "fullWidth": 7,
                                                    "width": 3,
                                                    "text": "arr",
                                                    "value": "arr",
                                                    "valueText": "arr",
                                                    "hasLeadingTrivia": true,
                                                    "leadingTrivia": [
                                                        {
                                                            "kind": "WhitespaceTrivia",
                                                            "text": "    "
                                                        }
                                                    ]
                                                },
                                                "openBracketToken": {
                                                    "kind": "OpenBracketToken",
                                                    "fullStart": 637,
                                                    "fullEnd": 638,
                                                    "start": 637,
                                                    "end": 638,
                                                    "fullWidth": 1,
                                                    "width": 1,
                                                    "text": "[",
                                                    "value": "[",
                                                    "valueText": "["
                                                },
                                                "argumentExpression": {
                                                    "kind": "NumericLiteral",
                                                    "fullStart": 638,
                                                    "fullEnd": 639,
                                                    "start": 638,
                                                    "end": 639,
                                                    "fullWidth": 1,
                                                    "width": 1,
                                                    "text": "3",
                                                    "value": 3,
                                                    "valueText": "3"
                                                },
                                                "closeBracketToken": {
                                                    "kind": "CloseBracketToken",
                                                    "fullStart": 639,
                                                    "fullEnd": 641,
                                                    "start": 639,
                                                    "end": 640,
                                                    "fullWidth": 2,
                                                    "width": 1,
                                                    "text": "]",
                                                    "value": "]",
                                                    "valueText": "]",
                                                    "hasTrailingTrivia": true,
                                                    "trailingTrivia": [
                                                        {
                                                            "kind": "WhitespaceTrivia",
                                                            "text": " "
                                                        }
                                                    ]
                                                }
                                            },
                                            "operatorToken": {
                                                "kind": "EqualsToken",
                                                "fullStart": 641,
                                                "fullEnd": 643,
                                                "start": 641,
                                                "end": 642,
                                                "fullWidth": 2,
                                                "width": 1,
                                                "text": "=",
                                                "value": "=",
                                                "valueText": "=",
                                                "hasTrailingTrivia": true,
                                                "trailingTrivia": [
                                                    {
                                                        "kind": "WhitespaceTrivia",
                                                        "text": " "
                                                    }
                                                ]
                                            },
                                            "right": {
                                                "kind": "NegateExpression",
                                                "fullStart": 643,
                                                "fullEnd": 645,
                                                "start": 643,
                                                "end": 645,
                                                "fullWidth": 2,
                                                "width": 2,
                                                "operatorToken": {
                                                    "kind": "MinusToken",
                                                    "fullStart": 643,
                                                    "fullEnd": 644,
                                                    "start": 643,
                                                    "end": 644,
                                                    "fullWidth": 1,
                                                    "width": 1,
                                                    "text": "-",
                                                    "value": "-",
                                                    "valueText": "-"
                                                },
                                                "operand": {
                                                    "kind": "NumericLiteral",
                                                    "fullStart": 644,
                                                    "fullEnd": 645,
                                                    "start": 644,
                                                    "end": 645,
                                                    "fullWidth": 1,
                                                    "width": 1,
                                                    "text": "2",
                                                    "value": 2,
                                                    "valueText": "2"
                                                }
                                            }
                                        },
                                        "semicolonToken": {
                                            "kind": "SemicolonToken",
                                            "fullStart": 645,
                                            "fullEnd": 648,
                                            "start": 645,
                                            "end": 646,
                                            "fullWidth": 3,
                                            "width": 1,
                                            "text": ";",
                                            "value": ";",
                                            "valueText": ";",
                                            "hasTrailingTrivia": true,
                                            "hasTrailingNewLine": true,
                                            "trailingTrivia": [
                                                {
                                                    "kind": "NewLineTrivia",
                                                    "text": "\r\n"
                                                }
                                            ]
                                        }
                                    },
                                    {
                                        "kind": "ExpressionStatement",
                                        "fullStart": 648,
                                        "fullEnd": 666,
                                        "start": 652,
                                        "end": 664,
                                        "fullWidth": 18,
                                        "width": 12,
                                        "expression": {
                                            "kind": "AssignmentExpression",
                                            "fullStart": 648,
                                            "fullEnd": 663,
                                            "start": 652,
                                            "end": 663,
                                            "fullWidth": 15,
                                            "width": 11,
                                            "left": {
                                                "kind": "ElementAccessExpression",
                                                "fullStart": 648,
                                                "fullEnd": 659,
                                                "start": 652,
                                                "end": 658,
                                                "fullWidth": 11,
                                                "width": 6,
                                                "expression": {
                                                    "kind": "IdentifierName",
                                                    "fullStart": 648,
                                                    "fullEnd": 655,
                                                    "start": 652,
                                                    "end": 655,
                                                    "fullWidth": 7,
                                                    "width": 3,
                                                    "text": "arr",
                                                    "value": "arr",
                                                    "valueText": "arr",
                                                    "hasLeadingTrivia": true,
                                                    "leadingTrivia": [
                                                        {
                                                            "kind": "WhitespaceTrivia",
                                                            "text": "    "
                                                        }
                                                    ]
                                                },
                                                "openBracketToken": {
                                                    "kind": "OpenBracketToken",
                                                    "fullStart": 655,
                                                    "fullEnd": 656,
                                                    "start": 655,
                                                    "end": 656,
                                                    "fullWidth": 1,
                                                    "width": 1,
                                                    "text": "[",
                                                    "value": "[",
                                                    "valueText": "["
                                                },
                                                "argumentExpression": {
                                                    "kind": "NumericLiteral",
                                                    "fullStart": 656,
                                                    "fullEnd": 657,
                                                    "start": 656,
                                                    "end": 657,
                                                    "fullWidth": 1,
                                                    "width": 1,
                                                    "text": "4",
                                                    "value": 4,
                                                    "valueText": "4"
                                                },
                                                "closeBracketToken": {
                                                    "kind": "CloseBracketToken",
                                                    "fullStart": 657,
                                                    "fullEnd": 659,
                                                    "start": 657,
                                                    "end": 658,
                                                    "fullWidth": 2,
                                                    "width": 1,
                                                    "text": "]",
                                                    "value": "]",
                                                    "valueText": "]",
                                                    "hasTrailingTrivia": true,
                                                    "trailingTrivia": [
                                                        {
                                                            "kind": "WhitespaceTrivia",
                                                            "text": " "
                                                        }
                                                    ]
                                                }
                                            },
                                            "operatorToken": {
                                                "kind": "EqualsToken",
                                                "fullStart": 659,
                                                "fullEnd": 661,
                                                "start": 659,
                                                "end": 660,
                                                "fullWidth": 2,
                                                "width": 1,
                                                "text": "=",
                                                "value": "=",
                                                "valueText": "=",
                                                "hasTrailingTrivia": true,
                                                "trailingTrivia": [
                                                    {
                                                        "kind": "WhitespaceTrivia",
                                                        "text": " "
                                                    }
                                                ]
                                            },
                                            "right": {
                                                "kind": "NegateExpression",
                                                "fullStart": 661,
                                                "fullEnd": 663,
                                                "start": 661,
                                                "end": 663,
                                                "fullWidth": 2,
                                                "width": 2,
                                                "operatorToken": {
                                                    "kind": "MinusToken",
                                                    "fullStart": 661,
                                                    "fullEnd": 662,
                                                    "start": 661,
                                                    "end": 662,
                                                    "fullWidth": 1,
                                                    "width": 1,
                                                    "text": "-",
                                                    "value": "-",
                                                    "valueText": "-"
                                                },
                                                "operand": {
                                                    "kind": "NumericLiteral",
                                                    "fullStart": 662,
                                                    "fullEnd": 663,
                                                    "start": 662,
                                                    "end": 663,
                                                    "fullWidth": 1,
                                                    "width": 1,
                                                    "text": "1",
                                                    "value": 1,
                                                    "valueText": "1"
                                                }
                                            }
                                        },
                                        "semicolonToken": {
                                            "kind": "SemicolonToken",
                                            "fullStart": 663,
                                            "fullEnd": 666,
                                            "start": 663,
                                            "end": 664,
                                            "fullWidth": 3,
                                            "width": 1,
                                            "text": ";",
                                            "value": ";",
                                            "valueText": ";",
                                            "hasTrailingTrivia": true,
                                            "hasTrailingNewLine": true,
                                            "trailingTrivia": [
                                                {
                                                    "kind": "NewLineTrivia",
                                                    "text": "\r\n"
                                                }
                                            ]
                                        }
                                    },
                                    {
                                        "kind": "ReturnStatement",
                                        "fullStart": 666,
                                        "fullEnd": 696,
                                        "start": 670,
                                        "end": 694,
                                        "fullWidth": 30,
                                        "width": 24,
                                        "returnKeyword": {
                                            "kind": "ReturnKeyword",
                                            "fullStart": 666,
                                            "fullEnd": 677,
                                            "start": 670,
                                            "end": 676,
                                            "fullWidth": 11,
                                            "width": 6,
                                            "text": "return",
                                            "value": "return",
                                            "valueText": "return",
                                            "hasLeadingTrivia": true,
                                            "hasTrailingTrivia": true,
                                            "leadingTrivia": [
                                                {
                                                    "kind": "WhitespaceTrivia",
                                                    "text": "    "
                                                }
                                            ],
                                            "trailingTrivia": [
                                                {
                                                    "kind": "WhitespaceTrivia",
                                                    "text": " "
                                                }
                                            ]
                                        },
                                        "expression": {
                                            "kind": "AddExpression",
                                            "fullStart": 677,
                                            "fullEnd": 693,
                                            "start": 677,
                                            "end": 693,
                                            "fullWidth": 16,
                                            "width": 16,
                                            "left": {
                                                "kind": "IdentifierName",
                                                "fullStart": 677,
                                                "fullEnd": 685,
                                                "start": 677,
                                                "end": 684,
                                                "fullWidth": 8,
                                                "width": 7,
                                                "text": "prevVal",
                                                "value": "prevVal",
                                                "valueText": "prevVal",
                                                "hasTrailingTrivia": true,
                                                "trailingTrivia": [
                                                    {
                                                        "kind": "WhitespaceTrivia",
                                                        "text": " "
                                                    }
                                                ]
                                            },
                                            "operatorToken": {
                                                "kind": "PlusToken",
                                                "fullStart": 685,
                                                "fullEnd": 687,
                                                "start": 685,
                                                "end": 686,
                                                "fullWidth": 2,
                                                "width": 1,
                                                "text": "+",
                                                "value": "+",
                                                "valueText": "+",
                                                "hasTrailingTrivia": true,
                                                "trailingTrivia": [
                                                    {
                                                        "kind": "WhitespaceTrivia",
                                                        "text": " "
                                                    }
                                                ]
                                            },
                                            "right": {
                                                "kind": "IdentifierName",
                                                "fullStart": 687,
                                                "fullEnd": 693,
                                                "start": 687,
                                                "end": 693,
                                                "fullWidth": 6,
                                                "width": 6,
                                                "text": "curVal",
                                                "value": "curVal",
                                                "valueText": "curVal"
                                            }
                                        },
                                        "semicolonToken": {
                                            "kind": "SemicolonToken",
                                            "fullStart": 693,
                                            "fullEnd": 696,
                                            "start": 693,
                                            "end": 694,
                                            "fullWidth": 3,
                                            "width": 1,
                                            "text": ";",
                                            "value": ";",
                                            "valueText": ";",
                                            "hasTrailingTrivia": true,
                                            "hasTrailingNewLine": true,
                                            "trailingTrivia": [
                                                {
                                                    "kind": "NewLineTrivia",
                                                    "text": "\r\n"
                                                }
                                            ]
                                        }
                                    }
                                ],
                                "closeBraceToken": {
                                    "kind": "CloseBraceToken",
                                    "fullStart": 696,
                                    "fullEnd": 701,
                                    "start": 698,
                                    "end": 699,
                                    "fullWidth": 5,
                                    "width": 1,
                                    "text": "}",
                                    "value": "}",
                                    "valueText": "}",
                                    "hasLeadingTrivia": true,
                                    "hasTrailingTrivia": true,
                                    "hasTrailingNewLine": true,
                                    "leadingTrivia": [
                                        {
                                            "kind": "WhitespaceTrivia",
                                            "text": "  "
                                        }
                                    ],
                                    "trailingTrivia": [
                                        {
                                            "kind": "NewLineTrivia",
                                            "text": "\r\n"
                                        }
                                    ]
                                }
                            }
                        },
                        {
                            "kind": "VariableStatement",
                            "fullStart": 701,
                            "fullEnd": 729,
                            "start": 705,
                            "end": 727,
                            "fullWidth": 28,
                            "width": 22,
                            "modifiers": [],
                            "variableDeclaration": {
                                "kind": "VariableDeclaration",
                                "fullStart": 701,
                                "fullEnd": 726,
                                "start": 705,
                                "end": 726,
                                "fullWidth": 25,
                                "width": 21,
                                "varKeyword": {
                                    "kind": "VarKeyword",
                                    "fullStart": 701,
                                    "fullEnd": 709,
                                    "start": 705,
                                    "end": 708,
                                    "fullWidth": 8,
                                    "width": 3,
                                    "text": "var",
                                    "value": "var",
                                    "valueText": "var",
                                    "hasLeadingTrivia": true,
                                    "hasLeadingNewLine": true,
                                    "hasTrailingTrivia": true,
                                    "leadingTrivia": [
                                        {
                                            "kind": "NewLineTrivia",
                                            "text": "\r\n"
                                        },
                                        {
                                            "kind": "WhitespaceTrivia",
                                            "text": "  "
                                        }
                                    ],
                                    "trailingTrivia": [
                                        {
                                            "kind": "WhitespaceTrivia",
                                            "text": " "
                                        }
                                    ]
                                },
                                "variableDeclarators": [
                                    {
                                        "kind": "VariableDeclarator",
                                        "fullStart": 709,
                                        "fullEnd": 726,
                                        "start": 709,
                                        "end": 726,
                                        "fullWidth": 17,
                                        "width": 17,
                                        "identifier": {
                                            "kind": "IdentifierName",
                                            "fullStart": 709,
                                            "fullEnd": 713,
                                            "start": 709,
                                            "end": 712,
                                            "fullWidth": 4,
                                            "width": 3,
                                            "text": "arr",
                                            "value": "arr",
                                            "valueText": "arr",
                                            "hasTrailingTrivia": true,
                                            "trailingTrivia": [
                                                {
                                                    "kind": "WhitespaceTrivia",
                                                    "text": " "
                                                }
                                            ]
                                        },
                                        "equalsValueClause": {
                                            "kind": "EqualsValueClause",
                                            "fullStart": 713,
                                            "fullEnd": 726,
                                            "start": 713,
                                            "end": 726,
                                            "fullWidth": 13,
                                            "width": 13,
                                            "equalsToken": {
                                                "kind": "EqualsToken",
                                                "fullStart": 713,
                                                "fullEnd": 715,
                                                "start": 713,
                                                "end": 714,
                                                "fullWidth": 2,
                                                "width": 1,
                                                "text": "=",
                                                "value": "=",
                                                "valueText": "=",
                                                "hasTrailingTrivia": true,
                                                "trailingTrivia": [
                                                    {
                                                        "kind": "WhitespaceTrivia",
                                                        "text": " "
                                                    }
                                                ]
                                            },
                                            "value": {
                                                "kind": "ArrayLiteralExpression",
                                                "fullStart": 715,
                                                "fullEnd": 726,
                                                "start": 715,
                                                "end": 726,
                                                "fullWidth": 11,
                                                "width": 11,
                                                "openBracketToken": {
                                                    "kind": "OpenBracketToken",
                                                    "fullStart": 715,
                                                    "fullEnd": 716,
                                                    "start": 715,
                                                    "end": 716,
                                                    "fullWidth": 1,
                                                    "width": 1,
                                                    "text": "[",
                                                    "value": "[",
                                                    "valueText": "["
                                                },
                                                "expressions": [
                                                    {
                                                        "kind": "NumericLiteral",
                                                        "fullStart": 716,
                                                        "fullEnd": 717,
                                                        "start": 716,
                                                        "end": 717,
                                                        "fullWidth": 1,
                                                        "width": 1,
                                                        "text": "1",
                                                        "value": 1,
                                                        "valueText": "1"
                                                    },
                                                    {
                                                        "kind": "CommaToken",
                                                        "fullStart": 717,
                                                        "fullEnd": 718,
                                                        "start": 717,
                                                        "end": 718,
                                                        "fullWidth": 1,
                                                        "width": 1,
                                                        "text": ",",
                                                        "value": ",",
                                                        "valueText": ","
                                                    },
                                                    {
                                                        "kind": "NumericLiteral",
                                                        "fullStart": 718,
                                                        "fullEnd": 719,
                                                        "start": 718,
                                                        "end": 719,
                                                        "fullWidth": 1,
                                                        "width": 1,
                                                        "text": "2",
                                                        "value": 2,
                                                        "valueText": "2"
                                                    },
                                                    {
                                                        "kind": "CommaToken",
                                                        "fullStart": 719,
                                                        "fullEnd": 720,
                                                        "start": 719,
                                                        "end": 720,
                                                        "fullWidth": 1,
                                                        "width": 1,
                                                        "text": ",",
                                                        "value": ",",
                                                        "valueText": ","
                                                    },
                                                    {
                                                        "kind": "NumericLiteral",
                                                        "fullStart": 720,
                                                        "fullEnd": 721,
                                                        "start": 720,
                                                        "end": 721,
                                                        "fullWidth": 1,
                                                        "width": 1,
                                                        "text": "3",
                                                        "value": 3,
                                                        "valueText": "3"
                                                    },
                                                    {
                                                        "kind": "CommaToken",
                                                        "fullStart": 721,
                                                        "fullEnd": 722,
                                                        "start": 721,
                                                        "end": 722,
                                                        "fullWidth": 1,
                                                        "width": 1,
                                                        "text": ",",
                                                        "value": ",",
                                                        "valueText": ","
                                                    },
                                                    {
                                                        "kind": "NumericLiteral",
                                                        "fullStart": 722,
                                                        "fullEnd": 723,
                                                        "start": 722,
                                                        "end": 723,
                                                        "fullWidth": 1,
                                                        "width": 1,
                                                        "text": "4",
                                                        "value": 4,
                                                        "valueText": "4"
                                                    },
                                                    {
                                                        "kind": "CommaToken",
                                                        "fullStart": 723,
                                                        "fullEnd": 724,
                                                        "start": 723,
                                                        "end": 724,
                                                        "fullWidth": 1,
                                                        "width": 1,
                                                        "text": ",",
                                                        "value": ",",
                                                        "valueText": ","
                                                    },
                                                    {
                                                        "kind": "NumericLiteral",
                                                        "fullStart": 724,
                                                        "fullEnd": 725,
                                                        "start": 724,
                                                        "end": 725,
                                                        "fullWidth": 1,
                                                        "width": 1,
                                                        "text": "5",
                                                        "value": 5,
                                                        "valueText": "5"
                                                    }
                                                ],
                                                "closeBracketToken": {
                                                    "kind": "CloseBracketToken",
                                                    "fullStart": 725,
                                                    "fullEnd": 726,
                                                    "start": 725,
                                                    "end": 726,
                                                    "fullWidth": 1,
                                                    "width": 1,
                                                    "text": "]",
                                                    "value": "]",
                                                    "valueText": "]"
                                                }
                                            }
                                        }
                                    }
                                ]
                            },
                            "semicolonToken": {
                                "kind": "SemicolonToken",
                                "fullStart": 726,
                                "fullEnd": 729,
                                "start": 726,
                                "end": 727,
                                "fullWidth": 3,
                                "width": 1,
                                "text": ";",
                                "value": ";",
                                "valueText": ";",
                                "hasTrailingTrivia": true,
                                "hasTrailingNewLine": true,
                                "trailingTrivia": [
                                    {
                                        "kind": "NewLineTrivia",
                                        "text": "\r\n"
                                    }
                                ]
                            }
                        },
                        {
                            "kind": "IfStatement",
                            "fullStart": 729,
                            "fullEnd": 785,
                            "start": 731,
                            "end": 781,
                            "fullWidth": 56,
                            "width": 50,
                            "ifKeyword": {
                                "kind": "IfKeyword",
                                "fullStart": 729,
                                "fullEnd": 733,
                                "start": 731,
                                "end": 733,
                                "fullWidth": 4,
                                "width": 2,
                                "text": "if",
                                "value": "if",
                                "valueText": "if",
                                "hasLeadingTrivia": true,
                                "leadingTrivia": [
                                    {
                                        "kind": "WhitespaceTrivia",
                                        "text": "  "
                                    }
                                ]
                            },
                            "openParenToken": {
                                "kind": "OpenParenToken",
                                "fullStart": 733,
                                "fullEnd": 734,
                                "start": 733,
                                "end": 734,
                                "fullWidth": 1,
                                "width": 1,
                                "text": "(",
                                "value": "(",
                                "valueText": "("
                            },
                            "condition": {
                                "kind": "EqualsExpression",
                                "fullStart": 734,
                                "fullEnd": 762,
                                "start": 734,
                                "end": 762,
                                "fullWidth": 28,
                                "width": 28,
                                "left": {
                                    "kind": "InvocationExpression",
                                    "fullStart": 734,
                                    "fullEnd": 757,
                                    "start": 734,
                                    "end": 756,
                                    "fullWidth": 23,
                                    "width": 22,
                                    "expression": {
                                        "kind": "MemberAccessExpression",
                                        "fullStart": 734,
                                        "fullEnd": 744,
                                        "start": 734,
                                        "end": 744,
                                        "fullWidth": 10,
                                        "width": 10,
                                        "expression": {
                                            "kind": "IdentifierName",
                                            "fullStart": 734,
                                            "fullEnd": 737,
                                            "start": 734,
                                            "end": 737,
                                            "fullWidth": 3,
                                            "width": 3,
                                            "text": "arr",
                                            "value": "arr",
                                            "valueText": "arr"
                                        },
                                        "dotToken": {
                                            "kind": "DotToken",
                                            "fullStart": 737,
                                            "fullEnd": 738,
                                            "start": 737,
                                            "end": 738,
                                            "fullWidth": 1,
                                            "width": 1,
                                            "text": ".",
                                            "value": ".",
                                            "valueText": "."
                                        },
                                        "name": {
                                            "kind": "IdentifierName",
                                            "fullStart": 738,
                                            "fullEnd": 744,
                                            "start": 738,
                                            "end": 744,
                                            "fullWidth": 6,
                                            "width": 6,
                                            "text": "reduce",
                                            "value": "reduce",
                                            "valueText": "reduce"
                                        }
                                    },
                                    "argumentList": {
                                        "kind": "ArgumentList",
                                        "fullStart": 744,
                                        "fullEnd": 757,
                                        "start": 744,
                                        "end": 756,
                                        "fullWidth": 13,
                                        "width": 12,
                                        "openParenToken": {
                                            "kind": "OpenParenToken",
                                            "fullStart": 744,
                                            "fullEnd": 745,
                                            "start": 744,
                                            "end": 745,
                                            "fullWidth": 1,
                                            "width": 1,
                                            "text": "(",
                                            "value": "(",
                                            "valueText": "("
                                        },
                                        "arguments": [
                                            {
                                                "kind": "IdentifierName",
                                                "fullStart": 745,
                                                "fullEnd": 755,
                                                "start": 745,
                                                "end": 755,
                                                "fullWidth": 10,
                                                "width": 10,
                                                "text": "callbackfn",
                                                "value": "callbackfn",
                                                "valueText": "callbackfn"
                                            }
                                        ],
                                        "closeParenToken": {
                                            "kind": "CloseParenToken",
                                            "fullStart": 755,
                                            "fullEnd": 757,
                                            "start": 755,
                                            "end": 756,
                                            "fullWidth": 2,
                                            "width": 1,
                                            "text": ")",
                                            "value": ")",
                                            "valueText": ")",
                                            "hasTrailingTrivia": true,
                                            "trailingTrivia": [
                                                {
                                                    "kind": "WhitespaceTrivia",
                                                    "text": " "
                                                }
                                            ]
                                        }
                                    }
                                },
                                "operatorToken": {
                                    "kind": "EqualsEqualsEqualsToken",
                                    "fullStart": 757,
                                    "fullEnd": 761,
                                    "start": 757,
                                    "end": 760,
                                    "fullWidth": 4,
                                    "width": 3,
                                    "text": "===",
                                    "value": "===",
                                    "valueText": "===",
                                    "hasTrailingTrivia": true,
                                    "trailingTrivia": [
                                        {
                                            "kind": "WhitespaceTrivia",
                                            "text": " "
                                        }
                                    ]
                                },
                                "right": {
                                    "kind": "NumericLiteral",
                                    "fullStart": 761,
                                    "fullEnd": 762,
                                    "start": 761,
                                    "end": 762,
                                    "fullWidth": 1,
                                    "width": 1,
                                    "text": "3",
                                    "value": 3,
                                    "valueText": "3"
                                }
                            },
                            "closeParenToken": {
                                "kind": "CloseParenToken",
                                "fullStart": 762,
                                "fullEnd": 765,
                                "start": 762,
                                "end": 763,
                                "fullWidth": 3,
                                "width": 1,
                                "text": ")",
                                "value": ")",
                                "valueText": ")",
                                "hasTrailingTrivia": true,
                                "hasTrailingNewLine": true,
                                "trailingTrivia": [
                                    {
                                        "kind": "NewLineTrivia",
                                        "text": "\r\n"
                                    }
                                ]
                            },
                            "statement": {
                                "kind": "ReturnStatement",
                                "fullStart": 765,
                                "fullEnd": 785,
                                "start": 769,
                                "end": 781,
                                "fullWidth": 20,
                                "width": 12,
                                "returnKeyword": {
                                    "kind": "ReturnKeyword",
                                    "fullStart": 765,
                                    "fullEnd": 776,
                                    "start": 769,
                                    "end": 775,
                                    "fullWidth": 11,
                                    "width": 6,
                                    "text": "return",
                                    "value": "return",
                                    "valueText": "return",
                                    "hasLeadingTrivia": true,
                                    "hasTrailingTrivia": true,
                                    "leadingTrivia": [
                                        {
                                            "kind": "WhitespaceTrivia",
                                            "text": "    "
                                        }
                                    ],
                                    "trailingTrivia": [
                                        {
                                            "kind": "WhitespaceTrivia",
                                            "text": " "
                                        }
                                    ]
                                },
                                "expression": {
                                    "kind": "TrueKeyword",
                                    "fullStart": 776,
                                    "fullEnd": 780,
                                    "start": 776,
                                    "end": 780,
                                    "fullWidth": 4,
                                    "width": 4,
                                    "text": "true",
                                    "value": true,
                                    "valueText": "true"
                                },
                                "semicolonToken": {
                                    "kind": "SemicolonToken",
                                    "fullStart": 780,
                                    "fullEnd": 785,
                                    "start": 780,
                                    "end": 781,
                                    "fullWidth": 5,
                                    "width": 1,
                                    "text": ";",
                                    "value": ";",
                                    "valueText": ";",
                                    "hasTrailingTrivia": true,
                                    "hasTrailingNewLine": true,
                                    "trailingTrivia": [
                                        {
                                            "kind": "WhitespaceTrivia",
                                            "text": "  "
                                        },
                                        {
                                            "kind": "NewLineTrivia",
                                            "text": "\r\n"
                                        }
                                    ]
                                }
                            }
                        }
                    ],
                    "closeBraceToken": {
                        "kind": "CloseBraceToken",
                        "fullStart": 785,
                        "fullEnd": 793,
                        "start": 790,
                        "end": 791,
                        "fullWidth": 8,
                        "width": 1,
                        "text": "}",
                        "value": "}",
                        "valueText": "}",
                        "hasLeadingTrivia": true,
                        "hasLeadingNewLine": true,
                        "hasTrailingTrivia": true,
                        "hasTrailingNewLine": true,
                        "leadingTrivia": [
                            {
                                "kind": "WhitespaceTrivia",
                                "text": "  "
                            },
                            {
                                "kind": "NewLineTrivia",
                                "text": "\r\n"
                            },
                            {
                                "kind": "WhitespaceTrivia",
                                "text": " "
                            }
                        ],
                        "trailingTrivia": [
                            {
                                "kind": "NewLineTrivia",
                                "text": "\r\n"
                            }
                        ]
                    }
                }
            },
            {
                "kind": "ExpressionStatement",
                "fullStart": 793,
                "fullEnd": 817,
                "start": 793,
                "end": 815,
                "fullWidth": 24,
                "width": 22,
                "expression": {
                    "kind": "InvocationExpression",
                    "fullStart": 793,
                    "fullEnd": 814,
                    "start": 793,
                    "end": 814,
                    "fullWidth": 21,
                    "width": 21,
                    "expression": {
                        "kind": "IdentifierName",
                        "fullStart": 793,
                        "fullEnd": 804,
                        "start": 793,
                        "end": 804,
                        "fullWidth": 11,
                        "width": 11,
                        "text": "runTestCase",
                        "value": "runTestCase",
                        "valueText": "runTestCase"
                    },
                    "argumentList": {
                        "kind": "ArgumentList",
                        "fullStart": 804,
                        "fullEnd": 814,
                        "start": 804,
                        "end": 814,
                        "fullWidth": 10,
                        "width": 10,
                        "openParenToken": {
                            "kind": "OpenParenToken",
                            "fullStart": 804,
                            "fullEnd": 805,
                            "start": 804,
                            "end": 805,
                            "fullWidth": 1,
                            "width": 1,
                            "text": "(",
                            "value": "(",
                            "valueText": "("
                        },
                        "arguments": [
                            {
                                "kind": "IdentifierName",
                                "fullStart": 805,
                                "fullEnd": 813,
                                "start": 805,
                                "end": 813,
                                "fullWidth": 8,
                                "width": 8,
                                "text": "testcase",
                                "value": "testcase",
                                "valueText": "testcase"
                            }
                        ],
                        "closeParenToken": {
                            "kind": "CloseParenToken",
                            "fullStart": 813,
                            "fullEnd": 814,
                            "start": 813,
                            "end": 814,
                            "fullWidth": 1,
                            "width": 1,
                            "text": ")",
                            "value": ")",
                            "valueText": ")"
                        }
                    }
                },
                "semicolonToken": {
                    "kind": "SemicolonToken",
                    "fullStart": 814,
                    "fullEnd": 817,
                    "start": 814,
                    "end": 815,
                    "fullWidth": 3,
                    "width": 1,
                    "text": ";",
                    "value": ";",
                    "valueText": ";",
                    "hasTrailingTrivia": true,
                    "hasTrailingNewLine": true,
                    "trailingTrivia": [
                        {
                            "kind": "NewLineTrivia",
                            "text": "\r\n"
                        }
                    ]
                }
            }
        ],
        "endOfFileToken": {
            "kind": "EndOfFileToken",
            "fullStart": 817,
            "fullEnd": 817,
            "start": 817,
            "end": 817,
            "fullWidth": 0,
            "width": 0,
            "text": ""
        }
    },
    "lineMap": {
        "lineStarts": [
            0,
            67,
            152,
            232,
            308,
            380,
            385,
            439,
            539,
            544,
            546,
            548,
            572,
            575,
            625,
            630,
            648,
            666,
            696,
            701,
            703,
            729,
            765,
            785,
            789,
            793,
            817
        ],
        "length": 817
    }
}<|MERGE_RESOLUTION|>--- conflicted
+++ resolved
@@ -290,11 +290,8 @@
                                             "start": 597,
                                             "end": 604,
                                             "fullWidth": 7,
-<<<<<<< HEAD
                                             "width": 7,
-=======
                                             "modifiers": [],
->>>>>>> e3c38734
                                             "identifier": {
                                                 "kind": "IdentifierName",
                                                 "fullStart": 597,
@@ -334,11 +331,8 @@
                                             "start": 606,
                                             "end": 612,
                                             "fullWidth": 6,
-<<<<<<< HEAD
                                             "width": 6,
-=======
                                             "modifiers": [],
->>>>>>> e3c38734
                                             "identifier": {
                                                 "kind": "IdentifierName",
                                                 "fullStart": 606,
@@ -378,11 +372,8 @@
                                             "start": 614,
                                             "end": 617,
                                             "fullWidth": 3,
-<<<<<<< HEAD
                                             "width": 3,
-=======
                                             "modifiers": [],
->>>>>>> e3c38734
                                             "identifier": {
                                                 "kind": "IdentifierName",
                                                 "fullStart": 614,
@@ -422,11 +413,8 @@
                                             "start": 619,
                                             "end": 622,
                                             "fullWidth": 3,
-<<<<<<< HEAD
                                             "width": 3,
-=======
                                             "modifiers": [],
->>>>>>> e3c38734
                                             "identifier": {
                                                 "kind": "IdentifierName",
                                                 "fullStart": 619,
