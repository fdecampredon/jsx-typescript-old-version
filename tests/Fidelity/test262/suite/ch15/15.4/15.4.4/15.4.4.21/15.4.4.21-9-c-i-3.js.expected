--- conflicted
+++ resolved
@@ -552,11 +552,8 @@
                                             "start": 722,
                                             "end": 729,
                                             "fullWidth": 7,
-<<<<<<< HEAD
                                             "width": 7,
-=======
                                             "modifiers": [],
->>>>>>> e3c38734
                                             "identifier": {
                                                 "kind": "IdentifierName",
                                                 "fullStart": 722,
@@ -596,11 +593,8 @@
                                             "start": 731,
                                             "end": 737,
                                             "fullWidth": 6,
-<<<<<<< HEAD
                                             "width": 6,
-=======
                                             "modifiers": [],
->>>>>>> e3c38734
                                             "identifier": {
                                                 "kind": "IdentifierName",
                                                 "fullStart": 731,
@@ -640,11 +634,8 @@
                                             "start": 739,
                                             "end": 742,
                                             "fullWidth": 3,
-<<<<<<< HEAD
                                             "width": 3,
-=======
                                             "modifiers": [],
->>>>>>> e3c38734
                                             "identifier": {
                                                 "kind": "IdentifierName",
                                                 "fullStart": 739,
@@ -684,11 +675,8 @@
                                             "start": 744,
                                             "end": 747,
                                             "fullWidth": 3,
-<<<<<<< HEAD
                                             "width": 3,
-=======
                                             "modifiers": [],
->>>>>>> e3c38734
                                             "identifier": {
                                                 "kind": "IdentifierName",
                                                 "fullStart": 744,
