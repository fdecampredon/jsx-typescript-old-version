{
    "isDeclaration": false,
    "languageVersion": "EcmaScript5",
    "parseOptions": {
        "allowAutomaticSemicolonInsertion": true
    },
    "sourceUnit": {
        "kind": "SourceUnit",
        "fullStart": 0,
        "fullEnd": 1035,
        "start": 574,
        "end": 1035,
        "fullWidth": 1035,
        "width": 461,
        "isIncrementallyUnusable": true,
        "moduleElements": [
            {
                "kind": "FunctionDeclaration",
                "fullStart": 0,
                "fullEnd": 1011,
                "start": 574,
                "end": 1009,
                "fullWidth": 1011,
                "width": 435,
                "modifiers": [],
                "functionKeyword": {
                    "kind": "FunctionKeyword",
                    "fullStart": 0,
                    "fullEnd": 583,
                    "start": 574,
                    "end": 582,
                    "fullWidth": 583,
                    "width": 8,
                    "text": "function",
                    "value": "function",
                    "valueText": "function",
                    "hasLeadingTrivia": true,
                    "hasLeadingComment": true,
                    "hasLeadingNewLine": true,
                    "hasTrailingTrivia": true,
                    "leadingTrivia": [
                        {
                            "kind": "SingleLineCommentTrivia",
                            "text": "/// Copyright (c) 2012 Ecma International.  All rights reserved. "
                        },
                        {
                            "kind": "NewLineTrivia",
                            "text": "\r\n"
                        },
                        {
                            "kind": "SingleLineCommentTrivia",
                            "text": "/// Ecma International makes this code available under the terms and conditions set"
                        },
                        {
                            "kind": "NewLineTrivia",
                            "text": "\r\n"
                        },
                        {
                            "kind": "SingleLineCommentTrivia",
                            "text": "/// forth on http://hg.ecmascript.org/tests/test262/raw-file/tip/LICENSE (the "
                        },
                        {
                            "kind": "NewLineTrivia",
                            "text": "\r\n"
                        },
                        {
                            "kind": "SingleLineCommentTrivia",
                            "text": "/// \"Use Terms\").   Any redistribution of this code must retain the above "
                        },
                        {
                            "kind": "NewLineTrivia",
                            "text": "\r\n"
                        },
                        {
                            "kind": "SingleLineCommentTrivia",
                            "text": "/// copyright and this notice and otherwise comply with the Use Terms."
                        },
                        {
                            "kind": "NewLineTrivia",
                            "text": "\r\n"
                        },
                        {
                            "kind": "MultiLineCommentTrivia",
                            "text": "/**\r\n * @path ch15/15.4/15.4.4/15.4.4.21/15.4.4.21-2-4.js\r\n * @description Array.prototype.reduce - 'length' is own data property that overrides an inherited data property on an Array\r\n */"
                        },
                        {
                            "kind": "NewLineTrivia",
                            "text": "\r\n"
                        },
                        {
                            "kind": "NewLineTrivia",
                            "text": "\r\n"
                        },
                        {
                            "kind": "NewLineTrivia",
                            "text": "\r\n"
                        }
                    ],
                    "trailingTrivia": [
                        {
                            "kind": "WhitespaceTrivia",
                            "text": " "
                        }
                    ]
                },
                "identifier": {
                    "kind": "IdentifierName",
                    "fullStart": 583,
                    "fullEnd": 591,
                    "start": 583,
                    "end": 591,
                    "fullWidth": 8,
                    "width": 8,
                    "text": "testcase",
                    "value": "testcase",
                    "valueText": "testcase"
                },
                "callSignature": {
                    "kind": "CallSignature",
                    "fullStart": 591,
                    "fullEnd": 594,
                    "start": 591,
                    "end": 593,
                    "fullWidth": 3,
                    "width": 2,
                    "parameterList": {
                        "kind": "ParameterList",
                        "fullStart": 591,
                        "fullEnd": 594,
                        "start": 591,
                        "end": 593,
                        "fullWidth": 3,
                        "width": 2,
                        "openParenToken": {
                            "kind": "OpenParenToken",
                            "fullStart": 591,
                            "fullEnd": 592,
                            "start": 591,
                            "end": 592,
                            "fullWidth": 1,
                            "width": 1,
                            "text": "(",
                            "value": "(",
                            "valueText": "("
                        },
                        "parameters": [],
                        "closeParenToken": {
                            "kind": "CloseParenToken",
                            "fullStart": 592,
                            "fullEnd": 594,
                            "start": 592,
                            "end": 593,
                            "fullWidth": 2,
                            "width": 1,
                            "text": ")",
                            "value": ")",
                            "valueText": ")",
                            "hasTrailingTrivia": true,
                            "trailingTrivia": [
                                {
                                    "kind": "WhitespaceTrivia",
                                    "text": " "
                                }
                            ]
                        }
                    }
                },
                "block": {
                    "kind": "Block",
                    "fullStart": 594,
                    "fullEnd": 1011,
                    "start": 594,
                    "end": 1009,
                    "fullWidth": 417,
                    "width": 415,
                    "openBraceToken": {
                        "kind": "OpenBraceToken",
                        "fullStart": 594,
                        "fullEnd": 597,
                        "start": 594,
                        "end": 595,
                        "fullWidth": 3,
                        "width": 1,
                        "text": "{",
                        "value": "{",
                        "valueText": "{",
                        "hasTrailingTrivia": true,
                        "hasTrailingNewLine": true,
                        "trailingTrivia": [
                            {
                                "kind": "NewLineTrivia",
                                "text": "\r\n"
                            }
                        ]
                    },
                    "statements": [
                        {
                            "kind": "VariableStatement",
                            "fullStart": 597,
                            "fullEnd": 628,
                            "start": 605,
                            "end": 626,
                            "fullWidth": 31,
                            "width": 21,
                            "modifiers": [],
                            "variableDeclaration": {
                                "kind": "VariableDeclaration",
                                "fullStart": 597,
                                "fullEnd": 625,
                                "start": 605,
                                "end": 625,
                                "fullWidth": 28,
                                "width": 20,
                                "varKeyword": {
                                    "kind": "VarKeyword",
                                    "fullStart": 597,
                                    "fullEnd": 609,
                                    "start": 605,
                                    "end": 608,
                                    "fullWidth": 12,
                                    "width": 3,
                                    "text": "var",
                                    "value": "var",
                                    "valueText": "var",
                                    "hasLeadingTrivia": true,
                                    "hasTrailingTrivia": true,
                                    "leadingTrivia": [
                                        {
                                            "kind": "WhitespaceTrivia",
                                            "text": "        "
                                        }
                                    ],
                                    "trailingTrivia": [
                                        {
                                            "kind": "WhitespaceTrivia",
                                            "text": " "
                                        }
                                    ]
                                },
                                "variableDeclarators": [
                                    {
                                        "kind": "VariableDeclarator",
                                        "fullStart": 609,
                                        "fullEnd": 625,
                                        "start": 609,
                                        "end": 625,
                                        "fullWidth": 16,
                                        "width": 16,
                                        "identifier": {
                                            "kind": "IdentifierName",
                                            "fullStart": 609,
                                            "fullEnd": 625,
                                            "start": 609,
                                            "end": 625,
                                            "fullWidth": 16,
                                            "width": 16,
                                            "text": "storeProtoLength",
                                            "value": "storeProtoLength",
                                            "valueText": "storeProtoLength"
                                        }
                                    }
                                ]
                            },
                            "semicolonToken": {
                                "kind": "SemicolonToken",
                                "fullStart": 625,
                                "fullEnd": 628,
                                "start": 625,
                                "end": 626,
                                "fullWidth": 3,
                                "width": 1,
                                "text": ";",
                                "value": ";",
                                "valueText": ";",
                                "hasTrailingTrivia": true,
                                "hasTrailingNewLine": true,
                                "trailingTrivia": [
                                    {
                                        "kind": "NewLineTrivia",
                                        "text": "\r\n"
                                    }
                                ]
                            }
                        },
                        {
                            "kind": "FunctionDeclaration",
                            "fullStart": 628,
                            "fullEnd": 739,
                            "start": 638,
                            "end": 737,
                            "fullWidth": 111,
                            "width": 99,
                            "modifiers": [],
                            "functionKeyword": {
                                "kind": "FunctionKeyword",
                                "fullStart": 628,
                                "fullEnd": 647,
                                "start": 638,
                                "end": 646,
                                "fullWidth": 19,
                                "width": 8,
                                "text": "function",
                                "value": "function",
                                "valueText": "function",
                                "hasLeadingTrivia": true,
                                "hasLeadingNewLine": true,
                                "hasTrailingTrivia": true,
                                "leadingTrivia": [
                                    {
                                        "kind": "NewLineTrivia",
                                        "text": "\r\n"
                                    },
                                    {
                                        "kind": "WhitespaceTrivia",
                                        "text": "        "
                                    }
                                ],
                                "trailingTrivia": [
                                    {
                                        "kind": "WhitespaceTrivia",
                                        "text": " "
                                    }
                                ]
                            },
                            "identifier": {
                                "kind": "IdentifierName",
                                "fullStart": 647,
                                "fullEnd": 657,
                                "start": 647,
                                "end": 657,
                                "fullWidth": 10,
                                "width": 10,
                                "text": "callbackfn",
                                "value": "callbackfn",
                                "valueText": "callbackfn"
                            },
                            "callSignature": {
                                "kind": "CallSignature",
                                "fullStart": 657,
                                "fullEnd": 685,
                                "start": 657,
                                "end": 684,
                                "fullWidth": 28,
                                "width": 27,
                                "parameterList": {
                                    "kind": "ParameterList",
                                    "fullStart": 657,
                                    "fullEnd": 685,
                                    "start": 657,
                                    "end": 684,
                                    "fullWidth": 28,
                                    "width": 27,
                                    "openParenToken": {
                                        "kind": "OpenParenToken",
                                        "fullStart": 657,
                                        "fullEnd": 658,
                                        "start": 657,
                                        "end": 658,
                                        "fullWidth": 1,
                                        "width": 1,
                                        "text": "(",
                                        "value": "(",
                                        "valueText": "("
                                    },
                                    "parameters": [
                                        {
                                            "kind": "Parameter",
                                            "fullStart": 658,
                                            "fullEnd": 665,
                                            "start": 658,
                                            "end": 665,
                                            "fullWidth": 7,
<<<<<<< HEAD
                                            "width": 7,
=======
                                            "modifiers": [],
>>>>>>> e3c38734
                                            "identifier": {
                                                "kind": "IdentifierName",
                                                "fullStart": 658,
                                                "fullEnd": 665,
                                                "start": 658,
                                                "end": 665,
                                                "fullWidth": 7,
                                                "width": 7,
                                                "text": "prevVal",
                                                "value": "prevVal",
                                                "valueText": "prevVal"
                                            }
                                        },
                                        {
                                            "kind": "CommaToken",
                                            "fullStart": 665,
                                            "fullEnd": 667,
                                            "start": 665,
                                            "end": 666,
                                            "fullWidth": 2,
                                            "width": 1,
                                            "text": ",",
                                            "value": ",",
                                            "valueText": ",",
                                            "hasTrailingTrivia": true,
                                            "trailingTrivia": [
                                                {
                                                    "kind": "WhitespaceTrivia",
                                                    "text": " "
                                                }
                                            ]
                                        },
                                        {
                                            "kind": "Parameter",
                                            "fullStart": 667,
                                            "fullEnd": 673,
                                            "start": 667,
                                            "end": 673,
                                            "fullWidth": 6,
<<<<<<< HEAD
                                            "width": 6,
=======
                                            "modifiers": [],
>>>>>>> e3c38734
                                            "identifier": {
                                                "kind": "IdentifierName",
                                                "fullStart": 667,
                                                "fullEnd": 673,
                                                "start": 667,
                                                "end": 673,
                                                "fullWidth": 6,
                                                "width": 6,
                                                "text": "curVal",
                                                "value": "curVal",
                                                "valueText": "curVal"
                                            }
                                        },
                                        {
                                            "kind": "CommaToken",
                                            "fullStart": 673,
                                            "fullEnd": 675,
                                            "start": 673,
                                            "end": 674,
                                            "fullWidth": 2,
                                            "width": 1,
                                            "text": ",",
                                            "value": ",",
                                            "valueText": ",",
                                            "hasTrailingTrivia": true,
                                            "trailingTrivia": [
                                                {
                                                    "kind": "WhitespaceTrivia",
                                                    "text": " "
                                                }
                                            ]
                                        },
                                        {
                                            "kind": "Parameter",
                                            "fullStart": 675,
                                            "fullEnd": 678,
                                            "start": 675,
                                            "end": 678,
                                            "fullWidth": 3,
<<<<<<< HEAD
                                            "width": 3,
=======
                                            "modifiers": [],
>>>>>>> e3c38734
                                            "identifier": {
                                                "kind": "IdentifierName",
                                                "fullStart": 675,
                                                "fullEnd": 678,
                                                "start": 675,
                                                "end": 678,
                                                "fullWidth": 3,
                                                "width": 3,
                                                "text": "idx",
                                                "value": "idx",
                                                "valueText": "idx"
                                            }
                                        },
                                        {
                                            "kind": "CommaToken",
                                            "fullStart": 678,
                                            "fullEnd": 680,
                                            "start": 678,
                                            "end": 679,
                                            "fullWidth": 2,
                                            "width": 1,
                                            "text": ",",
                                            "value": ",",
                                            "valueText": ",",
                                            "hasTrailingTrivia": true,
                                            "trailingTrivia": [
                                                {
                                                    "kind": "WhitespaceTrivia",
                                                    "text": " "
                                                }
                                            ]
                                        },
                                        {
                                            "kind": "Parameter",
                                            "fullStart": 680,
                                            "fullEnd": 683,
                                            "start": 680,
                                            "end": 683,
                                            "fullWidth": 3,
<<<<<<< HEAD
                                            "width": 3,
=======
                                            "modifiers": [],
>>>>>>> e3c38734
                                            "identifier": {
                                                "kind": "IdentifierName",
                                                "fullStart": 680,
                                                "fullEnd": 683,
                                                "start": 680,
                                                "end": 683,
                                                "fullWidth": 3,
                                                "width": 3,
                                                "text": "obj",
                                                "value": "obj",
                                                "valueText": "obj"
                                            }
                                        }
                                    ],
                                    "closeParenToken": {
                                        "kind": "CloseParenToken",
                                        "fullStart": 683,
                                        "fullEnd": 685,
                                        "start": 683,
                                        "end": 684,
                                        "fullWidth": 2,
                                        "width": 1,
                                        "text": ")",
                                        "value": ")",
                                        "valueText": ")",
                                        "hasTrailingTrivia": true,
                                        "trailingTrivia": [
                                            {
                                                "kind": "WhitespaceTrivia",
                                                "text": " "
                                            }
                                        ]
                                    }
                                }
                            },
                            "block": {
                                "kind": "Block",
                                "fullStart": 685,
                                "fullEnd": 739,
                                "start": 685,
                                "end": 737,
                                "fullWidth": 54,
                                "width": 52,
                                "openBraceToken": {
                                    "kind": "OpenBraceToken",
                                    "fullStart": 685,
                                    "fullEnd": 688,
                                    "start": 685,
                                    "end": 686,
                                    "fullWidth": 3,
                                    "width": 1,
                                    "text": "{",
                                    "value": "{",
                                    "valueText": "{",
                                    "hasTrailingTrivia": true,
                                    "hasTrailingNewLine": true,
                                    "trailingTrivia": [
                                        {
                                            "kind": "NewLineTrivia",
                                            "text": "\r\n"
                                        }
                                    ]
                                },
                                "statements": [
                                    {
                                        "kind": "ReturnStatement",
                                        "fullStart": 688,
                                        "fullEnd": 728,
                                        "start": 700,
                                        "end": 726,
                                        "fullWidth": 40,
                                        "width": 26,
                                        "returnKeyword": {
                                            "kind": "ReturnKeyword",
                                            "fullStart": 688,
                                            "fullEnd": 707,
                                            "start": 700,
                                            "end": 706,
                                            "fullWidth": 19,
                                            "width": 6,
                                            "text": "return",
                                            "value": "return",
                                            "valueText": "return",
                                            "hasLeadingTrivia": true,
                                            "hasTrailingTrivia": true,
                                            "leadingTrivia": [
                                                {
                                                    "kind": "WhitespaceTrivia",
                                                    "text": "            "
                                                }
                                            ],
                                            "trailingTrivia": [
                                                {
                                                    "kind": "WhitespaceTrivia",
                                                    "text": " "
                                                }
                                            ]
                                        },
                                        "expression": {
                                            "kind": "ParenthesizedExpression",
                                            "fullStart": 707,
                                            "fullEnd": 725,
                                            "start": 707,
                                            "end": 725,
                                            "fullWidth": 18,
                                            "width": 18,
                                            "openParenToken": {
                                                "kind": "OpenParenToken",
                                                "fullStart": 707,
                                                "fullEnd": 708,
                                                "start": 707,
                                                "end": 708,
                                                "fullWidth": 1,
                                                "width": 1,
                                                "text": "(",
                                                "value": "(",
                                                "valueText": "("
                                            },
                                            "expression": {
                                                "kind": "EqualsExpression",
                                                "fullStart": 708,
                                                "fullEnd": 724,
                                                "start": 708,
                                                "end": 724,
                                                "fullWidth": 16,
                                                "width": 16,
                                                "left": {
                                                    "kind": "MemberAccessExpression",
                                                    "fullStart": 708,
                                                    "fullEnd": 719,
                                                    "start": 708,
                                                    "end": 718,
                                                    "fullWidth": 11,
                                                    "width": 10,
                                                    "expression": {
                                                        "kind": "IdentifierName",
                                                        "fullStart": 708,
                                                        "fullEnd": 711,
                                                        "start": 708,
                                                        "end": 711,
                                                        "fullWidth": 3,
                                                        "width": 3,
                                                        "text": "obj",
                                                        "value": "obj",
                                                        "valueText": "obj"
                                                    },
                                                    "dotToken": {
                                                        "kind": "DotToken",
                                                        "fullStart": 711,
                                                        "fullEnd": 712,
                                                        "start": 711,
                                                        "end": 712,
                                                        "fullWidth": 1,
                                                        "width": 1,
                                                        "text": ".",
                                                        "value": ".",
                                                        "valueText": "."
                                                    },
                                                    "name": {
                                                        "kind": "IdentifierName",
                                                        "fullStart": 712,
                                                        "fullEnd": 719,
                                                        "start": 712,
                                                        "end": 718,
                                                        "fullWidth": 7,
                                                        "width": 6,
                                                        "text": "length",
                                                        "value": "length",
                                                        "valueText": "length",
                                                        "hasTrailingTrivia": true,
                                                        "trailingTrivia": [
                                                            {
                                                                "kind": "WhitespaceTrivia",
                                                                "text": " "
                                                            }
                                                        ]
                                                    }
                                                },
                                                "operatorToken": {
                                                    "kind": "EqualsEqualsEqualsToken",
                                                    "fullStart": 719,
                                                    "fullEnd": 723,
                                                    "start": 719,
                                                    "end": 722,
                                                    "fullWidth": 4,
                                                    "width": 3,
                                                    "text": "===",
                                                    "value": "===",
                                                    "valueText": "===",
                                                    "hasTrailingTrivia": true,
                                                    "trailingTrivia": [
                                                        {
                                                            "kind": "WhitespaceTrivia",
                                                            "text": " "
                                                        }
                                                    ]
                                                },
                                                "right": {
                                                    "kind": "NumericLiteral",
                                                    "fullStart": 723,
                                                    "fullEnd": 724,
                                                    "start": 723,
                                                    "end": 724,
                                                    "fullWidth": 1,
                                                    "width": 1,
                                                    "text": "2",
                                                    "value": 2,
                                                    "valueText": "2"
                                                }
                                            },
                                            "closeParenToken": {
                                                "kind": "CloseParenToken",
                                                "fullStart": 724,
                                                "fullEnd": 725,
                                                "start": 724,
                                                "end": 725,
                                                "fullWidth": 1,
                                                "width": 1,
                                                "text": ")",
                                                "value": ")",
                                                "valueText": ")"
                                            }
                                        },
                                        "semicolonToken": {
                                            "kind": "SemicolonToken",
                                            "fullStart": 725,
                                            "fullEnd": 728,
                                            "start": 725,
                                            "end": 726,
                                            "fullWidth": 3,
                                            "width": 1,
                                            "text": ";",
                                            "value": ";",
                                            "valueText": ";",
                                            "hasTrailingTrivia": true,
                                            "hasTrailingNewLine": true,
                                            "trailingTrivia": [
                                                {
                                                    "kind": "NewLineTrivia",
                                                    "text": "\r\n"
                                                }
                                            ]
                                        }
                                    }
                                ],
                                "closeBraceToken": {
                                    "kind": "CloseBraceToken",
                                    "fullStart": 728,
                                    "fullEnd": 739,
                                    "start": 736,
                                    "end": 737,
                                    "fullWidth": 11,
                                    "width": 1,
                                    "text": "}",
                                    "value": "}",
                                    "valueText": "}",
                                    "hasLeadingTrivia": true,
                                    "hasTrailingTrivia": true,
                                    "hasTrailingNewLine": true,
                                    "leadingTrivia": [
                                        {
                                            "kind": "WhitespaceTrivia",
                                            "text": "        "
                                        }
                                    ],
                                    "trailingTrivia": [
                                        {
                                            "kind": "NewLineTrivia",
                                            "text": "\r\n"
                                        }
                                    ]
                                }
                            }
                        },
                        {
                            "kind": "TryStatement",
                            "fullStart": 739,
                            "fullEnd": 1004,
                            "start": 749,
                            "end": 1002,
                            "fullWidth": 265,
                            "width": 253,
                            "tryKeyword": {
                                "kind": "TryKeyword",
                                "fullStart": 739,
                                "fullEnd": 753,
                                "start": 749,
                                "end": 752,
                                "fullWidth": 14,
                                "width": 3,
                                "text": "try",
                                "value": "try",
                                "valueText": "try",
                                "hasLeadingTrivia": true,
                                "hasLeadingNewLine": true,
                                "hasTrailingTrivia": true,
                                "leadingTrivia": [
                                    {
                                        "kind": "NewLineTrivia",
                                        "text": "\r\n"
                                    },
                                    {
                                        "kind": "WhitespaceTrivia",
                                        "text": "        "
                                    }
                                ],
                                "trailingTrivia": [
                                    {
                                        "kind": "WhitespaceTrivia",
                                        "text": " "
                                    }
                                ]
                            },
                            "block": {
                                "kind": "Block",
                                "fullStart": 753,
                                "fullEnd": 926,
                                "start": 753,
                                "end": 925,
                                "fullWidth": 173,
                                "width": 172,
                                "openBraceToken": {
                                    "kind": "OpenBraceToken",
                                    "fullStart": 753,
                                    "fullEnd": 756,
                                    "start": 753,
                                    "end": 754,
                                    "fullWidth": 3,
                                    "width": 1,
                                    "text": "{",
                                    "value": "{",
                                    "valueText": "{",
                                    "hasTrailingTrivia": true,
                                    "hasTrailingNewLine": true,
                                    "trailingTrivia": [
                                        {
                                            "kind": "NewLineTrivia",
                                            "text": "\r\n"
                                        }
                                    ]
                                },
                                "statements": [
                                    {
                                        "kind": "ExpressionStatement",
                                        "fullStart": 756,
                                        "fullEnd": 812,
                                        "start": 768,
                                        "end": 810,
                                        "fullWidth": 56,
                                        "width": 42,
                                        "expression": {
                                            "kind": "AssignmentExpression",
                                            "fullStart": 756,
                                            "fullEnd": 809,
                                            "start": 768,
                                            "end": 809,
                                            "fullWidth": 53,
                                            "width": 41,
                                            "left": {
                                                "kind": "IdentifierName",
                                                "fullStart": 756,
                                                "fullEnd": 785,
                                                "start": 768,
                                                "end": 784,
                                                "fullWidth": 29,
                                                "width": 16,
                                                "text": "storeProtoLength",
                                                "value": "storeProtoLength",
                                                "valueText": "storeProtoLength",
                                                "hasLeadingTrivia": true,
                                                "hasTrailingTrivia": true,
                                                "leadingTrivia": [
                                                    {
                                                        "kind": "WhitespaceTrivia",
                                                        "text": "            "
                                                    }
                                                ],
                                                "trailingTrivia": [
                                                    {
                                                        "kind": "WhitespaceTrivia",
                                                        "text": " "
                                                    }
                                                ]
                                            },
                                            "operatorToken": {
                                                "kind": "EqualsToken",
                                                "fullStart": 785,
                                                "fullEnd": 787,
                                                "start": 785,
                                                "end": 786,
                                                "fullWidth": 2,
                                                "width": 1,
                                                "text": "=",
                                                "value": "=",
                                                "valueText": "=",
                                                "hasTrailingTrivia": true,
                                                "trailingTrivia": [
                                                    {
                                                        "kind": "WhitespaceTrivia",
                                                        "text": " "
                                                    }
                                                ]
                                            },
                                            "right": {
                                                "kind": "MemberAccessExpression",
                                                "fullStart": 787,
                                                "fullEnd": 809,
                                                "start": 787,
                                                "end": 809,
                                                "fullWidth": 22,
                                                "width": 22,
                                                "expression": {
                                                    "kind": "MemberAccessExpression",
                                                    "fullStart": 787,
                                                    "fullEnd": 802,
                                                    "start": 787,
                                                    "end": 802,
                                                    "fullWidth": 15,
                                                    "width": 15,
                                                    "expression": {
                                                        "kind": "IdentifierName",
                                                        "fullStart": 787,
                                                        "fullEnd": 792,
                                                        "start": 787,
                                                        "end": 792,
                                                        "fullWidth": 5,
                                                        "width": 5,
                                                        "text": "Array",
                                                        "value": "Array",
                                                        "valueText": "Array"
                                                    },
                                                    "dotToken": {
                                                        "kind": "DotToken",
                                                        "fullStart": 792,
                                                        "fullEnd": 793,
                                                        "start": 792,
                                                        "end": 793,
                                                        "fullWidth": 1,
                                                        "width": 1,
                                                        "text": ".",
                                                        "value": ".",
                                                        "valueText": "."
                                                    },
                                                    "name": {
                                                        "kind": "IdentifierName",
                                                        "fullStart": 793,
                                                        "fullEnd": 802,
                                                        "start": 793,
                                                        "end": 802,
                                                        "fullWidth": 9,
                                                        "width": 9,
                                                        "text": "prototype",
                                                        "value": "prototype",
                                                        "valueText": "prototype"
                                                    }
                                                },
                                                "dotToken": {
                                                    "kind": "DotToken",
                                                    "fullStart": 802,
                                                    "fullEnd": 803,
                                                    "start": 802,
                                                    "end": 803,
                                                    "fullWidth": 1,
                                                    "width": 1,
                                                    "text": ".",
                                                    "value": ".",
                                                    "valueText": "."
                                                },
                                                "name": {
                                                    "kind": "IdentifierName",
                                                    "fullStart": 803,
                                                    "fullEnd": 809,
                                                    "start": 803,
                                                    "end": 809,
                                                    "fullWidth": 6,
                                                    "width": 6,
                                                    "text": "length",
                                                    "value": "length",
                                                    "valueText": "length"
                                                }
                                            }
                                        },
                                        "semicolonToken": {
                                            "kind": "SemicolonToken",
                                            "fullStart": 809,
                                            "fullEnd": 812,
                                            "start": 809,
                                            "end": 810,
                                            "fullWidth": 3,
                                            "width": 1,
                                            "text": ";",
                                            "value": ";",
                                            "valueText": ";",
                                            "hasTrailingTrivia": true,
                                            "hasTrailingNewLine": true,
                                            "trailingTrivia": [
                                                {
                                                    "kind": "NewLineTrivia",
                                                    "text": "\r\n"
                                                }
                                            ]
                                        }
                                    },
                                    {
                                        "kind": "ExpressionStatement",
                                        "fullStart": 812,
                                        "fullEnd": 853,
                                        "start": 824,
                                        "end": 851,
                                        "fullWidth": 41,
                                        "width": 27,
                                        "expression": {
                                            "kind": "AssignmentExpression",
                                            "fullStart": 812,
                                            "fullEnd": 850,
                                            "start": 824,
                                            "end": 850,
                                            "fullWidth": 38,
                                            "width": 26,
                                            "left": {
                                                "kind": "MemberAccessExpression",
                                                "fullStart": 812,
                                                "fullEnd": 847,
                                                "start": 824,
                                                "end": 846,
                                                "fullWidth": 35,
                                                "width": 22,
                                                "expression": {
                                                    "kind": "MemberAccessExpression",
                                                    "fullStart": 812,
                                                    "fullEnd": 839,
                                                    "start": 824,
                                                    "end": 839,
                                                    "fullWidth": 27,
                                                    "width": 15,
                                                    "expression": {
                                                        "kind": "IdentifierName",
                                                        "fullStart": 812,
                                                        "fullEnd": 829,
                                                        "start": 824,
                                                        "end": 829,
                                                        "fullWidth": 17,
                                                        "width": 5,
                                                        "text": "Array",
                                                        "value": "Array",
                                                        "valueText": "Array",
                                                        "hasLeadingTrivia": true,
                                                        "leadingTrivia": [
                                                            {
                                                                "kind": "WhitespaceTrivia",
                                                                "text": "            "
                                                            }
                                                        ]
                                                    },
                                                    "dotToken": {
                                                        "kind": "DotToken",
                                                        "fullStart": 829,
                                                        "fullEnd": 830,
                                                        "start": 829,
                                                        "end": 830,
                                                        "fullWidth": 1,
                                                        "width": 1,
                                                        "text": ".",
                                                        "value": ".",
                                                        "valueText": "."
                                                    },
                                                    "name": {
                                                        "kind": "IdentifierName",
                                                        "fullStart": 830,
                                                        "fullEnd": 839,
                                                        "start": 830,
                                                        "end": 839,
                                                        "fullWidth": 9,
                                                        "width": 9,
                                                        "text": "prototype",
                                                        "value": "prototype",
                                                        "valueText": "prototype"
                                                    }
                                                },
                                                "dotToken": {
                                                    "kind": "DotToken",
                                                    "fullStart": 839,
                                                    "fullEnd": 840,
                                                    "start": 839,
                                                    "end": 840,
                                                    "fullWidth": 1,
                                                    "width": 1,
                                                    "text": ".",
                                                    "value": ".",
                                                    "valueText": "."
                                                },
                                                "name": {
                                                    "kind": "IdentifierName",
                                                    "fullStart": 840,
                                                    "fullEnd": 847,
                                                    "start": 840,
                                                    "end": 846,
                                                    "fullWidth": 7,
                                                    "width": 6,
                                                    "text": "length",
                                                    "value": "length",
                                                    "valueText": "length",
                                                    "hasTrailingTrivia": true,
                                                    "trailingTrivia": [
                                                        {
                                                            "kind": "WhitespaceTrivia",
                                                            "text": " "
                                                        }
                                                    ]
                                                }
                                            },
                                            "operatorToken": {
                                                "kind": "EqualsToken",
                                                "fullStart": 847,
                                                "fullEnd": 849,
                                                "start": 847,
                                                "end": 848,
                                                "fullWidth": 2,
                                                "width": 1,
                                                "text": "=",
                                                "value": "=",
                                                "valueText": "=",
                                                "hasTrailingTrivia": true,
                                                "trailingTrivia": [
                                                    {
                                                        "kind": "WhitespaceTrivia",
                                                        "text": " "
                                                    }
                                                ]
                                            },
                                            "right": {
                                                "kind": "NumericLiteral",
                                                "fullStart": 849,
                                                "fullEnd": 850,
                                                "start": 849,
                                                "end": 850,
                                                "fullWidth": 1,
                                                "width": 1,
                                                "text": "0",
                                                "value": 0,
                                                "valueText": "0"
                                            }
                                        },
                                        "semicolonToken": {
                                            "kind": "SemicolonToken",
                                            "fullStart": 850,
                                            "fullEnd": 853,
                                            "start": 850,
                                            "end": 851,
                                            "fullWidth": 3,
                                            "width": 1,
                                            "text": ";",
                                            "value": ";",
                                            "valueText": ";",
                                            "hasTrailingTrivia": true,
                                            "hasTrailingNewLine": true,
                                            "trailingTrivia": [
                                                {
                                                    "kind": "NewLineTrivia",
                                                    "text": "\r\n"
                                                }
                                            ]
                                        }
                                    },
                                    {
                                        "kind": "ReturnStatement",
                                        "fullStart": 853,
                                        "fullEnd": 916,
                                        "start": 867,
                                        "end": 914,
                                        "fullWidth": 63,
                                        "width": 47,
                                        "returnKeyword": {
                                            "kind": "ReturnKeyword",
                                            "fullStart": 853,
                                            "fullEnd": 874,
                                            "start": 867,
                                            "end": 873,
                                            "fullWidth": 21,
                                            "width": 6,
                                            "text": "return",
                                            "value": "return",
                                            "valueText": "return",
                                            "hasLeadingTrivia": true,
                                            "hasLeadingNewLine": true,
                                            "hasTrailingTrivia": true,
                                            "leadingTrivia": [
                                                {
                                                    "kind": "NewLineTrivia",
                                                    "text": "\r\n"
                                                },
                                                {
                                                    "kind": "WhitespaceTrivia",
                                                    "text": "            "
                                                }
                                            ],
                                            "trailingTrivia": [
                                                {
                                                    "kind": "WhitespaceTrivia",
                                                    "text": " "
                                                }
                                            ]
                                        },
                                        "expression": {
                                            "kind": "EqualsExpression",
                                            "fullStart": 874,
                                            "fullEnd": 913,
                                            "start": 874,
                                            "end": 913,
                                            "fullWidth": 39,
                                            "width": 39,
                                            "left": {
                                                "kind": "InvocationExpression",
                                                "fullStart": 874,
                                                "fullEnd": 905,
                                                "start": 874,
                                                "end": 904,
                                                "fullWidth": 31,
                                                "width": 30,
                                                "expression": {
                                                    "kind": "MemberAccessExpression",
                                                    "fullStart": 874,
                                                    "fullEnd": 889,
                                                    "start": 874,
                                                    "end": 889,
                                                    "fullWidth": 15,
                                                    "width": 15,
                                                    "expression": {
                                                        "kind": "ArrayLiteralExpression",
                                                        "fullStart": 874,
                                                        "fullEnd": 882,
                                                        "start": 874,
                                                        "end": 882,
                                                        "fullWidth": 8,
                                                        "width": 8,
                                                        "openBracketToken": {
                                                            "kind": "OpenBracketToken",
                                                            "fullStart": 874,
                                                            "fullEnd": 875,
                                                            "start": 874,
                                                            "end": 875,
                                                            "fullWidth": 1,
                                                            "width": 1,
                                                            "text": "[",
                                                            "value": "[",
                                                            "valueText": "["
                                                        },
                                                        "expressions": [
                                                            {
                                                                "kind": "NumericLiteral",
                                                                "fullStart": 875,
                                                                "fullEnd": 877,
                                                                "start": 875,
                                                                "end": 877,
                                                                "fullWidth": 2,
                                                                "width": 2,
                                                                "text": "12",
                                                                "value": 12,
                                                                "valueText": "12"
                                                            },
                                                            {
                                                                "kind": "CommaToken",
                                                                "fullStart": 877,
                                                                "fullEnd": 879,
                                                                "start": 877,
                                                                "end": 878,
                                                                "fullWidth": 2,
                                                                "width": 1,
                                                                "text": ",",
                                                                "value": ",",
                                                                "valueText": ",",
                                                                "hasTrailingTrivia": true,
                                                                "trailingTrivia": [
                                                                    {
                                                                        "kind": "WhitespaceTrivia",
                                                                        "text": " "
                                                                    }
                                                                ]
                                                            },
                                                            {
                                                                "kind": "NumericLiteral",
                                                                "fullStart": 879,
                                                                "fullEnd": 881,
                                                                "start": 879,
                                                                "end": 881,
                                                                "fullWidth": 2,
                                                                "width": 2,
                                                                "text": "11",
                                                                "value": 11,
                                                                "valueText": "11"
                                                            }
                                                        ],
                                                        "closeBracketToken": {
                                                            "kind": "CloseBracketToken",
                                                            "fullStart": 881,
                                                            "fullEnd": 882,
                                                            "start": 881,
                                                            "end": 882,
                                                            "fullWidth": 1,
                                                            "width": 1,
                                                            "text": "]",
                                                            "value": "]",
                                                            "valueText": "]"
                                                        }
                                                    },
                                                    "dotToken": {
                                                        "kind": "DotToken",
                                                        "fullStart": 882,
                                                        "fullEnd": 883,
                                                        "start": 882,
                                                        "end": 883,
                                                        "fullWidth": 1,
                                                        "width": 1,
                                                        "text": ".",
                                                        "value": ".",
                                                        "valueText": "."
                                                    },
                                                    "name": {
                                                        "kind": "IdentifierName",
                                                        "fullStart": 883,
                                                        "fullEnd": 889,
                                                        "start": 883,
                                                        "end": 889,
                                                        "fullWidth": 6,
                                                        "width": 6,
                                                        "text": "reduce",
                                                        "value": "reduce",
                                                        "valueText": "reduce"
                                                    }
                                                },
                                                "argumentList": {
                                                    "kind": "ArgumentList",
                                                    "fullStart": 889,
                                                    "fullEnd": 905,
                                                    "start": 889,
                                                    "end": 904,
                                                    "fullWidth": 16,
                                                    "width": 15,
                                                    "openParenToken": {
                                                        "kind": "OpenParenToken",
                                                        "fullStart": 889,
                                                        "fullEnd": 890,
                                                        "start": 889,
                                                        "end": 890,
                                                        "fullWidth": 1,
                                                        "width": 1,
                                                        "text": "(",
                                                        "value": "(",
                                                        "valueText": "("
                                                    },
                                                    "arguments": [
                                                        {
                                                            "kind": "IdentifierName",
                                                            "fullStart": 890,
                                                            "fullEnd": 900,
                                                            "start": 890,
                                                            "end": 900,
                                                            "fullWidth": 10,
                                                            "width": 10,
                                                            "text": "callbackfn",
                                                            "value": "callbackfn",
                                                            "valueText": "callbackfn"
                                                        },
                                                        {
                                                            "kind": "CommaToken",
                                                            "fullStart": 900,
                                                            "fullEnd": 902,
                                                            "start": 900,
                                                            "end": 901,
                                                            "fullWidth": 2,
                                                            "width": 1,
                                                            "text": ",",
                                                            "value": ",",
                                                            "valueText": ",",
                                                            "hasTrailingTrivia": true,
                                                            "trailingTrivia": [
                                                                {
                                                                    "kind": "WhitespaceTrivia",
                                                                    "text": " "
                                                                }
                                                            ]
                                                        },
                                                        {
                                                            "kind": "NumericLiteral",
                                                            "fullStart": 902,
                                                            "fullEnd": 903,
                                                            "start": 902,
                                                            "end": 903,
                                                            "fullWidth": 1,
                                                            "width": 1,
                                                            "text": "1",
                                                            "value": 1,
                                                            "valueText": "1"
                                                        }
                                                    ],
                                                    "closeParenToken": {
                                                        "kind": "CloseParenToken",
                                                        "fullStart": 903,
                                                        "fullEnd": 905,
                                                        "start": 903,
                                                        "end": 904,
                                                        "fullWidth": 2,
                                                        "width": 1,
                                                        "text": ")",
                                                        "value": ")",
                                                        "valueText": ")",
                                                        "hasTrailingTrivia": true,
                                                        "trailingTrivia": [
                                                            {
                                                                "kind": "WhitespaceTrivia",
                                                                "text": " "
                                                            }
                                                        ]
                                                    }
                                                }
                                            },
                                            "operatorToken": {
                                                "kind": "EqualsEqualsEqualsToken",
                                                "fullStart": 905,
                                                "fullEnd": 909,
                                                "start": 905,
                                                "end": 908,
                                                "fullWidth": 4,
                                                "width": 3,
                                                "text": "===",
                                                "value": "===",
                                                "valueText": "===",
                                                "hasTrailingTrivia": true,
                                                "trailingTrivia": [
                                                    {
                                                        "kind": "WhitespaceTrivia",
                                                        "text": " "
                                                    }
                                                ]
                                            },
                                            "right": {
                                                "kind": "TrueKeyword",
                                                "fullStart": 909,
                                                "fullEnd": 913,
                                                "start": 909,
                                                "end": 913,
                                                "fullWidth": 4,
                                                "width": 4,
                                                "text": "true",
                                                "value": true,
                                                "valueText": "true"
                                            }
                                        },
                                        "semicolonToken": {
                                            "kind": "SemicolonToken",
                                            "fullStart": 913,
                                            "fullEnd": 916,
                                            "start": 913,
                                            "end": 914,
                                            "fullWidth": 3,
                                            "width": 1,
                                            "text": ";",
                                            "value": ";",
                                            "valueText": ";",
                                            "hasTrailingTrivia": true,
                                            "hasTrailingNewLine": true,
                                            "trailingTrivia": [
                                                {
                                                    "kind": "NewLineTrivia",
                                                    "text": "\r\n"
                                                }
                                            ]
                                        }
                                    }
                                ],
                                "closeBraceToken": {
                                    "kind": "CloseBraceToken",
                                    "fullStart": 916,
                                    "fullEnd": 926,
                                    "start": 924,
                                    "end": 925,
                                    "fullWidth": 10,
                                    "width": 1,
                                    "text": "}",
                                    "value": "}",
                                    "valueText": "}",
                                    "hasLeadingTrivia": true,
                                    "hasTrailingTrivia": true,
                                    "leadingTrivia": [
                                        {
                                            "kind": "WhitespaceTrivia",
                                            "text": "        "
                                        }
                                    ],
                                    "trailingTrivia": [
                                        {
                                            "kind": "WhitespaceTrivia",
                                            "text": " "
                                        }
                                    ]
                                }
                            },
                            "finallyClause": {
                                "kind": "FinallyClause",
                                "fullStart": 926,
                                "fullEnd": 1004,
                                "start": 926,
                                "end": 1002,
                                "fullWidth": 78,
                                "width": 76,
                                "finallyKeyword": {
                                    "kind": "FinallyKeyword",
                                    "fullStart": 926,
                                    "fullEnd": 934,
                                    "start": 926,
                                    "end": 933,
                                    "fullWidth": 8,
                                    "width": 7,
                                    "text": "finally",
                                    "value": "finally",
                                    "valueText": "finally",
                                    "hasTrailingTrivia": true,
                                    "trailingTrivia": [
                                        {
                                            "kind": "WhitespaceTrivia",
                                            "text": " "
                                        }
                                    ]
                                },
                                "block": {
                                    "kind": "Block",
                                    "fullStart": 934,
                                    "fullEnd": 1004,
                                    "start": 934,
                                    "end": 1002,
                                    "fullWidth": 70,
                                    "width": 68,
                                    "openBraceToken": {
                                        "kind": "OpenBraceToken",
                                        "fullStart": 934,
                                        "fullEnd": 937,
                                        "start": 934,
                                        "end": 935,
                                        "fullWidth": 3,
                                        "width": 1,
                                        "text": "{",
                                        "value": "{",
                                        "valueText": "{",
                                        "hasTrailingTrivia": true,
                                        "hasTrailingNewLine": true,
                                        "trailingTrivia": [
                                            {
                                                "kind": "NewLineTrivia",
                                                "text": "\r\n"
                                            }
                                        ]
                                    },
                                    "statements": [
                                        {
                                            "kind": "ExpressionStatement",
                                            "fullStart": 937,
                                            "fullEnd": 993,
                                            "start": 949,
                                            "end": 991,
                                            "fullWidth": 56,
                                            "width": 42,
                                            "expression": {
                                                "kind": "AssignmentExpression",
                                                "fullStart": 937,
                                                "fullEnd": 990,
                                                "start": 949,
                                                "end": 990,
                                                "fullWidth": 53,
                                                "width": 41,
                                                "left": {
                                                    "kind": "MemberAccessExpression",
                                                    "fullStart": 937,
                                                    "fullEnd": 972,
                                                    "start": 949,
                                                    "end": 971,
                                                    "fullWidth": 35,
                                                    "width": 22,
                                                    "expression": {
                                                        "kind": "MemberAccessExpression",
                                                        "fullStart": 937,
                                                        "fullEnd": 964,
                                                        "start": 949,
                                                        "end": 964,
                                                        "fullWidth": 27,
                                                        "width": 15,
                                                        "expression": {
                                                            "kind": "IdentifierName",
                                                            "fullStart": 937,
                                                            "fullEnd": 954,
                                                            "start": 949,
                                                            "end": 954,
                                                            "fullWidth": 17,
                                                            "width": 5,
                                                            "text": "Array",
                                                            "value": "Array",
                                                            "valueText": "Array",
                                                            "hasLeadingTrivia": true,
                                                            "leadingTrivia": [
                                                                {
                                                                    "kind": "WhitespaceTrivia",
                                                                    "text": "            "
                                                                }
                                                            ]
                                                        },
                                                        "dotToken": {
                                                            "kind": "DotToken",
                                                            "fullStart": 954,
                                                            "fullEnd": 955,
                                                            "start": 954,
                                                            "end": 955,
                                                            "fullWidth": 1,
                                                            "width": 1,
                                                            "text": ".",
                                                            "value": ".",
                                                            "valueText": "."
                                                        },
                                                        "name": {
                                                            "kind": "IdentifierName",
                                                            "fullStart": 955,
                                                            "fullEnd": 964,
                                                            "start": 955,
                                                            "end": 964,
                                                            "fullWidth": 9,
                                                            "width": 9,
                                                            "text": "prototype",
                                                            "value": "prototype",
                                                            "valueText": "prototype"
                                                        }
                                                    },
                                                    "dotToken": {
                                                        "kind": "DotToken",
                                                        "fullStart": 964,
                                                        "fullEnd": 965,
                                                        "start": 964,
                                                        "end": 965,
                                                        "fullWidth": 1,
                                                        "width": 1,
                                                        "text": ".",
                                                        "value": ".",
                                                        "valueText": "."
                                                    },
                                                    "name": {
                                                        "kind": "IdentifierName",
                                                        "fullStart": 965,
                                                        "fullEnd": 972,
                                                        "start": 965,
                                                        "end": 971,
                                                        "fullWidth": 7,
                                                        "width": 6,
                                                        "text": "length",
                                                        "value": "length",
                                                        "valueText": "length",
                                                        "hasTrailingTrivia": true,
                                                        "trailingTrivia": [
                                                            {
                                                                "kind": "WhitespaceTrivia",
                                                                "text": " "
                                                            }
                                                        ]
                                                    }
                                                },
                                                "operatorToken": {
                                                    "kind": "EqualsToken",
                                                    "fullStart": 972,
                                                    "fullEnd": 974,
                                                    "start": 972,
                                                    "end": 973,
                                                    "fullWidth": 2,
                                                    "width": 1,
                                                    "text": "=",
                                                    "value": "=",
                                                    "valueText": "=",
                                                    "hasTrailingTrivia": true,
                                                    "trailingTrivia": [
                                                        {
                                                            "kind": "WhitespaceTrivia",
                                                            "text": " "
                                                        }
                                                    ]
                                                },
                                                "right": {
                                                    "kind": "IdentifierName",
                                                    "fullStart": 974,
                                                    "fullEnd": 990,
                                                    "start": 974,
                                                    "end": 990,
                                                    "fullWidth": 16,
                                                    "width": 16,
                                                    "text": "storeProtoLength",
                                                    "value": "storeProtoLength",
                                                    "valueText": "storeProtoLength"
                                                }
                                            },
                                            "semicolonToken": {
                                                "kind": "SemicolonToken",
                                                "fullStart": 990,
                                                "fullEnd": 993,
                                                "start": 990,
                                                "end": 991,
                                                "fullWidth": 3,
                                                "width": 1,
                                                "text": ";",
                                                "value": ";",
                                                "valueText": ";",
                                                "hasTrailingTrivia": true,
                                                "hasTrailingNewLine": true,
                                                "trailingTrivia": [
                                                    {
                                                        "kind": "NewLineTrivia",
                                                        "text": "\r\n"
                                                    }
                                                ]
                                            }
                                        }
                                    ],
                                    "closeBraceToken": {
                                        "kind": "CloseBraceToken",
                                        "fullStart": 993,
                                        "fullEnd": 1004,
                                        "start": 1001,
                                        "end": 1002,
                                        "fullWidth": 11,
                                        "width": 1,
                                        "text": "}",
                                        "value": "}",
                                        "valueText": "}",
                                        "hasLeadingTrivia": true,
                                        "hasTrailingTrivia": true,
                                        "hasTrailingNewLine": true,
                                        "leadingTrivia": [
                                            {
                                                "kind": "WhitespaceTrivia",
                                                "text": "        "
                                            }
                                        ],
                                        "trailingTrivia": [
                                            {
                                                "kind": "NewLineTrivia",
                                                "text": "\r\n"
                                            }
                                        ]
                                    }
                                }
                            }
                        }
                    ],
                    "closeBraceToken": {
                        "kind": "CloseBraceToken",
                        "fullStart": 1004,
                        "fullEnd": 1011,
                        "start": 1008,
                        "end": 1009,
                        "fullWidth": 7,
                        "width": 1,
                        "text": "}",
                        "value": "}",
                        "valueText": "}",
                        "hasLeadingTrivia": true,
                        "hasTrailingTrivia": true,
                        "hasTrailingNewLine": true,
                        "leadingTrivia": [
                            {
                                "kind": "WhitespaceTrivia",
                                "text": "    "
                            }
                        ],
                        "trailingTrivia": [
                            {
                                "kind": "NewLineTrivia",
                                "text": "\r\n"
                            }
                        ]
                    }
                }
            },
            {
                "kind": "ExpressionStatement",
                "fullStart": 1011,
                "fullEnd": 1035,
                "start": 1011,
                "end": 1033,
                "fullWidth": 24,
                "width": 22,
                "expression": {
                    "kind": "InvocationExpression",
                    "fullStart": 1011,
                    "fullEnd": 1032,
                    "start": 1011,
                    "end": 1032,
                    "fullWidth": 21,
                    "width": 21,
                    "expression": {
                        "kind": "IdentifierName",
                        "fullStart": 1011,
                        "fullEnd": 1022,
                        "start": 1011,
                        "end": 1022,
                        "fullWidth": 11,
                        "width": 11,
                        "text": "runTestCase",
                        "value": "runTestCase",
                        "valueText": "runTestCase"
                    },
                    "argumentList": {
                        "kind": "ArgumentList",
                        "fullStart": 1022,
                        "fullEnd": 1032,
                        "start": 1022,
                        "end": 1032,
                        "fullWidth": 10,
                        "width": 10,
                        "openParenToken": {
                            "kind": "OpenParenToken",
                            "fullStart": 1022,
                            "fullEnd": 1023,
                            "start": 1022,
                            "end": 1023,
                            "fullWidth": 1,
                            "width": 1,
                            "text": "(",
                            "value": "(",
                            "valueText": "("
                        },
                        "arguments": [
                            {
                                "kind": "IdentifierName",
                                "fullStart": 1023,
                                "fullEnd": 1031,
                                "start": 1023,
                                "end": 1031,
                                "fullWidth": 8,
                                "width": 8,
                                "text": "testcase",
                                "value": "testcase",
                                "valueText": "testcase"
                            }
                        ],
                        "closeParenToken": {
                            "kind": "CloseParenToken",
                            "fullStart": 1031,
                            "fullEnd": 1032,
                            "start": 1031,
                            "end": 1032,
                            "fullWidth": 1,
                            "width": 1,
                            "text": ")",
                            "value": ")",
                            "valueText": ")"
                        }
                    }
                },
                "semicolonToken": {
                    "kind": "SemicolonToken",
                    "fullStart": 1032,
                    "fullEnd": 1035,
                    "start": 1032,
                    "end": 1033,
                    "fullWidth": 3,
                    "width": 1,
                    "text": ";",
                    "value": ";",
                    "valueText": ";",
                    "hasTrailingTrivia": true,
                    "hasTrailingNewLine": true,
                    "trailingTrivia": [
                        {
                            "kind": "NewLineTrivia",
                            "text": "\r\n"
                        }
                    ]
                }
            }
        ],
        "endOfFileToken": {
            "kind": "EndOfFileToken",
            "fullStart": 1035,
            "fullEnd": 1035,
            "start": 1035,
            "end": 1035,
            "fullWidth": 0,
            "width": 0,
            "text": ""
        }
    },
    "lineMap": {
        "lineStarts": [
            0,
            67,
            152,
            232,
            308,
            380,
            385,
            439,
            565,
            570,
            572,
            574,
            597,
            628,
            630,
            688,
            728,
            739,
            741,
            756,
            812,
            853,
            855,
            916,
            937,
            993,
            1004,
            1011,
            1035
        ],
        "length": 1035
    }
}<|MERGE_RESOLUTION|>--- conflicted
+++ resolved
@@ -370,11 +370,8 @@
                                             "start": 658,
                                             "end": 665,
                                             "fullWidth": 7,
-<<<<<<< HEAD
                                             "width": 7,
-=======
                                             "modifiers": [],
->>>>>>> e3c38734
                                             "identifier": {
                                                 "kind": "IdentifierName",
                                                 "fullStart": 658,
@@ -414,11 +411,8 @@
                                             "start": 667,
                                             "end": 673,
                                             "fullWidth": 6,
-<<<<<<< HEAD
                                             "width": 6,
-=======
                                             "modifiers": [],
->>>>>>> e3c38734
                                             "identifier": {
                                                 "kind": "IdentifierName",
                                                 "fullStart": 667,
@@ -458,11 +452,8 @@
                                             "start": 675,
                                             "end": 678,
                                             "fullWidth": 3,
-<<<<<<< HEAD
                                             "width": 3,
-=======
                                             "modifiers": [],
->>>>>>> e3c38734
                                             "identifier": {
                                                 "kind": "IdentifierName",
                                                 "fullStart": 675,
@@ -502,11 +493,8 @@
                                             "start": 680,
                                             "end": 683,
                                             "fullWidth": 3,
-<<<<<<< HEAD
                                             "width": 3,
-=======
                                             "modifiers": [],
->>>>>>> e3c38734
                                             "identifier": {
                                                 "kind": "IdentifierName",
                                                 "fullStart": 680,
