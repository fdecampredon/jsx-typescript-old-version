--- conflicted
+++ resolved
@@ -252,12 +252,8 @@
                                         "start": 647,
                                         "end": 665,
                                         "fullWidth": 18,
-<<<<<<< HEAD
                                         "width": 18,
-                                        "identifier": {
-=======
                                         "propertyName": {
->>>>>>> 85e84683
                                             "kind": "IdentifierName",
                                             "fullStart": 647,
                                             "fullEnd": 658,
@@ -391,12 +387,8 @@
                                         "start": 680,
                                         "end": 696,
                                         "fullWidth": 16,
-<<<<<<< HEAD
                                         "width": 16,
-                                        "identifier": {
-=======
                                         "propertyName": {
->>>>>>> 85e84683
                                             "kind": "IdentifierName",
                                             "fullStart": 680,
                                             "fullEnd": 693,
@@ -1195,12 +1187,8 @@
                                         "start": 876,
                                         "end": 904,
                                         "fullWidth": 28,
-<<<<<<< HEAD
                                         "width": 28,
-                                        "identifier": {
-=======
                                         "propertyName": {
->>>>>>> 85e84683
                                             "kind": "IdentifierName",
                                             "fullStart": 876,
                                             "fullEnd": 882,
@@ -1570,12 +1558,8 @@
                                         "start": 921,
                                         "end": 942,
                                         "fullWidth": 21,
-<<<<<<< HEAD
                                         "width": 21,
-                                        "identifier": {
-=======
                                         "propertyName": {
->>>>>>> 85e84683
                                             "kind": "IdentifierName",
                                             "fullStart": 921,
                                             "fullEnd": 925,
@@ -1949,12 +1933,8 @@
                                         "start": 991,
                                         "end": 1008,
                                         "fullWidth": 17,
-<<<<<<< HEAD
                                         "width": 17,
-                                        "identifier": {
-=======
                                         "propertyName": {
->>>>>>> 85e84683
                                             "kind": "IdentifierName",
                                             "fullStart": 991,
                                             "fullEnd": 997,
