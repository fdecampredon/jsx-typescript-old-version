{
    "isDeclaration": false,
    "languageVersion": "EcmaScript5",
    "parseOptions": {
        "allowAutomaticSemicolonInsertion": true
    },
    "sourceUnit": {
        "kind": "SourceUnit",
        "fullStart": 0,
        "fullEnd": 890,
        "start": 532,
        "end": 890,
        "fullWidth": 890,
        "width": 358,
        "isIncrementallyUnusable": true,
        "moduleElements": [
            {
                "kind": "FunctionDeclaration",
                "fullStart": 0,
                "fullEnd": 866,
                "start": 532,
                "end": 864,
                "fullWidth": 866,
                "width": 332,
                "modifiers": [],
                "functionKeyword": {
                    "kind": "FunctionKeyword",
                    "fullStart": 0,
                    "fullEnd": 541,
                    "start": 532,
                    "end": 540,
                    "fullWidth": 541,
                    "width": 8,
                    "text": "function",
                    "value": "function",
                    "valueText": "function",
                    "hasLeadingTrivia": true,
                    "hasLeadingComment": true,
                    "hasLeadingNewLine": true,
                    "hasTrailingTrivia": true,
                    "leadingTrivia": [
                        {
                            "kind": "SingleLineCommentTrivia",
                            "text": "/// Copyright (c) 2012 Ecma International.  All rights reserved. "
                        },
                        {
                            "kind": "NewLineTrivia",
                            "text": "\r\n"
                        },
                        {
                            "kind": "SingleLineCommentTrivia",
                            "text": "/// Ecma International makes this code available under the terms and conditions set"
                        },
                        {
                            "kind": "NewLineTrivia",
                            "text": "\r\n"
                        },
                        {
                            "kind": "SingleLineCommentTrivia",
                            "text": "/// forth on http://hg.ecmascript.org/tests/test262/raw-file/tip/LICENSE (the "
                        },
                        {
                            "kind": "NewLineTrivia",
                            "text": "\r\n"
                        },
                        {
                            "kind": "SingleLineCommentTrivia",
                            "text": "/// \"Use Terms\").   Any redistribution of this code must retain the above "
                        },
                        {
                            "kind": "NewLineTrivia",
                            "text": "\r\n"
                        },
                        {
                            "kind": "SingleLineCommentTrivia",
                            "text": "/// copyright and this notice and otherwise comply with the Use Terms."
                        },
                        {
                            "kind": "NewLineTrivia",
                            "text": "\r\n"
                        },
                        {
                            "kind": "MultiLineCommentTrivia",
                            "text": "/**\r\n * @path ch15/15.4/15.4.4/15.4.4.21/15.4.4.21-9-c-ii-33.js\r\n * @description Array.prototype.reduce - the JSON can be used as accumulator\r\n */"
                        },
                        {
                            "kind": "NewLineTrivia",
                            "text": "\r\n"
                        },
                        {
                            "kind": "NewLineTrivia",
                            "text": "\r\n"
                        },
                        {
                            "kind": "NewLineTrivia",
                            "text": "\r\n"
                        }
                    ],
                    "trailingTrivia": [
                        {
                            "kind": "WhitespaceTrivia",
                            "text": " "
                        }
                    ]
                },
                "identifier": {
                    "kind": "IdentifierName",
                    "fullStart": 541,
                    "fullEnd": 549,
                    "start": 541,
                    "end": 549,
                    "fullWidth": 8,
                    "width": 8,
                    "text": "testcase",
                    "value": "testcase",
                    "valueText": "testcase"
                },
                "callSignature": {
                    "kind": "CallSignature",
                    "fullStart": 549,
                    "fullEnd": 552,
                    "start": 549,
                    "end": 551,
                    "fullWidth": 3,
                    "width": 2,
                    "parameterList": {
                        "kind": "ParameterList",
                        "fullStart": 549,
                        "fullEnd": 552,
                        "start": 549,
                        "end": 551,
                        "fullWidth": 3,
                        "width": 2,
                        "openParenToken": {
                            "kind": "OpenParenToken",
                            "fullStart": 549,
                            "fullEnd": 550,
                            "start": 549,
                            "end": 550,
                            "fullWidth": 1,
                            "width": 1,
                            "text": "(",
                            "value": "(",
                            "valueText": "("
                        },
                        "parameters": [],
                        "closeParenToken": {
                            "kind": "CloseParenToken",
                            "fullStart": 550,
                            "fullEnd": 552,
                            "start": 550,
                            "end": 551,
                            "fullWidth": 2,
                            "width": 1,
                            "text": ")",
                            "value": ")",
                            "valueText": ")",
                            "hasTrailingTrivia": true,
                            "trailingTrivia": [
                                {
                                    "kind": "WhitespaceTrivia",
                                    "text": " "
                                }
                            ]
                        }
                    }
                },
                "block": {
                    "kind": "Block",
                    "fullStart": 552,
                    "fullEnd": 866,
                    "start": 552,
                    "end": 864,
                    "fullWidth": 314,
                    "width": 312,
                    "openBraceToken": {
                        "kind": "OpenBraceToken",
                        "fullStart": 552,
                        "fullEnd": 555,
                        "start": 552,
                        "end": 553,
                        "fullWidth": 3,
                        "width": 1,
                        "text": "{",
                        "value": "{",
                        "valueText": "{",
                        "hasTrailingTrivia": true,
                        "hasTrailingNewLine": true,
                        "trailingTrivia": [
                            {
                                "kind": "NewLineTrivia",
                                "text": "\r\n"
                            }
                        ]
                    },
                    "statements": [
                        {
                            "kind": "VariableStatement",
                            "fullStart": 555,
                            "fullEnd": 588,
                            "start": 565,
                            "end": 586,
                            "fullWidth": 33,
                            "width": 21,
                            "modifiers": [],
                            "variableDeclaration": {
                                "kind": "VariableDeclaration",
                                "fullStart": 555,
                                "fullEnd": 585,
                                "start": 565,
                                "end": 585,
                                "fullWidth": 30,
                                "width": 20,
                                "varKeyword": {
                                    "kind": "VarKeyword",
                                    "fullStart": 555,
                                    "fullEnd": 569,
                                    "start": 565,
                                    "end": 568,
                                    "fullWidth": 14,
                                    "width": 3,
                                    "text": "var",
                                    "value": "var",
                                    "valueText": "var",
                                    "hasLeadingTrivia": true,
                                    "hasLeadingNewLine": true,
                                    "hasTrailingTrivia": true,
                                    "leadingTrivia": [
                                        {
                                            "kind": "NewLineTrivia",
                                            "text": "\r\n"
                                        },
                                        {
                                            "kind": "WhitespaceTrivia",
                                            "text": "        "
                                        }
                                    ],
                                    "trailingTrivia": [
                                        {
                                            "kind": "WhitespaceTrivia",
                                            "text": " "
                                        }
                                    ]
                                },
                                "variableDeclarators": [
                                    {
                                        "kind": "VariableDeclarator",
                                        "fullStart": 569,
                                        "fullEnd": 585,
                                        "start": 569,
                                        "end": 585,
                                        "fullWidth": 16,
                                        "width": 16,
                                        "identifier": {
                                            "kind": "IdentifierName",
                                            "fullStart": 569,
                                            "fullEnd": 578,
                                            "start": 569,
                                            "end": 577,
                                            "fullWidth": 9,
                                            "width": 8,
                                            "text": "accessed",
                                            "value": "accessed",
                                            "valueText": "accessed",
                                            "hasTrailingTrivia": true,
                                            "trailingTrivia": [
                                                {
                                                    "kind": "WhitespaceTrivia",
                                                    "text": " "
                                                }
                                            ]
                                        },
                                        "equalsValueClause": {
                                            "kind": "EqualsValueClause",
                                            "fullStart": 578,
                                            "fullEnd": 585,
                                            "start": 578,
                                            "end": 585,
                                            "fullWidth": 7,
                                            "width": 7,
                                            "equalsToken": {
                                                "kind": "EqualsToken",
                                                "fullStart": 578,
                                                "fullEnd": 580,
                                                "start": 578,
                                                "end": 579,
                                                "fullWidth": 2,
                                                "width": 1,
                                                "text": "=",
                                                "value": "=",
                                                "valueText": "=",
                                                "hasTrailingTrivia": true,
                                                "trailingTrivia": [
                                                    {
                                                        "kind": "WhitespaceTrivia",
                                                        "text": " "
                                                    }
                                                ]
                                            },
                                            "value": {
                                                "kind": "FalseKeyword",
                                                "fullStart": 580,
                                                "fullEnd": 585,
                                                "start": 580,
                                                "end": 585,
                                                "fullWidth": 5,
                                                "width": 5,
                                                "text": "false",
                                                "value": false,
                                                "valueText": "false"
                                            }
                                        }
                                    }
                                ]
                            },
                            "semicolonToken": {
                                "kind": "SemicolonToken",
                                "fullStart": 585,
                                "fullEnd": 588,
                                "start": 585,
                                "end": 586,
                                "fullWidth": 3,
                                "width": 1,
                                "text": ";",
                                "value": ";",
                                "valueText": ";",
                                "hasTrailingTrivia": true,
                                "hasTrailingNewLine": true,
                                "trailingTrivia": [
                                    {
                                        "kind": "NewLineTrivia",
                                        "text": "\r\n"
                                    }
                                ]
                            }
                        },
                        {
                            "kind": "FunctionDeclaration",
                            "fullStart": 588,
                            "fullEnd": 725,
                            "start": 596,
                            "end": 723,
                            "fullWidth": 137,
                            "width": 127,
                            "modifiers": [],
                            "functionKeyword": {
                                "kind": "FunctionKeyword",
                                "fullStart": 588,
                                "fullEnd": 605,
                                "start": 596,
                                "end": 604,
                                "fullWidth": 17,
                                "width": 8,
                                "text": "function",
                                "value": "function",
                                "valueText": "function",
                                "hasLeadingTrivia": true,
                                "hasTrailingTrivia": true,
                                "leadingTrivia": [
                                    {
                                        "kind": "WhitespaceTrivia",
                                        "text": "        "
                                    }
                                ],
                                "trailingTrivia": [
                                    {
                                        "kind": "WhitespaceTrivia",
                                        "text": " "
                                    }
                                ]
                            },
                            "identifier": {
                                "kind": "IdentifierName",
                                "fullStart": 605,
                                "fullEnd": 615,
                                "start": 605,
                                "end": 615,
                                "fullWidth": 10,
                                "width": 10,
                                "text": "callbackfn",
                                "value": "callbackfn",
                                "valueText": "callbackfn"
                            },
                            "callSignature": {
                                "kind": "CallSignature",
                                "fullStart": 615,
                                "fullEnd": 643,
                                "start": 615,
                                "end": 642,
                                "fullWidth": 28,
                                "width": 27,
                                "parameterList": {
                                    "kind": "ParameterList",
                                    "fullStart": 615,
                                    "fullEnd": 643,
                                    "start": 615,
                                    "end": 642,
                                    "fullWidth": 28,
                                    "width": 27,
                                    "openParenToken": {
                                        "kind": "OpenParenToken",
                                        "fullStart": 615,
                                        "fullEnd": 616,
                                        "start": 615,
                                        "end": 616,
                                        "fullWidth": 1,
                                        "width": 1,
                                        "text": "(",
                                        "value": "(",
                                        "valueText": "("
                                    },
                                    "parameters": [
                                        {
                                            "kind": "Parameter",
                                            "fullStart": 616,
                                            "fullEnd": 623,
                                            "start": 616,
                                            "end": 623,
                                            "fullWidth": 7,
<<<<<<< HEAD
                                            "width": 7,
=======
                                            "modifiers": [],
>>>>>>> e3c38734
                                            "identifier": {
                                                "kind": "IdentifierName",
                                                "fullStart": 616,
                                                "fullEnd": 623,
                                                "start": 616,
                                                "end": 623,
                                                "fullWidth": 7,
                                                "width": 7,
                                                "text": "prevVal",
                                                "value": "prevVal",
                                                "valueText": "prevVal"
                                            }
                                        },
                                        {
                                            "kind": "CommaToken",
                                            "fullStart": 623,
                                            "fullEnd": 625,
                                            "start": 623,
                                            "end": 624,
                                            "fullWidth": 2,
                                            "width": 1,
                                            "text": ",",
                                            "value": ",",
                                            "valueText": ",",
                                            "hasTrailingTrivia": true,
                                            "trailingTrivia": [
                                                {
                                                    "kind": "WhitespaceTrivia",
                                                    "text": " "
                                                }
                                            ]
                                        },
                                        {
                                            "kind": "Parameter",
                                            "fullStart": 625,
                                            "fullEnd": 631,
                                            "start": 625,
                                            "end": 631,
                                            "fullWidth": 6,
<<<<<<< HEAD
                                            "width": 6,
=======
                                            "modifiers": [],
>>>>>>> e3c38734
                                            "identifier": {
                                                "kind": "IdentifierName",
                                                "fullStart": 625,
                                                "fullEnd": 631,
                                                "start": 625,
                                                "end": 631,
                                                "fullWidth": 6,
                                                "width": 6,
                                                "text": "curVal",
                                                "value": "curVal",
                                                "valueText": "curVal"
                                            }
                                        },
                                        {
                                            "kind": "CommaToken",
                                            "fullStart": 631,
                                            "fullEnd": 633,
                                            "start": 631,
                                            "end": 632,
                                            "fullWidth": 2,
                                            "width": 1,
                                            "text": ",",
                                            "value": ",",
                                            "valueText": ",",
                                            "hasTrailingTrivia": true,
                                            "trailingTrivia": [
                                                {
                                                    "kind": "WhitespaceTrivia",
                                                    "text": " "
                                                }
                                            ]
                                        },
                                        {
                                            "kind": "Parameter",
                                            "fullStart": 633,
                                            "fullEnd": 636,
                                            "start": 633,
                                            "end": 636,
                                            "fullWidth": 3,
<<<<<<< HEAD
                                            "width": 3,
=======
                                            "modifiers": [],
>>>>>>> e3c38734
                                            "identifier": {
                                                "kind": "IdentifierName",
                                                "fullStart": 633,
                                                "fullEnd": 636,
                                                "start": 633,
                                                "end": 636,
                                                "fullWidth": 3,
                                                "width": 3,
                                                "text": "idx",
                                                "value": "idx",
                                                "valueText": "idx"
                                            }
                                        },
                                        {
                                            "kind": "CommaToken",
                                            "fullStart": 636,
                                            "fullEnd": 638,
                                            "start": 636,
                                            "end": 637,
                                            "fullWidth": 2,
                                            "width": 1,
                                            "text": ",",
                                            "value": ",",
                                            "valueText": ",",
                                            "hasTrailingTrivia": true,
                                            "trailingTrivia": [
                                                {
                                                    "kind": "WhitespaceTrivia",
                                                    "text": " "
                                                }
                                            ]
                                        },
                                        {
                                            "kind": "Parameter",
                                            "fullStart": 638,
                                            "fullEnd": 641,
                                            "start": 638,
                                            "end": 641,
                                            "fullWidth": 3,
<<<<<<< HEAD
                                            "width": 3,
=======
                                            "modifiers": [],
>>>>>>> e3c38734
                                            "identifier": {
                                                "kind": "IdentifierName",
                                                "fullStart": 638,
                                                "fullEnd": 641,
                                                "start": 638,
                                                "end": 641,
                                                "fullWidth": 3,
                                                "width": 3,
                                                "text": "obj",
                                                "value": "obj",
                                                "valueText": "obj"
                                            }
                                        }
                                    ],
                                    "closeParenToken": {
                                        "kind": "CloseParenToken",
                                        "fullStart": 641,
                                        "fullEnd": 643,
                                        "start": 641,
                                        "end": 642,
                                        "fullWidth": 2,
                                        "width": 1,
                                        "text": ")",
                                        "value": ")",
                                        "valueText": ")",
                                        "hasTrailingTrivia": true,
                                        "trailingTrivia": [
                                            {
                                                "kind": "WhitespaceTrivia",
                                                "text": " "
                                            }
                                        ]
                                    }
                                }
                            },
                            "block": {
                                "kind": "Block",
                                "fullStart": 643,
                                "fullEnd": 725,
                                "start": 643,
                                "end": 723,
                                "fullWidth": 82,
                                "width": 80,
                                "openBraceToken": {
                                    "kind": "OpenBraceToken",
                                    "fullStart": 643,
                                    "fullEnd": 646,
                                    "start": 643,
                                    "end": 644,
                                    "fullWidth": 3,
                                    "width": 1,
                                    "text": "{",
                                    "value": "{",
                                    "valueText": "{",
                                    "hasTrailingTrivia": true,
                                    "hasTrailingNewLine": true,
                                    "trailingTrivia": [
                                        {
                                            "kind": "NewLineTrivia",
                                            "text": "\r\n"
                                        }
                                    ]
                                },
                                "statements": [
                                    {
                                        "kind": "ExpressionStatement",
                                        "fullStart": 646,
                                        "fullEnd": 676,
                                        "start": 658,
                                        "end": 674,
                                        "fullWidth": 30,
                                        "width": 16,
                                        "expression": {
                                            "kind": "AssignmentExpression",
                                            "fullStart": 646,
                                            "fullEnd": 673,
                                            "start": 658,
                                            "end": 673,
                                            "fullWidth": 27,
                                            "width": 15,
                                            "left": {
                                                "kind": "IdentifierName",
                                                "fullStart": 646,
                                                "fullEnd": 667,
                                                "start": 658,
                                                "end": 666,
                                                "fullWidth": 21,
                                                "width": 8,
                                                "text": "accessed",
                                                "value": "accessed",
                                                "valueText": "accessed",
                                                "hasLeadingTrivia": true,
                                                "hasTrailingTrivia": true,
                                                "leadingTrivia": [
                                                    {
                                                        "kind": "WhitespaceTrivia",
                                                        "text": "            "
                                                    }
                                                ],
                                                "trailingTrivia": [
                                                    {
                                                        "kind": "WhitespaceTrivia",
                                                        "text": " "
                                                    }
                                                ]
                                            },
                                            "operatorToken": {
                                                "kind": "EqualsToken",
                                                "fullStart": 667,
                                                "fullEnd": 669,
                                                "start": 667,
                                                "end": 668,
                                                "fullWidth": 2,
                                                "width": 1,
                                                "text": "=",
                                                "value": "=",
                                                "valueText": "=",
                                                "hasTrailingTrivia": true,
                                                "trailingTrivia": [
                                                    {
                                                        "kind": "WhitespaceTrivia",
                                                        "text": " "
                                                    }
                                                ]
                                            },
                                            "right": {
                                                "kind": "TrueKeyword",
                                                "fullStart": 669,
                                                "fullEnd": 673,
                                                "start": 669,
                                                "end": 673,
                                                "fullWidth": 4,
                                                "width": 4,
                                                "text": "true",
                                                "value": true,
                                                "valueText": "true"
                                            }
                                        },
                                        "semicolonToken": {
                                            "kind": "SemicolonToken",
                                            "fullStart": 673,
                                            "fullEnd": 676,
                                            "start": 673,
                                            "end": 674,
                                            "fullWidth": 3,
                                            "width": 1,
                                            "text": ";",
                                            "value": ";",
                                            "valueText": ";",
                                            "hasTrailingTrivia": true,
                                            "hasTrailingNewLine": true,
                                            "trailingTrivia": [
                                                {
                                                    "kind": "NewLineTrivia",
                                                    "text": "\r\n"
                                                }
                                            ]
                                        }
                                    },
                                    {
                                        "kind": "ReturnStatement",
                                        "fullStart": 676,
                                        "fullEnd": 714,
                                        "start": 688,
                                        "end": 712,
                                        "fullWidth": 38,
                                        "width": 24,
                                        "returnKeyword": {
                                            "kind": "ReturnKeyword",
                                            "fullStart": 676,
                                            "fullEnd": 695,
                                            "start": 688,
                                            "end": 694,
                                            "fullWidth": 19,
                                            "width": 6,
                                            "text": "return",
                                            "value": "return",
                                            "valueText": "return",
                                            "hasLeadingTrivia": true,
                                            "hasTrailingTrivia": true,
                                            "leadingTrivia": [
                                                {
                                                    "kind": "WhitespaceTrivia",
                                                    "text": "            "
                                                }
                                            ],
                                            "trailingTrivia": [
                                                {
                                                    "kind": "WhitespaceTrivia",
                                                    "text": " "
                                                }
                                            ]
                                        },
                                        "expression": {
                                            "kind": "EqualsExpression",
                                            "fullStart": 695,
                                            "fullEnd": 711,
                                            "start": 695,
                                            "end": 711,
                                            "fullWidth": 16,
                                            "width": 16,
                                            "left": {
                                                "kind": "IdentifierName",
                                                "fullStart": 695,
                                                "fullEnd": 703,
                                                "start": 695,
                                                "end": 702,
                                                "fullWidth": 8,
                                                "width": 7,
                                                "text": "prevVal",
                                                "value": "prevVal",
                                                "valueText": "prevVal",
                                                "hasTrailingTrivia": true,
                                                "trailingTrivia": [
                                                    {
                                                        "kind": "WhitespaceTrivia",
                                                        "text": " "
                                                    }
                                                ]
                                            },
                                            "operatorToken": {
                                                "kind": "EqualsEqualsEqualsToken",
                                                "fullStart": 703,
                                                "fullEnd": 707,
                                                "start": 703,
                                                "end": 706,
                                                "fullWidth": 4,
                                                "width": 3,
                                                "text": "===",
                                                "value": "===",
                                                "valueText": "===",
                                                "hasTrailingTrivia": true,
                                                "trailingTrivia": [
                                                    {
                                                        "kind": "WhitespaceTrivia",
                                                        "text": " "
                                                    }
                                                ]
                                            },
                                            "right": {
                                                "kind": "IdentifierName",
                                                "fullStart": 707,
                                                "fullEnd": 711,
                                                "start": 707,
                                                "end": 711,
                                                "fullWidth": 4,
                                                "width": 4,
                                                "text": "JSON",
                                                "value": "JSON",
                                                "valueText": "JSON"
                                            }
                                        },
                                        "semicolonToken": {
                                            "kind": "SemicolonToken",
                                            "fullStart": 711,
                                            "fullEnd": 714,
                                            "start": 711,
                                            "end": 712,
                                            "fullWidth": 3,
                                            "width": 1,
                                            "text": ";",
                                            "value": ";",
                                            "valueText": ";",
                                            "hasTrailingTrivia": true,
                                            "hasTrailingNewLine": true,
                                            "trailingTrivia": [
                                                {
                                                    "kind": "NewLineTrivia",
                                                    "text": "\r\n"
                                                }
                                            ]
                                        }
                                    }
                                ],
                                "closeBraceToken": {
                                    "kind": "CloseBraceToken",
                                    "fullStart": 714,
                                    "fullEnd": 725,
                                    "start": 722,
                                    "end": 723,
                                    "fullWidth": 11,
                                    "width": 1,
                                    "text": "}",
                                    "value": "}",
                                    "valueText": "}",
                                    "hasLeadingTrivia": true,
                                    "hasTrailingTrivia": true,
                                    "hasTrailingNewLine": true,
                                    "leadingTrivia": [
                                        {
                                            "kind": "WhitespaceTrivia",
                                            "text": "        "
                                        }
                                    ],
                                    "trailingTrivia": [
                                        {
                                            "kind": "NewLineTrivia",
                                            "text": "\r\n"
                                        }
                                    ]
                                }
                            }
                        },
                        {
                            "kind": "VariableStatement",
                            "fullStart": 725,
                            "fullEnd": 768,
                            "start": 735,
                            "end": 766,
                            "fullWidth": 43,
                            "width": 31,
                            "modifiers": [],
                            "variableDeclaration": {
                                "kind": "VariableDeclaration",
                                "fullStart": 725,
                                "fullEnd": 765,
                                "start": 735,
                                "end": 765,
                                "fullWidth": 40,
                                "width": 30,
                                "varKeyword": {
                                    "kind": "VarKeyword",
                                    "fullStart": 725,
                                    "fullEnd": 739,
                                    "start": 735,
                                    "end": 738,
                                    "fullWidth": 14,
                                    "width": 3,
                                    "text": "var",
                                    "value": "var",
                                    "valueText": "var",
                                    "hasLeadingTrivia": true,
                                    "hasLeadingNewLine": true,
                                    "hasTrailingTrivia": true,
                                    "leadingTrivia": [
                                        {
                                            "kind": "NewLineTrivia",
                                            "text": "\r\n"
                                        },
                                        {
                                            "kind": "WhitespaceTrivia",
                                            "text": "        "
                                        }
                                    ],
                                    "trailingTrivia": [
                                        {
                                            "kind": "WhitespaceTrivia",
                                            "text": " "
                                        }
                                    ]
                                },
                                "variableDeclarators": [
                                    {
                                        "kind": "VariableDeclarator",
                                        "fullStart": 739,
                                        "fullEnd": 765,
                                        "start": 739,
                                        "end": 765,
                                        "fullWidth": 26,
                                        "width": 26,
                                        "identifier": {
                                            "kind": "IdentifierName",
                                            "fullStart": 739,
                                            "fullEnd": 743,
                                            "start": 739,
                                            "end": 742,
                                            "fullWidth": 4,
                                            "width": 3,
                                            "text": "obj",
                                            "value": "obj",
                                            "valueText": "obj",
                                            "hasTrailingTrivia": true,
                                            "trailingTrivia": [
                                                {
                                                    "kind": "WhitespaceTrivia",
                                                    "text": " "
                                                }
                                            ]
                                        },
                                        "equalsValueClause": {
                                            "kind": "EqualsValueClause",
                                            "fullStart": 743,
                                            "fullEnd": 765,
                                            "start": 743,
                                            "end": 765,
                                            "fullWidth": 22,
                                            "width": 22,
                                            "equalsToken": {
                                                "kind": "EqualsToken",
                                                "fullStart": 743,
                                                "fullEnd": 745,
                                                "start": 743,
                                                "end": 744,
                                                "fullWidth": 2,
                                                "width": 1,
                                                "text": "=",
                                                "value": "=",
                                                "valueText": "=",
                                                "hasTrailingTrivia": true,
                                                "trailingTrivia": [
                                                    {
                                                        "kind": "WhitespaceTrivia",
                                                        "text": " "
                                                    }
                                                ]
                                            },
                                            "value": {
                                                "kind": "ObjectLiteralExpression",
                                                "fullStart": 745,
                                                "fullEnd": 765,
                                                "start": 745,
                                                "end": 765,
                                                "fullWidth": 20,
                                                "width": 20,
                                                "openBraceToken": {
                                                    "kind": "OpenBraceToken",
                                                    "fullStart": 745,
                                                    "fullEnd": 747,
                                                    "start": 745,
                                                    "end": 746,
                                                    "fullWidth": 2,
                                                    "width": 1,
                                                    "text": "{",
                                                    "value": "{",
                                                    "valueText": "{",
                                                    "hasTrailingTrivia": true,
                                                    "trailingTrivia": [
                                                        {
                                                            "kind": "WhitespaceTrivia",
                                                            "text": " "
                                                        }
                                                    ]
                                                },
                                                "propertyAssignments": [
                                                    {
                                                        "kind": "SimplePropertyAssignment",
                                                        "fullStart": 747,
                                                        "fullEnd": 752,
                                                        "start": 747,
                                                        "end": 752,
                                                        "fullWidth": 5,
                                                        "width": 5,
                                                        "propertyName": {
                                                            "kind": "NumericLiteral",
                                                            "fullStart": 747,
                                                            "fullEnd": 748,
                                                            "start": 747,
                                                            "end": 748,
                                                            "fullWidth": 1,
                                                            "width": 1,
                                                            "text": "0",
                                                            "value": 0,
                                                            "valueText": "0"
                                                        },
                                                        "colonToken": {
                                                            "kind": "ColonToken",
                                                            "fullStart": 748,
                                                            "fullEnd": 750,
                                                            "start": 748,
                                                            "end": 749,
                                                            "fullWidth": 2,
                                                            "width": 1,
                                                            "text": ":",
                                                            "value": ":",
                                                            "valueText": ":",
                                                            "hasTrailingTrivia": true,
                                                            "trailingTrivia": [
                                                                {
                                                                    "kind": "WhitespaceTrivia",
                                                                    "text": " "
                                                                }
                                                            ]
                                                        },
                                                        "expression": {
                                                            "kind": "NumericLiteral",
                                                            "fullStart": 750,
                                                            "fullEnd": 752,
                                                            "start": 750,
                                                            "end": 752,
                                                            "fullWidth": 2,
                                                            "width": 2,
                                                            "text": "11",
                                                            "value": 11,
                                                            "valueText": "11"
                                                        }
                                                    },
                                                    {
                                                        "kind": "CommaToken",
                                                        "fullStart": 752,
                                                        "fullEnd": 754,
                                                        "start": 752,
                                                        "end": 753,
                                                        "fullWidth": 2,
                                                        "width": 1,
                                                        "text": ",",
                                                        "value": ",",
                                                        "valueText": ",",
                                                        "hasTrailingTrivia": true,
                                                        "trailingTrivia": [
                                                            {
                                                                "kind": "WhitespaceTrivia",
                                                                "text": " "
                                                            }
                                                        ]
                                                    },
                                                    {
                                                        "kind": "SimplePropertyAssignment",
                                                        "fullStart": 754,
                                                        "fullEnd": 764,
                                                        "start": 754,
                                                        "end": 763,
                                                        "fullWidth": 10,
                                                        "width": 9,
                                                        "propertyName": {
                                                            "kind": "IdentifierName",
                                                            "fullStart": 754,
                                                            "fullEnd": 760,
                                                            "start": 754,
                                                            "end": 760,
                                                            "fullWidth": 6,
                                                            "width": 6,
                                                            "text": "length",
                                                            "value": "length",
                                                            "valueText": "length"
                                                        },
                                                        "colonToken": {
                                                            "kind": "ColonToken",
                                                            "fullStart": 760,
                                                            "fullEnd": 762,
                                                            "start": 760,
                                                            "end": 761,
                                                            "fullWidth": 2,
                                                            "width": 1,
                                                            "text": ":",
                                                            "value": ":",
                                                            "valueText": ":",
                                                            "hasTrailingTrivia": true,
                                                            "trailingTrivia": [
                                                                {
                                                                    "kind": "WhitespaceTrivia",
                                                                    "text": " "
                                                                }
                                                            ]
                                                        },
                                                        "expression": {
                                                            "kind": "NumericLiteral",
                                                            "fullStart": 762,
                                                            "fullEnd": 764,
                                                            "start": 762,
                                                            "end": 763,
                                                            "fullWidth": 2,
                                                            "width": 1,
                                                            "text": "1",
                                                            "value": 1,
                                                            "valueText": "1",
                                                            "hasTrailingTrivia": true,
                                                            "trailingTrivia": [
                                                                {
                                                                    "kind": "WhitespaceTrivia",
                                                                    "text": " "
                                                                }
                                                            ]
                                                        }
                                                    }
                                                ],
                                                "closeBraceToken": {
                                                    "kind": "CloseBraceToken",
                                                    "fullStart": 764,
                                                    "fullEnd": 765,
                                                    "start": 764,
                                                    "end": 765,
                                                    "fullWidth": 1,
                                                    "width": 1,
                                                    "text": "}",
                                                    "value": "}",
                                                    "valueText": "}"
                                                }
                                            }
                                        }
                                    }
                                ]
                            },
                            "semicolonToken": {
                                "kind": "SemicolonToken",
                                "fullStart": 765,
                                "fullEnd": 768,
                                "start": 765,
                                "end": 766,
                                "fullWidth": 3,
                                "width": 1,
                                "text": ";",
                                "value": ";",
                                "valueText": ";",
                                "hasTrailingTrivia": true,
                                "hasTrailingNewLine": true,
                                "trailingTrivia": [
                                    {
                                        "kind": "NewLineTrivia",
                                        "text": "\r\n"
                                    }
                                ]
                            }
                        },
                        {
                            "kind": "ReturnStatement",
                            "fullStart": 768,
                            "fullEnd": 859,
                            "start": 778,
                            "end": 857,
                            "fullWidth": 91,
                            "width": 79,
                            "returnKeyword": {
                                "kind": "ReturnKeyword",
                                "fullStart": 768,
                                "fullEnd": 785,
                                "start": 778,
                                "end": 784,
                                "fullWidth": 17,
                                "width": 6,
                                "text": "return",
                                "value": "return",
                                "valueText": "return",
                                "hasLeadingTrivia": true,
                                "hasLeadingNewLine": true,
                                "hasTrailingTrivia": true,
                                "leadingTrivia": [
                                    {
                                        "kind": "NewLineTrivia",
                                        "text": "\r\n"
                                    },
                                    {
                                        "kind": "WhitespaceTrivia",
                                        "text": "        "
                                    }
                                ],
                                "trailingTrivia": [
                                    {
                                        "kind": "WhitespaceTrivia",
                                        "text": " "
                                    }
                                ]
                            },
                            "expression": {
                                "kind": "LogicalAndExpression",
                                "fullStart": 785,
                                "fullEnd": 856,
                                "start": 785,
                                "end": 856,
                                "fullWidth": 71,
                                "width": 71,
                                "left": {
                                    "kind": "EqualsExpression",
                                    "fullStart": 785,
                                    "fullEnd": 845,
                                    "start": 785,
                                    "end": 844,
                                    "fullWidth": 60,
                                    "width": 59,
                                    "left": {
                                        "kind": "InvocationExpression",
                                        "fullStart": 785,
                                        "fullEnd": 836,
                                        "start": 785,
                                        "end": 835,
                                        "fullWidth": 51,
                                        "width": 50,
                                        "expression": {
                                            "kind": "MemberAccessExpression",
                                            "fullStart": 785,
                                            "fullEnd": 812,
                                            "start": 785,
                                            "end": 812,
                                            "fullWidth": 27,
                                            "width": 27,
                                            "expression": {
                                                "kind": "MemberAccessExpression",
                                                "fullStart": 785,
                                                "fullEnd": 807,
                                                "start": 785,
                                                "end": 807,
                                                "fullWidth": 22,
                                                "width": 22,
                                                "expression": {
                                                    "kind": "MemberAccessExpression",
                                                    "fullStart": 785,
                                                    "fullEnd": 800,
                                                    "start": 785,
                                                    "end": 800,
                                                    "fullWidth": 15,
                                                    "width": 15,
                                                    "expression": {
                                                        "kind": "IdentifierName",
                                                        "fullStart": 785,
                                                        "fullEnd": 790,
                                                        "start": 785,
                                                        "end": 790,
                                                        "fullWidth": 5,
                                                        "width": 5,
                                                        "text": "Array",
                                                        "value": "Array",
                                                        "valueText": "Array"
                                                    },
                                                    "dotToken": {
                                                        "kind": "DotToken",
                                                        "fullStart": 790,
                                                        "fullEnd": 791,
                                                        "start": 790,
                                                        "end": 791,
                                                        "fullWidth": 1,
                                                        "width": 1,
                                                        "text": ".",
                                                        "value": ".",
                                                        "valueText": "."
                                                    },
                                                    "name": {
                                                        "kind": "IdentifierName",
                                                        "fullStart": 791,
                                                        "fullEnd": 800,
                                                        "start": 791,
                                                        "end": 800,
                                                        "fullWidth": 9,
                                                        "width": 9,
                                                        "text": "prototype",
                                                        "value": "prototype",
                                                        "valueText": "prototype"
                                                    }
                                                },
                                                "dotToken": {
                                                    "kind": "DotToken",
                                                    "fullStart": 800,
                                                    "fullEnd": 801,
                                                    "start": 800,
                                                    "end": 801,
                                                    "fullWidth": 1,
                                                    "width": 1,
                                                    "text": ".",
                                                    "value": ".",
                                                    "valueText": "."
                                                },
                                                "name": {
                                                    "kind": "IdentifierName",
                                                    "fullStart": 801,
                                                    "fullEnd": 807,
                                                    "start": 801,
                                                    "end": 807,
                                                    "fullWidth": 6,
                                                    "width": 6,
                                                    "text": "reduce",
                                                    "value": "reduce",
                                                    "valueText": "reduce"
                                                }
                                            },
                                            "dotToken": {
                                                "kind": "DotToken",
                                                "fullStart": 807,
                                                "fullEnd": 808,
                                                "start": 807,
                                                "end": 808,
                                                "fullWidth": 1,
                                                "width": 1,
                                                "text": ".",
                                                "value": ".",
                                                "valueText": "."
                                            },
                                            "name": {
                                                "kind": "IdentifierName",
                                                "fullStart": 808,
                                                "fullEnd": 812,
                                                "start": 808,
                                                "end": 812,
                                                "fullWidth": 4,
                                                "width": 4,
                                                "text": "call",
                                                "value": "call",
                                                "valueText": "call"
                                            }
                                        },
                                        "argumentList": {
                                            "kind": "ArgumentList",
                                            "fullStart": 812,
                                            "fullEnd": 836,
                                            "start": 812,
                                            "end": 835,
                                            "fullWidth": 24,
                                            "width": 23,
                                            "openParenToken": {
                                                "kind": "OpenParenToken",
                                                "fullStart": 812,
                                                "fullEnd": 813,
                                                "start": 812,
                                                "end": 813,
                                                "fullWidth": 1,
                                                "width": 1,
                                                "text": "(",
                                                "value": "(",
                                                "valueText": "("
                                            },
                                            "arguments": [
                                                {
                                                    "kind": "IdentifierName",
                                                    "fullStart": 813,
                                                    "fullEnd": 816,
                                                    "start": 813,
                                                    "end": 816,
                                                    "fullWidth": 3,
                                                    "width": 3,
                                                    "text": "obj",
                                                    "value": "obj",
                                                    "valueText": "obj"
                                                },
                                                {
                                                    "kind": "CommaToken",
                                                    "fullStart": 816,
                                                    "fullEnd": 818,
                                                    "start": 816,
                                                    "end": 817,
                                                    "fullWidth": 2,
                                                    "width": 1,
                                                    "text": ",",
                                                    "value": ",",
                                                    "valueText": ",",
                                                    "hasTrailingTrivia": true,
                                                    "trailingTrivia": [
                                                        {
                                                            "kind": "WhitespaceTrivia",
                                                            "text": " "
                                                        }
                                                    ]
                                                },
                                                {
                                                    "kind": "IdentifierName",
                                                    "fullStart": 818,
                                                    "fullEnd": 828,
                                                    "start": 818,
                                                    "end": 828,
                                                    "fullWidth": 10,
                                                    "width": 10,
                                                    "text": "callbackfn",
                                                    "value": "callbackfn",
                                                    "valueText": "callbackfn"
                                                },
                                                {
                                                    "kind": "CommaToken",
                                                    "fullStart": 828,
                                                    "fullEnd": 830,
                                                    "start": 828,
                                                    "end": 829,
                                                    "fullWidth": 2,
                                                    "width": 1,
                                                    "text": ",",
                                                    "value": ",",
                                                    "valueText": ",",
                                                    "hasTrailingTrivia": true,
                                                    "trailingTrivia": [
                                                        {
                                                            "kind": "WhitespaceTrivia",
                                                            "text": " "
                                                        }
                                                    ]
                                                },
                                                {
                                                    "kind": "IdentifierName",
                                                    "fullStart": 830,
                                                    "fullEnd": 834,
                                                    "start": 830,
                                                    "end": 834,
                                                    "fullWidth": 4,
                                                    "width": 4,
                                                    "text": "JSON",
                                                    "value": "JSON",
                                                    "valueText": "JSON"
                                                }
                                            ],
                                            "closeParenToken": {
                                                "kind": "CloseParenToken",
                                                "fullStart": 834,
                                                "fullEnd": 836,
                                                "start": 834,
                                                "end": 835,
                                                "fullWidth": 2,
                                                "width": 1,
                                                "text": ")",
                                                "value": ")",
                                                "valueText": ")",
                                                "hasTrailingTrivia": true,
                                                "trailingTrivia": [
                                                    {
                                                        "kind": "WhitespaceTrivia",
                                                        "text": " "
                                                    }
                                                ]
                                            }
                                        }
                                    },
                                    "operatorToken": {
                                        "kind": "EqualsEqualsEqualsToken",
                                        "fullStart": 836,
                                        "fullEnd": 840,
                                        "start": 836,
                                        "end": 839,
                                        "fullWidth": 4,
                                        "width": 3,
                                        "text": "===",
                                        "value": "===",
                                        "valueText": "===",
                                        "hasTrailingTrivia": true,
                                        "trailingTrivia": [
                                            {
                                                "kind": "WhitespaceTrivia",
                                                "text": " "
                                            }
                                        ]
                                    },
                                    "right": {
                                        "kind": "TrueKeyword",
                                        "fullStart": 840,
                                        "fullEnd": 845,
                                        "start": 840,
                                        "end": 844,
                                        "fullWidth": 5,
                                        "width": 4,
                                        "text": "true",
                                        "value": true,
                                        "valueText": "true",
                                        "hasTrailingTrivia": true,
                                        "trailingTrivia": [
                                            {
                                                "kind": "WhitespaceTrivia",
                                                "text": " "
                                            }
                                        ]
                                    }
                                },
                                "operatorToken": {
                                    "kind": "AmpersandAmpersandToken",
                                    "fullStart": 845,
                                    "fullEnd": 848,
                                    "start": 845,
                                    "end": 847,
                                    "fullWidth": 3,
                                    "width": 2,
                                    "text": "&&",
                                    "value": "&&",
                                    "valueText": "&&",
                                    "hasTrailingTrivia": true,
                                    "trailingTrivia": [
                                        {
                                            "kind": "WhitespaceTrivia",
                                            "text": " "
                                        }
                                    ]
                                },
                                "right": {
                                    "kind": "IdentifierName",
                                    "fullStart": 848,
                                    "fullEnd": 856,
                                    "start": 848,
                                    "end": 856,
                                    "fullWidth": 8,
                                    "width": 8,
                                    "text": "accessed",
                                    "value": "accessed",
                                    "valueText": "accessed"
                                }
                            },
                            "semicolonToken": {
                                "kind": "SemicolonToken",
                                "fullStart": 856,
                                "fullEnd": 859,
                                "start": 856,
                                "end": 857,
                                "fullWidth": 3,
                                "width": 1,
                                "text": ";",
                                "value": ";",
                                "valueText": ";",
                                "hasTrailingTrivia": true,
                                "hasTrailingNewLine": true,
                                "trailingTrivia": [
                                    {
                                        "kind": "NewLineTrivia",
                                        "text": "\r\n"
                                    }
                                ]
                            }
                        }
                    ],
                    "closeBraceToken": {
                        "kind": "CloseBraceToken",
                        "fullStart": 859,
                        "fullEnd": 866,
                        "start": 863,
                        "end": 864,
                        "fullWidth": 7,
                        "width": 1,
                        "text": "}",
                        "value": "}",
                        "valueText": "}",
                        "hasLeadingTrivia": true,
                        "hasTrailingTrivia": true,
                        "hasTrailingNewLine": true,
                        "leadingTrivia": [
                            {
                                "kind": "WhitespaceTrivia",
                                "text": "    "
                            }
                        ],
                        "trailingTrivia": [
                            {
                                "kind": "NewLineTrivia",
                                "text": "\r\n"
                            }
                        ]
                    }
                }
            },
            {
                "kind": "ExpressionStatement",
                "fullStart": 866,
                "fullEnd": 890,
                "start": 866,
                "end": 888,
                "fullWidth": 24,
                "width": 22,
                "expression": {
                    "kind": "InvocationExpression",
                    "fullStart": 866,
                    "fullEnd": 887,
                    "start": 866,
                    "end": 887,
                    "fullWidth": 21,
                    "width": 21,
                    "expression": {
                        "kind": "IdentifierName",
                        "fullStart": 866,
                        "fullEnd": 877,
                        "start": 866,
                        "end": 877,
                        "fullWidth": 11,
                        "width": 11,
                        "text": "runTestCase",
                        "value": "runTestCase",
                        "valueText": "runTestCase"
                    },
                    "argumentList": {
                        "kind": "ArgumentList",
                        "fullStart": 877,
                        "fullEnd": 887,
                        "start": 877,
                        "end": 887,
                        "fullWidth": 10,
                        "width": 10,
                        "openParenToken": {
                            "kind": "OpenParenToken",
                            "fullStart": 877,
                            "fullEnd": 878,
                            "start": 877,
                            "end": 878,
                            "fullWidth": 1,
                            "width": 1,
                            "text": "(",
                            "value": "(",
                            "valueText": "("
                        },
                        "arguments": [
                            {
                                "kind": "IdentifierName",
                                "fullStart": 878,
                                "fullEnd": 886,
                                "start": 878,
                                "end": 886,
                                "fullWidth": 8,
                                "width": 8,
                                "text": "testcase",
                                "value": "testcase",
                                "valueText": "testcase"
                            }
                        ],
                        "closeParenToken": {
                            "kind": "CloseParenToken",
                            "fullStart": 886,
                            "fullEnd": 887,
                            "start": 886,
                            "end": 887,
                            "fullWidth": 1,
                            "width": 1,
                            "text": ")",
                            "value": ")",
                            "valueText": ")"
                        }
                    }
                },
                "semicolonToken": {
                    "kind": "SemicolonToken",
                    "fullStart": 887,
                    "fullEnd": 890,
                    "start": 887,
                    "end": 888,
                    "fullWidth": 3,
                    "width": 1,
                    "text": ";",
                    "value": ";",
                    "valueText": ";",
                    "hasTrailingTrivia": true,
                    "hasTrailingNewLine": true,
                    "trailingTrivia": [
                        {
                            "kind": "NewLineTrivia",
                            "text": "\r\n"
                        }
                    ]
                }
            }
        ],
        "endOfFileToken": {
            "kind": "EndOfFileToken",
            "fullStart": 890,
            "fullEnd": 890,
            "start": 890,
            "end": 890,
            "fullWidth": 0,
            "width": 0,
            "text": ""
        }
    },
    "lineMap": {
        "lineStarts": [
            0,
            67,
            152,
            232,
            308,
            380,
            385,
            445,
            523,
            528,
            530,
            532,
            555,
            557,
            588,
            646,
            676,
            714,
            725,
            727,
            768,
            770,
            859,
            866,
            890
        ],
        "length": 890
    }
}<|MERGE_RESOLUTION|>--- conflicted
+++ resolved
@@ -417,11 +417,8 @@
                                             "start": 616,
                                             "end": 623,
                                             "fullWidth": 7,
-<<<<<<< HEAD
                                             "width": 7,
-=======
                                             "modifiers": [],
->>>>>>> e3c38734
                                             "identifier": {
                                                 "kind": "IdentifierName",
                                                 "fullStart": 616,
@@ -461,11 +458,8 @@
                                             "start": 625,
                                             "end": 631,
                                             "fullWidth": 6,
-<<<<<<< HEAD
                                             "width": 6,
-=======
                                             "modifiers": [],
->>>>>>> e3c38734
                                             "identifier": {
                                                 "kind": "IdentifierName",
                                                 "fullStart": 625,
@@ -505,11 +499,8 @@
                                             "start": 633,
                                             "end": 636,
                                             "fullWidth": 3,
-<<<<<<< HEAD
                                             "width": 3,
-=======
                                             "modifiers": [],
->>>>>>> e3c38734
                                             "identifier": {
                                                 "kind": "IdentifierName",
                                                 "fullStart": 633,
@@ -549,11 +540,8 @@
                                             "start": 638,
                                             "end": 641,
                                             "fullWidth": 3,
-<<<<<<< HEAD
                                             "width": 3,
-=======
                                             "modifiers": [],
->>>>>>> e3c38734
                                             "identifier": {
                                                 "kind": "IdentifierName",
                                                 "fullStart": 638,
