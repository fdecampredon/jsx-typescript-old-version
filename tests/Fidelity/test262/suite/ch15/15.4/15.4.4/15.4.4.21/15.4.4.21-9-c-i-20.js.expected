--- conflicted
+++ resolved
@@ -554,11 +554,8 @@
                                             "start": 742,
                                             "end": 749,
                                             "fullWidth": 7,
-<<<<<<< HEAD
                                             "width": 7,
-=======
                                             "modifiers": [],
->>>>>>> e3c38734
                                             "identifier": {
                                                 "kind": "IdentifierName",
                                                 "fullStart": 742,
@@ -598,11 +595,8 @@
                                             "start": 751,
                                             "end": 757,
                                             "fullWidth": 6,
-<<<<<<< HEAD
                                             "width": 6,
-=======
                                             "modifiers": [],
->>>>>>> e3c38734
                                             "identifier": {
                                                 "kind": "IdentifierName",
                                                 "fullStart": 751,
@@ -642,11 +636,8 @@
                                             "start": 759,
                                             "end": 762,
                                             "fullWidth": 3,
-<<<<<<< HEAD
                                             "width": 3,
-=======
                                             "modifiers": [],
->>>>>>> e3c38734
                                             "identifier": {
                                                 "kind": "IdentifierName",
                                                 "fullStart": 759,
@@ -686,11 +677,8 @@
                                             "start": 764,
                                             "end": 767,
                                             "fullWidth": 3,
-<<<<<<< HEAD
                                             "width": 3,
-=======
                                             "modifiers": [],
->>>>>>> e3c38734
                                             "identifier": {
                                                 "kind": "IdentifierName",
                                                 "fullStart": 764,
